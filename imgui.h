--- conflicted
+++ resolved
@@ -925,13 +925,8 @@
     ImGuiCol_TextSelectedBg,
     ImGuiCol_DragDropTarget,
     ImGuiCol_NavHighlight,          // Gamepad/keyboard: current highlighted item
-<<<<<<< HEAD
-    ImGuiCol_NavWindowListHighlight,// Highlight window when using CTRL+TAB
-    ImGuiCol_NavWindowListDimBg,    // Darken/colorize entire screen behind the CTRL+TAB window list, when active
-=======
     ImGuiCol_NavWindowingHighlight, // Highlight window when using CTRL+TAB
     ImGuiCol_NavWindowingDimBg,     // Darken/colorize entire screen behind the CTRL+TAB window list, when active
->>>>>>> 23288547
     ImGuiCol_ModalWindowDimBg,      // Darken/colorize entire screen behind a modal window, when one is active
     ImGuiCol_COUNT
 
