// dear imgui, v1.67 WIP
// (headers)

// See imgui.cpp file for documentation.
// Call and read ImGui::ShowDemoWindow() in imgui_demo.cpp for demo code.
// Read 'Programmer guide' in imgui.cpp for notes on how to setup ImGui in your codebase.
// Get latest version at https://github.com/ocornut/imgui

/*

Index of this file:
// Header mess
// Forward declarations and basic types
// ImGui API (Dear ImGui end-user API)
// Flags & Enumerations
// ImGuiStyle
// ImGuiIO
// Misc data structures (ImGuiInputTextCallbackData, ImGuiSizeCallbackData, ImGuiPayload)
// Obsolete functions
// Helpers (ImVector, ImGuiOnceUponAFrame, ImGuiTextFilter, ImGuiTextBuffer, ImGuiStorage, ImGuiListClipper, ImColor)
// Draw List API (ImDrawCmd, ImDrawIdx, ImDrawVert, ImDrawChannel, ImDrawListFlags, ImDrawList, ImDrawData)
// Font API (ImFontConfig, ImFontGlyph, ImFontAtlasFlags, ImFontAtlas, ImFont)
// Platform interface for multi-viewport support (ImGuiPlatformMonitor, ImGuiPlatformIO, ImGuiViewport)

*/

#pragma once

// Configuration file (edit imconfig.h or define IMGUI_USER_CONFIG to your own filename)
#ifdef IMGUI_USER_CONFIG
#include IMGUI_USER_CONFIG
#endif
#if !defined(IMGUI_DISABLE_INCLUDE_IMCONFIG_H) || defined(IMGUI_INCLUDE_IMCONFIG_H)
#include "imconfig.h"
#endif

//-----------------------------------------------------------------------------
// Header mess
//-----------------------------------------------------------------------------

#include <float.h>                  // FLT_MAX
#include <stdarg.h>                 // va_list
#include <stddef.h>                 // ptrdiff_t, NULL
#include <string.h>                 // memset, memmove, memcpy, strlen, strchr, strcpy, strcmp

// Version
// (Integer encoded as XYYZZ for use in #if preprocessor conditionals. Work in progress versions typically starts at XYY00 then bounced up to XYY01 when release tagging happens)
#define IMGUI_VERSION               "1.67 WIP"
#define IMGUI_VERSION_NUM           16700
#define IMGUI_CHECKVERSION()        ImGui::DebugCheckVersionAndDataLayout(IMGUI_VERSION, sizeof(ImGuiIO), sizeof(ImGuiStyle), sizeof(ImVec2), sizeof(ImVec4), sizeof(ImDrawVert))
#define IMGUI_HAS_VIEWPORT          1 // Viewport WIP branch
#define IMGUI_HAS_DOCK              1 // Docking WIP branch
#define IMGUI_HAS_TABS              1 // Docking WIP branch

// Define attributes of all API symbols declarations (e.g. for DLL under Windows)
// IMGUI_API is used for core imgui functions, IMGUI_IMPL_API is used for the default bindings files (imgui_impl_xxx.h)
#ifndef IMGUI_API
#define IMGUI_API
#endif
#ifndef IMGUI_IMPL_API
#define IMGUI_IMPL_API              IMGUI_API
#endif

// Helper Macros
#ifndef IM_ASSERT
#include <assert.h>
#define IM_ASSERT(_EXPR)            assert(_EXPR)                               // You can override the default assert handler by editing imconfig.h
#endif
#if defined(__clang__) || defined(__GNUC__)
#define IM_FMTARGS(FMT)             __attribute__((format(printf, FMT, FMT+1))) // Apply printf-style warnings to user functions.
#define IM_FMTLIST(FMT)             __attribute__((format(printf, FMT, 0)))
#else
#define IM_FMTARGS(FMT)
#define IM_FMTLIST(FMT)
#endif
#define IM_ARRAYSIZE(_ARR)          ((int)(sizeof(_ARR)/sizeof(*_ARR)))         // Size of a static C-style array. Don't use on pointers!
#define IM_OFFSETOF(_TYPE,_MEMBER)  ((size_t)&(((_TYPE*)0)->_MEMBER))           // Offset of _MEMBER within _TYPE. Standardized as offsetof() in modern C++.

// Warnings
#if defined(__clang__)
#pragma clang diagnostic push
#pragma clang diagnostic ignored "-Wold-style-cast"
#elif defined(__GNUC__) && __GNUC__ >= 8
#pragma GCC diagnostic push
#pragma GCC diagnostic ignored "-Wclass-memaccess"
#endif

//-----------------------------------------------------------------------------
// Forward declarations and basic types
//-----------------------------------------------------------------------------

struct ImDrawChannel;               // Temporary storage for outputting drawing commands out of order, used by ImDrawList::ChannelsSplit()
struct ImDrawCmd;                   // A single draw command within a parent ImDrawList (generally maps to 1 GPU draw call)
struct ImDrawData;                  // All draw command lists required to render the frame
struct ImDrawList;                  // A single draw command list (generally one per window, conceptually you may see this as a dynamic "mesh" builder)
struct ImDrawListSharedData;        // Data shared among multiple draw lists (typically owned by parent ImGui context, but you may create one yourself)
struct ImDrawVert;                  // A single vertex (20 bytes by default, override layout with IMGUI_OVERRIDE_DRAWVERT_STRUCT_LAYOUT)
struct ImFont;                      // Runtime data for a single font within a parent ImFontAtlas
struct ImFontAtlas;                 // Runtime data for multiple fonts, bake multiple fonts into a single texture, TTF/OTF font loader
struct ImFontConfig;                // Configuration data when adding a font or merging fonts
struct ImColor;                     // Helper functions to create a color that can be converted to either u32 or float4 (*obsolete* please avoid using)
#ifndef ImTextureID
typedef void* ImTextureID;          // User data to identify a texture (this is whatever to you want it to be! read the FAQ about ImTextureID in imgui.cpp)
#endif
struct ImGuiContext;                // ImGui context (opaque)
struct ImGuiDockFamily;             // Docking family for dock filtering
struct ImGuiIO;                     // Main configuration and I/O between your application and ImGui
struct ImGuiInputTextCallbackData;  // Shared state of InputText() when using custom ImGuiInputTextCallback (rare/advanced use)
struct ImGuiListClipper;            // Helper to manually clip large list of items
struct ImGuiOnceUponAFrame;         // Helper for running a block of code not more than once a frame, used by IMGUI_ONCE_UPON_A_FRAME macro
struct ImGuiPayload;                // User data payload for drag and drop operations
struct ImGuiPlatformIO;             // Multi-viewport support: interface for Platform/Renderer back-ends + viewports to render
struct ImGuiPlatformMonitor;        // Multi-viewport support: user-provided bounds for each connected monitor/display. Used when positioning popups and tooltips to avoid them straddling monitors
struct ImGuiSizeCallbackData;       // Callback data when using SetNextWindowSizeConstraints() (rare/advanced use)
struct ImGuiStorage;                // Helper for key->value storage
struct ImGuiStyle;                  // Runtime data for styling/colors
struct ImGuiTextFilter;             // Helper to parse and apply text filters (e.g. "aaaaa[,bbbb][,ccccc]")
struct ImGuiTextBuffer;             // Helper to hold and append into a text buffer (~string builder)
struct ImGuiViewport;               // Viewport (generally ~1 per window to output to at the OS level. Need per-platform support to use multiple viewports)

// Typedefs and Enums/Flags (declared as int for compatibility with old C++, to allow using as flags and to not pollute the top of this file)
// Use your programming IDE "Go to definition" facility on the names of the center columns to find the actual flags/enum lists.
typedef unsigned int ImGuiID;       // Unique ID used by widgets (typically hashed from a stack of string)
typedef unsigned short ImWchar;     // Character for keyboard input/display
typedef int ImGuiCol;               // -> enum ImGuiCol_             // Enum: A color identifier for styling
typedef int ImGuiCond;              // -> enum ImGuiCond_            // Enum: A condition for Set*()
typedef int ImGuiDataType;          // -> enum ImGuiDataType_        // Enum: A primary data type
typedef int ImGuiDir;               // -> enum ImGuiDir_             // Enum: A cardinal direction
typedef int ImGuiKey;               // -> enum ImGuiKey_             // Enum: A key identifier (ImGui-side enum)
typedef int ImGuiNavInput;          // -> enum ImGuiNavInput_        // Enum: An input identifier for navigation
typedef int ImGuiMouseCursor;       // -> enum ImGuiMouseCursor_     // Enum: A mouse cursor identifier
typedef int ImGuiStyleVar;          // -> enum ImGuiStyleVar_        // Enum: A variable identifier for styling
typedef int ImDrawCornerFlags;      // -> enum ImDrawCornerFlags_    // Flags: for ImDrawList::AddRect*() etc.
typedef int ImDrawListFlags;        // -> enum ImDrawListFlags_      // Flags: for ImDrawList
typedef int ImFontAtlasFlags;       // -> enum ImFontAtlasFlags_     // Flags: for ImFontAtlas
typedef int ImGuiBackendFlags;      // -> enum ImGuiBackendFlags_    // Flags: for io.BackendFlags
typedef int ImGuiColorEditFlags;    // -> enum ImGuiColorEditFlags_  // Flags: for ColorEdit*(), ColorPicker*()
typedef int ImGuiColumnsFlags;      // -> enum ImGuiColumnsFlags_    // Flags: for Columns(), BeginColumns()
typedef int ImGuiConfigFlags;       // -> enum ImGuiConfigFlags_     // Flags: for io.ConfigFlags
typedef int ImGuiComboFlags;        // -> enum ImGuiComboFlags_      // Flags: for BeginCombo()
typedef int ImGuiDockNodeFlags;     // -> enum ImGuiDockNodeFlags_   // Flags: for DockSpace()                   
typedef int ImGuiDragDropFlags;     // -> enum ImGuiDragDropFlags_   // Flags: for *DragDrop*()
typedef int ImGuiFocusedFlags;      // -> enum ImGuiFocusedFlags_    // Flags: for IsWindowFocused()
typedef int ImGuiHoveredFlags;      // -> enum ImGuiHoveredFlags_    // Flags: for IsItemHovered(), IsWindowHovered() etc.
typedef int ImGuiInputTextFlags;    // -> enum ImGuiInputTextFlags_  // Flags: for InputText*()
typedef int ImGuiSelectableFlags;   // -> enum ImGuiSelectableFlags_ // Flags: for Selectable()
typedef int ImGuiTabBarFlags;       // -> enum ImGuiTabBarFlags_     // Flags: for BeginTabBar()
typedef int ImGuiTabItemFlags;      // -> enum ImGuiTabItemFlags_    // Flags: for BeginTabItem()
typedef int ImGuiTreeNodeFlags;     // -> enum ImGuiTreeNodeFlags_   // Flags: for TreeNode*(),CollapsingHeader()
typedef int ImGuiViewportFlags;     // -> enum ImGuiViewportFlags_   // Flags: for ImGuiViewport
typedef int ImGuiWindowFlags;       // -> enum ImGuiWindowFlags_     // Flags: for Begin*()
typedef int (*ImGuiInputTextCallback)(ImGuiInputTextCallbackData *data);
typedef void (*ImGuiSizeCallback)(ImGuiSizeCallbackData* data);

// Scalar data types
typedef signed int          ImS32;  // 32-bit signed integer == int
typedef unsigned int        ImU32;  // 32-bit unsigned integer (often used to store packed colors)
#if defined(_MSC_VER) && !defined(__clang__)
typedef signed   __int64    ImS64;  // 64-bit signed integer (pre and post C++11 with Visual Studio)
typedef unsigned __int64    ImU64;  // 64-bit unsigned integer (pre and post C++11 with Visual Studio)
#elif (defined(__clang__) || defined(__GNUC__)) && (__cplusplus < 201100)
#include <stdint.h>
typedef int64_t             ImS64;  // 64-bit signed integer (pre C++11)
typedef uint64_t            ImU64;  // 64-bit unsigned integer (pre C++11)
#else
typedef signed   long long  ImS64;  // 64-bit signed integer (post C++11)
typedef unsigned long long  ImU64;  // 64-bit unsigned integer (post C++11)
#endif

// 2D vector (often used to store positions, sizes, etc.)
struct ImVec2
{
    float     x, y;
    ImVec2()  { x = y = 0.0f; }
    ImVec2(float _x, float _y) { x = _x; y = _y; }
    float  operator[] (size_t idx) const { IM_ASSERT(idx <= 1); return (&x)[idx]; }    // We very rarely use this [] operator, the assert overhead is fine.
    float& operator[] (size_t idx)       { IM_ASSERT(idx <= 1); return (&x)[idx]; }    // We very rarely use this [] operator, the assert overhead is fine.
#ifdef IM_VEC2_CLASS_EXTRA
    IM_VEC2_CLASS_EXTRA     // Define additional constructors and implicit cast operators in imconfig.h to convert back and forth between your math types and ImVec2.
#endif
};

// 4D vector (often used to store floating-point colors)
struct ImVec4
{
    float     x, y, z, w;
    ImVec4()  { x = y = z = w = 0.0f; }
    ImVec4(float _x, float _y, float _z, float _w) { x = _x; y = _y; z = _z; w = _w; }
#ifdef IM_VEC4_CLASS_EXTRA
    IM_VEC4_CLASS_EXTRA     // Define additional constructors and implicit cast operators in imconfig.h to convert back and forth between your math types and ImVec4.
#endif
};

//-----------------------------------------------------------------------------
// ImGui: Dear ImGui end-user API
// (Inside a namespace so you can add extra functions in your own separate file. Please don't modify imgui.cpp/.h!)
//-----------------------------------------------------------------------------

namespace ImGui
{
    // Context creation and access
    // Each context create its own ImFontAtlas by default. You may instance one yourself and pass it to CreateContext() to share a font atlas between imgui contexts.
    // All those functions are not reliant on the current context.
    IMGUI_API ImGuiContext* CreateContext(ImFontAtlas* shared_font_atlas = NULL);
    IMGUI_API void          DestroyContext(ImGuiContext* ctx = NULL);   // NULL = destroy current context
    IMGUI_API ImGuiContext* GetCurrentContext();
    IMGUI_API void          SetCurrentContext(ImGuiContext* ctx);
    IMGUI_API bool          DebugCheckVersionAndDataLayout(const char* version_str, size_t sz_io, size_t sz_style, size_t sz_vec2, size_t sz_vec4, size_t sz_drawvert);

    // Main
    IMGUI_API ImGuiIO&      GetIO();                                    // access the IO structure (mouse/keyboard/gamepad inputs, time, various configuration options/flags)
    IMGUI_API ImGuiStyle&   GetStyle();                                 // access the Style structure (colors, sizes). Always use PushStyleCol(), PushStyleVar() to modify style mid-frame.
    IMGUI_API void          NewFrame();                                 // start a new ImGui frame, you can submit any command from this point until Render()/EndFrame().
    IMGUI_API void          EndFrame();                                 // ends the ImGui frame. automatically called by Render(), you likely don't need to call that yourself directly. If you don't need to render data (skipping rendering) you may call EndFrame() but you'll have wasted CPU already! If you don't need to render, better to not create any imgui windows and not call NewFrame() at all!
    IMGUI_API void          Render();                                   // ends the ImGui frame, finalize the draw data. (Obsolete: optionally call io.RenderDrawListsFn if set. Nowadays, prefer calling your render function yourself.)
    IMGUI_API ImDrawData*   GetDrawData();                              // valid after Render() and until the next call to NewFrame(). this is what you have to render. (Obsolete: this used to be passed to your io.RenderDrawListsFn() function.)

    // Demo, Debug, Information
    IMGUI_API void          ShowDemoWindow(bool* p_open = NULL);        // create demo/test window (previously called ShowTestWindow). demonstrate most ImGui features. call this to learn about the library! try to make it always available in your application!
    IMGUI_API void          ShowMetricsWindow(bool* p_open = NULL);     // create metrics window. display ImGui internals: draw commands (with individual draw calls and vertices), window list, basic internal state, etc.
    IMGUI_API void          ShowStyleEditor(ImGuiStyle* ref = NULL);    // add style editor block (not a window). you can pass in a reference ImGuiStyle structure to compare to, revert to and save to (else it uses the default style)
    IMGUI_API bool          ShowStyleSelector(const char* label);       // add style selector block (not a window), essentially a combo listing the default styles.
    IMGUI_API void          ShowFontSelector(const char* label);        // add font selector block (not a window), essentially a combo listing the loaded fonts.
    IMGUI_API void          ShowUserGuide();                            // add basic help/info block (not a window): how to manipulate ImGui as a end-user (mouse/keyboard controls).
    IMGUI_API const char*   GetVersion();                               // get the compiled version string e.g. "1.23"

    // Styles
    IMGUI_API void          StyleColorsDark(ImGuiStyle* dst = NULL);    // new, recommended style (default)
    IMGUI_API void          StyleColorsClassic(ImGuiStyle* dst = NULL); // classic imgui style
    IMGUI_API void          StyleColorsLight(ImGuiStyle* dst = NULL);   // best used with borders and a custom, thicker font

    // Windows
    // - Begin() = push window to the stack and start appending to it. End() = pop window from the stack.
    // - You may append multiple times to the same window during the same frame.
    // - Passing 'bool* p_open != NULL' shows a window-closing widget in the upper-right corner of the window, which clicking will set the boolean to false when clicked.
    // - Begin() return false to indicate the window is collapsed or fully clipped, so you may early out and omit submitting anything to the window.
    //   Always call a matching End() for each Begin() call, regardless of its return value [this is due to legacy reason and is inconsistent with most other functions such as BeginMenu/EndMenu, BeginPopup/EndPopup, etc. where the EndXXX call should only be called if the corresponding BeginXXX function returned true.]
    IMGUI_API bool          Begin(const char* name, bool* p_open = NULL, ImGuiWindowFlags flags = 0);
    IMGUI_API void          End();

    // Child Windows
    // - Use child windows to begin into a self-contained independent scrolling/clipping regions within a host window. Child windows can embed their own child.
    // - For each independent axis of 'size': ==0.0f: use remaining host window size / >0.0f: fixed size / <0.0f: use remaining window size minus abs(size) / Each axis can use a different mode, e.g. ImVec2(0,400).
    // - BeginChild() returns false to indicate the window is collapsed or fully clipped, so you may early out and omit submitting anything to the window.
    //   Always call a matching EndChild() for each BeginChild() call, regardless of its return value [this is due to legacy reason and is inconsistent with most other functions such as BeginMenu/EndMenu, BeginPopup/EndPopup, etc. where the EndXXX call should only be called if the corresponding BeginXXX function returned true.]
    IMGUI_API bool          BeginChild(const char* str_id, const ImVec2& size = ImVec2(0,0), bool border = false, ImGuiWindowFlags flags = 0);
    IMGUI_API bool          BeginChild(ImGuiID id, const ImVec2& size = ImVec2(0,0), bool border = false, ImGuiWindowFlags flags = 0);
    IMGUI_API void          EndChild();

    // Windows Utilities
    IMGUI_API bool          IsWindowAppearing();
    IMGUI_API bool          IsWindowCollapsed();
    IMGUI_API bool          IsWindowFocused(ImGuiFocusedFlags flags=0); // is current window focused? or its root/child, depending on flags. see flags for options.
    IMGUI_API bool          IsWindowHovered(ImGuiHoveredFlags flags=0); // is current window hovered (and typically: not blocked by a popup/modal)? see flags for options. NB: If you are trying to check whether your mouse should be dispatched to imgui or to your app, you should use the 'io.WantCaptureMouse' boolean for that! Please read the FAQ!
    IMGUI_API ImDrawList*   GetWindowDrawList();                        // get draw list associated to the current window, to append your own drawing primitives
    IMGUI_API float         GetWindowDpiScale();                        // get DPI scale currently associated to the current window's viewport.
    IMGUI_API ImGuiViewport*GetWindowViewport();                        // get viewport currently associated to the current window.
    IMGUI_API ImVec2        GetWindowPos();                             // get current window position in screen space (useful if you want to do your own drawing via the DrawList API)
    IMGUI_API ImVec2        GetWindowSize();                            // get current window size
    IMGUI_API float         GetWindowWidth();                           // get current window width (shortcut for GetWindowSize().x)
    IMGUI_API float         GetWindowHeight();                          // get current window height (shortcut for GetWindowSize().y)
    IMGUI_API ImVec2        GetContentRegionMax();                      // current content boundaries (typically window boundaries including scrolling, or current column boundaries), in windows coordinates
    IMGUI_API ImVec2        GetContentRegionAvail();                    // == GetContentRegionMax() - GetCursorPos()
    IMGUI_API float         GetContentRegionAvailWidth();               //
    IMGUI_API ImVec2        GetWindowContentRegionMin();                // content boundaries min (roughly (0,0)-Scroll), in window coordinates
    IMGUI_API ImVec2        GetWindowContentRegionMax();                // content boundaries max (roughly (0,0)+Size-Scroll) where Size can be override with SetNextWindowContentSize(), in window coordinates
    IMGUI_API float         GetWindowContentRegionWidth();              //

    IMGUI_API void          SetNextWindowPos(const ImVec2& pos, ImGuiCond cond = 0, const ImVec2& pivot = ImVec2(0,0)); // set next window position. call before Begin(). use pivot=(0.5f,0.5f) to center on given point, etc.
    IMGUI_API void          SetNextWindowSize(const ImVec2& size, ImGuiCond cond = 0);                  // set next window size. set axis to 0.0f to force an auto-fit on this axis. call before Begin()
    IMGUI_API void          SetNextWindowSizeConstraints(const ImVec2& size_min, const ImVec2& size_max, ImGuiSizeCallback custom_callback = NULL, void* custom_callback_data = NULL); // set next window size limits. use -1,-1 on either X/Y axis to preserve the current size. Use callback to apply non-trivial programmatic constraints.
    IMGUI_API void          SetNextWindowContentSize(const ImVec2& size);                               // set next window content size (~ enforce the range of scrollbars). not including window decorations (title bar, menu bar, etc.). set an axis to 0.0f to leave it automatic. call before Begin()
    IMGUI_API void          SetNextWindowCollapsed(bool collapsed, ImGuiCond cond = 0);                 // set next window collapsed state. call before Begin()
    IMGUI_API void          SetNextWindowFocus();                                                       // set next window to be focused / front-most. call before Begin()
    IMGUI_API void          SetNextWindowBgAlpha(float alpha);                                          // set next window background color alpha. helper to easily modify ImGuiCol_WindowBg/ChildBg/PopupBg. you may also use ImGuiWindowFlags_NoBackground.
    IMGUI_API void          SetNextWindowViewport(ImGuiID viewport_id);                                 // set next window viewport
    IMGUI_API void          SetWindowPos(const ImVec2& pos, ImGuiCond cond = 0);                        // (not recommended) set current window position - call within Begin()/End(). prefer using SetNextWindowPos(), as this may incur tearing and side-effects.
    IMGUI_API void          SetWindowSize(const ImVec2& size, ImGuiCond cond = 0);                      // (not recommended) set current window size - call within Begin()/End(). set to ImVec2(0,0) to force an auto-fit. prefer using SetNextWindowSize(), as this may incur tearing and minor side-effects.
    IMGUI_API void          SetWindowCollapsed(bool collapsed, ImGuiCond cond = 0);                     // (not recommended) set current window collapsed state. prefer using SetNextWindowCollapsed().
    IMGUI_API void          SetWindowFocus();                                                           // (not recommended) set current window to be focused / front-most. prefer using SetNextWindowFocus().
    IMGUI_API void          SetWindowFontScale(float scale);                                            // set font scale. Adjust IO.FontGlobalScale if you want to scale all windows
    IMGUI_API void          SetWindowPos(const char* name, const ImVec2& pos, ImGuiCond cond = 0);      // set named window position.
    IMGUI_API void          SetWindowSize(const char* name, const ImVec2& size, ImGuiCond cond = 0);    // set named window size. set axis to 0.0f to force an auto-fit on this axis.
    IMGUI_API void          SetWindowCollapsed(const char* name, bool collapsed, ImGuiCond cond = 0);   // set named window collapsed state
    IMGUI_API void          SetWindowFocus(const char* name);                                           // set named window to be focused / front-most. use NULL to remove focus.

    // Windows Scrolling
    IMGUI_API float         GetScrollX();                                                   // get scrolling amount [0..GetScrollMaxX()]
    IMGUI_API float         GetScrollY();                                                   // get scrolling amount [0..GetScrollMaxY()]
    IMGUI_API float         GetScrollMaxX();                                                // get maximum scrolling amount ~~ ContentSize.X - WindowSize.X
    IMGUI_API float         GetScrollMaxY();                                                // get maximum scrolling amount ~~ ContentSize.Y - WindowSize.Y
    IMGUI_API void          SetScrollX(float scroll_x);                                     // set scrolling amount [0..GetScrollMaxX()]
    IMGUI_API void          SetScrollY(float scroll_y);                                     // set scrolling amount [0..GetScrollMaxY()]
    IMGUI_API void          SetScrollHereY(float center_y_ratio = 0.5f);                     // adjust scrolling amount to make current cursor position visible. center_y_ratio=0.0: top, 0.5: center, 1.0: bottom. When using to make a "default/current item" visible, consider using SetItemDefaultFocus() instead.
    IMGUI_API void          SetScrollFromPosY(float pos_y, float center_y_ratio = 0.5f);    // adjust scrolling amount to make given position valid. use GetCursorPos() or GetCursorStartPos()+offset to get valid positions.

    // Parameters stacks (shared)
    IMGUI_API void          PushFont(ImFont* font);                                         // use NULL as a shortcut to push default font
    IMGUI_API void          PopFont();
    IMGUI_API void          PushStyleColor(ImGuiCol idx, ImU32 col);
    IMGUI_API void          PushStyleColor(ImGuiCol idx, const ImVec4& col);
    IMGUI_API void          PopStyleColor(int count = 1);
    IMGUI_API void          PushStyleVar(ImGuiStyleVar idx, float val);
    IMGUI_API void          PushStyleVar(ImGuiStyleVar idx, const ImVec2& val);
    IMGUI_API void          PopStyleVar(int count = 1);
    IMGUI_API const ImVec4& GetStyleColorVec4(ImGuiCol idx);                                // retrieve style color as stored in ImGuiStyle structure. use to feed back into PushStyleColor(), otherwise use GetColorU32() to get style color with style alpha baked in.
    IMGUI_API ImFont*       GetFont();                                                      // get current font
    IMGUI_API float         GetFontSize();                                                  // get current font size (= height in pixels) of current font with current scale applied
    IMGUI_API ImVec2        GetFontTexUvWhitePixel();                                       // get UV coordinate for a while pixel, useful to draw custom shapes via the ImDrawList API
    IMGUI_API ImU32         GetColorU32(ImGuiCol idx, float alpha_mul = 1.0f);              // retrieve given style color with style alpha applied and optional extra alpha multiplier
    IMGUI_API ImU32         GetColorU32(const ImVec4& col);                                 // retrieve given color with style alpha applied
    IMGUI_API ImU32         GetColorU32(ImU32 col);                                         // retrieve given color with style alpha applied

    // Parameters stacks (current window)
    IMGUI_API void          PushItemWidth(float item_width);                                // width of items for the common item+label case, pixels. 0.0f = default to ~2/3 of windows width, >0.0f: width in pixels, <0.0f align xx pixels to the right of window (so -1.0f always align width to the right side)
    IMGUI_API void          PopItemWidth();
    IMGUI_API float         CalcItemWidth();                                                // width of item given pushed settings and current cursor position
    IMGUI_API void          PushTextWrapPos(float wrap_pos_x = 0.0f);                       // word-wrapping for Text*() commands. < 0.0f: no wrapping; 0.0f: wrap to end of window (or column); > 0.0f: wrap at 'wrap_pos_x' position in window local space
    IMGUI_API void          PopTextWrapPos();
    IMGUI_API void          PushAllowKeyboardFocus(bool allow_keyboard_focus);              // allow focusing using TAB/Shift-TAB, enabled by default but you can disable it for certain widgets
    IMGUI_API void          PopAllowKeyboardFocus();
    IMGUI_API void          PushButtonRepeat(bool repeat);                                  // in 'repeat' mode, Button*() functions return repeated true in a typematic manner (using io.KeyRepeatDelay/io.KeyRepeatRate setting). Note that you can call IsItemActive() after any Button() to tell if the button is held in the current frame.
    IMGUI_API void          PopButtonRepeat();

    // Cursor / Layout
    IMGUI_API void          Separator();                                                    // separator, generally horizontal. inside a menu bar or in horizontal layout mode, this becomes a vertical separator.
    IMGUI_API void          SameLine(float pos_x = 0.0f, float spacing_w = -1.0f);          // call between widgets or groups to layout them horizontally
    IMGUI_API void          NewLine();                                                      // undo a SameLine()
    IMGUI_API void          Spacing();                                                      // add vertical spacing
    IMGUI_API void          Dummy(const ImVec2& size);                                      // add a dummy item of given size
    IMGUI_API void          Indent(float indent_w = 0.0f);                                  // move content position toward the right, by style.IndentSpacing or indent_w if != 0
    IMGUI_API void          Unindent(float indent_w = 0.0f);                                // move content position back to the left, by style.IndentSpacing or indent_w if != 0
    IMGUI_API void          BeginGroup();                                                   // lock horizontal starting position + capture group bounding box into one "item" (so you can use IsItemHovered() or layout primitives such as SameLine() on whole group, etc.)
    IMGUI_API void          EndGroup();
    IMGUI_API ImVec2        GetCursorPos();                                                 // cursor position is relative to window position
    IMGUI_API float         GetCursorPosX();                                                // "
    IMGUI_API float         GetCursorPosY();                                                // "
    IMGUI_API void          SetCursorPos(const ImVec2& local_pos);                          // "
    IMGUI_API void          SetCursorPosX(float x);                                         // "
    IMGUI_API void          SetCursorPosY(float y);                                         // "
    IMGUI_API ImVec2        GetCursorStartPos();                                            // initial cursor position
    IMGUI_API ImVec2        GetCursorScreenPos();                                           // cursor position in screen coordinates [0..io.DisplaySize] (or [io.ViewportPos..io.ViewportPos + io.ViewportSize] when using multiple viewport). useful to work with ImDrawList API.
    IMGUI_API void          SetCursorScreenPos(const ImVec2& pos);                          // cursor position in screen coordinates [0..io.DisplaySize] (or [io.ViewportPos..io.ViewportPos + io.ViewportSize] when using multiple viewport) 
    IMGUI_API void          AlignTextToFramePadding();                                      // vertically align upcoming text baseline to FramePadding.y so that it will align properly to regularly framed items (call if you have text on a line before a framed item)
    IMGUI_API float         GetTextLineHeight();                                            // ~ FontSize
    IMGUI_API float         GetTextLineHeightWithSpacing();                                 // ~ FontSize + style.ItemSpacing.y (distance in pixels between 2 consecutive lines of text)
    IMGUI_API float         GetFrameHeight();                                               // ~ FontSize + style.FramePadding.y * 2
    IMGUI_API float         GetFrameHeightWithSpacing();                                    // ~ FontSize + style.FramePadding.y * 2 + style.ItemSpacing.y (distance in pixels between 2 consecutive lines of framed widgets)

    // ID stack/scopes
    // Read the FAQ for more details about how ID are handled in dear imgui. If you are creating widgets in a loop you most
    // likely want to push a unique identifier (e.g. object pointer, loop index) to uniquely differentiate them.
    // You can also use the "##foobar" syntax within widget label to distinguish them from each others.
    // In this header file we use the "label"/"name" terminology to denote a string that will be displayed and used as an ID,
    // whereas "str_id" denote a string that is only used as an ID and not aimed to be displayed.
    IMGUI_API void          PushID(const char* str_id);                                     // push identifier into the ID stack. IDs are hash of the entire stack!
    IMGUI_API void          PushID(const char* str_id_begin, const char* str_id_end);
    IMGUI_API void          PushID(const void* ptr_id);
    IMGUI_API void          PushID(int int_id);
    IMGUI_API void          PopID();
    IMGUI_API ImGuiID       GetID(const char* str_id);                                      // calculate unique ID (hash of whole ID stack + given parameter). e.g. if you want to query into ImGuiStorage yourself
    IMGUI_API ImGuiID       GetID(const char* str_id_begin, const char* str_id_end);
    IMGUI_API ImGuiID       GetID(const void* ptr_id);

    // Widgets: Text
    IMGUI_API void          TextUnformatted(const char* text, const char* text_end = NULL);                // raw text without formatting. Roughly equivalent to Text("%s", text) but: A) doesn't require null terminated string if 'text_end' is specified, B) it's faster, no memory copy is done, no buffer size limits, recommended for long chunks of text.
    IMGUI_API void          Text(const char* fmt, ...)                                      IM_FMTARGS(1); // simple formatted text
    IMGUI_API void          TextV(const char* fmt, va_list args)                            IM_FMTLIST(1);
    IMGUI_API void          TextColored(const ImVec4& col, const char* fmt, ...)            IM_FMTARGS(2); // shortcut for PushStyleColor(ImGuiCol_Text, col); Text(fmt, ...); PopStyleColor();
    IMGUI_API void          TextColoredV(const ImVec4& col, const char* fmt, va_list args)  IM_FMTLIST(2);
    IMGUI_API void          TextDisabled(const char* fmt, ...)                              IM_FMTARGS(1); // shortcut for PushStyleColor(ImGuiCol_Text, style.Colors[ImGuiCol_TextDisabled]); Text(fmt, ...); PopStyleColor();
    IMGUI_API void          TextDisabledV(const char* fmt, va_list args)                    IM_FMTLIST(1);
    IMGUI_API void          TextWrapped(const char* fmt, ...)                               IM_FMTARGS(1); // shortcut for PushTextWrapPos(0.0f); Text(fmt, ...); PopTextWrapPos();. Note that this won't work on an auto-resizing window if there's no other widgets to extend the window width, yoy may need to set a size using SetNextWindowSize().
    IMGUI_API void          TextWrappedV(const char* fmt, va_list args)                     IM_FMTLIST(1);
    IMGUI_API void          LabelText(const char* label, const char* fmt, ...)              IM_FMTARGS(2); // display text+label aligned the same way as value+label widgets
    IMGUI_API void          LabelTextV(const char* label, const char* fmt, va_list args)    IM_FMTLIST(2);
    IMGUI_API void          BulletText(const char* fmt, ...)                                IM_FMTARGS(1); // shortcut for Bullet()+Text()
    IMGUI_API void          BulletTextV(const char* fmt, va_list args)                      IM_FMTLIST(1);

    // Widgets: Main
    // Most widgets return true when the value has been changed or when pressed/selected
    IMGUI_API bool          Button(const char* label, const ImVec2& size = ImVec2(0,0));    // button
    IMGUI_API bool          SmallButton(const char* label);                                 // button with FramePadding=(0,0) to easily embed within text
    IMGUI_API bool          InvisibleButton(const char* str_id, const ImVec2& size);        // button behavior without the visuals, useful to build custom behaviors using the public api (along with IsItemActive, IsItemHovered, etc.)
    IMGUI_API bool          ArrowButton(const char* str_id, ImGuiDir dir);                  // square button with an arrow shape
    IMGUI_API void          Image(ImTextureID user_texture_id, const ImVec2& size, const ImVec2& uv0 = ImVec2(0,0), const ImVec2& uv1 = ImVec2(1,1), const ImVec4& tint_col = ImVec4(1,1,1,1), const ImVec4& border_col = ImVec4(0,0,0,0));
    IMGUI_API bool          ImageButton(ImTextureID user_texture_id, const ImVec2& size, const ImVec2& uv0 = ImVec2(0,0),  const ImVec2& uv1 = ImVec2(1,1), int frame_padding = -1, const ImVec4& bg_col = ImVec4(0,0,0,0), const ImVec4& tint_col = ImVec4(1,1,1,1));    // <0 frame_padding uses default frame padding settings. 0 for no padding
    IMGUI_API bool          Checkbox(const char* label, bool* v);
    IMGUI_API bool          CheckboxFlags(const char* label, unsigned int* flags, unsigned int flags_value);
    IMGUI_API bool          RadioButton(const char* label, bool active);                    // use with e.g. if (RadioButton("one", my_value==1)) { my_value = 1; }
    IMGUI_API bool          RadioButton(const char* label, int* v, int v_button);           // shortcut to handle the above pattern when value is an integer
    IMGUI_API void          ProgressBar(float fraction, const ImVec2& size_arg = ImVec2(-1,0), const char* overlay = NULL);
    IMGUI_API void          Bullet();                                                       // draw a small circle and keep the cursor on the same line. advance cursor x position by GetTreeNodeToLabelSpacing(), same distance that TreeNode() uses

    // Widgets: Combo Box
    // The new BeginCombo()/EndCombo() api allows you to manage your contents and selection state however you want it, by creating e.g. Selectable() items.
    // The old Combo() api are helpers over BeginCombo()/EndCombo() which are kept available for convenience purpose.
    IMGUI_API bool          BeginCombo(const char* label, const char* preview_value, ImGuiComboFlags flags = 0);
    IMGUI_API void          EndCombo(); // only call EndCombo() if BeginCombo() returns true!
    IMGUI_API bool          Combo(const char* label, int* current_item, const char* const items[], int items_count, int popup_max_height_in_items = -1);
    IMGUI_API bool          Combo(const char* label, int* current_item, const char* items_separated_by_zeros, int popup_max_height_in_items = -1);      // Separate items with \0 within a string, end item-list with \0\0. e.g. "One\0Two\0Three\0"
    IMGUI_API bool          Combo(const char* label, int* current_item, bool(*items_getter)(void* data, int idx, const char** out_text), void* data, int items_count, int popup_max_height_in_items = -1);

    // Widgets: Drags (tip: ctrl+click on a drag box to input with keyboard. manually input values aren't clamped, can go off-bounds)
    // For all the Float2/Float3/Float4/Int2/Int3/Int4 versions of every functions, note that a 'float v[X]' function argument is the same as 'float* v', the array syntax is just a way to document the number of elements that are expected to be accessible. You can pass address of your first element out of a contiguous set, e.g. &myvector.x
    // Adjust format string to decorate the value with a prefix, a suffix, or adapt the editing and display precision e.g. "%.3f" -> 1.234; "%5.2f secs" -> 01.23 secs; "Biscuit: %.0f" -> Biscuit: 1; etc.
    // Speed are per-pixel of mouse movement (v_speed=0.2f: mouse needs to move by 5 pixels to increase value by 1). For gamepad/keyboard navigation, minimum speed is Max(v_speed, minimum_step_at_given_precision).
    IMGUI_API bool          DragFloat(const char* label, float* v, float v_speed = 1.0f, float v_min = 0.0f, float v_max = 0.0f, const char* format = "%.3f", float power = 1.0f);     // If v_min >= v_max we have no bound
    IMGUI_API bool          DragFloat2(const char* label, float v[2], float v_speed = 1.0f, float v_min = 0.0f, float v_max = 0.0f, const char* format = "%.3f", float power = 1.0f);
    IMGUI_API bool          DragFloat3(const char* label, float v[3], float v_speed = 1.0f, float v_min = 0.0f, float v_max = 0.0f, const char* format = "%.3f", float power = 1.0f);
    IMGUI_API bool          DragFloat4(const char* label, float v[4], float v_speed = 1.0f, float v_min = 0.0f, float v_max = 0.0f, const char* format = "%.3f", float power = 1.0f);
    IMGUI_API bool          DragFloatRange2(const char* label, float* v_current_min, float* v_current_max, float v_speed = 1.0f, float v_min = 0.0f, float v_max = 0.0f, const char* format = "%.3f", const char* format_max = NULL, float power = 1.0f);
    IMGUI_API bool          DragInt(const char* label, int* v, float v_speed = 1.0f, int v_min = 0, int v_max = 0, const char* format = "%d");                                       // If v_min >= v_max we have no bound
    IMGUI_API bool          DragInt2(const char* label, int v[2], float v_speed = 1.0f, int v_min = 0, int v_max = 0, const char* format = "%d");
    IMGUI_API bool          DragInt3(const char* label, int v[3], float v_speed = 1.0f, int v_min = 0, int v_max = 0, const char* format = "%d");
    IMGUI_API bool          DragInt4(const char* label, int v[4], float v_speed = 1.0f, int v_min = 0, int v_max = 0, const char* format = "%d");
    IMGUI_API bool          DragIntRange2(const char* label, int* v_current_min, int* v_current_max, float v_speed = 1.0f, int v_min = 0, int v_max = 0, const char* format = "%d", const char* format_max = NULL);
    IMGUI_API bool          DragScalar(const char* label, ImGuiDataType data_type, void* v, float v_speed, const void* v_min = NULL, const void* v_max = NULL, const char* format = NULL, float power = 1.0f);
    IMGUI_API bool          DragScalarN(const char* label, ImGuiDataType data_type, void* v, int components, float v_speed, const void* v_min = NULL, const void* v_max = NULL, const char* format = NULL, float power = 1.0f);

    // Widgets: Sliders (tip: ctrl+click on a slider to input with keyboard. manually input values aren't clamped, can go off-bounds)
    // Adjust format string to decorate the value with a prefix, a suffix, or adapt the editing and display precision e.g. "%.3f" -> 1.234; "%5.2f secs" -> 01.23 secs; "Biscuit: %.0f" -> Biscuit: 1; etc.
    IMGUI_API bool          SliderFloat(const char* label, float* v, float v_min, float v_max, const char* format = "%.3f", float power = 1.0f);     // adjust format to decorate the value with a prefix or a suffix for in-slider labels or unit display. Use power!=1.0 for power curve sliders
    IMGUI_API bool          SliderFloat2(const char* label, float v[2], float v_min, float v_max, const char* format = "%.3f", float power = 1.0f);
    IMGUI_API bool          SliderFloat3(const char* label, float v[3], float v_min, float v_max, const char* format = "%.3f", float power = 1.0f);
    IMGUI_API bool          SliderFloat4(const char* label, float v[4], float v_min, float v_max, const char* format = "%.3f", float power = 1.0f);
    IMGUI_API bool          SliderAngle(const char* label, float* v_rad, float v_degrees_min = -360.0f, float v_degrees_max = +360.0f, const char* format = "%.0f deg");
    IMGUI_API bool          SliderInt(const char* label, int* v, int v_min, int v_max, const char* format = "%d");
    IMGUI_API bool          SliderInt2(const char* label, int v[2], int v_min, int v_max, const char* format = "%d");
    IMGUI_API bool          SliderInt3(const char* label, int v[3], int v_min, int v_max, const char* format = "%d");
    IMGUI_API bool          SliderInt4(const char* label, int v[4], int v_min, int v_max, const char* format = "%d");
    IMGUI_API bool          SliderScalar(const char* label, ImGuiDataType data_type, void* v, const void* v_min, const void* v_max, const char* format = NULL, float power = 1.0f);
    IMGUI_API bool          SliderScalarN(const char* label, ImGuiDataType data_type, void* v, int components, const void* v_min, const void* v_max, const char* format = NULL, float power = 1.0f);
    IMGUI_API bool          VSliderFloat(const char* label, const ImVec2& size, float* v, float v_min, float v_max, const char* format = "%.3f", float power = 1.0f);
    IMGUI_API bool          VSliderInt(const char* label, const ImVec2& size, int* v, int v_min, int v_max, const char* format = "%d");
    IMGUI_API bool          VSliderScalar(const char* label, const ImVec2& size, ImGuiDataType data_type, void* v, const void* v_min, const void* v_max, const char* format = NULL, float power = 1.0f);

    // Widgets: Input with Keyboard
    // If you want to use InputText() with a dynamic string type such as std::string or your own, see misc/cpp/imgui_stdlib.h
    IMGUI_API bool          InputText(const char* label, char* buf, size_t buf_size, ImGuiInputTextFlags flags = 0, ImGuiInputTextCallback callback = NULL, void* user_data = NULL);
    IMGUI_API bool          InputTextMultiline(const char* label, char* buf, size_t buf_size, const ImVec2& size = ImVec2(0,0), ImGuiInputTextFlags flags = 0, ImGuiInputTextCallback callback = NULL, void* user_data = NULL);
    IMGUI_API bool          InputFloat(const char* label, float* v, float step = 0.0f, float step_fast = 0.0f, const char* format = "%.3f", ImGuiInputTextFlags extra_flags = 0);
    IMGUI_API bool          InputFloat2(const char* label, float v[2], const char* format = "%.3f", ImGuiInputTextFlags extra_flags = 0);
    IMGUI_API bool          InputFloat3(const char* label, float v[3], const char* format = "%.3f", ImGuiInputTextFlags extra_flags = 0);
    IMGUI_API bool          InputFloat4(const char* label, float v[4], const char* format = "%.3f", ImGuiInputTextFlags extra_flags = 0);
    IMGUI_API bool          InputInt(const char* label, int* v, int step = 1, int step_fast = 100, ImGuiInputTextFlags extra_flags = 0);
    IMGUI_API bool          InputInt2(const char* label, int v[2], ImGuiInputTextFlags extra_flags = 0);
    IMGUI_API bool          InputInt3(const char* label, int v[3], ImGuiInputTextFlags extra_flags = 0);
    IMGUI_API bool          InputInt4(const char* label, int v[4], ImGuiInputTextFlags extra_flags = 0);
    IMGUI_API bool          InputDouble(const char* label, double* v, double step = 0.0f, double step_fast = 0.0f, const char* format = "%.6f", ImGuiInputTextFlags extra_flags = 0);
    IMGUI_API bool          InputScalar(const char* label, ImGuiDataType data_type, void* v, const void* step = NULL, const void* step_fast = NULL, const char* format = NULL, ImGuiInputTextFlags extra_flags = 0);
    IMGUI_API bool          InputScalarN(const char* label, ImGuiDataType data_type, void* v, int components, const void* step = NULL, const void* step_fast = NULL, const char* format = NULL, ImGuiInputTextFlags extra_flags = 0);

    // Widgets: Color Editor/Picker (tip: the ColorEdit* functions have a little colored preview square that can be left-clicked to open a picker, and right-clicked to open an option menu.)
    // Note that a 'float v[X]' function argument is the same as 'float* v', the array syntax is just a way to document the number of elements that are expected to be accessible. You can the pass the address of a first float element out of a contiguous structure, e.g. &myvector.x
    IMGUI_API bool          ColorEdit3(const char* label, float col[3], ImGuiColorEditFlags flags = 0);
    IMGUI_API bool          ColorEdit4(const char* label, float col[4], ImGuiColorEditFlags flags = 0);
    IMGUI_API bool          ColorPicker3(const char* label, float col[3], ImGuiColorEditFlags flags = 0);
    IMGUI_API bool          ColorPicker4(const char* label, float col[4], ImGuiColorEditFlags flags = 0, const float* ref_col = NULL);
    IMGUI_API bool          ColorButton(const char* desc_id, const ImVec4& col, ImGuiColorEditFlags flags = 0, ImVec2 size = ImVec2(0,0));  // display a colored square/button, hover for details, return true when pressed.
    IMGUI_API void          SetColorEditOptions(ImGuiColorEditFlags flags);                     // initialize current options (generally on application startup) if you want to select a default format, picker type, etc. User will be able to change many settings, unless you pass the _NoOptions flag to your calls.

    // Widgets: Trees
    // TreeNode functions return true when the node is open, in which case you need to also call TreePop() when you are finished displaying the tree node contents.
    IMGUI_API bool          TreeNode(const char* label);
    IMGUI_API bool          TreeNode(const char* str_id, const char* fmt, ...) IM_FMTARGS(2);   // helper variation to completely decorelate the id from the displayed string. Read the FAQ about why and how to use ID. to align arbitrary text at the same level as a TreeNode() you can use Bullet().
    IMGUI_API bool          TreeNode(const void* ptr_id, const char* fmt, ...) IM_FMTARGS(2);   // "
    IMGUI_API bool          TreeNodeV(const char* str_id, const char* fmt, va_list args) IM_FMTLIST(2);
    IMGUI_API bool          TreeNodeV(const void* ptr_id, const char* fmt, va_list args) IM_FMTLIST(2);
    IMGUI_API bool          TreeNodeEx(const char* label, ImGuiTreeNodeFlags flags = 0);
    IMGUI_API bool          TreeNodeEx(const char* str_id, ImGuiTreeNodeFlags flags, const char* fmt, ...) IM_FMTARGS(3);
    IMGUI_API bool          TreeNodeEx(const void* ptr_id, ImGuiTreeNodeFlags flags, const char* fmt, ...) IM_FMTARGS(3);
    IMGUI_API bool          TreeNodeExV(const char* str_id, ImGuiTreeNodeFlags flags, const char* fmt, va_list args) IM_FMTLIST(3);
    IMGUI_API bool          TreeNodeExV(const void* ptr_id, ImGuiTreeNodeFlags flags, const char* fmt, va_list args) IM_FMTLIST(3);
    IMGUI_API void          TreePush(const char* str_id);                                       // ~ Indent()+PushId(). Already called by TreeNode() when returning true, but you can call TreePush/TreePop yourself if desired.
    IMGUI_API void          TreePush(const void* ptr_id = NULL);                                // "
    IMGUI_API void          TreePop();                                                          // ~ Unindent()+PopId()
    IMGUI_API void          TreeAdvanceToLabelPos();                                            // advance cursor x position by GetTreeNodeToLabelSpacing()
    IMGUI_API float         GetTreeNodeToLabelSpacing();                                        // horizontal distance preceding label when using TreeNode*() or Bullet() == (g.FontSize + style.FramePadding.x*2) for a regular unframed TreeNode
    IMGUI_API void          SetNextTreeNodeOpen(bool is_open, ImGuiCond cond = 0);              // set next TreeNode/CollapsingHeader open state.
    IMGUI_API bool          CollapsingHeader(const char* label, ImGuiTreeNodeFlags flags = 0);  // if returning 'true' the header is open. doesn't indent nor push on ID stack. user doesn't have to call TreePop().
    IMGUI_API bool          CollapsingHeader(const char* label, bool* p_open, ImGuiTreeNodeFlags flags = 0); // when 'p_open' isn't NULL, display an additional small close button on upper right of the header

    // Widgets: Selectables
    IMGUI_API bool          Selectable(const char* label, bool selected = false, ImGuiSelectableFlags flags = 0, const ImVec2& size = ImVec2(0,0));  // "bool selected" carry the selection state (read-only). Selectable() is clicked is returns true so you can modify your selection state. size.x==0.0: use remaining width, size.x>0.0: specify width. size.y==0.0: use label height, size.y>0.0: specify height
    IMGUI_API bool          Selectable(const char* label, bool* p_selected, ImGuiSelectableFlags flags = 0, const ImVec2& size = ImVec2(0,0));       // "bool* p_selected" point to the selection state (read-write), as a convenient helper.

    // Widgets: List Boxes
    IMGUI_API bool          ListBox(const char* label, int* current_item, const char* const items[], int items_count, int height_in_items = -1);
    IMGUI_API bool          ListBox(const char* label, int* current_item, bool (*items_getter)(void* data, int idx, const char** out_text), void* data, int items_count, int height_in_items = -1);
    IMGUI_API bool          ListBoxHeader(const char* label, const ImVec2& size = ImVec2(0,0)); // use if you want to reimplement ListBox() will custom data or interactions. if the function return true, you can output elements then call ListBoxFooter() afterwards.
    IMGUI_API bool          ListBoxHeader(const char* label, int items_count, int height_in_items = -1); // "
    IMGUI_API void          ListBoxFooter();                                                    // terminate the scrolling region. only call ListBoxFooter() if ListBoxHeader() returned true!

    // Widgets: Data Plotting
    IMGUI_API void          PlotLines(const char* label, const float* values, int values_count, int values_offset = 0, const char* overlay_text = NULL, float scale_min = FLT_MAX, float scale_max = FLT_MAX, ImVec2 graph_size = ImVec2(0, 0), int stride = sizeof(float));
    IMGUI_API void          PlotLines(const char* label, float(*values_getter)(void* data, int idx), void* data, int values_count, int values_offset = 0, const char* overlay_text = NULL, float scale_min = FLT_MAX, float scale_max = FLT_MAX, ImVec2 graph_size = ImVec2(0, 0));
    IMGUI_API void          PlotHistogram(const char* label, const float* values, int values_count, int values_offset = 0, const char* overlay_text = NULL, float scale_min = FLT_MAX, float scale_max = FLT_MAX, ImVec2 graph_size = ImVec2(0, 0), int stride = sizeof(float));
    IMGUI_API void          PlotHistogram(const char* label, float(*values_getter)(void* data, int idx), void* data, int values_count, int values_offset = 0, const char* overlay_text = NULL, float scale_min = FLT_MAX, float scale_max = FLT_MAX, ImVec2 graph_size = ImVec2(0, 0));

    // Widgets: Value() Helpers. Output single value in "name: value" format (tip: freely declare more in your code to handle your types. you can add functions to the ImGui namespace)
    IMGUI_API void          Value(const char* prefix, bool b);
    IMGUI_API void          Value(const char* prefix, int v);
    IMGUI_API void          Value(const char* prefix, unsigned int v);
    IMGUI_API void          Value(const char* prefix, float v, const char* float_format = NULL);

    // Widgets: Menus
    IMGUI_API bool          BeginMainMenuBar();                                                 // create and append to a full screen menu-bar.
    IMGUI_API void          EndMainMenuBar();                                                   // only call EndMainMenuBar() if BeginMainMenuBar() returns true!
    IMGUI_API bool          BeginMenuBar();                                                     // append to menu-bar of current window (requires ImGuiWindowFlags_MenuBar flag set on parent window).
    IMGUI_API void          EndMenuBar();                                                       // only call EndMenuBar() if BeginMenuBar() returns true!
    IMGUI_API bool          BeginMenu(const char* label, bool enabled = true);                  // create a sub-menu entry. only call EndMenu() if this returns true!
    IMGUI_API void          EndMenu();                                                          // only call EndMenu() if BeginMenu() returns true!
    IMGUI_API bool          MenuItem(const char* label, const char* shortcut = NULL, bool selected = false, bool enabled = true);  // return true when activated. shortcuts are displayed for convenience but not processed by ImGui at the moment
    IMGUI_API bool          MenuItem(const char* label, const char* shortcut, bool* p_selected, bool enabled = true);              // return true when activated + toggle (*p_selected) if p_selected != NULL

    // Tooltips
    IMGUI_API void          BeginTooltip();                                                     // begin/append a tooltip window. to create full-featured tooltip (with any kind of items).
    IMGUI_API void          EndTooltip();
    IMGUI_API void          SetTooltip(const char* fmt, ...) IM_FMTARGS(1);                     // set a text-only tooltip, typically use with ImGui::IsItemHovered(). overidde any previous call to SetTooltip().
    IMGUI_API void          SetTooltipV(const char* fmt, va_list args) IM_FMTLIST(1);

    // Popups
    IMGUI_API void          OpenPopup(const char* str_id);                                      // call to mark popup as open (don't call every frame!). popups are closed when user click outside, or if CloseCurrentPopup() is called within a BeginPopup()/EndPopup() block. By default, Selectable()/MenuItem() are calling CloseCurrentPopup(). Popup identifiers are relative to the current ID-stack (so OpenPopup and BeginPopup needs to be at the same level).
    IMGUI_API bool          BeginPopup(const char* str_id, ImGuiWindowFlags flags = 0);                                             // return true if the popup is open, and you can start outputting to it. only call EndPopup() if BeginPopup() returns true!
    IMGUI_API bool          BeginPopupContextItem(const char* str_id = NULL, int mouse_button = 1);                                 // helper to open and begin popup when clicked on last item. if you can pass a NULL str_id only if the previous item had an id. If you want to use that on a non-interactive item such as Text() you need to pass in an explicit ID here. read comments in .cpp!
    IMGUI_API bool          BeginPopupContextWindow(const char* str_id = NULL, int mouse_button = 1, bool also_over_items = true);  // helper to open and begin popup when clicked on current window.
    IMGUI_API bool          BeginPopupContextVoid(const char* str_id = NULL, int mouse_button = 1);                                 // helper to open and begin popup when clicked in void (where there are no imgui windows).
    IMGUI_API bool          BeginPopupModal(const char* name, bool* p_open = NULL, ImGuiWindowFlags flags = 0);                     // modal dialog (regular window with title bar, block interactions behind the modal window, can't close the modal window by clicking outside)
    IMGUI_API void          EndPopup();                                                                                             // only call EndPopup() if BeginPopupXXX() returns true!
    IMGUI_API bool          OpenPopupOnItemClick(const char* str_id = NULL, int mouse_button = 1);                                  // helper to open popup when clicked on last item (note: actually triggers on the mouse _released_ event to be consistent with popup behaviors). return true when just opened.
    IMGUI_API bool          IsPopupOpen(const char* str_id);                                    // return true if the popup is open
    IMGUI_API void          CloseCurrentPopup();                                                // close the popup we have begin-ed into. clicking on a MenuItem or Selectable automatically close the current popup.

    // Columns
    // You can also use SameLine(pos_x) for simplified columns. The columns API is work-in-progress and rather lacking (columns are arguably the worst part of dear imgui at the moment!)
    IMGUI_API void          Columns(int count = 1, const char* id = NULL, bool border = true);
    IMGUI_API void          NextColumn();                                                       // next column, defaults to current row or next row if the current row is finished
    IMGUI_API int           GetColumnIndex();                                                   // get current column index
    IMGUI_API float         GetColumnWidth(int column_index = -1);                              // get column width (in pixels). pass -1 to use current column
    IMGUI_API void          SetColumnWidth(int column_index, float width);                      // set column width (in pixels). pass -1 to use current column
    IMGUI_API float         GetColumnOffset(int column_index = -1);                             // get position of column line (in pixels, from the left side of the contents region). pass -1 to use current column, otherwise 0..GetColumnsCount() inclusive. column 0 is typically 0.0f
    IMGUI_API void          SetColumnOffset(int column_index, float offset_x);                  // set position of column line (in pixels, from the left side of the contents region). pass -1 to use current column
    IMGUI_API int           GetColumnsCount();

    // Tabs
    // Note: Tabs are automatically created by the docking system. Use this to create tab bars/tabs yourself without docking being involved.
    IMGUI_API bool          BeginTabBar(const char* str_id, ImGuiTabBarFlags flags = 0);        // create and append into a TabBar
    IMGUI_API void          EndTabBar();
    IMGUI_API bool          BeginTabItem(const char* label, bool* p_open = NULL, ImGuiTabItemFlags flags = 0);// create a Tab. Returns true if the Tab is selected.
    IMGUI_API void          EndTabItem();                                                       // only call EndTabItem() if BeginTabItem() returns true!
    IMGUI_API void          SetTabItemClosed(const char* tab_or_docked_window_label);           // notify TabBar or Docking system of a closed tab/window ahead (useful to reduce visual flicker on reorderable tab bars). For tab-bar: call after BeginTabBar() and before Tab submissions. Otherwise call with a window name.

    // Docking 
    // [BETA API] Enable with io.ConfigFlags |= ImGuiConfigFlags_DockingEnable.
    // Note: you DO NOT need to call DockSpace() to use most Docking facilities! 
    // To dock windows: hold SHIFT anywhere while moving windows (if io.ConfigDockingWithShift == true) or drag windows from their title bar (if io.ConfigDockingWithShift = false)
    // Use DockSpace() to create an explicit dock node _within_ an existing window. See Docking demo for details.
    IMGUI_API void          DockSpace(ImGuiID id, const ImVec2& size = ImVec2(0, 0), ImGuiDockNodeFlags flags = 0, const ImGuiDockFamily* dock_family = NULL);
    IMGUI_API ImGuiID       DockSpaceOverViewport(ImGuiViewport* viewport = NULL, ImGuiDockNodeFlags dockspace_flags = 0, const ImGuiDockFamily* dock_family = NULL);
    IMGUI_API void          SetNextWindowDockId(ImGuiID dock_id, ImGuiCond cond = 0);           // set next window dock id (FIXME-DOCK)
    IMGUI_API void          SetNextWindowDockFamily(const ImGuiDockFamily* dock_family);        // set next window user type (docking filters by same user_type)
    IMGUI_API ImGuiID       GetWindowDockId();
    IMGUI_API bool          IsWindowDocked();                                                   // is current window docked into another window? 

    // Logging/Capture: all text output from interface is captured to tty/file/clipboard. By default, tree nodes are automatically opened during logging.
    IMGUI_API void          LogToTTY(int max_depth = -1);                                       // start logging to tty
    IMGUI_API void          LogToFile(int max_depth = -1, const char* filename = NULL);         // start logging to file
    IMGUI_API void          LogToClipboard(int max_depth = -1);                                 // start logging to OS clipboard
    IMGUI_API void          LogFinish();                                                        // stop logging (close file, etc.)
    IMGUI_API void          LogButtons();                                                       // helper to display buttons for logging to tty/file/clipboard
    IMGUI_API void          LogText(const char* fmt, ...) IM_FMTARGS(1);                        // pass text data straight to log (without being displayed)

    // Drag and Drop
    // [BETA API] Missing Demo code. API may evolve.
    IMGUI_API bool          BeginDragDropSource(ImGuiDragDropFlags flags = 0);                                      // call when the current item is active. If this return true, you can call SetDragDropPayload() + EndDragDropSource()
    IMGUI_API bool          SetDragDropPayload(const char* type, const void* data, size_t size, ImGuiCond cond = 0);// type is a user defined string of maximum 32 characters. Strings starting with '_' are reserved for dear imgui internal types. Data is copied and held by imgui.
    IMGUI_API void          EndDragDropSource();                                                                    // only call EndDragDropSource() if BeginDragDropSource() returns true!
    IMGUI_API bool                  BeginDragDropTarget();                                                          // call after submitting an item that may receive a payload. If this returns true, you can call AcceptDragDropPayload() + EndDragDropTarget()
    IMGUI_API const ImGuiPayload*   AcceptDragDropPayload(const char* type, ImGuiDragDropFlags flags = 0);          // accept contents of a given type. If ImGuiDragDropFlags_AcceptBeforeDelivery is set you can peek into the payload before the mouse button is released.
    IMGUI_API void                  EndDragDropTarget();                                                            // only call EndDragDropTarget() if BeginDragDropTarget() returns true!
    IMGUI_API const ImGuiPayload*   GetDragDropPayload();                                                           // peek directly into the current payload from anywhere. may return NULL. use ImGuiPayload::IsDataType() to test for the payload type.
    
    // Clipping
    IMGUI_API void          PushClipRect(const ImVec2& clip_rect_min, const ImVec2& clip_rect_max, bool intersect_with_current_clip_rect);
    IMGUI_API void          PopClipRect();

    // Focus, Activation
    // (Prefer using "SetItemDefaultFocus()" over "if (IsWindowAppearing()) SetScrollHereY()" when applicable to signify "this is the default item")
    IMGUI_API void          SetItemDefaultFocus();                                              // make last item the default focused item of a window.
    IMGUI_API void          SetKeyboardFocusHere(int offset = 0);                               // focus keyboard on the next widget. Use positive 'offset' to access sub components of a multiple component widget. Use -1 to access previous widget.

    // Item/Widgets Utilities
    // See Demo Window under "Widgets->Querying Status" for an interactive visualization of many of those functions.
    IMGUI_API bool          IsItemHovered(ImGuiHoveredFlags flags = 0);                         // is the last item hovered? (and usable, aka not blocked by a popup, etc.). See ImGuiHoveredFlags for more options.
    IMGUI_API bool          IsItemActive();                                                     // is the last item active? (e.g. button being held, text field being edited. This will continuously return true while holding mouse button on an item. Items that don't interact will always return false)
    IMGUI_API bool          IsItemFocused();                                                    // is the last item focused for keyboard/gamepad navigation?
    IMGUI_API bool          IsItemClicked(int mouse_button = 0);                                // is the last item clicked? (e.g. button/node just clicked on) == IsMouseClicked(mouse_button) && IsItemHovered()
    IMGUI_API bool          IsItemVisible();                                                    // is the last item visible? (items may be out of sight because of clipping/scrolling)
    IMGUI_API bool          IsItemEdited();                                                     // did the last item modify its underlying value this frame? or was pressed? This is generally the same as the "bool" return value of many widgets.
    IMGUI_API bool          IsItemDeactivated();                                                // was the last item just made inactive (item was previously active). Useful for Undo/Redo patterns with widgets that requires continuous editing.
    IMGUI_API bool          IsItemDeactivatedAfterEdit();                                       // was the last item just made inactive and made a value change when it was active? (e.g. Slider/Drag moved). Useful for Undo/Redo patterns with widgets that requires continuous editing. Note that you may get false positives (some widgets such as Combo()/ListBox()/Selectable() will return true even when clicking an already selected item).
    IMGUI_API bool          IsAnyItemHovered();
    IMGUI_API bool          IsAnyItemActive();
    IMGUI_API bool          IsAnyItemFocused();
    IMGUI_API ImVec2        GetItemRectMin();                                                   // get bounding rectangle of last item, in screen space
    IMGUI_API ImVec2        GetItemRectMax();                                                   // "
    IMGUI_API ImVec2        GetItemRectSize();                                                  // get size of last item, in screen space
    IMGUI_API void          SetItemAllowOverlap();                                              // allow last item to be overlapped by a subsequent item. sometimes useful with invisible buttons, selectables, etc. to catch unused area.

    // Miscellaneous Utilities
    IMGUI_API bool          IsRectVisible(const ImVec2& size);                                  // test if rectangle (of given size, starting from cursor position) is visible / not clipped.
    IMGUI_API bool          IsRectVisible(const ImVec2& rect_min, const ImVec2& rect_max);      // test if rectangle (in screen space) is visible / not clipped. to perform coarse clipping on user's side.
    IMGUI_API double        GetTime();
    IMGUI_API int           GetFrameCount();
    IMGUI_API ImDrawList*   GetOverlayDrawList();                                               // get overlay draw list for the viewport associated to the current window. this draw list will be the last rendered. useful to quickly draw overlays shapes/text.
    IMGUI_API ImDrawList*   GetOverlayDrawList(ImGuiViewport* viewport);                        // get overlay draw list for the given viewport. 
    IMGUI_API ImDrawListSharedData* GetDrawListSharedData();                                    // you may use this when creating your own ImDrawList instances
    IMGUI_API const char*   GetStyleColorName(ImGuiCol idx);
    IMGUI_API void          SetStateStorage(ImGuiStorage* storage);                             // replace current window storage with our own (if you want to manipulate it yourself, typically clear subsection of it)
    IMGUI_API ImGuiStorage* GetStateStorage();
    IMGUI_API ImVec2        CalcTextSize(const char* text, const char* text_end = NULL, bool hide_text_after_double_hash = false, float wrap_width = -1.0f);
    IMGUI_API void          CalcListClipping(int items_count, float items_height, int* out_items_display_start, int* out_items_display_end);    // calculate coarse clipping for large list of evenly sized items. Prefer using the ImGuiListClipper higher-level helper if you can.
    IMGUI_API bool          BeginChildFrame(ImGuiID id, const ImVec2& size, ImGuiWindowFlags flags = 0); // helper to create a child window / scrolling region that looks like a normal widget frame
    IMGUI_API void          EndChildFrame();                                                    // always call EndChildFrame() regardless of BeginChildFrame() return values (which indicates a collapsed/clipped window)

    // Color Utilities
    IMGUI_API ImVec4        ColorConvertU32ToFloat4(ImU32 in);
    IMGUI_API ImU32         ColorConvertFloat4ToU32(const ImVec4& in);
    IMGUI_API void          ColorConvertRGBtoHSV(float r, float g, float b, float& out_h, float& out_s, float& out_v);
    IMGUI_API void          ColorConvertHSVtoRGB(float h, float s, float v, float& out_r, float& out_g, float& out_b);

    // Inputs Utilities
    IMGUI_API int           GetKeyIndex(ImGuiKey imgui_key);                                    // map ImGuiKey_* values into user's key index. == io.KeyMap[key]
    IMGUI_API bool          IsKeyDown(int user_key_index);                                      // is key being held. == io.KeysDown[user_key_index]. note that imgui doesn't know the semantic of each entry of io.KeysDown[]. Use your own indices/enums according to how your backend/engine stored them into io.KeysDown[]!
    IMGUI_API bool          IsKeyPressed(int user_key_index, bool repeat = true);               // was key pressed (went from !Down to Down). if repeat=true, uses io.KeyRepeatDelay / KeyRepeatRate
    IMGUI_API bool          IsKeyReleased(int user_key_index);                                  // was key released (went from Down to !Down)..
    IMGUI_API int           GetKeyPressedAmount(int key_index, float repeat_delay, float rate); // uses provided repeat rate/delay. return a count, most often 0 or 1 but might be >1 if RepeatRate is small enough that DeltaTime > RepeatRate
    IMGUI_API bool          IsMouseDown(int button);                                            // is mouse button held (0=left, 1=right, 2=middle)
    IMGUI_API bool          IsAnyMouseDown();                                                   // is any mouse button held
    IMGUI_API bool          IsMouseClicked(int button, bool repeat = false);                    // did mouse button clicked (went from !Down to Down) (0=left, 1=right, 2=middle)
    IMGUI_API bool          IsMouseDoubleClicked(int button);                                   // did mouse button double-clicked. a double-click returns false in IsMouseClicked(). uses io.MouseDoubleClickTime.
    IMGUI_API bool          IsMouseReleased(int button);                                        // did mouse button released (went from Down to !Down)
    IMGUI_API bool          IsMouseDragging(int button = 0, float lock_threshold = -1.0f);      // is mouse dragging. if lock_threshold < -1.0f uses io.MouseDraggingThreshold
    IMGUI_API bool          IsMouseHoveringRect(const ImVec2& r_min, const ImVec2& r_max, bool clip = true);  // is mouse hovering given bounding rect (in screen space). clipped by current clipping settings, but  disregarding of other consideration of focus/window ordering/popup-block.
    IMGUI_API bool          IsMousePosValid(const ImVec2* mouse_pos = NULL);                    //
    IMGUI_API ImVec2        GetMousePos();                                                      // shortcut to ImGui::GetIO().MousePos provided by user, to be consistent with other calls
    IMGUI_API ImVec2        GetMousePosOnOpeningCurrentPopup();                                 // retrieve backup of mouse position at the time of opening popup we have BeginPopup() into
    IMGUI_API ImVec2        GetMouseDragDelta(int button = 0, float lock_threshold = -1.0f);    // dragging amount since clicking. if lock_threshold < -1.0f uses io.MouseDraggingThreshold
    IMGUI_API void          ResetMouseDragDelta(int button = 0);                                //
    IMGUI_API ImGuiMouseCursor GetMouseCursor();                                                // get desired cursor type, reset in ImGui::NewFrame(), this is updated during the frame. valid before Render(). If you use software rendering by setting io.MouseDrawCursor ImGui will render those for you
    IMGUI_API void          SetMouseCursor(ImGuiMouseCursor type);                              // set desired cursor type
    IMGUI_API void          CaptureKeyboardFromApp(bool capture = true);                        // manually override io.WantCaptureKeyboard flag next frame (said flag is entirely left for your application to handle). e.g. force capture keyboard when your widget is being hovered.
    IMGUI_API void          CaptureMouseFromApp(bool capture = true);                           // manually override io.WantCaptureMouse flag next frame (said flag is entirely left for your application to handle).

    // Clipboard Utilities (also see the LogToClipboard() function to capture or output text data to the clipboard)
    IMGUI_API const char*   GetClipboardText();
    IMGUI_API void          SetClipboardText(const char* text);

    // Settings/.Ini Utilities
    // The disk functions are automatically called if io.IniFilename != NULL (default is "imgui.ini").
    // Set io.IniFilename to NULL to load/save manually. Read io.WantSaveIniSettings description about handling .ini saving manually.
    IMGUI_API void          LoadIniSettingsFromDisk(const char* ini_filename);                  // call after CreateContext() and before the first call to NewFrame(). NewFrame() automatically calls LoadIniSettingsFromDisk(io.IniFilename).
    IMGUI_API void          LoadIniSettingsFromMemory(const char* ini_data, size_t ini_size=0); // call after CreateContext() and before the first call to NewFrame() to provide .ini data from your own data source.
    IMGUI_API void          SaveIniSettingsToDisk(const char* ini_filename);
    IMGUI_API const char*   SaveIniSettingsToMemory(size_t* out_ini_size = NULL);               // return a zero-terminated string with the .ini data which you can save by your own mean. call when io.WantSaveIniSettings is set, then save data by your own mean and clear io.WantSaveIniSettings.

    // Memory Utilities
    // All those functions are not reliant on the current context.
    // If you reload the contents of imgui.cpp at runtime, you may need to call SetCurrentContext() + SetAllocatorFunctions() again.
    IMGUI_API void          SetAllocatorFunctions(void* (*alloc_func)(size_t sz, void* user_data), void(*free_func)(void* ptr, void* user_data), void* user_data = NULL);
    IMGUI_API void*         MemAlloc(size_t size);
    IMGUI_API void          MemFree(void* ptr);

    // (Optional) Platform/OS interface for multi-viewport support
    // Note: You may use GetWindowViewport() to get the current viewport of the current window.
    IMGUI_API ImGuiPlatformIO&  GetPlatformIO();                                                // platform/renderer functions, for back-end to setup + viewports list.
    IMGUI_API ImGuiViewport*    GetMainViewport();                                              // main viewport. same as GetPlatformIO().MainViewport == GetPlatformIO().Viewports[0].
    IMGUI_API void              UpdatePlatformWindows();                                        // call in main loop. will call CreateWindow/ResizeWindow/etc. platform functions for each secondary viewport, and DestroyWindow for each inactive viewport.
    IMGUI_API void              RenderPlatformWindowsDefault(void* platform_arg = NULL, void* renderer_arg = NULL); // call in main loop. will call RenderWindow/SwapBuffers platform functions for each secondary viewport. may be reimplemented by user for custom rendering needs.
    IMGUI_API void              DestroyPlatformWindows();                                       // call DestroyWindow platform functions for all viewports. call from back-end Shutdown() if you need to close platform windows before imgui shutdown. otherwise will be called by DestroyContext().
    IMGUI_API ImGuiViewport*    FindViewportByPlatformHandle(void* platform_handle);            // this is a helper for back-ends. the type platform_handle is decided by the back-end (e.g. HWND, MyWindow*, GLFWwindow* etc.)

} // namespace ImGui

//-----------------------------------------------------------------------------
// Flags & Enumerations
//-----------------------------------------------------------------------------

// Flags for ImGui::Begin()
enum ImGuiWindowFlags_
{
    ImGuiWindowFlags_None                   = 0,
    ImGuiWindowFlags_NoTitleBar             = 1 << 0,   // Disable title-bar
    ImGuiWindowFlags_NoResize               = 1 << 1,   // Disable user resizing with the lower-right grip
    ImGuiWindowFlags_NoMove                 = 1 << 2,   // Disable user moving the window
    ImGuiWindowFlags_NoScrollbar            = 1 << 3,   // Disable scrollbars (window can still scroll with mouse or programatically)
    ImGuiWindowFlags_NoScrollWithMouse      = 1 << 4,   // Disable user vertically scrolling with mouse wheel. On child window, mouse wheel will be forwarded to the parent unless NoScrollbar is also set.
    ImGuiWindowFlags_NoCollapse             = 1 << 5,   // Disable user collapsing window by double-clicking on it
    ImGuiWindowFlags_AlwaysAutoResize       = 1 << 6,   // Resize every window to its content every frame
    ImGuiWindowFlags_NoBackground           = 1 << 7,   // Disable drawing background color (WindowBg, etc.) and outside border. Similar as using SetNextWindowBgAlpha(0.0f).
    ImGuiWindowFlags_NoSavedSettings        = 1 << 8,   // Never load/save settings in .ini file
    ImGuiWindowFlags_NoMouseInputs          = 1 << 9,   // Disable catching mouse, hovering test with pass through.
    ImGuiWindowFlags_MenuBar                = 1 << 10,  // Has a menu-bar
    ImGuiWindowFlags_HorizontalScrollbar    = 1 << 11,  // Allow horizontal scrollbar to appear (off by default). You may use SetNextWindowContentSize(ImVec2(width,0.0f)); prior to calling Begin() to specify width. Read code in imgui_demo in the "Horizontal Scrolling" section.
    ImGuiWindowFlags_NoFocusOnAppearing     = 1 << 12,  // Disable taking focus when transitioning from hidden to visible state
    ImGuiWindowFlags_NoBringToFrontOnFocus  = 1 << 13,  // Disable bringing window to front when taking focus (e.g. clicking on it or programatically giving it focus)
    ImGuiWindowFlags_AlwaysVerticalScrollbar= 1 << 14,  // Always show vertical scrollbar (even if ContentSize.y < Size.y)
    ImGuiWindowFlags_AlwaysHorizontalScrollbar=1<< 15,  // Always show horizontal scrollbar (even if ContentSize.x < Size.x)
    ImGuiWindowFlags_AlwaysUseWindowPadding = 1 << 16,  // Ensure child windows without border uses style.WindowPadding (ignored by default for non-bordered child windows, because more convenient)
    ImGuiWindowFlags_NoNavInputs            = 1 << 18,  // No gamepad/keyboard navigation within the window
    ImGuiWindowFlags_NoNavFocus             = 1 << 19,  // No focusing toward this window with gamepad/keyboard navigation (e.g. skipped by CTRL+TAB)
    ImGuiWindowFlags_UnsavedDocument        = 1 << 20,  // Append '*' to title without affecting the ID, as a convenience to avoid using the ### operator. When used in a tab/docking context, tab is selected on closure and closure is deferred by one frame to allow code to cancel the closure (with a confirmation popup, etc.) without flicker.
    ImGuiWindowFlags_NoDocking              = 1 << 21,  // Disable docking of this window

    ImGuiWindowFlags_NoNav                  = ImGuiWindowFlags_NoNavInputs | ImGuiWindowFlags_NoNavFocus,
    ImGuiWindowFlags_NoDecoration           = ImGuiWindowFlags_NoTitleBar | ImGuiWindowFlags_NoResize | ImGuiWindowFlags_NoScrollbar | ImGuiWindowFlags_NoCollapse,
    ImGuiWindowFlags_NoInputs               = ImGuiWindowFlags_NoMouseInputs | ImGuiWindowFlags_NoNavInputs | ImGuiWindowFlags_NoNavFocus,

    // [Internal]
    ImGuiWindowFlags_NavFlattened           = 1 << 23,  // [BETA] Allow gamepad/keyboard navigation to cross over parent border to this child (only use on child that have no scrolling!)
    ImGuiWindowFlags_ChildWindow            = 1 << 24,  // Don't use! For internal use by BeginChild()
    ImGuiWindowFlags_Tooltip                = 1 << 25,  // Don't use! For internal use by BeginTooltip()
    ImGuiWindowFlags_Popup                  = 1 << 26,  // Don't use! For internal use by BeginPopup()
    ImGuiWindowFlags_Modal                  = 1 << 27,  // Don't use! For internal use by BeginPopupModal()
    ImGuiWindowFlags_ChildMenu              = 1 << 28,  // Don't use! For internal use by BeginMenu()
    ImGuiWindowFlags_DockNodeHost           = 1 << 29   // Don't use! For internal use by Begin()/NewFrame()

    // [Obsolete]
    //ImGuiWindowFlags_ShowBorders          = 1 << 7,   // --> Set style.FrameBorderSize=1.0f / style.WindowBorderSize=1.0f to enable borders around windows and items
    //ImGuiWindowFlags_ResizeFromAnySide    = 1 << 17,  // --> Set io.ConfigResizeWindowsFromEdges and make sure mouse cursors are supported by back-end (io.BackendFlags & ImGuiBackendFlags_HasMouseCursors)
};

// Flags for ImGui::InputText()
enum ImGuiInputTextFlags_
{
    ImGuiInputTextFlags_None                = 0,
    ImGuiInputTextFlags_CharsDecimal        = 1 << 0,   // Allow 0123456789.+-*/
    ImGuiInputTextFlags_CharsHexadecimal    = 1 << 1,   // Allow 0123456789ABCDEFabcdef
    ImGuiInputTextFlags_CharsUppercase      = 1 << 2,   // Turn a..z into A..Z
    ImGuiInputTextFlags_CharsNoBlank        = 1 << 3,   // Filter out spaces, tabs
    ImGuiInputTextFlags_AutoSelectAll       = 1 << 4,   // Select entire text when first taking mouse focus
    ImGuiInputTextFlags_EnterReturnsTrue    = 1 << 5,   // Return 'true' when Enter is pressed (as opposed to when the value was modified)
    ImGuiInputTextFlags_CallbackCompletion  = 1 << 6,   // Callback on pressing TAB (for completion handling)
    ImGuiInputTextFlags_CallbackHistory     = 1 << 7,   // Callback on pressing Up/Down arrows (for history handling)
    ImGuiInputTextFlags_CallbackAlways      = 1 << 8,   // Callback on each iteration. User code may query cursor position, modify text buffer.
    ImGuiInputTextFlags_CallbackCharFilter  = 1 << 9,   // Callback on character inputs to replace or discard them. Modify 'EventChar' to replace or discard, or return 1 in callback to discard.
    ImGuiInputTextFlags_AllowTabInput       = 1 << 10,  // Pressing TAB input a '\t' character into the text field
    ImGuiInputTextFlags_CtrlEnterForNewLine = 1 << 11,  // In multi-line mode, unfocus with Enter, add new line with Ctrl+Enter (default is opposite: unfocus with Ctrl+Enter, add line with Enter).
    ImGuiInputTextFlags_NoHorizontalScroll  = 1 << 12,  // Disable following the cursor horizontally
    ImGuiInputTextFlags_AlwaysInsertMode    = 1 << 13,  // Insert mode
    ImGuiInputTextFlags_ReadOnly            = 1 << 14,  // Read-only mode
    ImGuiInputTextFlags_Password            = 1 << 15,  // Password mode, display all characters as '*'
    ImGuiInputTextFlags_NoUndoRedo          = 1 << 16,  // Disable undo/redo. Note that input text owns the text data while active, if you want to provide your own undo/redo stack you need e.g. to call ClearActiveID().
    ImGuiInputTextFlags_CharsScientific     = 1 << 17,  // Allow 0123456789.+-*/eE (Scientific notation input)
    ImGuiInputTextFlags_CallbackResize      = 1 << 18,  // Callback on buffer capacity changes request (beyond 'buf_size' parameter value), allowing the string to grow. Notify when the string wants to be resized (for string types which hold a cache of their Size). You will be provided a new BufSize in the callback and NEED to honor it. (see misc/cpp/imgui_stdlib.h for an example of using this)
    // [Internal]
    ImGuiInputTextFlags_Multiline           = 1 << 20   // For internal use by InputTextMultiline()
};

// Flags for ImGui::TreeNodeEx(), ImGui::CollapsingHeader*()
enum ImGuiTreeNodeFlags_
{
    ImGuiTreeNodeFlags_None                 = 0,
    ImGuiTreeNodeFlags_Selected             = 1 << 0,   // Draw as selected
    ImGuiTreeNodeFlags_Framed               = 1 << 1,   // Full colored frame (e.g. for CollapsingHeader)
    ImGuiTreeNodeFlags_AllowItemOverlap     = 1 << 2,   // Hit testing to allow subsequent widgets to overlap this one
    ImGuiTreeNodeFlags_NoTreePushOnOpen     = 1 << 3,   // Don't do a TreePush() when open (e.g. for CollapsingHeader) = no extra indent nor pushing on ID stack
    ImGuiTreeNodeFlags_NoAutoOpenOnLog      = 1 << 4,   // Don't automatically and temporarily open node when Logging is active (by default logging will automatically open tree nodes)
    ImGuiTreeNodeFlags_DefaultOpen          = 1 << 5,   // Default node to be open
    ImGuiTreeNodeFlags_OpenOnDoubleClick    = 1 << 6,   // Need double-click to open node
    ImGuiTreeNodeFlags_OpenOnArrow          = 1 << 7,   // Only open when clicking on the arrow part. If ImGuiTreeNodeFlags_OpenOnDoubleClick is also set, single-click arrow or double-click all box to open.
    ImGuiTreeNodeFlags_Leaf                 = 1 << 8,   // No collapsing, no arrow (use as a convenience for leaf nodes).
    ImGuiTreeNodeFlags_Bullet               = 1 << 9,   // Display a bullet instead of arrow
    ImGuiTreeNodeFlags_FramePadding         = 1 << 10,  // Use FramePadding (even for an unframed text node) to vertically align text baseline to regular widget height. Equivalent to calling AlignTextToFramePadding().
    //ImGuITreeNodeFlags_SpanAllAvailWidth  = 1 << 11,  // FIXME: TODO: Extend hit box horizontally even if not framed
    //ImGuiTreeNodeFlags_NoScrollOnOpen     = 1 << 12,  // FIXME: TODO: Disable automatic scroll on TreePop() if node got just open and contents is not visible
    ImGuiTreeNodeFlags_NavLeftJumpsBackHere = 1 << 13,  // (WIP) Nav: left direction may move to this TreeNode() from any of its child (items submitted between TreeNode and TreePop)
    ImGuiTreeNodeFlags_CollapsingHeader     = ImGuiTreeNodeFlags_Framed | ImGuiTreeNodeFlags_NoTreePushOnOpen | ImGuiTreeNodeFlags_NoAutoOpenOnLog

    // Obsolete names (will be removed)
#ifndef IMGUI_DISABLE_OBSOLETE_FUNCTIONS
    , ImGuiTreeNodeFlags_AllowOverlapMode = ImGuiTreeNodeFlags_AllowItemOverlap
#endif
};

// Flags for ImGui::Selectable()
enum ImGuiSelectableFlags_
{
    ImGuiSelectableFlags_None               = 0,
    ImGuiSelectableFlags_DontClosePopups    = 1 << 0,   // Clicking this don't close parent popup window
    ImGuiSelectableFlags_SpanAllColumns     = 1 << 1,   // Selectable frame can span all columns (text will still fit in current column)
    ImGuiSelectableFlags_AllowDoubleClick   = 1 << 2,   // Generate press events on double clicks too
    ImGuiSelectableFlags_Disabled           = 1 << 3    // Cannot be selected, display greyed out text
};

// Flags for ImGui::BeginCombo()
enum ImGuiComboFlags_
{
    ImGuiComboFlags_None                    = 0,
    ImGuiComboFlags_PopupAlignLeft          = 1 << 0,   // Align the popup toward the left by default
    ImGuiComboFlags_HeightSmall             = 1 << 1,   // Max ~4 items visible. Tip: If you want your combo popup to be a specific size you can use SetNextWindowSizeConstraints() prior to calling BeginCombo()
    ImGuiComboFlags_HeightRegular           = 1 << 2,   // Max ~8 items visible (default)
    ImGuiComboFlags_HeightLarge             = 1 << 3,   // Max ~20 items visible
    ImGuiComboFlags_HeightLargest           = 1 << 4,   // As many fitting items as possible
    ImGuiComboFlags_NoArrowButton           = 1 << 5,   // Display on the preview box without the square arrow button
    ImGuiComboFlags_NoPreview               = 1 << 6,   // Display only a square arrow button
    ImGuiComboFlags_HeightMask_             = ImGuiComboFlags_HeightSmall | ImGuiComboFlags_HeightRegular | ImGuiComboFlags_HeightLarge | ImGuiComboFlags_HeightLargest
};

// Flags for ImGui::BeginTabBar()
enum ImGuiTabBarFlags_
{
    ImGuiTabBarFlags_None                           = 0,
    ImGuiTabBarFlags_Reorderable                    = 1 << 0,   // Allow manually dragging tabs to re-order them + New tabs are appended at the end of list
    ImGuiTabBarFlags_AutoSelectNewTabs              = 1 << 1,   // Automatically select new tabs when they appear
    ImGuiTabBarFlags_NoCloseWithMiddleMouseButton   = 1 << 2,   // Disable behavior of closing tabs (that are submitted with p_open != NULL) with middle mouse button. You can still repro this behavior on user's side with if (IsItemHovered() && IsMouseClicked(2)) *p_open = false.
    ImGuiTabBarFlags_NoTabListPopupButton           = 1 << 3,
    ImGuiTabBarFlags_NoTabListScrollingButtons      = 1 << 4,
    ImGuiTabBarFlags_FittingPolicyResizeDown        = 1 << 5,   // Resize tabs when they don't fit
    ImGuiTabBarFlags_FittingPolicyScroll            = 1 << 6,   // Add scroll buttons when tabs don't fit
    ImGuiTabBarFlags_FittingPolicyMask_             = ImGuiTabBarFlags_FittingPolicyResizeDown | ImGuiTabBarFlags_FittingPolicyScroll,
    ImGuiTabBarFlags_FittingPolicyDefault_          = ImGuiTabBarFlags_FittingPolicyResizeDown
};  

// Flags for ImGui::BeginTabItem()
enum ImGuiTabItemFlags_
{
    ImGuiTabItemFlags_None                          = 0,
    ImGuiTabItemFlags_UnsavedDocument               = 1 << 0,   // Append '*' to title without affecting the ID, as a convenience to avoid using the ### operator. Also: tab is selected on closure and closure is deferred by one frame to allow code to undo it without flicker.
    ImGuiTabItemFlags_SetSelected                   = 1 << 1,   // Trigger flag to programatically make the tab selected when calling BeginTabItem()
    ImGuiTabItemFlags_NoCloseWithMiddleMouseButton  = 1 << 2,   // Disable behavior of closing tabs (that are submitted with p_open != NULL) with middle mouse button. You can still repro this behavior on user's side with if (IsItemHovered() && IsMouseClicked(2)) *p_open = false.
    ImGuiTabItemFlags_NoPushId                      = 1 << 3    // Don't call PushID(tab->ID)/PopID() on BeginTabItem()/EndTabItem()
};

// Flags for ImGui::DockSpace(), inherited by child nodes.
enum ImGuiDockNodeFlags_
{
    ImGuiDockNodeFlags_None                         = 0,
    ImGuiDockNodeFlags_KeepAliveOnly                = 1 << 0,   // Don't display the dockspace node but keep it alive. Windows docked into this dockspace node won't be undocked.
    ImGuiDockNodeFlags_NoSplit                      = 1 << 1,   // Disable splitting the node into smaller nodes. Useful e.g. when embedding dockspaces into a main root one (the root one may have splitting disabled to reduce confusion)
    //ImGuiDockNodeFlags_NoCentralNode              = 1 << 2,   // Disable Central Node (the node which can stay empty)
    ImGuiDockNodeFlags_NoDockingInCentralNode       = 1 << 3,   // Disable docking inside the Central Node, which will be always kept empty.
    //ImGuiDockNodeFlags_NoLayoutChanges            = 1 << 4,   // Disable adding/removing nodes interactively. Useful with programatically setup dockspaces.
    ImGuiDockNodeFlags_NoResize                     = 1 << 5,   // Disable resizing child nodes using the splitter/separators. Useful with programatically setup dockspaces. 
    ImGuiDockNodeFlags_PassthruDockspace            = 1 << 6    // 1) DockSpace() will render a ImGuiCol_WindowBg background covering everything excepted the Central Node when empty. Meaning the host window should probably use SetNextWindowBgAlpha(0.0f) prior to Begin() when using this. 2) When Central Node is empty: let inputs pass-through + won't display a DockingEmptyBg background.
};

// Flags for ImGui::IsWindowFocused()
enum ImGuiFocusedFlags_
{
    ImGuiFocusedFlags_None                          = 0,
    ImGuiFocusedFlags_ChildWindows                  = 1 << 0,   // IsWindowFocused(): Return true if any children of the window is focused
    ImGuiFocusedFlags_RootWindow                    = 1 << 1,   // IsWindowFocused(): Test from root window (top most parent of the current hierarchy)
    ImGuiFocusedFlags_AnyWindow                     = 1 << 2,   // IsWindowFocused(): Return true if any window is focused. Important: If you are trying to tell how to dispatch your low-level inputs, do NOT use this. Use ImGui::GetIO().WantCaptureMouse instead.
    ImGuiFocusedFlags_RootAndChildWindows           = ImGuiFocusedFlags_RootWindow | ImGuiFocusedFlags_ChildWindows
};

// Flags for ImGui::IsItemHovered(), ImGui::IsWindowHovered()
// Note: if you are trying to check whether your mouse should be dispatched to imgui or to your app, you should use the 'io.WantCaptureMouse' boolean for that. Please read the FAQ!
// Note: windows with the ImGuiWindowFlags_NoInputs flag are ignored by IsWindowHovered() calls.
enum ImGuiHoveredFlags_
{
    ImGuiHoveredFlags_None                          = 0,        // Return true if directly over the item/window, not obstructed by another window, not obstructed by an active popup or modal blocking inputs under them.
    ImGuiHoveredFlags_ChildWindows                  = 1 << 0,   // IsWindowHovered() only: Return true if any children of the window is hovered
    ImGuiHoveredFlags_RootWindow                    = 1 << 1,   // IsWindowHovered() only: Test from root window (top most parent of the current hierarchy)
    ImGuiHoveredFlags_AnyWindow                     = 1 << 2,   // IsWindowHovered() only: Return true if any window is hovered
    ImGuiHoveredFlags_AllowWhenBlockedByPopup       = 1 << 3,   // Return true even if a popup window is normally blocking access to this item/window
    //ImGuiHoveredFlags_AllowWhenBlockedByModal     = 1 << 4,   // Return true even if a modal popup window is normally blocking access to this item/window. FIXME-TODO: Unavailable yet.
    ImGuiHoveredFlags_AllowWhenBlockedByActiveItem  = 1 << 5,   // Return true even if an active item is blocking access to this item/window. Useful for Drag and Drop patterns.
    ImGuiHoveredFlags_AllowWhenOverlapped           = 1 << 6,   // Return true even if the position is overlapped by another window
    ImGuiHoveredFlags_AllowWhenDisabled             = 1 << 7,   // Return true even if the item is disabled
    ImGuiHoveredFlags_RectOnly                      = ImGuiHoveredFlags_AllowWhenBlockedByPopup | ImGuiHoveredFlags_AllowWhenBlockedByActiveItem | ImGuiHoveredFlags_AllowWhenOverlapped,
    ImGuiHoveredFlags_RootAndChildWindows           = ImGuiHoveredFlags_RootWindow | ImGuiHoveredFlags_ChildWindows
};

// Flags for ImGui::BeginDragDropSource(), ImGui::AcceptDragDropPayload()
enum ImGuiDragDropFlags_
{
    ImGuiDragDropFlags_None                         = 0,
    // BeginDragDropSource() flags
    ImGuiDragDropFlags_SourceNoPreviewTooltip       = 1 << 0,   // By default, a successful call to BeginDragDropSource opens a tooltip so you can display a preview or description of the source contents. This flag disable this behavior.
    ImGuiDragDropFlags_SourceNoDisableHover         = 1 << 1,   // By default, when dragging we clear data so that IsItemHovered() will return false, to avoid subsequent user code submitting tooltips. This flag disable this behavior so you can still call IsItemHovered() on the source item.
    ImGuiDragDropFlags_SourceNoHoldToOpenOthers     = 1 << 2,   // Disable the behavior that allows to open tree nodes and collapsing header by holding over them while dragging a source item.
    ImGuiDragDropFlags_SourceAllowNullID            = 1 << 3,   // Allow items such as Text(), Image() that have no unique identifier to be used as drag source, by manufacturing a temporary identifier based on their window-relative position. This is extremely unusual within the dear imgui ecosystem and so we made it explicit.
    ImGuiDragDropFlags_SourceExtern                 = 1 << 4,   // External source (from outside of imgui), won't attempt to read current item/window info. Will always return true. Only one Extern source can be active simultaneously.
    ImGuiDragDropFlags_SourceAutoExpirePayload      = 1 << 5,   // Automatically expire the payload if the source cease to be submitted (otherwise payloads are persisting while being dragged)
    // AcceptDragDropPayload() flags
    ImGuiDragDropFlags_AcceptBeforeDelivery         = 1 << 10,  // AcceptDragDropPayload() will returns true even before the mouse button is released. You can then call IsDelivery() to test if the payload needs to be delivered.
    ImGuiDragDropFlags_AcceptNoDrawDefaultRect      = 1 << 11,  // Do not draw the default highlight rectangle when hovering over target.
    ImGuiDragDropFlags_AcceptNoPreviewTooltip       = 1 << 12,  // Request hiding the BeginDragDropSource tooltip from the BeginDragDropTarget site.
    ImGuiDragDropFlags_AcceptPeekOnly               = ImGuiDragDropFlags_AcceptBeforeDelivery | ImGuiDragDropFlags_AcceptNoDrawDefaultRect  // For peeking ahead and inspecting the payload before delivery.
};

// Standard Drag and Drop payload types. You can define you own payload types using short strings. Types starting with '_' are defined by Dear ImGui.
#define IMGUI_PAYLOAD_TYPE_COLOR_3F     "_COL3F"    // float[3]: Standard type for colors, without alpha. User code may use this type.
#define IMGUI_PAYLOAD_TYPE_COLOR_4F     "_COL4F"    // float[4]: Standard type for colors. User code may use this type.

// A primary data type
enum ImGuiDataType_
{
    ImGuiDataType_S32,      // int
    ImGuiDataType_U32,      // unsigned int
    ImGuiDataType_S64,      // long long, __int64
    ImGuiDataType_U64,      // unsigned long long, unsigned __int64
    ImGuiDataType_Float,    // float
    ImGuiDataType_Double,   // double
    ImGuiDataType_COUNT
};

// A cardinal direction
enum ImGuiDir_
{
    ImGuiDir_None    = -1,
    ImGuiDir_Left    = 0,
    ImGuiDir_Right   = 1,
    ImGuiDir_Up      = 2,
    ImGuiDir_Down    = 3,
    ImGuiDir_COUNT
};

// User fill ImGuiIO.KeyMap[] array with indices into the ImGuiIO.KeysDown[512] array
enum ImGuiKey_
{
    ImGuiKey_Tab,
    ImGuiKey_LeftArrow,
    ImGuiKey_RightArrow,
    ImGuiKey_UpArrow,
    ImGuiKey_DownArrow,
    ImGuiKey_PageUp,
    ImGuiKey_PageDown,
    ImGuiKey_Home,
    ImGuiKey_End,
    ImGuiKey_Insert,
    ImGuiKey_Delete,
    ImGuiKey_Backspace,
    ImGuiKey_Space,
    ImGuiKey_Enter,
    ImGuiKey_Escape,
    ImGuiKey_A,         // for text edit CTRL+A: select all
    ImGuiKey_C,         // for text edit CTRL+C: copy
    ImGuiKey_V,         // for text edit CTRL+V: paste
    ImGuiKey_X,         // for text edit CTRL+X: cut
    ImGuiKey_Y,         // for text edit CTRL+Y: redo
    ImGuiKey_Z,         // for text edit CTRL+Z: undo
    ImGuiKey_COUNT
};

// Gamepad/Keyboard directional navigation
// Keyboard: Set io.ConfigFlags |= ImGuiConfigFlags_NavEnableKeyboard to enable. NewFrame() will automatically fill io.NavInputs[] based on your io.KeysDown[] + io.KeyMap[] arrays.
// Gamepad:  Set io.ConfigFlags |= ImGuiConfigFlags_NavEnableGamepad to enable. Back-end: set ImGuiBackendFlags_HasGamepad and fill the io.NavInputs[] fields before calling NewFrame(). Note that io.NavInputs[] is cleared by EndFrame().
// Read instructions in imgui.cpp for more details. Download PNG/PSD at http://goo.gl/9LgVZW.
enum ImGuiNavInput_
{
    // Gamepad Mapping
    ImGuiNavInput_Activate,      // activate / open / toggle / tweak value       // e.g. Cross  (PS4), A (Xbox), A (Switch), Space (Keyboard)
    ImGuiNavInput_Cancel,        // cancel / close / exit                        // e.g. Circle (PS4), B (Xbox), B (Switch), Escape (Keyboard)
    ImGuiNavInput_Input,         // text input / on-screen keyboard              // e.g. Triang.(PS4), Y (Xbox), X (Switch), Return (Keyboard)
    ImGuiNavInput_Menu,          // tap: toggle menu / hold: focus, move, resize // e.g. Square (PS4), X (Xbox), Y (Switch), Alt (Keyboard)
    ImGuiNavInput_DpadLeft,      // move / tweak / resize window (w/ PadMenu)    // e.g. D-pad Left/Right/Up/Down (Gamepads), Arrow keys (Keyboard)
    ImGuiNavInput_DpadRight,     //
    ImGuiNavInput_DpadUp,        //
    ImGuiNavInput_DpadDown,      //
    ImGuiNavInput_LStickLeft,    // scroll / move window (w/ PadMenu)            // e.g. Left Analog Stick Left/Right/Up/Down
    ImGuiNavInput_LStickRight,   //
    ImGuiNavInput_LStickUp,      //
    ImGuiNavInput_LStickDown,    //
    ImGuiNavInput_FocusPrev,     // next window (w/ PadMenu)                     // e.g. L1 or L2 (PS4), LB or LT (Xbox), L or ZL (Switch)
    ImGuiNavInput_FocusNext,     // prev window (w/ PadMenu)                     // e.g. R1 or R2 (PS4), RB or RT (Xbox), R or ZL (Switch)
    ImGuiNavInput_TweakSlow,     // slower tweaks                                // e.g. L1 or L2 (PS4), LB or LT (Xbox), L or ZL (Switch)
    ImGuiNavInput_TweakFast,     // faster tweaks                                // e.g. R1 or R2 (PS4), RB or RT (Xbox), R or ZL (Switch)

    // [Internal] Don't use directly! This is used internally to differentiate keyboard from gamepad inputs for behaviors that require to differentiate them.
    // Keyboard behavior that have no corresponding gamepad mapping (e.g. CTRL+TAB) will be directly reading from io.KeysDown[] instead of io.NavInputs[].
    ImGuiNavInput_KeyMenu_,      // toggle menu                                  // = io.KeyAlt
    ImGuiNavInput_KeyLeft_,      // move left                                    // = Arrow keys
    ImGuiNavInput_KeyRight_,     // move right
    ImGuiNavInput_KeyUp_,        // move up
    ImGuiNavInput_KeyDown_,      // move down
    ImGuiNavInput_COUNT,
    ImGuiNavInput_InternalStart_ = ImGuiNavInput_KeyMenu_
};

// Configuration flags stored in io.ConfigFlags. Set by user/application.
enum ImGuiConfigFlags_
{
    ImGuiConfigFlags_None                   = 0,
    ImGuiConfigFlags_NavEnableKeyboard      = 1 << 0,   // Master keyboard navigation enable flag. NewFrame() will automatically fill io.NavInputs[] based on io.KeysDown[].
    ImGuiConfigFlags_NavEnableGamepad       = 1 << 1,   // Master gamepad navigation enable flag. This is mostly to instruct your imgui back-end to fill io.NavInputs[]. Back-end also needs to set ImGuiBackendFlags_HasGamepad.
    ImGuiConfigFlags_NavEnableSetMousePos   = 1 << 2,   // Instruct navigation to move the mouse cursor. May be useful on TV/console systems where moving a virtual mouse is awkward. Will update io.MousePos and set io.WantSetMousePos=true. If enabled you MUST honor io.WantSetMousePos requests in your binding, otherwise ImGui will react as if the mouse is jumping around back and forth.
    ImGuiConfigFlags_NavNoCaptureKeyboard   = 1 << 3,   // Instruct navigation to not set the io.WantCaptureKeyboard flag when io.NavActive is set.
    ImGuiConfigFlags_NoMouse                = 1 << 4,   // Instruct imgui to clear mouse position/buttons in NewFrame(). This allows ignoring the mouse information set by the back-end.
    ImGuiConfigFlags_NoMouseCursorChange    = 1 << 5,   // Instruct back-end to not alter mouse cursor shape and visibility. Use if the back-end cursor changes are interfering with yours and you don't want to use SetMouseCursor() to change mouse cursor. You may want to honor requests from imgui by reading GetMouseCursor() yourself instead.

    // [BETA] Docking
    ImGuiConfigFlags_DockingEnable          = 1 << 6,   // Docking enable flags. Use SHIFT to dock window into another (or without SHIFT if io.ConfigDockingWithShift = false).
    ImGuiConfigFlags_DockingNoSplit         = 1 << 7,   // Simplified docking mode: disable window splitting, so docking is limited to merging multiple windows together into tab-bars.

    // [BETA] Viewports
    // When using viewports it is recommended that your default value for ImGuiCol_WindowBg is opaque (Alpha=1.0) so transition to a viewport won't be noticeable.
    ImGuiConfigFlags_ViewportsEnable        = 1 << 10,  // Viewport enable flags (require both ImGuiConfigFlags_PlatformHasViewports + ImGuiConfigFlags_RendererHasViewports set by the respective back-ends)
    ImGuiConfigFlags_ViewportsNoTaskBarIcon = 1 << 11,  // Disable task bars icons for all secondary viewports (will set ImGuiViewportFlags_NoTaskBarIcon on them)
    ImGuiConfigFlags_ViewportsNoMerge       = 1 << 12,  // All floating windows will always create their own viewport and platform window.
    ImGuiConfigFlags_ViewportsDecoration    = 1 << 13,  // FIXME [Broken] Enable platform decoration for all secondary viewports (will not set ImGuiViewportFlags_NoDecoration on them). This currently doesn't behave well in Windows because 1) By default the new window animation get in the way of our transitions, 2) It enable a minimum window size which tends to breaks resizing. You can workaround the later by setting style.WindowMinSize to a bigger value.
    ImGuiConfigFlags_DpiEnableScaleViewports= 1 << 14,  // FIXME-DPI: Reposition and resize imgui windows when the DpiScale of a viewport changed (mostly useful for the main viewport hosting other window). Note that resizing the main window itself is up to your application.
    ImGuiConfigFlags_DpiEnableScaleFonts    = 1 << 15,  // FIXME-DPI: Request bitmap-scaled fonts to match DpiScale. This is a very low-quality workaround. The correct way to handle DPI is _currently_ to replace the atlas and/or fonts in the Platform_OnChangedViewport callback, but this is all early work in progress.

    // User storage (to allow your back-end/engine to communicate to code that may be shared between multiple projects. Those flags are not used by core ImGui)
    ImGuiConfigFlags_IsSRGB                 = 1 << 20,  // Application is SRGB-aware.
    ImGuiConfigFlags_IsTouchScreen          = 1 << 21   // Application is using a touch screen instead of a mouse.
};

// Back-end capabilities flags stored in io.BackendFlags. Set by imgui_impl_xxx or custom back-end.
enum ImGuiBackendFlags_
{
    ImGuiBackendFlags_None                  = 0,
    ImGuiBackendFlags_HasGamepad            = 1 << 0,   // Back-end supports gamepad and currently has one connected.
    ImGuiBackendFlags_HasMouseCursors       = 1 << 1,   // Back-end supports honoring GetMouseCursor() value to change the OS cursor shape.
    ImGuiBackendFlags_HasSetMousePos        = 1 << 2,   // Back-end supports io.WantSetMousePos requests to reposition the OS mouse position (only used if ImGuiConfigFlags_NavEnableSetMousePos is set).

    // [BETA] Viewports
    ImGuiBackendFlags_PlatformHasViewports  = 1 << 10,  // Back-end Platform supports multiple viewports.
    ImGuiBackendFlags_HasMouseHoveredViewport=1 << 11,  // Back-end Platform supports setting io.MouseHoveredViewport to the viewport directly under the mouse _IGNORING_ viewports with the ImGuiViewportFlags_NoInputs flag and _REGARDLESS_ of whether another viewport is focused and may be capturing the mouse. This information is _NOT EASY_ to provide correctly with most high-level engines! Don't set this without studying how the examples/ back-end handle it!
    ImGuiBackendFlags_RendererHasViewports  = 1 << 12   // Back-end Renderer supports multiple viewports.
};

// Enumeration for PushStyleColor() / PopStyleColor()
enum ImGuiCol_
{
    ImGuiCol_Text,
    ImGuiCol_TextDisabled,
    ImGuiCol_WindowBg,              // Background of normal windows
    ImGuiCol_ChildBg,               // Background of child windows
    ImGuiCol_PopupBg,               // Background of popups, menus, tooltips windows
    ImGuiCol_Border,
    ImGuiCol_BorderShadow,
    ImGuiCol_FrameBg,               // Background of checkbox, radio button, plot, slider, text input
    ImGuiCol_FrameBgHovered,
    ImGuiCol_FrameBgActive,
    ImGuiCol_TitleBg,
    ImGuiCol_TitleBgActive,
    ImGuiCol_TitleBgCollapsed,
    ImGuiCol_MenuBarBg,
    ImGuiCol_ScrollbarBg,
    ImGuiCol_ScrollbarGrab,
    ImGuiCol_ScrollbarGrabHovered,
    ImGuiCol_ScrollbarGrabActive,
    ImGuiCol_CheckMark,
    ImGuiCol_SliderGrab,
    ImGuiCol_SliderGrabActive,
    ImGuiCol_Button,
    ImGuiCol_ButtonHovered,
    ImGuiCol_ButtonActive,
    ImGuiCol_Header,
    ImGuiCol_HeaderHovered,
    ImGuiCol_HeaderActive,
    ImGuiCol_Separator,
    ImGuiCol_SeparatorHovered,
    ImGuiCol_SeparatorActive,
    ImGuiCol_ResizeGrip,
    ImGuiCol_ResizeGripHovered,
    ImGuiCol_ResizeGripActive,
    ImGuiCol_Tab,
    ImGuiCol_TabHovered,
    ImGuiCol_TabActive,
    ImGuiCol_TabUnfocused,
    ImGuiCol_TabUnfocusedActive,
    ImGuiCol_DockingPreview,
    ImGuiCol_DockingEmptyBg,        // Background color for empty node (e.g. CentralNode with no window docked into it)
    ImGuiCol_PlotLines,
    ImGuiCol_PlotLinesHovered,
    ImGuiCol_PlotHistogram,
    ImGuiCol_PlotHistogramHovered,
    ImGuiCol_TextSelectedBg,
    ImGuiCol_DragDropTarget,
    ImGuiCol_NavHighlight,          // Gamepad/keyboard: current highlighted item
    ImGuiCol_NavWindowingHighlight, // Highlight window when using CTRL+TAB
    ImGuiCol_NavWindowingDimBg,     // Darken/colorize entire screen behind the CTRL+TAB window list, when active
    ImGuiCol_ModalWindowDimBg,      // Darken/colorize entire screen behind a modal window, when one is active
    ImGuiCol_COUNT

    // Obsolete names (will be removed)
#ifndef IMGUI_DISABLE_OBSOLETE_FUNCTIONS
    , ImGuiCol_ChildWindowBg = ImGuiCol_ChildBg, ImGuiCol_Column = ImGuiCol_Separator, ImGuiCol_ColumnHovered = ImGuiCol_SeparatorHovered, ImGuiCol_ColumnActive = ImGuiCol_SeparatorActive
    , ImGuiCol_ModalWindowDarkening = ImGuiCol_ModalWindowDimBg
    //ImGuiCol_CloseButton, ImGuiCol_CloseButtonActive, ImGuiCol_CloseButtonHovered, // [unused since 1.60+] the close button now uses regular button colors.
    //ImGuiCol_ComboBg,                                                              // [unused since 1.53+] ComboBg has been merged with PopupBg, so a redirect isn't accurate.
#endif
};

// Enumeration for PushStyleVar() / PopStyleVar() to temporarily modify the ImGuiStyle structure.
// NB: the enum only refers to fields of ImGuiStyle which makes sense to be pushed/popped inside UI code. During initialization, feel free to just poke into ImGuiStyle directly.
// NB: if changing this enum, you need to update the associated internal table GStyleVarInfo[] accordingly. This is where we link enum values to members offset/type.
enum ImGuiStyleVar_
{
    // Enum name ......................// Member in ImGuiStyle structure (see ImGuiStyle for descriptions)
    ImGuiStyleVar_Alpha,               // float     Alpha
    ImGuiStyleVar_WindowPadding,       // ImVec2    WindowPadding
    ImGuiStyleVar_WindowRounding,      // float     WindowRounding
    ImGuiStyleVar_WindowBorderSize,    // float     WindowBorderSize
    ImGuiStyleVar_WindowMinSize,       // ImVec2    WindowMinSize
    ImGuiStyleVar_WindowTitleAlign,    // ImVec2    WindowTitleAlign
    ImGuiStyleVar_ChildRounding,       // float     ChildRounding
    ImGuiStyleVar_ChildBorderSize,     // float     ChildBorderSize
    ImGuiStyleVar_PopupRounding,       // float     PopupRounding
    ImGuiStyleVar_PopupBorderSize,     // float     PopupBorderSize
    ImGuiStyleVar_FramePadding,        // ImVec2    FramePadding
    ImGuiStyleVar_FrameRounding,       // float     FrameRounding
    ImGuiStyleVar_FrameBorderSize,     // float     FrameBorderSize
    ImGuiStyleVar_ItemSpacing,         // ImVec2    ItemSpacing
    ImGuiStyleVar_ItemInnerSpacing,    // ImVec2    ItemInnerSpacing
    ImGuiStyleVar_IndentSpacing,       // float     IndentSpacing
    ImGuiStyleVar_ScrollbarSize,       // float     ScrollbarSize
    ImGuiStyleVar_ScrollbarRounding,   // float     ScrollbarRounding
    ImGuiStyleVar_GrabMinSize,         // float     GrabMinSize
    ImGuiStyleVar_GrabRounding,        // float     GrabRounding
    ImGuiStyleVar_TabRounding,         // float     TabRounding
    ImGuiStyleVar_ButtonTextAlign,     // ImVec2    ButtonTextAlign
    ImGuiStyleVar_COUNT

    // Obsolete names (will be removed)
#ifndef IMGUI_DISABLE_OBSOLETE_FUNCTIONS
    , ImGuiStyleVar_Count_ = ImGuiStyleVar_COUNT, ImGuiStyleVar_ChildWindowRounding = ImGuiStyleVar_ChildRounding
#endif
};

// Flags for ColorEdit3() / ColorEdit4() / ColorPicker3() / ColorPicker4() / ColorButton()
enum ImGuiColorEditFlags_
{
    ImGuiColorEditFlags_None            = 0,
    ImGuiColorEditFlags_NoAlpha         = 1 << 1,   //              // ColorEdit, ColorPicker, ColorButton: ignore Alpha component (read 3 components from the input pointer).
    ImGuiColorEditFlags_NoPicker        = 1 << 2,   //              // ColorEdit: disable picker when clicking on colored square.
    ImGuiColorEditFlags_NoOptions       = 1 << 3,   //              // ColorEdit: disable toggling options menu when right-clicking on inputs/small preview.
    ImGuiColorEditFlags_NoSmallPreview  = 1 << 4,   //              // ColorEdit, ColorPicker: disable colored square preview next to the inputs. (e.g. to show only the inputs)
    ImGuiColorEditFlags_NoInputs        = 1 << 5,   //              // ColorEdit, ColorPicker: disable inputs sliders/text widgets (e.g. to show only the small preview colored square).
    ImGuiColorEditFlags_NoTooltip       = 1 << 6,   //              // ColorEdit, ColorPicker, ColorButton: disable tooltip when hovering the preview.
    ImGuiColorEditFlags_NoLabel         = 1 << 7,   //              // ColorEdit, ColorPicker: disable display of inline text label (the label is still forwarded to the tooltip and picker).
    ImGuiColorEditFlags_NoSidePreview   = 1 << 8,   //              // ColorPicker: disable bigger color preview on right side of the picker, use small colored square preview instead.
    ImGuiColorEditFlags_NoDragDrop      = 1 << 9,   //              // ColorEdit: disable drag and drop target. ColorButton: disable drag and drop source.

    // User Options (right-click on widget to change some of them). You can set application defaults using SetColorEditOptions(). The idea is that you probably don't want to override them in most of your calls, let the user choose and/or call SetColorEditOptions() during startup.
    ImGuiColorEditFlags_AlphaBar        = 1 << 16,  //              // ColorEdit, ColorPicker: show vertical alpha bar/gradient in picker.
    ImGuiColorEditFlags_AlphaPreview    = 1 << 17,  //              // ColorEdit, ColorPicker, ColorButton: display preview as a transparent color over a checkerboard, instead of opaque.
    ImGuiColorEditFlags_AlphaPreviewHalf= 1 << 18,  //              // ColorEdit, ColorPicker, ColorButton: display half opaque / half checkerboard, instead of opaque.
    ImGuiColorEditFlags_HDR             = 1 << 19,  //              // (WIP) ColorEdit: Currently only disable 0.0f..1.0f limits in RGBA edition (note: you probably want to use ImGuiColorEditFlags_Float flag as well).
    ImGuiColorEditFlags_RGB             = 1 << 20,  // [Inputs]     // ColorEdit: choose one among RGB/HSV/HEX. ColorPicker: choose any combination using RGB/HSV/HEX.
    ImGuiColorEditFlags_HSV             = 1 << 21,  // [Inputs]     // "
    ImGuiColorEditFlags_HEX             = 1 << 22,  // [Inputs]     // "
    ImGuiColorEditFlags_Uint8           = 1 << 23,  // [DataType]   // ColorEdit, ColorPicker, ColorButton: _display_ values formatted as 0..255.
    ImGuiColorEditFlags_Float           = 1 << 24,  // [DataType]   // ColorEdit, ColorPicker, ColorButton: _display_ values formatted as 0.0f..1.0f floats instead of 0..255 integers. No round-trip of value via integers.
    ImGuiColorEditFlags_PickerHueBar    = 1 << 25,  // [PickerMode] // ColorPicker: bar for Hue, rectangle for Sat/Value.
    ImGuiColorEditFlags_PickerHueWheel  = 1 << 26,  // [PickerMode] // ColorPicker: wheel for Hue, triangle for Sat/Value.

    // [Internal] Masks
    ImGuiColorEditFlags__InputsMask     = ImGuiColorEditFlags_RGB|ImGuiColorEditFlags_HSV|ImGuiColorEditFlags_HEX,
    ImGuiColorEditFlags__DataTypeMask   = ImGuiColorEditFlags_Uint8|ImGuiColorEditFlags_Float,
    ImGuiColorEditFlags__PickerMask     = ImGuiColorEditFlags_PickerHueWheel|ImGuiColorEditFlags_PickerHueBar,
    ImGuiColorEditFlags__OptionsDefault = ImGuiColorEditFlags_Uint8|ImGuiColorEditFlags_RGB|ImGuiColorEditFlags_PickerHueBar    // Change application default using SetColorEditOptions()
};

// Enumeration for GetMouseCursor()
// User code may request binding to display given cursor by calling SetMouseCursor(), which is why we have some cursors that are marked unused here
enum ImGuiMouseCursor_
{
    ImGuiMouseCursor_None = -1,
    ImGuiMouseCursor_Arrow = 0,
    ImGuiMouseCursor_TextInput,         // When hovering over InputText, etc.
    ImGuiMouseCursor_ResizeAll,         // (Unused by imgui functions)
    ImGuiMouseCursor_ResizeNS,          // When hovering over an horizontal border
    ImGuiMouseCursor_ResizeEW,          // When hovering over a vertical border or a column
    ImGuiMouseCursor_ResizeNESW,        // When hovering over the bottom-left corner of a window
    ImGuiMouseCursor_ResizeNWSE,        // When hovering over the bottom-right corner of a window
    ImGuiMouseCursor_Hand,              // (Unused by imgui functions. Use for e.g. hyperlinks)
    ImGuiMouseCursor_COUNT

    // Obsolete names (will be removed)
#ifndef IMGUI_DISABLE_OBSOLETE_FUNCTIONS
    , ImGuiMouseCursor_Count_ = ImGuiMouseCursor_COUNT
#endif
};

// Enumateration for ImGui::SetWindow***(), SetNextWindow***(), SetNextTreeNode***() functions
// Represent a condition.
// Important: Treat as a regular enum! Do NOT combine multiple values using binary operators! All the functions above treat 0 as a shortcut to ImGuiCond_Always.
enum ImGuiCond_
{
    ImGuiCond_Always        = 1 << 0,   // Set the variable
    ImGuiCond_Once          = 1 << 1,   // Set the variable once per runtime session (only the first call with succeed)
    ImGuiCond_FirstUseEver  = 1 << 2,   // Set the variable if the object/window has no persistently saved data (no entry in .ini file)
    ImGuiCond_Appearing     = 1 << 3    // Set the variable if the object/window is appearing after being hidden/inactive (or the first time)

    // Obsolete names (will be removed)
#ifndef IMGUI_DISABLE_OBSOLETE_FUNCTIONS
    , ImGuiSetCond_Always = ImGuiCond_Always, ImGuiSetCond_Once = ImGuiCond_Once, ImGuiSetCond_FirstUseEver = ImGuiCond_FirstUseEver, ImGuiSetCond_Appearing = ImGuiCond_Appearing
#endif
};

//-----------------------------------------------------------------------------
// ImGuiStyle
// You may modify the ImGui::GetStyle() main instance during initialization and before NewFrame().
// During the frame, use ImGui::PushStyleVar(ImGuiStyleVar_XXXX)/PopStyleVar() to alter the main style values, 
// and ImGui::PushStyleColor(ImGuiCol_XXX)/PopStyleColor() for colors.
//-----------------------------------------------------------------------------

struct ImGuiStyle
{
    float       Alpha;                      // Global alpha applies to everything in ImGui.
    ImVec2      WindowPadding;              // Padding within a window.
    float       WindowRounding;             // Radius of window corners rounding. Set to 0.0f to have rectangular windows.
    float       WindowBorderSize;           // Thickness of border around windows. Generally set to 0.0f or 1.0f. (Other values are not well tested and more CPU/GPU costly).
    ImVec2      WindowMinSize;              // Minimum window size. This is a global setting. If you want to constraint individual windows, use SetNextWindowSizeConstraints().
    ImVec2      WindowTitleAlign;           // Alignment for title bar text. Defaults to (0.0f,0.5f) for left-aligned,vertically centered.
    float       ChildRounding;              // Radius of child window corners rounding. Set to 0.0f to have rectangular windows.
    float       ChildBorderSize;            // Thickness of border around child windows. Generally set to 0.0f or 1.0f. (Other values are not well tested and more CPU/GPU costly).
    float       PopupRounding;              // Radius of popup window corners rounding. (Note that tooltip windows use WindowRounding)
    float       PopupBorderSize;            // Thickness of border around popup/tooltip windows. Generally set to 0.0f or 1.0f. (Other values are not well tested and more CPU/GPU costly).
    ImVec2      FramePadding;               // Padding within a framed rectangle (used by most widgets).
    float       FrameRounding;              // Radius of frame corners rounding. Set to 0.0f to have rectangular frame (used by most widgets).
    float       FrameBorderSize;            // Thickness of border around frames. Generally set to 0.0f or 1.0f. (Other values are not well tested and more CPU/GPU costly).
    ImVec2      ItemSpacing;                // Horizontal and vertical spacing between widgets/lines.
    ImVec2      ItemInnerSpacing;           // Horizontal and vertical spacing between within elements of a composed widget (e.g. a slider and its label).
    ImVec2      TouchExtraPadding;          // Expand reactive bounding box for touch-based system where touch position is not accurate enough. Unfortunately we don't sort widgets so priority on overlap will always be given to the first widget. So don't grow this too much!
    float       IndentSpacing;              // Horizontal indentation when e.g. entering a tree node. Generally == (FontSize + FramePadding.x*2).
    float       ColumnsMinSpacing;          // Minimum horizontal spacing between two columns.
    float       ScrollbarSize;              // Width of the vertical scrollbar, Height of the horizontal scrollbar.
    float       ScrollbarRounding;          // Radius of grab corners for scrollbar.
    float       GrabMinSize;                // Minimum width/height of a grab box for slider/scrollbar.
    float       GrabRounding;               // Radius of grabs corners rounding. Set to 0.0f to have rectangular slider grabs.
    float       TabRounding;                // Radius of upper corners of a tab. Set to 0.0f to have rectangular tabs.
    float       TabBorderSize;              // Thickness of border around tabs. 
    ImVec2      ButtonTextAlign;            // Alignment of button text when button is larger than text. Defaults to (0.5f,0.5f) for horizontally+vertically centered.
    ImVec2      DisplayWindowPadding;       // Window position are clamped to be visible within the display area or monitors by at least this amount. Only applies to regular windows.
    ImVec2      DisplaySafeAreaPadding;     // If you cannot see the edges of your screen (e.g. on a TV) increase the safe area padding. Apply to popups/tooltips as well regular windows. NB: Prefer configuring your TV sets correctly!
    float       MouseCursorScale;           // Scale software rendered mouse cursor (when io.MouseDrawCursor is enabled). May be removed later.
    bool        AntiAliasedLines;           // Enable anti-aliasing on lines/borders. Disable if you are really tight on CPU/GPU.
    bool        AntiAliasedFill;            // Enable anti-aliasing on filled shapes (rounded rectangles, circles, etc.)
    float       CurveTessellationTol;       // Tessellation tolerance when using PathBezierCurveTo() without a specific number of segments. Decrease for highly tessellated curves (higher quality, more polygons), increase to reduce quality.
    ImVec4      Colors[ImGuiCol_COUNT];

    IMGUI_API ImGuiStyle();
    IMGUI_API void ScaleAllSizes(float scale_factor);
};

//-----------------------------------------------------------------------------
// ImGuiIO
// Communicate most settings and inputs/outputs to Dear ImGui using this structure. 
// Access via ImGui::GetIO(). Read 'Programmer guide' section in .cpp file for general usage.
//-----------------------------------------------------------------------------

struct ImGuiIO
{
    //------------------------------------------------------------------
    // Configuration (fill once)            // Default value:
    //------------------------------------------------------------------

    ImGuiConfigFlags   ConfigFlags;         // = 0                  // See ImGuiConfigFlags_ enum. Set by user/application. Gamepad/keyboard navigation options, etc.
    ImGuiBackendFlags  BackendFlags;        // = 0                  // Set ImGuiBackendFlags_ enum. Set by imgui_impl_xxx files or custom back-end to communicate features supported by the back-end.
    ImVec2        DisplaySize;              // <unset>              // Main display size, in pixels. Used e.g. to clamp windows positions. This is the default viewport. Use BeginViewport() for other viewports.
    float         DeltaTime;                // = 1.0f/60.0f         // Time elapsed since last frame, in seconds.
    float         IniSavingRate;            // = 5.0f               // Minimum time between saving positions/sizes to .ini file, in seconds.
    const char*   IniFilename;              // = "imgui.ini"        // Path to .ini file. Set NULL to disable automatic .ini loading/saving, if e.g. you want to manually load/save from memory.
    const char*   LogFilename;              // = "imgui_log.txt"    // Path to .log file (default parameter to ImGui::LogToFile when no file is specified).
    float         MouseDoubleClickTime;     // = 0.30f              // Time for a double-click, in seconds.
    float         MouseDoubleClickMaxDist;  // = 6.0f               // Distance threshold to stay in to validate a double-click, in pixels.
    float         MouseDragThreshold;       // = 6.0f               // Distance threshold before considering we are dragging.
    int           KeyMap[ImGuiKey_COUNT];   // <unset>              // Map of indices into the KeysDown[512] entries array which represent your "native" keyboard state.
    float         KeyRepeatDelay;           // = 0.250f             // When holding a key/button, time before it starts repeating, in seconds (for buttons in Repeat mode, etc.).
    float         KeyRepeatRate;            // = 0.050f             // When holding a key/button, rate at which it repeats, in seconds.
    void*         UserData;                 // = NULL               // Store your own data for retrieval by callbacks.

    ImFontAtlas*  Fonts;                    // <auto>               // Load and assemble one or more fonts into a single tightly packed texture. Output to Fonts array.
    float         FontGlobalScale;          // = 1.0f               // Global scale all fonts
    bool          FontAllowUserScaling;     // = false              // Allow user scaling text of individual window with CTRL+Wheel.
    ImFont*       FontDefault;              // = NULL               // Font to use on NewFrame(). Use NULL to uses Fonts->Fonts[0].
    ImVec2        DisplayFramebufferScale;  // = (1.0f,1.0f)        // For retina display or other situations where window coordinates are different from framebuffer coordinates. User storage only, presently not used by ImGui.

    // Miscellaneous configuration options
    bool          MouseDrawCursor;              // = false          // Request ImGui to draw a mouse cursor for you (if you are on a platform without a mouse cursor). Cannot be easily renamed to 'io.ConfigXXX' because this is frequently used by back-end implementations.
    bool          ConfigDockingWithShift;       // = false          // Enable docking with holding Shift key (reduce visual noise, allows dropping in wider space)
    bool          ConfigMacOSXBehaviors;        // = defined(__APPLE__) // OS X style: Text editing cursor movement using Alt instead of Ctrl, Shortcuts using Cmd/Super instead of Ctrl, Line/Text Start and End using Cmd+Arrows instead of Home/End, Double click selects by word instead of selecting whole text, Multi-selection in lists uses Cmd/Super instead of Ctrl (was called io.OptMacOSXBehaviors prior to 1.63)
    bool          ConfigInputTextCursorBlink;   // = true           // Set to false to disable blinking cursor, for users who consider it distracting. (was called: io.OptCursorBlink prior to 1.63)
    bool          ConfigResizeWindowsFromEdges; // = true           // [BETA] Enable resizing of windows from their edges and from the lower-left corner. This requires (io.BackendFlags & ImGuiBackendFlags_HasMouseCursors) because it needs mouse cursor feedback. (This used to be the ImGuiWindowFlags_ResizeFromAnySide flag)

    //------------------------------------------------------------------
    // Settings (User Functions)
    //------------------------------------------------------------------

    // Optional: access OS clipboard
    // (default to use native Win32 clipboard on Windows, otherwise uses a private clipboard. Override to access OS clipboard on other architectures)
    const char* (*GetClipboardTextFn)(void* user_data);
    void        (*SetClipboardTextFn)(void* user_data, const char* text);
    void*       ClipboardUserData;

#ifndef IMGUI_DISABLE_OBSOLETE_FUNCTIONS
    // [OBSOLETE since 1.60+] Rendering function, will be automatically called in Render(). Please call your rendering function yourself now!
    // You can obtain the ImDrawData* by calling ImGui::GetDrawData() after Render(). See example applications if you are unsure of how to implement this.
    void        (*RenderDrawListsFn)(ImDrawData* data);
#else
    // This is only here to keep ImGuiIO the same size, so that IMGUI_DISABLE_OBSOLETE_FUNCTIONS can exceptionally be used outside of imconfig.h.
    void*       RenderDrawListsFnUnused;
#endif

    //------------------------------------------------------------------
    // Input - Fill before calling NewFrame()
    //------------------------------------------------------------------

    ImVec2      MousePos;                       // Mouse position, in pixels. Set to ImVec2(-FLT_MAX,-FLT_MAX) if mouse is unavailable (on another screen, etc.)
    bool        MouseDown[5];                   // Mouse buttons: 0=left, 1=right, 2=middle + extras. ImGui itself mostly only uses left button (BeginPopupContext** are using right button). Others buttons allows us to track if the mouse is being used by your application + available to user as a convenience via IsMouse** API.
    float       MouseWheel;                     // Mouse wheel Vertical: 1 unit scrolls about 5 lines text.
    float       MouseWheelH;                    // Mouse wheel Horizontal. Most users don't have a mouse with an horizontal wheel, may not be filled by all back-ends.
    ImGuiID     MouseHoveredViewport;           // (Optional) When using multiple viewports: viewport the OS mouse cursor is hovering _IGNORING_ viewports with the ImGuiViewportFlags_NoInputs flag, and _REGARDLESS_ of whether another viewport is focused. Set io.BackendFlags |= ImGuiBackendFlags_HasMouseHoveredViewport if you can provide this info. If you don't imgui will use a decent heuristic instead.
    bool        KeyCtrl;                        // Keyboard modifier pressed: Control
    bool        KeyShift;                       // Keyboard modifier pressed: Shift
    bool        KeyAlt;                         // Keyboard modifier pressed: Alt
    bool        KeySuper;                       // Keyboard modifier pressed: Cmd/Super/Windows
    bool        KeysDown[512];                  // Keyboard keys that are pressed (ideally left in the "native" order your engine has access to keyboard keys, so you can use your own defines/enums for keys).
    ImWchar     InputCharacters[16+1];          // List of characters input (translated by user from keypress+keyboard state). Fill using AddInputCharacter() helper.
    float       NavInputs[ImGuiNavInput_COUNT]; // Gamepad inputs (keyboard keys will be auto-mapped and be written here by ImGui::NewFrame, all values will be cleared back to zero in ImGui::EndFrame)

    // Functions
    IMGUI_API void AddInputCharacter(ImWchar c);                        // Add new character into InputCharacters[]
    IMGUI_API void AddInputCharactersUTF8(const char* utf8_chars);      // Add new characters into InputCharacters[] from an UTF-8 string
    inline void    ClearInputCharacters() { InputCharacters[0] = 0; }   // Clear the text input buffer manually

    //------------------------------------------------------------------
    // Output - Retrieve after calling NewFrame()
    //------------------------------------------------------------------

    bool        WantCaptureMouse;           // When io.WantCaptureMouse is true, imgui will use the mouse inputs, do not dispatch them to your main game/application (in both cases, always pass on mouse inputs to imgui). (e.g. unclicked mouse is hovering over an imgui window, widget is active, mouse was clicked over an imgui window, etc.).
    bool        WantCaptureKeyboard;        // When io.WantCaptureKeyboard is true, imgui will use the keyboard inputs, do not dispatch them to your main game/application (in both cases, always pass keyboard inputs to imgui). (e.g. InputText active, or an imgui window is focused and navigation is enabled, etc.).
    bool        WantTextInput;              // Mobile/console: when io.WantTextInput is true, you may display an on-screen keyboard. This is set by ImGui when it wants textual keyboard input to happen (e.g. when a InputText widget is active).
    bool        WantSetMousePos;            // MousePos has been altered, back-end should reposition mouse on next frame. Set only when ImGuiConfigFlags_NavEnableSetMousePos flag is enabled.
    bool        WantSaveIniSettings;        // When manual .ini load/save is active (io.IniFilename == NULL), this will be set to notify your application that you can call SaveIniSettingsToMemory() and save yourself. IMPORTANT: You need to clear io.WantSaveIniSettings yourself.
    bool        NavActive;                  // Directional navigation is currently allowed (will handle ImGuiKey_NavXXX events) = a window is focused and it doesn't use the ImGuiWindowFlags_NoNavInputs flag.
    bool        NavVisible;                 // Directional navigation is visible and allowed (will handle ImGuiKey_NavXXX events).
    float       Framerate;                  // Application framerate estimation, in frame per second. Solely for convenience. Rolling average estimation based on IO.DeltaTime over 120 frames
    int         MetricsRenderVertices;      // Vertices output during last call to Render()
    int         MetricsRenderIndices;       // Indices output during last call to Render() = number of triangles * 3
    int         MetricsRenderWindows;       // Number of visible windows
    int         MetricsActiveWindows;       // Number of active windows
    int         MetricsActiveAllocations;   // Number of active allocations, updated by MemAlloc/MemFree based on current context. May be off if you have multiple imgui contexts.
    ImVec2      MouseDelta;                 // Mouse delta. Note that this is zero if either current or previous position are invalid (-FLT_MAX,-FLT_MAX), so a disappearing/reappearing mouse won't have a huge delta.

    //------------------------------------------------------------------
    // [Internal] ImGui will maintain those fields. Forward compatibility not guaranteed!
    //------------------------------------------------------------------

    ImVec2      MousePosPrev;               // Previous mouse position temporary storage (nb: not for public use, set to MousePos in NewFrame())
    ImVec2      MouseClickedPos[5];         // Position at time of clicking
    double      MouseClickedTime[5];        // Time of last click (used to figure out double-click)
    bool        MouseClicked[5];            // Mouse button went from !Down to Down
    bool        MouseDoubleClicked[5];      // Has mouse button been double-clicked?
    bool        MouseReleased[5];           // Mouse button went from Down to !Down
    bool        MouseDownOwned[5];          // Track if button was clicked inside a window. We don't request mouse capture from the application if click started outside ImGui bounds.
    float       MouseDownDuration[5];       // Duration the mouse button has been down (0.0f == just clicked)
    float       MouseDownDurationPrev[5];   // Previous time the mouse button has been down
    ImVec2      MouseDragMaxDistanceAbs[5]; // Maximum distance, absolute, on each axis, of how much mouse has traveled from the clicking point
    float       MouseDragMaxDistanceSqr[5]; // Squared maximum distance of how much mouse has traveled from the clicking point
    float       KeysDownDuration[512];      // Duration the keyboard key has been down (0.0f == just pressed)
    float       KeysDownDurationPrev[512];  // Previous duration the key has been down
    float       NavInputsDownDuration[ImGuiNavInput_COUNT];
    float       NavInputsDownDurationPrev[ImGuiNavInput_COUNT];

    IMGUI_API   ImGuiIO();
};

//-----------------------------------------------------------------------------
// Misc data structures
//-----------------------------------------------------------------------------

// Shared state of InputText(), passed as an argument to your callback when a ImGuiInputTextFlags_Callback* flag is used.
// The callback function should return 0 by default.
// Callbacks (follow a flag name and see comments in ImGuiInputTextFlags_ declarations for more details)
// - ImGuiInputTextFlags_CallbackCompletion:  Callback on pressing TAB
// - ImGuiInputTextFlags_CallbackHistory:     Callback on pressing Up/Down arrows
// - ImGuiInputTextFlags_CallbackAlways:      Callback on each iteration
// - ImGuiInputTextFlags_CallbackCharFilter:  Callback on character inputs to replace or discard them. Modify 'EventChar' to replace or discard, or return 1 in callback to discard.
// - ImGuiInputTextFlags_CallbackResize:      Callback on buffer capacity changes request (beyond 'buf_size' parameter value), allowing the string to grow. 
struct ImGuiInputTextCallbackData
{
    ImGuiInputTextFlags EventFlag;      // One ImGuiInputTextFlags_Callback*    // Read-only
    ImGuiInputTextFlags Flags;          // What user passed to InputText()      // Read-only
    void*               UserData;       // What user passed to InputText()      // Read-only

    // Arguments for the different callback events
    // - To modify the text buffer in a callback, prefer using the InsertChars() / DeleteChars() function. InsertChars() will take care of calling the resize callback if necessary.
    // - If you know your edits are not going to resize the underlying buffer allocation, you may modify the contents of 'Buf[]' directly. You need to update 'BufTextLen' accordingly (0 <= BufTextLen < BufSize) and set 'BufDirty'' to true so InputText can update its internal state.
    ImWchar             EventChar;      // Character input                      // Read-write   // [CharFilter] Replace character with another one, or set to zero to drop. return 1 is equivalent to setting EventChar=0;
    ImGuiKey            EventKey;       // Key pressed (Up/Down/TAB)            // Read-only    // [Completion,History]
    char*               Buf;            // Text buffer                          // Read-write   // [Resize] Can replace pointer / [Completion,History,Always] Only write to pointed data, don't replace the actual pointer!
    int                 BufTextLen;     // Text length (in bytes)               // Read-write   // [Resize,Completion,History,Always] Exclude zero-terminator storage. In C land: == strlen(some_text), in C++ land: string.length()
    int                 BufSize;        // Buffer size (in bytes) = capacity+1  // Read-only    // [Resize,Completion,History,Always] Include zero-terminator storage. In C land == ARRAYSIZE(my_char_array), in C++ land: string.capacity()+1
    bool                BufDirty;       // Set if you modify Buf/BufTextLen!    // Write        // [Completion,History,Always]
    int                 CursorPos;      //                                      // Read-write   // [Completion,History,Always]
    int                 SelectionStart; //                                      // Read-write   // [Completion,History,Always] == to SelectionEnd when no selection)
    int                 SelectionEnd;   //                                      // Read-write   // [Completion,History,Always]

    // Helper functions for text manipulation.
    // Use those function to benefit from the CallbackResize behaviors. Calling those function reset the selection.
    IMGUI_API ImGuiInputTextCallbackData();
    IMGUI_API void      DeleteChars(int pos, int bytes_count);
    IMGUI_API void      InsertChars(int pos, const char* text, const char* text_end = NULL);
    bool                HasSelection() const { return SelectionStart != SelectionEnd; }
};

// Resizing callback data to apply custom constraint. As enabled by SetNextWindowSizeConstraints(). Callback is called during the next Begin().
// NB: For basic min/max size constraint on each axis you don't need to use the callback! The SetNextWindowSizeConstraints() parameters are enough.
struct ImGuiSizeCallbackData
{
    void*   UserData;       // Read-only.   What user passed to SetNextWindowSizeConstraints()
    ImVec2  Pos;            // Read-only.   Window position, for reference.
    ImVec2  CurrentSize;    // Read-only.   Current window size.
    ImVec2  DesiredSize;    // Read-write.  Desired size, based on user's mouse position. Write to this field to restrain resizing.
};

// Data payload for Drag and Drop operations: AcceptDragDropPayload(), GetDragDropPayload()
struct ImGuiPayload
{
    // Members
    void*           Data;               // Data (copied and owned by dear imgui)
    int             DataSize;           // Data size

    // [Internal]
    ImGuiID         SourceId;           // Source item id
    ImGuiID         SourceParentId;     // Source parent id (if available)
    int             DataFrameCount;     // Data timestamp
    char            DataType[32+1];     // Data type tag (short user-supplied string, 32 characters max)
    bool            Preview;            // Set when AcceptDragDropPayload() was called and mouse has been hovering the target item (nb: handle overlapping drag targets)
    bool            Delivery;           // Set when AcceptDragDropPayload() was called and mouse button is released over the target item.

    ImGuiPayload()  { Clear(); }
    void Clear()    { SourceId = SourceParentId = 0; Data = NULL; DataSize = 0; memset(DataType, 0, sizeof(DataType)); DataFrameCount = -1; Preview = Delivery = false; }
    bool IsDataType(const char* type) const { return DataFrameCount != -1 && strcmp(type, DataType) == 0; }
    bool IsPreview() const                  { return Preview; }
    bool IsDelivery() const                 { return Delivery; }
};

//-----------------------------------------------------------------------------
// Obsolete functions (Will be removed! Read 'API BREAKING CHANGES' section in imgui.cpp for details)
//-----------------------------------------------------------------------------

#ifndef IMGUI_DISABLE_OBSOLETE_FUNCTIONS
namespace ImGui
{
    // OBSOLETED in 1.66 (from Sep 2018)
    static inline void  SetScrollHere(float center_ratio=0.5f){ SetScrollHereY(center_ratio); }
    // OBSOLETED in 1.63 (from Aug 2018)
    static inline bool  IsItemDeactivatedAfterChange()        { return IsItemDeactivatedAfterEdit(); }
    // OBSOLETED in 1.61 (from Apr 2018)
    IMGUI_API bool      InputFloat(const char* label, float* v, float step, float step_fast, int decimal_precision, ImGuiInputTextFlags extra_flags = 0); // Use the 'const char* format' version instead of 'decimal_precision'!
    IMGUI_API bool      InputFloat2(const char* label, float v[2], int decimal_precision, ImGuiInputTextFlags extra_flags = 0);
    IMGUI_API bool      InputFloat3(const char* label, float v[3], int decimal_precision, ImGuiInputTextFlags extra_flags = 0);
    IMGUI_API bool      InputFloat4(const char* label, float v[4], int decimal_precision, ImGuiInputTextFlags extra_flags = 0);
    // OBSOLETED in 1.60 (from Dec 2017)
    static inline bool  IsAnyWindowFocused()                  { return IsWindowFocused(ImGuiFocusedFlags_AnyWindow); }
    static inline bool  IsAnyWindowHovered()                  { return IsWindowHovered(ImGuiHoveredFlags_AnyWindow); }
    static inline ImVec2 CalcItemRectClosestPoint(const ImVec2& pos, bool on_edge = false, float outward = 0.f) { (void)on_edge; (void)outward; IM_ASSERT(0); return pos; }
    // OBSOLETED in 1.53 (between Oct 2017 and Dec 2017)
    static inline void  ShowTestWindow()                      { return ShowDemoWindow(); }
    static inline bool  IsRootWindowFocused()                 { return IsWindowFocused(ImGuiFocusedFlags_RootWindow); }
    static inline bool  IsRootWindowOrAnyChildFocused()       { return IsWindowFocused(ImGuiFocusedFlags_RootAndChildWindows); }
    static inline void  SetNextWindowContentWidth(float w)    { SetNextWindowContentSize(ImVec2(w, 0.0f)); }
    static inline float GetItemsLineHeightWithSpacing()       { return GetFrameHeightWithSpacing(); }
    // OBSOLETED in 1.52 (between Aug 2017 and Oct 2017)
    IMGUI_API bool      Begin(const char* name, bool* p_open, const ImVec2& size_on_first_use, float bg_alpha_override = -1.0f, ImGuiWindowFlags flags = 0); // Use SetNextWindowSize(size, ImGuiCond_FirstUseEver) + SetNextWindowBgAlpha() instead.
    static inline bool  IsRootWindowOrAnyChildHovered()       { return IsWindowHovered(ImGuiHoveredFlags_RootAndChildWindows); }
    static inline void  AlignFirstTextHeightToWidgets()       { AlignTextToFramePadding(); }
    void                SetNextWindowPosCenter(ImGuiCond cond);
    // OBSOLETED in 1.51 (between Jun 2017 and Aug 2017)
    static inline bool  IsItemHoveredRect()                   { return IsItemHovered(ImGuiHoveredFlags_RectOnly); }
    static inline bool  IsPosHoveringAnyWindow(const ImVec2&) { IM_ASSERT(0); return false; } // This was misleading and partly broken. You probably want to use the ImGui::GetIO().WantCaptureMouse flag instead.
    static inline bool  IsMouseHoveringAnyWindow()            { return IsWindowHovered(ImGuiHoveredFlags_AnyWindow); }
    static inline bool  IsMouseHoveringWindow()               { return IsWindowHovered(ImGuiHoveredFlags_AllowWhenBlockedByPopup | ImGuiHoveredFlags_AllowWhenBlockedByActiveItem); }
}
typedef ImGuiInputTextCallback      ImGuiTextEditCallback;      // [OBSOLETE 1.63+] Made the names consistent
typedef ImGuiInputTextCallbackData  ImGuiTextEditCallbackData;
#endif

//-----------------------------------------------------------------------------
// Helpers
//-----------------------------------------------------------------------------

// Helper: Lightweight std::vector<> like class to avoid dragging dependencies (also: Windows implementation of STL with debug enabled is absurdly slow, so let's bypass it so our code runs fast in debug).
// *Important* Our implementation does NOT call C++ constructors/destructors. This is intentional, we do not require it but you have to be mindful of that. Do _not_ use this class as a std::vector replacement in your code!
template<typename T>
class ImVector
{
public:
    int                         Size;
    int                         Capacity;
    T*                          Data;

    typedef T                   value_type;
    typedef value_type*         iterator;
    typedef const value_type*   const_iterator;

    inline ImVector()           { Size = Capacity = 0; Data = NULL; }
    inline ~ImVector()          { if (Data) ImGui::MemFree(Data); }
    inline ImVector(const ImVector<T>& src)                     { Size = Capacity = 0; Data = NULL; operator=(src); }
    inline ImVector<T>& operator=(const ImVector<T>& src)       { clear(); resize(src.Size); memcpy(Data, src.Data, (size_t)Size * sizeof(value_type)); return *this; }

    inline bool                 empty() const                   { return Size == 0; }
    inline int                  size() const                    { return Size; }
    inline int                  capacity() const                { return Capacity; }
    inline value_type&          operator[](int i)               { IM_ASSERT(i < Size); return Data[i]; }
    inline const value_type&    operator[](int i) const         { IM_ASSERT(i < Size); return Data[i]; }

    inline void                 clear()                         { if (Data) { Size = Capacity = 0; ImGui::MemFree(Data); Data = NULL; } }
    inline iterator             begin()                         { return Data; }
    inline const_iterator       begin() const                   { return Data; }
    inline iterator             end()                           { return Data + Size; }
    inline const_iterator       end() const                     { return Data + Size; }
    inline value_type&          front()                         { IM_ASSERT(Size > 0); return Data[0]; }
    inline const value_type&    front() const                   { IM_ASSERT(Size > 0); return Data[0]; }
    inline value_type&          back()                          { IM_ASSERT(Size > 0); return Data[Size - 1]; }
    inline const value_type&    back() const                    { IM_ASSERT(Size > 0); return Data[Size - 1]; }
    inline void                 swap(ImVector<value_type>& rhs) { int rhs_size = rhs.Size; rhs.Size = Size; Size = rhs_size; int rhs_cap = rhs.Capacity; rhs.Capacity = Capacity; Capacity = rhs_cap; value_type* rhs_data = rhs.Data; rhs.Data = Data; Data = rhs_data; }

    inline int          _grow_capacity(int sz) const            { int new_capacity = Capacity ? (Capacity + Capacity/2) : 8; return new_capacity > sz ? new_capacity : sz; }
    inline void         resize(int new_size)                    { if (new_size > Capacity) reserve(_grow_capacity(new_size)); Size = new_size; }
    inline void         resize(int new_size,const value_type& v){ if (new_size > Capacity) reserve(_grow_capacity(new_size)); if (new_size > Size) for (int n = Size; n < new_size; n++) memcpy(&Data[n], &v, sizeof(v)); Size = new_size; }
    inline void         reserve(int new_capacity)
    {
        if (new_capacity <= Capacity)
            return;
        value_type* new_data = (value_type*)ImGui::MemAlloc((size_t)new_capacity * sizeof(value_type));
        if (Data)
        {
            memcpy(new_data, Data, (size_t)Size * sizeof(value_type));
            ImGui::MemFree(Data);
        }
        Data = new_data;
        Capacity = new_capacity;
    }

    // NB: It is forbidden to call push_back/push_front/insert with a reference pointing inside the ImVector data itself! e.g. v.push_back(v[10]) is forbidden.
    inline void         push_back(const value_type& v)                  { if (Size == Capacity) reserve(_grow_capacity(Size + 1)); memcpy(&Data[Size], &v, sizeof(v)); Size++; }
    inline void         pop_back()                                      { IM_ASSERT(Size > 0); Size--; }
    inline void         push_front(const value_type& v)                 { if (Size == 0) push_back(v); else insert(Data, v); }
    inline iterator     erase(const_iterator it)                        { IM_ASSERT(it >= Data && it < Data+Size); const ptrdiff_t off = it - Data; memmove(Data + off, Data + off + 1, ((size_t)Size - (size_t)off - 1) * sizeof(value_type)); Size--; return Data + off; }
    inline iterator     erase(const_iterator it, const_iterator it_last){ IM_ASSERT(it >= Data && it < Data+Size && it_last > it && it_last <= Data+Size); const ptrdiff_t count = it_last - it; const ptrdiff_t off = it - Data; memmove(Data + off, Data + off + count, ((size_t)Size - (size_t)off - count) * sizeof(value_type)); Size -= (int)count; return Data + off; }
    inline iterator     erase_unsorted(const_iterator it)               { IM_ASSERT(it >= Data && it < Data+Size);  const ptrdiff_t off = it - Data; if (it < Data+Size-1) memcpy(Data + off, Data + Size - 1, sizeof(value_type)); Size--; return Data + off; }
    inline iterator     insert(const_iterator it, const value_type& v)  { IM_ASSERT(it >= Data && it <= Data+Size); const ptrdiff_t off = it - Data; if (Size == Capacity) reserve(_grow_capacity(Size + 1)); if (off < (int)Size) memmove(Data + off + 1, Data + off, ((size_t)Size - (size_t)off) * sizeof(value_type)); memcpy(&Data[off], &v, sizeof(v)); Size++; return Data + off; }
    inline bool         contains(const value_type& v) const             { const T* data = Data;  const T* data_end = Data + Size; while (data < data_end) if (*data++ == v) return true; return false; }
    inline int          index_from_pointer(const_iterator it) const     { IM_ASSERT(it >= Data && it <= Data+Size); const ptrdiff_t off = it - Data; return (int)off; }
};

// Helper: IM_NEW(), IM_PLACEMENT_NEW(), IM_DELETE() macros to call MemAlloc + Placement New, Placement Delete + MemFree
// We call C++ constructor on own allocated memory via the placement "new(ptr) Type()" syntax.
// Defining a custom placement new() with a dummy parameter allows us to bypass including <new> which on some platforms complains when user has disabled exceptions.
struct ImNewDummy {};
inline void* operator new(size_t, ImNewDummy, void* ptr) { return ptr; }
inline void  operator delete(void*, ImNewDummy, void*)   {} // This is only required so we can use the symetrical new()
#define IM_PLACEMENT_NEW(_PTR)              new(ImNewDummy(), _PTR)
#define IM_NEW(_TYPE)                       new(ImNewDummy(), ImGui::MemAlloc(sizeof(_TYPE))) _TYPE
template<typename T> void IM_DELETE(T* p)   { if (p) { p->~T(); ImGui::MemFree(p); } }

// Helper: Execute a block of code at maximum once a frame. Convenient if you want to quickly create an UI within deep-nested code that runs multiple times every frame.
// Usage: static ImGuiOnceUponAFrame oaf; if (oaf) ImGui::Text("This will be called only once per frame");
struct ImGuiOnceUponAFrame
{
    ImGuiOnceUponAFrame() { RefFrame = -1; }
    mutable int RefFrame;
    operator bool() const { int current_frame = ImGui::GetFrameCount(); if (RefFrame == current_frame) return false; RefFrame = current_frame; return true; }
};

// Helper: Macro for ImGuiOnceUponAFrame. Attention: The macro expands into 2 statement so make sure you don't use it within e.g. an if() statement without curly braces.
#ifndef IMGUI_DISABLE_OBSOLETE_FUNCTIONS    // Will obsolete
#define IMGUI_ONCE_UPON_A_FRAME     static ImGuiOnceUponAFrame imgui_oaf; if (imgui_oaf)
#endif

// Helper: Parse and apply text filters. In format "aaaaa[,bbbb][,ccccc]"
struct ImGuiTextFilter
{
    IMGUI_API           ImGuiTextFilter(const char* default_filter = "");
    IMGUI_API bool      Draw(const char* label = "Filter (inc,-exc)", float width = 0.0f);    // Helper calling InputText+Build
    IMGUI_API bool      PassFilter(const char* text, const char* text_end = NULL) const;
    IMGUI_API void      Build();
    void                Clear()          { InputBuf[0] = 0; Build(); }
    bool                IsActive() const { return !Filters.empty(); }

    // [Internal]
    struct TextRange
    {
        const char* b;
        const char* e;

        TextRange() { b = e = NULL; }
        TextRange(const char* _b, const char* _e) { b = _b; e = _e; }
        const char*     begin() const   { return b; }
        const char*     end () const    { return e; }
        bool            empty() const   { return b == e; }
        IMGUI_API void  split(char separator, ImVector<TextRange>* out) const;
    };
    char                InputBuf[256];
    ImVector<TextRange> Filters;
    int                 CountGrep;
};

// Helper: Growable text buffer for logging/accumulating text
// (this could be called 'ImGuiTextBuilder' / 'ImGuiStringBuilder')
struct ImGuiTextBuffer
{
    ImVector<char>      Buf;
    static char         EmptyString[1];

    ImGuiTextBuffer()   { }
    inline char         operator[](int i)       { IM_ASSERT(Buf.Data != NULL); return Buf.Data[i]; }
    const char*         begin() const           { return Buf.Data ? &Buf.front() : EmptyString; }
    const char*         end() const             { return Buf.Data ? &Buf.back() : EmptyString; }   // Buf is zero-terminated, so end() will point on the zero-terminator
    int                 size() const            { return Buf.Data ? Buf.Size - 1 : 0; }
    bool                empty()                 { return Buf.Size <= 1; }
    void                clear()                 { Buf.clear(); }
    void                reserve(int capacity)   { Buf.reserve(capacity); }
    const char*         c_str() const           { return Buf.Data ? Buf.Data : EmptyString; }
    IMGUI_API void      appendf(const char* fmt, ...) IM_FMTARGS(2);
    IMGUI_API void      appendfv(const char* fmt, va_list args) IM_FMTLIST(2);
};

// Helper: Key->Value storage
// Typically you don't have to worry about this since a storage is held within each Window.
// We use it to e.g. store collapse state for a tree (Int 0/1)
// This is optimized for efficient lookup (dichotomy into a contiguous buffer) and rare insertion (typically tied to user interactions aka max once a frame)
// You can use it as custom user storage for temporary values. Declare your own storage if, for example:
// - You want to manipulate the open/close state of a particular sub-tree in your interface (tree node uses Int 0/1 to store their state).
// - You want to store custom debug data easily without adding or editing structures in your code (probably not efficient, but convenient)
// Types are NOT stored, so it is up to you to make sure your Key don't collide with different types.
struct ImGuiStorage
{
    struct Pair
    {
        ImGuiID key;
        union { int val_i; float val_f; void* val_p; };
        Pair(ImGuiID _key, int _val_i)   { key = _key; val_i = _val_i; }
        Pair(ImGuiID _key, float _val_f) { key = _key; val_f = _val_f; }
        Pair(ImGuiID _key, void* _val_p) { key = _key; val_p = _val_p; }
    };
    ImVector<Pair>      Data;

    // - Get***() functions find pair, never add/allocate. Pairs are sorted so a query is O(log N)
    // - Set***() functions find pair, insertion on demand if missing.
    // - Sorted insertion is costly, paid once. A typical frame shouldn't need to insert any new pair.
    void                Clear() { Data.clear(); }
    IMGUI_API int       GetInt(ImGuiID key, int default_val = 0) const;
    IMGUI_API void      SetInt(ImGuiID key, int val);
    IMGUI_API bool      GetBool(ImGuiID key, bool default_val = false) const;
    IMGUI_API void      SetBool(ImGuiID key, bool val);
    IMGUI_API float     GetFloat(ImGuiID key, float default_val = 0.0f) const;
    IMGUI_API void      SetFloat(ImGuiID key, float val);
    IMGUI_API void*     GetVoidPtr(ImGuiID key) const; // default_val is NULL
    IMGUI_API void      SetVoidPtr(ImGuiID key, void* val);

    // - Get***Ref() functions finds pair, insert on demand if missing, return pointer. Useful if you intend to do Get+Set.
    // - References are only valid until a new value is added to the storage. Calling a Set***() function or a Get***Ref() function invalidates the pointer.
    // - A typical use case where this is convenient for quick hacking (e.g. add storage during a live Edit&Continue session if you can't modify existing struct)
    //      float* pvar = ImGui::GetFloatRef(key); ImGui::SliderFloat("var", pvar, 0, 100.0f); some_var += *pvar;
    IMGUI_API int*      GetIntRef(ImGuiID key, int default_val = 0);
    IMGUI_API bool*     GetBoolRef(ImGuiID key, bool default_val = false);
    IMGUI_API float*    GetFloatRef(ImGuiID key, float default_val = 0.0f);
    IMGUI_API void**    GetVoidPtrRef(ImGuiID key, void* default_val = NULL);

    // Use on your own storage if you know only integer are being stored (open/close all tree nodes)
    IMGUI_API void      SetAllInt(int val);

    // For quicker full rebuild of a storage (instead of an incremental one), you may add all your contents and then sort once.
    IMGUI_API void      BuildSortByKey();
};

<<<<<<< HEAD
// Shared state of InputText(), passed as an argument to your callback when a ImGuiInputTextFlags_Callback* flag is used.
// The callback function should return 0 by default.
// Callbacks (follow a flag name and see comments in ImGuiInputTextFlags_ declarations for more details)
// - ImGuiInputTextFlags_CallbackCompletion:  Callback on pressing TAB
// - ImGuiInputTextFlags_CallbackHistory:     Callback on pressing Up/Down arrows
// - ImGuiInputTextFlags_CallbackAlways:      Callback on each iteration
// - ImGuiInputTextFlags_CallbackCharFilter:  Callback on character inputs to replace or discard them. Modify 'EventChar' to replace or discard, or return 1 in callback to discard.
// - ImGuiInputTextFlags_CallbackResize:      Callback on buffer capacity changes request (beyond 'buf_size' parameter value), allowing the string to grow. 
struct ImGuiInputTextCallbackData
{
    ImGuiInputTextFlags EventFlag;      // One ImGuiInputTextFlags_Callback*    // Read-only
    ImGuiInputTextFlags Flags;          // What user passed to InputText()      // Read-only
    void*               UserData;       // What user passed to InputText()      // Read-only

    // Arguments for the different callback events
    // - To modify the text buffer in a callback, prefer using the InsertChars() / DeleteChars() function. InsertChars() will take care of calling the resize callback if necessary.
    // - If you know your edits are not going to resize the underlying buffer allocation, you may modify the contents of 'Buf[]' directly. You need to update 'BufTextLen' accordingly (0 <= BufTextLen < BufSize) and set 'BufDirty'' to true so InputText can update its internal state.
    ImWchar             EventChar;      // Character input                      // Read-write   // [CharFilter] Replace character with another one, or set to zero to drop. return 1 is equivalent to setting EventChar=0;
    ImGuiKey            EventKey;       // Key pressed (Up/Down/TAB)            // Read-only    // [Completion,History]
    char*               Buf;            // Text buffer                          // Read-write   // [Resize] Can replace pointer / [Completion,History,Always] Only write to pointed data, don't replace the actual pointer!
    int                 BufTextLen;     // Text length (in bytes)               // Read-write   // [Resize,Completion,History,Always] Exclude zero-terminator storage. In C land: == strlen(some_text), in C++ land: string.length()
    int                 BufSize;        // Buffer size (in bytes) = capacity+1  // Read-only    // [Resize,Completion,History,Always] Include zero-terminator storage. In C land == ARRAYSIZE(my_char_array), in C++ land: string.capacity()+1
    bool                BufDirty;       // Set if you modify Buf/BufTextLen!    // Write        // [Completion,History,Always]
    int                 CursorPos;      //                                      // Read-write   // [Completion,History,Always]
    int                 SelectionStart; //                                      // Read-write   // [Completion,History,Always] == to SelectionEnd when no selection)
    int                 SelectionEnd;   //                                      // Read-write   // [Completion,History,Always]

    // Helper functions for text manipulation.
    // Use those function to benefit from the CallbackResize behaviors. Calling those function reset the selection.
    IMGUI_API ImGuiInputTextCallbackData();
    IMGUI_API void      DeleteChars(int pos, int bytes_count);
    IMGUI_API void      InsertChars(int pos, const char* text, const char* text_end = NULL);
    bool                HasSelection() const { return SelectionStart != SelectionEnd; }
};

#ifndef IMGUI_DISABLE_OBSOLETE_FUNCTIONS
typedef ImGuiInputTextCallback      ImGuiTextEditCallback;      // [OBSOLETE 1.63+] Made the names consistent
typedef ImGuiInputTextCallbackData  ImGuiTextEditCallbackData;
#endif

// Resizing callback data to apply custom constraint. As enabled by SetNextWindowSizeConstraints(). Callback is called during the next Begin().
// NB: For basic min/max size constraint on each axis you don't need to use the callback! The SetNextWindowSizeConstraints() parameters are enough.
struct ImGuiSizeCallbackData
{
    void*   UserData;       // Read-only.   What user passed to SetNextWindowSizeConstraints()
    ImVec2  Pos;            // Read-only.   Window position, for reference.
    ImVec2  CurrentSize;    // Read-only.   Current window size.
    ImVec2  DesiredSize;    // Read-write.  Desired size, based on user's mouse position. Write to this field to restrain resizing.
};

// [BETA] For SetNextWindowDockFamily() and DockSpace() function
struct ImGuiDockFamily
{
    ImGuiID ID;                         // 0 = unaffiliated
    bool    CompatibleWithFamilyZero;   // true = can be docked/merged with an unaffiliated window

    ImGuiDockFamily()                                                    { ID = 0; CompatibleWithFamilyZero = true; } 
    ImGuiDockFamily(ImGuiID id, bool compatible_with_family_zero = true) { ID = id; CompatibleWithFamilyZero = compatible_with_family_zero; }
};

// Data payload for Drag and Drop operations
struct ImGuiPayload
=======
// Helper: Manually clip large list of items.
// If you are submitting lots of evenly spaced items and you have a random access to the list, you can perform coarse clipping based on visibility to save yourself from processing those items at all.
// The clipper calculates the range of visible items and advance the cursor to compensate for the non-visible items we have skipped.
// ImGui already clip items based on their bounds but it needs to measure text size to do so. Coarse clipping before submission makes this cost and your own data fetching/submission cost null.
// Usage:
//     ImGuiListClipper clipper(1000);  // we have 1000 elements, evenly spaced.
//     while (clipper.Step())
//         for (int i = clipper.DisplayStart; i < clipper.DisplayEnd; i++)
//             ImGui::Text("line number %d", i);
// - Step 0: the clipper let you process the first element, regardless of it being visible or not, so we can measure the element height (step skipped if we passed a known height as second arg to constructor).
// - Step 1: the clipper infer height from first element, calculate the actual range of elements to display, and position the cursor before the first element.
// - (Step 2: dummy step only required if an explicit items_height was passed to constructor or Begin() and user call Step(). Does nothing and switch to Step 3.)
// - Step 3: the clipper validate that we have reached the expected Y position (corresponding to element DisplayEnd), advance the cursor to the end of the list and then returns 'false' to end the loop.
struct ImGuiListClipper
>>>>>>> 4cadb57c
{
    float   StartPosY;
    float   ItemsHeight;
    int     ItemsCount, StepNo, DisplayStart, DisplayEnd;

    // items_count:  Use -1 to ignore (you can call Begin later). Use INT_MAX if you don't know how many items you have (in which case the cursor won't be advanced in the final step).
    // items_height: Use -1.0f to be calculated automatically on first step. Otherwise pass in the distance between your items, typically GetTextLineHeightWithSpacing() or GetFrameHeightWithSpacing().
    // If you don't specify an items_height, you NEED to call Step(). If you specify items_height you may call the old Begin()/End() api directly, but prefer calling Step().
    ImGuiListClipper(int items_count = -1, float items_height = -1.0f)  { Begin(items_count, items_height); } // NB: Begin() initialize every fields (as we allow user to call Begin/End multiple times on a same instance if they want).
    ~ImGuiListClipper()                                                 { IM_ASSERT(ItemsCount == -1); }      // Assert if user forgot to call End() or Step() until false.

    IMGUI_API bool Step();                                              // Call until it returns false. The DisplayStart/DisplayEnd fields will be set and you can process/draw those items.
    IMGUI_API void Begin(int items_count, float items_height = -1.0f);  // Automatically called by constructor if you passed 'items_count' or by Step() in Step 1.
    IMGUI_API void End();                                               // Automatically called on the last call of Step() that returns false.
};

// Helpers macros to generate 32-bits encoded colors
#ifdef IMGUI_USE_BGRA_PACKED_COLOR
#define IM_COL32_R_SHIFT    16
#define IM_COL32_G_SHIFT    8
#define IM_COL32_B_SHIFT    0
#define IM_COL32_A_SHIFT    24
#define IM_COL32_A_MASK     0xFF000000
#else
#define IM_COL32_R_SHIFT    0
#define IM_COL32_G_SHIFT    8
#define IM_COL32_B_SHIFT    16
#define IM_COL32_A_SHIFT    24
#define IM_COL32_A_MASK     0xFF000000
#endif
#define IM_COL32(R,G,B,A)    (((ImU32)(A)<<IM_COL32_A_SHIFT) | ((ImU32)(B)<<IM_COL32_B_SHIFT) | ((ImU32)(G)<<IM_COL32_G_SHIFT) | ((ImU32)(R)<<IM_COL32_R_SHIFT))
#define IM_COL32_WHITE       IM_COL32(255,255,255,255)  // Opaque white = 0xFFFFFFFF
#define IM_COL32_BLACK       IM_COL32(0,0,0,255)        // Opaque black
#define IM_COL32_BLACK_TRANS IM_COL32(0,0,0,0)          // Transparent black = 0x00000000

// Helper: ImColor() implicity converts colors to either ImU32 (packed 4x1 byte) or ImVec4 (4x1 float)
// Prefer using IM_COL32() macros if you want a guaranteed compile-time ImU32 for usage with ImDrawList API.
// **Avoid storing ImColor! Store either u32 of ImVec4. This is not a full-featured color class. MAY OBSOLETE.
// **None of the ImGui API are using ImColor directly but you can use it as a convenience to pass colors in either ImU32 or ImVec4 formats. Explicitly cast to ImU32 or ImVec4 if needed.
struct ImColor
{
    ImVec4              Value;

    ImColor()                                                       { Value.x = Value.y = Value.z = Value.w = 0.0f; }
    ImColor(int r, int g, int b, int a = 255)                       { float sc = 1.0f/255.0f; Value.x = (float)r * sc; Value.y = (float)g * sc; Value.z = (float)b * sc; Value.w = (float)a * sc; }
    ImColor(ImU32 rgba)                                             { float sc = 1.0f/255.0f; Value.x = (float)((rgba>>IM_COL32_R_SHIFT)&0xFF) * sc; Value.y = (float)((rgba>>IM_COL32_G_SHIFT)&0xFF) * sc; Value.z = (float)((rgba>>IM_COL32_B_SHIFT)&0xFF) * sc; Value.w = (float)((rgba>>IM_COL32_A_SHIFT)&0xFF) * sc; }
    ImColor(float r, float g, float b, float a = 1.0f)              { Value.x = r; Value.y = g; Value.z = b; Value.w = a; }
    ImColor(const ImVec4& col)                                      { Value = col; }
    inline operator ImU32() const                                   { return ImGui::ColorConvertFloat4ToU32(Value); }
    inline operator ImVec4() const                                  { return Value; }

    // FIXME-OBSOLETE: May need to obsolete/cleanup those helpers.
    inline void    SetHSV(float h, float s, float v, float a = 1.0f){ ImGui::ColorConvertHSVtoRGB(h, s, v, Value.x, Value.y, Value.z); Value.w = a; }
    static ImColor HSV(float h, float s, float v, float a = 1.0f)   { float r,g,b; ImGui::ColorConvertHSVtoRGB(h, s, v, r, g, b); return ImColor(r,g,b,a); }
};

//-----------------------------------------------------------------------------
// Draw List API (ImDrawCmd, ImDrawIdx, ImDrawVert, ImDrawChannel, ImDrawListFlags, ImDrawList, ImDrawData)
// Hold a series of drawing commands. The user provides a renderer for ImDrawData which essentially contains an array of ImDrawList.
//-----------------------------------------------------------------------------

// Draw callbacks for advanced uses.
// NB- You most likely do NOT need to use draw callbacks just to create your own widget or customized UI rendering (you can poke into the draw list for that)
// Draw callback may be useful for example, A) Change your GPU render state, B) render a complex 3D scene inside a UI element (without an intermediate texture/render target), etc.
// The expected behavior from your rendering function is 'if (cmd.UserCallback != NULL) cmd.UserCallback(parent_list, cmd); else RenderTriangles()'
typedef void (*ImDrawCallback)(const ImDrawList* parent_list, const ImDrawCmd* cmd);

// Typically, 1 command = 1 GPU draw call (unless command is a callback)
struct ImDrawCmd
{
    unsigned int    ElemCount;              // Number of indices (multiple of 3) to be rendered as triangles. Vertices are stored in the callee ImDrawList's vtx_buffer[] array, indices in idx_buffer[].
    ImVec4          ClipRect;               // Clipping rectangle (x1, y1, x2, y2). Subtract ImDrawData->DisplayPos to get clipping rectangle in "viewport" coordinates
    ImTextureID     TextureId;              // User-provided texture ID. Set by user in ImfontAtlas::SetTexID() for fonts or passed to Image*() functions. Ignore if never using images or multiple fonts atlas.
    ImDrawCallback  UserCallback;           // If != NULL, call the function instead of rendering the vertices. clip_rect and texture_id will be set normally.
    void*           UserCallbackData;       // The draw callback code can access this.

    ImDrawCmd() { ElemCount = 0; ClipRect.x = ClipRect.y = ClipRect.z = ClipRect.w = 0.0f; TextureId = (ImTextureID)NULL; UserCallback = NULL; UserCallbackData = NULL; }
};

// Vertex index (override with '#define ImDrawIdx unsigned int' inside in imconfig.h)
#ifndef ImDrawIdx
typedef unsigned short ImDrawIdx;
#endif

// Vertex layout
#ifndef IMGUI_OVERRIDE_DRAWVERT_STRUCT_LAYOUT
struct ImDrawVert
{
    ImVec2  pos;
    ImVec2  uv;
    ImU32   col;
};
#else
// You can override the vertex format layout by defining IMGUI_OVERRIDE_DRAWVERT_STRUCT_LAYOUT in imconfig.h
// The code expect ImVec2 pos (8 bytes), ImVec2 uv (8 bytes), ImU32 col (4 bytes), but you can re-order them or add other fields as needed to simplify integration in your engine.
// The type has to be described within the macro (you can either declare the struct or use a typedef)
// NOTE: IMGUI DOESN'T CLEAR THE STRUCTURE AND DOESN'T CALL A CONSTRUCTOR SO ANY CUSTOM FIELD WILL BE UNINITIALIZED. IF YOU ADD EXTRA FIELDS (SUCH AS A 'Z' COORDINATES) YOU WILL NEED TO CLEAR THEM DURING RENDER OR TO IGNORE THEM.
IMGUI_OVERRIDE_DRAWVERT_STRUCT_LAYOUT;
#endif

// Draw channels are used by the Columns API to "split" the render list into different channels while building, so items of each column can be batched together.
// You can also use them to simulate drawing layers and submit primitives in a different order than how they will be rendered.
struct ImDrawChannel
{
    ImVector<ImDrawCmd>     CmdBuffer;
    ImVector<ImDrawIdx>     IdxBuffer;
};

enum ImDrawCornerFlags_
{
    ImDrawCornerFlags_TopLeft   = 1 << 0, // 0x1
    ImDrawCornerFlags_TopRight  = 1 << 1, // 0x2
    ImDrawCornerFlags_BotLeft   = 1 << 2, // 0x4
    ImDrawCornerFlags_BotRight  = 1 << 3, // 0x8
    ImDrawCornerFlags_Top       = ImDrawCornerFlags_TopLeft | ImDrawCornerFlags_TopRight,   // 0x3
    ImDrawCornerFlags_Bot       = ImDrawCornerFlags_BotLeft | ImDrawCornerFlags_BotRight,   // 0xC
    ImDrawCornerFlags_Left      = ImDrawCornerFlags_TopLeft | ImDrawCornerFlags_BotLeft,    // 0x5
    ImDrawCornerFlags_Right     = ImDrawCornerFlags_TopRight | ImDrawCornerFlags_BotRight,  // 0xA
    ImDrawCornerFlags_All       = 0xF     // In your function calls you may use ~0 (= all bits sets) instead of ImDrawCornerFlags_All, as a convenience
};

enum ImDrawListFlags_
{
    ImDrawListFlags_AntiAliasedLines = 1 << 0,
    ImDrawListFlags_AntiAliasedFill  = 1 << 1
};

// Draw command list
// This is the low-level list of polygons that ImGui functions are filling. At the end of the frame, all command lists are passed to your ImGuiIO::RenderDrawListFn function for rendering.
// Each ImGui window contains its own ImDrawList. You can use ImGui::GetWindowDrawList() to access the current window draw list and draw custom primitives.
// You can interleave normal ImGui:: calls and adding primitives to the current draw list.
// All positions are generally in pixel coordinates (generally top-left at 0,0, bottom-right at io.DisplaySize, unless multiple viewports are used), but you are totally free to apply whatever transformation matrix to want to the data (if you apply such transformation you'll want to apply it to ClipRect as well)
// Important: Primitives are always added to the list and not culled (culling is done at higher-level by ImGui:: functions), if you use this API a lot consider coarse culling your drawn objects.
struct ImDrawList
{
    // This is what you have to render
    ImVector<ImDrawCmd>     CmdBuffer;          // Draw commands. Typically 1 command = 1 GPU draw call, unless the command is a callback.
    ImVector<ImDrawIdx>     IdxBuffer;          // Index buffer. Each command consume ImDrawCmd::ElemCount of those
    ImVector<ImDrawVert>    VtxBuffer;          // Vertex buffer.
    ImDrawListFlags         Flags;              // Flags, you may poke into these to adjust anti-aliasing settings per-primitive.

    // [Internal, used while building lists]
    const ImDrawListSharedData* _Data;          // Pointer to shared draw data (you can use ImGui::GetDrawListSharedData() to get the one from current ImGui context)
    const char*             _OwnerName;         // Pointer to owner window's name for debugging
    unsigned int            _VtxCurrentIdx;     // [Internal] == VtxBuffer.Size
    ImDrawVert*             _VtxWritePtr;       // [Internal] point within VtxBuffer.Data after each add command (to avoid using the ImVector<> operators too much)
    ImDrawIdx*              _IdxWritePtr;       // [Internal] point within IdxBuffer.Data after each add command (to avoid using the ImVector<> operators too much)
    ImVector<ImVec4>        _ClipRectStack;     // [Internal]
    ImVector<ImTextureID>   _TextureIdStack;    // [Internal]
    ImVector<ImVec2>        _Path;              // [Internal] current path building
    int                     _ChannelsCurrent;   // [Internal] current channel number (0)
    int                     _ChannelsCount;     // [Internal] number of active channels (1+)
    ImVector<ImDrawChannel> _Channels;          // [Internal] draw channels for columns API (not resized down so _ChannelsCount may be smaller than _Channels.Size)

    // If you want to create ImDrawList instances, pass them ImGui::GetDrawListSharedData() or create and use your own ImDrawListSharedData (so you can use ImDrawList without ImGui)
    ImDrawList(const ImDrawListSharedData* shared_data) { _Data = shared_data; _OwnerName = NULL; Clear(); }
    ~ImDrawList() { ClearFreeMemory(); }
    IMGUI_API void  PushClipRect(ImVec2 clip_rect_min, ImVec2 clip_rect_max, bool intersect_with_current_clip_rect = false);  // Render-level scissoring. This is passed down to your render function but not used for CPU-side coarse clipping. Prefer using higher-level ImGui::PushClipRect() to affect logic (hit-testing and widget culling)
    IMGUI_API void  PushClipRectFullScreen();
    IMGUI_API void  PopClipRect();
    IMGUI_API void  PushTextureID(ImTextureID texture_id);
    IMGUI_API void  PopTextureID();
    inline ImVec2   GetClipRectMin() const { const ImVec4& cr = _ClipRectStack.back(); return ImVec2(cr.x, cr.y); }
    inline ImVec2   GetClipRectMax() const { const ImVec4& cr = _ClipRectStack.back(); return ImVec2(cr.z, cr.w); }

    // Primitives
    IMGUI_API void  AddLine(const ImVec2& a, const ImVec2& b, ImU32 col, float thickness = 1.0f);
    IMGUI_API void  AddRect(const ImVec2& a, const ImVec2& b, ImU32 col, float rounding = 0.0f, int rounding_corners_flags = ImDrawCornerFlags_All, float thickness = 1.0f);   // a: upper-left, b: lower-right, rounding_corners_flags: 4-bits corresponding to which corner to round
    IMGUI_API void  AddRectFilled(const ImVec2& a, const ImVec2& b, ImU32 col, float rounding = 0.0f, int rounding_corners_flags = ImDrawCornerFlags_All);                     // a: upper-left, b: lower-right
    IMGUI_API void  AddRectFilledMultiColor(const ImVec2& a, const ImVec2& b, ImU32 col_upr_left, ImU32 col_upr_right, ImU32 col_bot_right, ImU32 col_bot_left);
    IMGUI_API void  AddQuad(const ImVec2& a, const ImVec2& b, const ImVec2& c, const ImVec2& d, ImU32 col, float thickness = 1.0f);
    IMGUI_API void  AddQuadFilled(const ImVec2& a, const ImVec2& b, const ImVec2& c, const ImVec2& d, ImU32 col);
    IMGUI_API void  AddTriangle(const ImVec2& a, const ImVec2& b, const ImVec2& c, ImU32 col, float thickness = 1.0f);
    IMGUI_API void  AddTriangleFilled(const ImVec2& a, const ImVec2& b, const ImVec2& c, ImU32 col);
    IMGUI_API void  AddCircle(const ImVec2& centre, float radius, ImU32 col, int num_segments = 12, float thickness = 1.0f);
    IMGUI_API void  AddCircleFilled(const ImVec2& centre, float radius, ImU32 col, int num_segments = 12);
    IMGUI_API void  AddText(const ImVec2& pos, ImU32 col, const char* text_begin, const char* text_end = NULL);
    IMGUI_API void  AddText(const ImFont* font, float font_size, const ImVec2& pos, ImU32 col, const char* text_begin, const char* text_end = NULL, float wrap_width = 0.0f, const ImVec4* cpu_fine_clip_rect = NULL);
    IMGUI_API void  AddImage(ImTextureID user_texture_id, const ImVec2& a, const ImVec2& b, const ImVec2& uv_a = ImVec2(0,0), const ImVec2& uv_b = ImVec2(1,1), ImU32 col = 0xFFFFFFFF);
    IMGUI_API void  AddImageQuad(ImTextureID user_texture_id, const ImVec2& a, const ImVec2& b, const ImVec2& c, const ImVec2& d, const ImVec2& uv_a = ImVec2(0,0), const ImVec2& uv_b = ImVec2(1,0), const ImVec2& uv_c = ImVec2(1,1), const ImVec2& uv_d = ImVec2(0,1), ImU32 col = 0xFFFFFFFF);
    IMGUI_API void  AddImageRounded(ImTextureID user_texture_id, const ImVec2& a, const ImVec2& b, const ImVec2& uv_a, const ImVec2& uv_b, ImU32 col, float rounding, int rounding_corners = ImDrawCornerFlags_All);
    IMGUI_API void  AddPolyline(const ImVec2* points, const int num_points, ImU32 col, bool closed, float thickness);
    IMGUI_API void  AddConvexPolyFilled(const ImVec2* points, const int num_points, ImU32 col); // Note: Anti-aliased filling requires points to be in clockwise order.
    IMGUI_API void  AddBezierCurve(const ImVec2& pos0, const ImVec2& cp0, const ImVec2& cp1, const ImVec2& pos1, ImU32 col, float thickness, int num_segments = 0);

    // Stateful path API, add points then finish with PathFillConvex() or PathStroke()
    inline    void  PathClear()                                                 { _Path.resize(0); }
    inline    void  PathLineTo(const ImVec2& pos)                               { _Path.push_back(pos); }
    inline    void  PathLineToMergeDuplicate(const ImVec2& pos)                 { if (_Path.Size == 0 || memcmp(&_Path[_Path.Size-1], &pos, 8) != 0) _Path.push_back(pos); }
    inline    void  PathFillConvex(ImU32 col)                                   { AddConvexPolyFilled(_Path.Data, _Path.Size, col); PathClear(); }  // Note: Anti-aliased filling requires points to be in clockwise order.
    inline    void  PathStroke(ImU32 col, bool closed, float thickness = 1.0f)  { AddPolyline(_Path.Data, _Path.Size, col, closed, thickness); PathClear(); }
    IMGUI_API void  PathArcTo(const ImVec2& centre, float radius, float a_min, float a_max, int num_segments = 10);
    IMGUI_API void  PathArcToFast(const ImVec2& centre, float radius, int a_min_of_12, int a_max_of_12);                                            // Use precomputed angles for a 12 steps circle
    IMGUI_API void  PathBezierCurveTo(const ImVec2& p1, const ImVec2& p2, const ImVec2& p3, int num_segments = 0);
    IMGUI_API void  PathRect(const ImVec2& rect_min, const ImVec2& rect_max, float rounding = 0.0f, int rounding_corners_flags = ImDrawCornerFlags_All);

    // Channels
    // - Use to simulate layers. By switching channels to can render out-of-order (e.g. submit foreground primitives before background primitives)
    // - Use to minimize draw calls (e.g. if going back-and-forth between multiple non-overlapping clipping rectangles, prefer to append into separate channels then merge at the end)
    IMGUI_API void  ChannelsSplit(int channels_count);
    IMGUI_API void  ChannelsMerge();
    IMGUI_API void  ChannelsSetCurrent(int channel_index);

    // Advanced
    IMGUI_API void  AddCallback(ImDrawCallback callback, void* callback_data);  // Your rendering function must check for 'UserCallback' in ImDrawCmd and call the function instead of rendering triangles.
    IMGUI_API void  AddDrawCmd();                                               // This is useful if you need to forcefully create a new draw call (to allow for dependent rendering / blending). Otherwise primitives are merged into the same draw-call as much as possible
    IMGUI_API ImDrawList* CloneOutput() const;                                  // Create a clone of the CmdBuffer/IdxBuffer/VtxBuffer.

    // Internal helpers
    // NB: all primitives needs to be reserved via PrimReserve() beforehand!
    IMGUI_API void  Clear();
    IMGUI_API void  ClearFreeMemory();
    IMGUI_API void  PrimReserve(int idx_count, int vtx_count);
    IMGUI_API void  PrimRect(const ImVec2& a, const ImVec2& b, ImU32 col);      // Axis aligned rectangle (composed of two triangles)
    IMGUI_API void  PrimRectUV(const ImVec2& a, const ImVec2& b, const ImVec2& uv_a, const ImVec2& uv_b, ImU32 col);
    IMGUI_API void  PrimQuadUV(const ImVec2& a, const ImVec2& b, const ImVec2& c, const ImVec2& d, const ImVec2& uv_a, const ImVec2& uv_b, const ImVec2& uv_c, const ImVec2& uv_d, ImU32 col);
    inline    void  PrimWriteVtx(const ImVec2& pos, const ImVec2& uv, ImU32 col){ _VtxWritePtr->pos = pos; _VtxWritePtr->uv = uv; _VtxWritePtr->col = col; _VtxWritePtr++; _VtxCurrentIdx++; }
    inline    void  PrimWriteIdx(ImDrawIdx idx)                                 { *_IdxWritePtr = idx; _IdxWritePtr++; }
    inline    void  PrimVtx(const ImVec2& pos, const ImVec2& uv, ImU32 col)     { PrimWriteIdx((ImDrawIdx)_VtxCurrentIdx); PrimWriteVtx(pos, uv, col); }
    IMGUI_API void  UpdateClipRect();
    IMGUI_API void  UpdateTextureID();
};

// All draw data to render an ImGui frame
// (NB: the style and the naming convention here is a little inconsistent but we preserve them for backward compatibility purpose)
struct ImDrawData
{
    bool            Valid;                  // Only valid after Render() is called and before the next NewFrame() is called.
    ImDrawList**    CmdLists;               // Array of ImDrawList* to render. The ImDrawList are owned by ImGuiContext and only pointed to from here.
    int             CmdListsCount;          // Number of ImDrawList* to render
    int             TotalIdxCount;          // For convenience, sum of all ImDrawList's IdxBuffer.Size
    int             TotalVtxCount;          // For convenience, sum of all ImDrawList's VtxBuffer.Size
    ImVec2          DisplayPos;             // Upper-left position of the viewport to render (== upper-left of the orthogonal projection matrix to use)
    ImVec2          DisplaySize;            // Size of the viewport to render (== io.DisplaySize for the main viewport) (DisplayPos + DisplaySize == lower-right of the orthogonal projection matrix to use)

    // Functions
    ImDrawData()    { Valid = false; Clear(); }
    ~ImDrawData()   { Clear(); }
    void Clear()    { Valid = false; CmdLists = NULL; CmdListsCount = TotalVtxCount = TotalIdxCount = 0; DisplayPos = DisplaySize = ImVec2(0.f, 0.f); } // The ImDrawList are owned by ImGuiContext!
    IMGUI_API void  DeIndexAllBuffers();                // Helper to convert all buffers from indexed to non-indexed, in case you cannot render indexed. Note: this is slow and most likely a waste of resources. Always prefer indexed rendering!
    IMGUI_API void  ScaleClipRects(const ImVec2& sc);   // Helper to scale the ClipRect field of each ImDrawCmd. Use if your final output buffer is at a different scale than ImGui expects, or if there is a difference between your window resolution and framebuffer resolution.
};

//-----------------------------------------------------------------------------
// Font API (ImFontConfig, ImFontGlyph, ImFontAtlasFlags, ImFontAtlas, ImFont)
//-----------------------------------------------------------------------------

struct ImFontConfig
{
    void*           FontData;               //          // TTF/OTF data
    int             FontDataSize;           //          // TTF/OTF data size
    bool            FontDataOwnedByAtlas;   // true     // TTF/OTF data ownership taken by the container ImFontAtlas (will delete memory itself).
    int             FontNo;                 // 0        // Index of font within TTF/OTF file
    float           SizePixels;             //          // Size in pixels for rasterizer (more or less maps to the resulting font height).
    int             OversampleH;            // 3        // Rasterize at higher quality for sub-pixel positioning. We don't use sub-pixel positions on the Y axis.
    int             OversampleV;            // 1        // Rasterize at higher quality for sub-pixel positioning. We don't use sub-pixel positions on the Y axis.
    bool            PixelSnapH;             // false    // Align every glyph to pixel boundary. Useful e.g. if you are merging a non-pixel aligned font with the default font. If enabled, you can set OversampleH/V to 1.
    ImVec2          GlyphExtraSpacing;      // 0, 0     // Extra spacing (in pixels) between glyphs. Only X axis is supported for now.
    ImVec2          GlyphOffset;            // 0, 0     // Offset all glyphs from this font input.
    const ImWchar*  GlyphRanges;            // NULL     // Pointer to a user-provided list of Unicode range (2 value per range, values are inclusive, zero-terminated list). THE ARRAY DATA NEEDS TO PERSIST AS LONG AS THE FONT IS ALIVE.
    float           GlyphMinAdvanceX;       // 0        // Minimum AdvanceX for glyphs, set Min to align font icons, set both Min/Max to enforce mono-space font
    float           GlyphMaxAdvanceX;       // FLT_MAX  // Maximum AdvanceX for glyphs
    bool            MergeMode;              // false    // Merge into previous ImFont, so you can combine multiple inputs font into one ImFont (e.g. ASCII font + icons + Japanese glyphs). You may want to use GlyphOffset.y when merge font of different heights.
    unsigned int    RasterizerFlags;        // 0x00     // Settings for custom font rasterizer (e.g. ImGuiFreeType). Leave as zero if you aren't using one.
    float           RasterizerMultiply;     // 1.0f     // Brighten (>1.0f) or darken (<1.0f) font output. Brightening small fonts may be a good workaround to make them more readable.

    // [Internal]
    char            Name[40];               // Name (strictly to ease debugging)
    ImFont*         DstFont;

    IMGUI_API ImFontConfig();
};

struct ImFontGlyph
{
    ImWchar         Codepoint;          // 0x0000..0xFFFF
    float           AdvanceX;           // Distance to next character (= data from font + ImFontConfig::GlyphExtraSpacing.x baked in)
    float           X0, Y0, X1, Y1;     // Glyph corners
    float           U0, V0, U1, V1;     // Texture coordinates
};

enum ImFontAtlasFlags_
{
    ImFontAtlasFlags_None               = 0,
    ImFontAtlasFlags_NoPowerOfTwoHeight = 1 << 0,   // Don't round the height to next power of two
    ImFontAtlasFlags_NoMouseCursors     = 1 << 1    // Don't build software mouse cursors into the atlas
};

// Load and rasterize multiple TTF/OTF fonts into a same texture. The font atlas will build a single texture holding:
//  - One or more fonts.
//  - Custom graphics data needed to render the shapes needed by Dear ImGui.
//  - Mouse cursor shapes for software cursor rendering (unless setting 'Flags |= ImFontAtlasFlags_NoMouseCursors' in the font atlas).
// It is the user-code responsibility to setup/build the atlas, then upload the pixel data into a texture accessible by your graphics api.
//  - Optionally, call any of the AddFont*** functions. If you don't call any, the default font embedded in the code will be loaded for you.
//  - Call GetTexDataAsAlpha8() or GetTexDataAsRGBA32() to build and retrieve pixels data.
//  - Upload the pixels data into a texture within your graphics system (see imgui_impl_xxxx.cpp examples)
//  - Call SetTexID(my_tex_id); and pass the pointer/identifier to your texture in a format natural to your graphics API. 
//    This value will be passed back to you during rendering to identify the texture. Read FAQ entry about ImTextureID for more details.
// Common pitfalls:
// - If you pass a 'glyph_ranges' array to AddFont*** functions, you need to make sure that your array persist up until the 
//   atlas is build (when calling GetTexData*** or Build()). We only copy the pointer, not the data.
// - Important: By default, AddFontFromMemoryTTF() takes ownership of the data. Even though we are not writing to it, we will free the pointer on destruction.
//   You can set font_cfg->FontDataOwnedByAtlas=false to keep ownership of your data and it won't be freed, 
// - Even though many functions are suffixed with "TTF", OTF data is supported just as well.
// - This is an old API and it is currently awkward for those and and various other reasons! We will address them in the future!
struct ImFontAtlas
{
    IMGUI_API ImFontAtlas();
    IMGUI_API ~ImFontAtlas();
    IMGUI_API ImFont*           AddFont(const ImFontConfig* font_cfg);
    IMGUI_API ImFont*           AddFontDefault(const ImFontConfig* font_cfg = NULL);
    IMGUI_API ImFont*           AddFontFromFileTTF(const char* filename, float size_pixels, const ImFontConfig* font_cfg = NULL, const ImWchar* glyph_ranges = NULL);
    IMGUI_API ImFont*           AddFontFromMemoryTTF(void* font_data, int font_size, float size_pixels, const ImFontConfig* font_cfg = NULL, const ImWchar* glyph_ranges = NULL); // Note: Transfer ownership of 'ttf_data' to ImFontAtlas! Will be deleted after destruction of the atlas. Set font_cfg->FontDataOwnedByAtlas=false to keep ownership of your data and it won't be freed.
    IMGUI_API ImFont*           AddFontFromMemoryCompressedTTF(const void* compressed_font_data, int compressed_font_size, float size_pixels, const ImFontConfig* font_cfg = NULL, const ImWchar* glyph_ranges = NULL); // 'compressed_font_data' still owned by caller. Compress with binary_to_compressed_c.cpp.
    IMGUI_API ImFont*           AddFontFromMemoryCompressedBase85TTF(const char* compressed_font_data_base85, float size_pixels, const ImFontConfig* font_cfg = NULL, const ImWchar* glyph_ranges = NULL);              // 'compressed_font_data_base85' still owned by caller. Compress with binary_to_compressed_c.cpp with -base85 parameter.
    IMGUI_API void              ClearInputData();           // Clear input data (all ImFontConfig structures including sizes, TTF data, glyph ranges, etc.) = all the data used to build the texture and fonts.
    IMGUI_API void              ClearTexData();             // Clear output texture data (CPU side). Saves RAM once the texture has been copied to graphics memory.
    IMGUI_API void              ClearFonts();               // Clear output font data (glyphs storage, UV coordinates).
    IMGUI_API void              Clear();                    // Clear all input and output.

    // Build atlas, retrieve pixel data.
    // User is in charge of copying the pixels into graphics memory (e.g. create a texture with your engine). Then store your texture handle with SetTexID().
    // The pitch is always = Width * BytesPerPixels (1 or 4)
    // Building in RGBA32 format is provided for convenience and compatibility, but note that unless you manually manipulate or copy color data into 
    // the texture (e.g. when using the AddCustomRect*** api), then the RGB pixels emitted will always be white (~75% of memory/bandwidth waste.
    IMGUI_API bool              Build();                    // Build pixels data. This is called automatically for you by the GetTexData*** functions.
    IMGUI_API bool              IsBuilt()                   { return Fonts.Size > 0 && (TexPixelsAlpha8 != NULL || TexPixelsRGBA32 != NULL); }
    IMGUI_API void              GetTexDataAsAlpha8(unsigned char** out_pixels, int* out_width, int* out_height, int* out_bytes_per_pixel = NULL);  // 1 byte per-pixel
    IMGUI_API void              GetTexDataAsRGBA32(unsigned char** out_pixels, int* out_width, int* out_height, int* out_bytes_per_pixel = NULL);  // 4 bytes-per-pixel
    void                        SetTexID(ImTextureID id)    { TexID = id; }

    //-------------------------------------------
    // Glyph Ranges
    //-------------------------------------------

    // Helpers to retrieve list of common Unicode ranges (2 value per range, values are inclusive, zero-terminated list)
    // NB: Make sure that your string are UTF-8 and NOT in your local code page. In C++11, you can create UTF-8 string literal using the u8"Hello world" syntax. See FAQ for details.
    // NB: Consider using GlyphRangesBuilder to build glyph ranges from textual data.
    IMGUI_API const ImWchar*    GetGlyphRangesDefault();                // Basic Latin, Extended Latin
    IMGUI_API const ImWchar*    GetGlyphRangesKorean();                 // Default + Korean characters
    IMGUI_API const ImWchar*    GetGlyphRangesJapanese();               // Default + Hiragana, Katakana, Half-Width, Selection of 1946 Ideographs
    IMGUI_API const ImWchar*    GetGlyphRangesChineseFull();            // Default + Half-Width + Japanese Hiragana/Katakana + full set of about 21000 CJK Unified Ideographs
    IMGUI_API const ImWchar*    GetGlyphRangesChineseSimplifiedCommon();// Default + Half-Width + Japanese Hiragana/Katakana + set of 2500 CJK Unified Ideographs for common simplified Chinese
    IMGUI_API const ImWchar*    GetGlyphRangesCyrillic();               // Default + about 400 Cyrillic characters
    IMGUI_API const ImWchar*    GetGlyphRangesThai();                   // Default + Thai characters

    // Helpers to build glyph ranges from text data. Feed your application strings/characters to it then call BuildRanges().
    struct GlyphRangesBuilder
    {
        ImVector<unsigned char> UsedChars;  // Store 1-bit per Unicode code point (0=unused, 1=used)
        GlyphRangesBuilder()                { UsedChars.resize(0x10000 / 8); memset(UsedChars.Data, 0, 0x10000 / 8); }
        bool           GetBit(int n) const  { return (UsedChars[n >> 3] & (1 << (n & 7))) != 0; }
        void           SetBit(int n)        { UsedChars[n >> 3] |= 1 << (n & 7); }  // Set bit 'c' in the array
        void           AddChar(ImWchar c)   { SetBit(c); }                          // Add character
        IMGUI_API void AddText(const char* text, const char* text_end = NULL);      // Add string (each character of the UTF-8 string are added)
        IMGUI_API void AddRanges(const ImWchar* ranges);                            // Add ranges, e.g. builder.AddRanges(ImFontAtlas::GetGlyphRangesDefault()) to force add all of ASCII/Latin+Ext
        IMGUI_API void BuildRanges(ImVector<ImWchar>* out_ranges);                  // Output new ranges
    };

    //-------------------------------------------
    // Custom Rectangles/Glyphs API
    //-------------------------------------------

    // You can request arbitrary rectangles to be packed into the atlas, for your own purposes. After calling Build(), you can query the rectangle position and render your pixels.
    // You can also request your rectangles to be mapped as font glyph (given a font + Unicode point), so you can render e.g. custom colorful icons and use them as regular glyphs.
    struct CustomRect
    {
        unsigned int    ID;             // Input    // User ID. Use <0x10000 to map into a font glyph, >=0x10000 for other/internal/custom texture data.
        unsigned short  Width, Height;  // Input    // Desired rectangle dimension
        unsigned short  X, Y;           // Output   // Packed position in Atlas
        float           GlyphAdvanceX;  // Input    // For custom font glyphs only (ID<0x10000): glyph xadvance
        ImVec2          GlyphOffset;    // Input    // For custom font glyphs only (ID<0x10000): glyph display offset
        ImFont*         Font;           // Input    // For custom font glyphs only (ID<0x10000): target font
        CustomRect()            { ID = 0xFFFFFFFF; Width = Height = 0; X = Y = 0xFFFF; GlyphAdvanceX = 0.0f; GlyphOffset = ImVec2(0,0); Font = NULL; }
        bool IsPacked() const   { return X != 0xFFFF; }
    };

    IMGUI_API int       AddCustomRectRegular(unsigned int id, int width, int height);                                                                   // Id needs to be >= 0x10000. Id >= 0x80000000 are reserved for ImGui and ImDrawList
    IMGUI_API int       AddCustomRectFontGlyph(ImFont* font, ImWchar id, int width, int height, float advance_x, const ImVec2& offset = ImVec2(0,0));   // Id needs to be < 0x10000 to register a rectangle to map into a specific font.
    const CustomRect*   GetCustomRectByIndex(int index) const { if (index < 0) return NULL; return &CustomRects[index]; }

    // [Internal]
    IMGUI_API void      CalcCustomRectUV(const CustomRect* rect, ImVec2* out_uv_min, ImVec2* out_uv_max);
    IMGUI_API bool      GetMouseCursorTexData(ImGuiMouseCursor cursor, ImVec2* out_offset, ImVec2* out_size, ImVec2 out_uv_border[2], ImVec2 out_uv_fill[2]);

    //-------------------------------------------
    // Members
    //-------------------------------------------

    bool                        Locked;             // Marked as Locked by ImGui::NewFrame() so attempt to modify the atlas will assert.
    ImFontAtlasFlags            Flags;              // Build flags (see ImFontAtlasFlags_)
    ImTextureID                 TexID;              // User data to refer to the texture once it has been uploaded to user's graphic systems. It is passed back to you during rendering via the ImDrawCmd structure.
    int                         TexDesiredWidth;    // Texture width desired by user before Build(). Must be a power-of-two. If have many glyphs your graphics API have texture size restrictions you may want to increase texture width to decrease height.
    int                         TexGlyphPadding;    // Padding between glyphs within texture in pixels. Defaults to 1.

    // [Internal]
    // NB: Access texture data via GetTexData*() calls! Which will setup a default font for you.
    unsigned char*              TexPixelsAlpha8;    // 1 component per pixel, each component is unsigned 8-bit. Total size = TexWidth * TexHeight
    unsigned int*               TexPixelsRGBA32;    // 4 component per pixel, each component is unsigned 8-bit. Total size = TexWidth * TexHeight * 4
    int                         TexWidth;           // Texture width calculated during Build().
    int                         TexHeight;          // Texture height calculated during Build().
    ImVec2                      TexUvScale;         // = (1.0f/TexWidth, 1.0f/TexHeight)
    ImVec2                      TexUvWhitePixel;    // Texture coordinates to a white pixel
    ImVector<ImFont*>           Fonts;              // Hold all the fonts returned by AddFont*. Fonts[0] is the default font upon calling ImGui::NewFrame(), use ImGui::PushFont()/PopFont() to change the current font.
    ImVector<CustomRect>        CustomRects;        // Rectangles for packing custom texture data into the atlas.
    ImVector<ImFontConfig>      ConfigData;         // Internal data
    int                         CustomRectIds[1];   // Identifiers of custom texture rectangle used by ImFontAtlas/ImDrawList
};

// Font runtime data and rendering
// ImFontAtlas automatically loads a default embedded font for you when you call GetTexDataAsAlpha8() or GetTexDataAsRGBA32().
struct ImFont
{
    // Members: Hot ~62/78 bytes
    float                       FontSize;           // <user set>   // Height of characters, set during loading (don't change after loading)
    float                       Scale;              // = 1.f        // Base font scale, multiplied by the per-window font scale which you can adjust with SetFontScale()
    ImVec2                      DisplayOffset;      // = (0.f,0.f)  // Offset font rendering by xx pixels
    ImVector<ImFontGlyph>       Glyphs;             //              // All glyphs.
    ImVector<float>             IndexAdvanceX;      //              // Sparse. Glyphs->AdvanceX in a directly indexable way (more cache-friendly, for CalcTextSize functions which are often bottleneck in large UI).
    ImVector<ImWchar>           IndexLookup;        //              // Sparse. Index glyphs by Unicode code-point.
    const ImFontGlyph*          FallbackGlyph;      // == FindGlyph(FontFallbackChar)
    float                       FallbackAdvanceX;   // == FallbackGlyph->AdvanceX
    ImWchar                     FallbackChar;       // = '?'        // Replacement glyph if one isn't found. Only set via SetFallbackChar()

    // Members: Cold ~18/26 bytes
    short                       ConfigDataCount;    // ~ 1          // Number of ImFontConfig involved in creating this font. Bigger than 1 when merging multiple font sources into one ImFont.
    ImFontConfig*               ConfigData;         //              // Pointer within ContainerAtlas->ConfigData
    ImFontAtlas*                ContainerAtlas;     //              // What we has been loaded into
    float                       Ascent, Descent;    //              // Ascent: distance from top to bottom of e.g. 'A' [0..FontSize]
    bool                        DirtyLookupTables;
    int                         MetricsTotalSurface;//              // Total surface in pixels to get an idea of the font rasterization/texture cost (not exact, we approximate the cost of padding between glyphs)

    // Methods
    IMGUI_API ImFont();
    IMGUI_API ~ImFont();
    IMGUI_API void              ClearOutputData();
    IMGUI_API void              BuildLookupTable();
    IMGUI_API const ImFontGlyph*FindGlyph(ImWchar c) const;
    IMGUI_API const ImFontGlyph*FindGlyphNoFallback(ImWchar c) const;
    IMGUI_API void              SetFallbackChar(ImWchar c);
    float                       GetCharAdvance(ImWchar c) const     { return ((int)c < IndexAdvanceX.Size) ? IndexAdvanceX[(int)c] : FallbackAdvanceX; }
    bool                        IsLoaded() const                    { return ContainerAtlas != NULL; }
    const char*                 GetDebugName() const                { return ConfigData ? ConfigData->Name : "<unknown>"; }

    // 'max_width' stops rendering after a certain width (could be turned into a 2d size). FLT_MAX to disable.
    // 'wrap_width' enable automatic word-wrapping across multiple lines to fit into given width. 0.0f to disable.
    IMGUI_API ImVec2            CalcTextSizeA(float size, float max_width, float wrap_width, const char* text_begin, const char* text_end = NULL, const char** remaining = NULL) const; // utf8
    IMGUI_API const char*       CalcWordWrapPositionA(float scale, const char* text, const char* text_end, float wrap_width) const;
    IMGUI_API void              RenderChar(ImDrawList* draw_list, float size, ImVec2 pos, ImU32 col, ImWchar c) const;
    IMGUI_API void              RenderText(ImDrawList* draw_list, float size, ImVec2 pos, ImU32 col, const ImVec4& clip_rect, const char* text_begin, const char* text_end, float wrap_width = 0.0f, bool cpu_fine_clip = false) const;

    // [Internal]
    IMGUI_API void              GrowIndex(int new_size);
    IMGUI_API void              AddGlyph(ImWchar c, float x0, float y0, float x1, float y1, float u0, float v0, float u1, float v1, float advance_x);
    IMGUI_API void              AddRemapChar(ImWchar dst, ImWchar src, bool overwrite_dst = true); // Makes 'dst' character/glyph points to 'src' character/glyph. Currently needs to be called AFTER fonts have been built.

#ifndef IMGUI_DISABLE_OBSOLETE_FUNCTIONS
    typedef ImFontGlyph Glyph; // OBSOLETE 1.52+
#endif
};

//-----------------------------------------------------------------------------
// [BETA] Platform interface for multi-viewport support
// - completely optional, for advanced users!
// - this is used for back-ends aiming to support the seamless creation of multiple viewport (= multiple Platform/OS windows)
//   dear imgui manages the viewports, and the back-end create one Platform/OS windows for each secondary viewport.
// - if you are new to dear imgui and trying to integrate it into your engine, you should probably ignore this for now.
//-----------------------------------------------------------------------------

// (Optional) Represent the bounds of each connected monitor/display
// Dear ImGui only uses this to clamp the position of popups and tooltips so they don't straddle multiple monitors.
struct ImGuiPlatformMonitor
{
    ImVec2  MainPos, MainSize;  // Coordinates of the area displayed on this monitor (Min = upper left, Max = bottom right)
    ImVec2  WorkPos, WorkSize;  // (Optional) Coordinates without task bars / side bars / menu bars. imgui uses this to avoid positioning popups/tooltips inside this region.
    float   DpiScale;
    ImGuiPlatformMonitor() { MainPos = MainSize = WorkPos = WorkSize = ImVec2(0,0); DpiScale = 1.0f; }
};

// (Optional) Setup required only if (io.ConfigFlags & ImGuiConfigFlags_ViewportsEnable) is enabled. 
// Access via ImGui::GetPlatformIO(). This is designed so we can mix and match two imgui_impl_xxxx files, one for 
// the Platform (~window handling), one for Renderer. Custom engine back-ends will often provide both Platform 
// and Renderer interfaces and thus may not need to use all functions.
// Platform functions are typically called before their Renderer counterpart, 
// apart from Destroy which are called the other way. 
// RenderPlatformWindowsDefault() is that helper that iterate secondary viewports and call, in this order:
//  Platform_RenderWindow(), Renderer_RenderWindow(), Platform_SwapBuffers(), Renderer_SwapBuffers()
// You may skip using RenderPlatformWindowsDefault() and call your draw/swap functions yourself if you need
// specific behavior for your multi-window rendering.
struct ImGuiPlatformIO
{
    //------------------------------------------------------------------
    // Input - Back-end interface/functions + Monitor List
    //------------------------------------------------------------------

    // (Optional) Platform functions (e.g. Win32, GLFW, SDL2)
    void    (*Platform_CreateWindow)(ImGuiViewport* vp);                    // Create a new platform window for the given viewport
    void    (*Platform_DestroyWindow)(ImGuiViewport* vp);
    void    (*Platform_ShowWindow)(ImGuiViewport* vp);                      // Newly created windows are initially hidden so SetWindowPos/Size/Title can be called on them first
    void    (*Platform_SetWindowPos)(ImGuiViewport* vp, ImVec2 pos);
    ImVec2  (*Platform_GetWindowPos)(ImGuiViewport* vp);
    void    (*Platform_SetWindowSize)(ImGuiViewport* vp, ImVec2 size);
    ImVec2  (*Platform_GetWindowSize)(ImGuiViewport* vp);
    void    (*Platform_SetWindowFocus)(ImGuiViewport* vp);                  // Move window to front and set input focus
    bool    (*Platform_GetWindowFocus)(ImGuiViewport* vp);
    bool    (*Platform_GetWindowMinimized)(ImGuiViewport* vp);
    void    (*Platform_SetWindowTitle)(ImGuiViewport* vp, const char* title);
    void    (*Platform_SetWindowAlpha)(ImGuiViewport* vp, float alpha);     // (Optional) Setup window transparency
    void    (*Platform_RenderWindow)(ImGuiViewport* vp, void* render_arg);  // (Optional) Setup for render (platform side)
    void    (*Platform_SwapBuffers)(ImGuiViewport* vp, void* render_arg);   // (Optional) Call Present/SwapBuffers (platform side)
    float   (*Platform_GetWindowDpiScale)(ImGuiViewport* vp);               // (Optional) DPI handling: Return DPI scale for this viewport. 1.0f = 96 DPI. (FIXME-DPI)
    void    (*Platform_OnChangedViewport)(ImGuiViewport* vp);               // (Optional) DPI handling: Called during Begin() every time the viewport we are outputting into changes, so back-end has a chance to swap fonts to adjust style.
    void    (*Platform_SetImeInputPos)(ImGuiViewport* vp, ImVec2 pos);      // (Optional) Set IME (Input Method Editor, e.g. for Asian languages) input position, so text preview appears over the imgui input box.
    int     (*Platform_CreateVkSurface)(ImGuiViewport* vp, ImU64 vk_inst, const void* vk_allocators, ImU64* out_vk_surface); // (Optional) For Renderer to call into Platform code

    // (Optional) Renderer functions (e.g. DirectX, OpenGL3, Vulkan)
    void    (*Renderer_CreateWindow)(ImGuiViewport* vp);                    // Create swap chains, frame buffers etc.
    void    (*Renderer_DestroyWindow)(ImGuiViewport* vp);
    void    (*Renderer_SetWindowSize)(ImGuiViewport* vp, ImVec2 size);      // Resize swap chain, frame buffers etc.
    void    (*Renderer_RenderWindow)(ImGuiViewport* vp, void* render_arg);  // (Optional) Clear targets, Render viewport->DrawData
    void    (*Renderer_SwapBuffers)(ImGuiViewport* vp, void* render_arg);   // (Optional) Call Present/SwapBuffers (renderer side)

    // (Optional) List of monitors (updated by: app/back-end, used by: imgui to clamp popups/tooltips within same monitor and not have them straddle monitors)
    ImVector<ImGuiPlatformMonitor>  Monitors;

    //------------------------------------------------------------------
    // Output - List of viewports to render into platform windows
    //------------------------------------------------------------------

    // List of viewports (the list is updated by calling ImGui::EndFrame or ImGui::Render)
    ImGuiViewport*                  MainViewport;                           // Guaranteed to be == Viewports[0]
    ImVector<ImGuiViewport*>        Viewports;                              // Main viewports, followed by all secondary viewports. 
    ImGuiPlatformIO()               { memset(this, 0, sizeof(*this)); }     // Zero clear
};

// Flags stored in ImGuiViewport::Flags, giving indications to the platform back-ends.
enum ImGuiViewportFlags_
{
    ImGuiViewportFlags_None                     = 0,
    ImGuiViewportFlags_NoDecoration             = 1 << 0,   // Platform Window: Disable platform decorations: title bar, borders, etc.
    ImGuiViewportFlags_NoFocusOnAppearing       = 1 << 1,   // Platform Window: Don't take focus when created.
    ImGuiViewportFlags_NoInputs                 = 1 << 2,   // Platform Window: Make mouse pass through so we can drag this window while peaking behind it.
    ImGuiViewportFlags_NoTaskBarIcon            = 1 << 3,   // Platform Window: Disable platform task bar icon (for popups, menus, or all windows if ImGuiConfigFlags_ViewportsNoTaskBarIcons if set)
    ImGuiViewportFlags_NoRendererClear          = 1 << 4,   // Platform Window: Renderer doesn't need to clear the framebuffer ahead.
    ImGuiViewportFlags_TopMost                  = 1 << 5    // Platform Window: Display on top (for tooltips only)
};

// The viewports created and managed by imgui. The role of the platform back-end is to create the platform/OS windows corresponding to each viewport.
struct ImGuiViewport
{
    ImGuiID             ID;
    ImGuiViewportFlags  Flags;
    ImVec2              Pos;                    // Position of viewport both in imgui space and in OS desktop/native space
    ImVec2              Size;                   // Size of viewport in pixel
    float               DpiScale;               // 1.0f = 96 DPI = No extra scale
    ImDrawData*         DrawData;               // The ImDrawData corresponding to this viewport. Valid after Render() and until the next call to NewFrame().

    void*               PlatformUserData;       // void* to hold custom data structure for the OS / platform (e.g. windowing info, render context)
    void*               PlatformHandle;         // void* for FindViewportByPlatformHandle(). (e.g. suggested to use natural platform handle such as HWND, GlfwWindow*, SDL_Window*)
    bool                PlatformRequestClose;   // Platform window requested closure (e.g. window was moved by the OS / host window manager, e.g. pressing ALT-F4)
    bool                PlatformRequestMove;    // Platform window requested move (e.g. window was moved by the OS / host window manager, authoritative position will be OS window position)
    bool                PlatformRequestResize;  // Platform window requested resize (e.g. window was resized by the OS / host window manager, authoritative size will be OS window size)
    void*               RendererUserData;       // void* to hold custom data structure for the renderer (e.g. swap chain, frame-buffers etc.)

    ImGuiViewport()     { ID = 0; Flags = 0; DpiScale = 0.0f; DrawData = NULL; PlatformUserData = PlatformHandle = NULL; PlatformRequestClose = PlatformRequestMove = PlatformRequestResize = false; RendererUserData = NULL; }
    ~ImGuiViewport()    { IM_ASSERT(PlatformUserData == NULL && RendererUserData == NULL); }
};

#if defined(__clang__)
#pragma clang diagnostic pop
#elif defined(__GNUC__) && __GNUC__ >= 8
#pragma GCC diagnostic pop
#endif

// Include imgui_user.h at the end of imgui.h (convenient for user to only explicitly include vanilla imgui.h)
#ifdef IMGUI_INCLUDE_IMGUI_USER_H
#include "imgui_user.h"
#endif<|MERGE_RESOLUTION|>--- conflicted
+++ resolved
@@ -15,7 +15,7 @@
 // Flags & Enumerations
 // ImGuiStyle
 // ImGuiIO
-// Misc data structures (ImGuiInputTextCallbackData, ImGuiSizeCallbackData, ImGuiPayload)
+// Misc data structures (ImGuiInputTextCallbackData, ImGuiSizeCallbackData, ImGuiPayload, ImGuiDockFamily)
 // Obsolete functions
 // Helpers (ImVector, ImGuiOnceUponAFrame, ImGuiTextFilter, ImGuiTextBuffer, ImGuiStorage, ImGuiListClipper, ImColor)
 // Draw List API (ImDrawCmd, ImDrawIdx, ImDrawVert, ImDrawChannel, ImDrawListFlags, ImDrawList, ImDrawData)
@@ -1435,6 +1435,16 @@
     bool IsDelivery() const                 { return Delivery; }
 };
 
+// [BETA] For SetNextWindowDockFamily() and DockSpace() function
+struct ImGuiDockFamily
+{
+    ImGuiID ID;                         // 0 = unaffiliated
+    bool    CompatibleWithFamilyZero;   // true = can be docked/merged with an unaffiliated window
+
+    ImGuiDockFamily()                                                    { ID = 0; CompatibleWithFamilyZero = true; } 
+    ImGuiDockFamily(ImGuiID id, bool compatible_with_family_zero = true) { ID = id; CompatibleWithFamilyZero = compatible_with_family_zero; }
+};
+
 //-----------------------------------------------------------------------------
 // Obsolete functions (Will be removed! Read 'API BREAKING CHANGES' section in imgui.cpp for details)
 //-----------------------------------------------------------------------------
@@ -1666,70 +1676,6 @@
     IMGUI_API void      BuildSortByKey();
 };
 
-<<<<<<< HEAD
-// Shared state of InputText(), passed as an argument to your callback when a ImGuiInputTextFlags_Callback* flag is used.
-// The callback function should return 0 by default.
-// Callbacks (follow a flag name and see comments in ImGuiInputTextFlags_ declarations for more details)
-// - ImGuiInputTextFlags_CallbackCompletion:  Callback on pressing TAB
-// - ImGuiInputTextFlags_CallbackHistory:     Callback on pressing Up/Down arrows
-// - ImGuiInputTextFlags_CallbackAlways:      Callback on each iteration
-// - ImGuiInputTextFlags_CallbackCharFilter:  Callback on character inputs to replace or discard them. Modify 'EventChar' to replace or discard, or return 1 in callback to discard.
-// - ImGuiInputTextFlags_CallbackResize:      Callback on buffer capacity changes request (beyond 'buf_size' parameter value), allowing the string to grow. 
-struct ImGuiInputTextCallbackData
-{
-    ImGuiInputTextFlags EventFlag;      // One ImGuiInputTextFlags_Callback*    // Read-only
-    ImGuiInputTextFlags Flags;          // What user passed to InputText()      // Read-only
-    void*               UserData;       // What user passed to InputText()      // Read-only
-
-    // Arguments for the different callback events
-    // - To modify the text buffer in a callback, prefer using the InsertChars() / DeleteChars() function. InsertChars() will take care of calling the resize callback if necessary.
-    // - If you know your edits are not going to resize the underlying buffer allocation, you may modify the contents of 'Buf[]' directly. You need to update 'BufTextLen' accordingly (0 <= BufTextLen < BufSize) and set 'BufDirty'' to true so InputText can update its internal state.
-    ImWchar             EventChar;      // Character input                      // Read-write   // [CharFilter] Replace character with another one, or set to zero to drop. return 1 is equivalent to setting EventChar=0;
-    ImGuiKey            EventKey;       // Key pressed (Up/Down/TAB)            // Read-only    // [Completion,History]
-    char*               Buf;            // Text buffer                          // Read-write   // [Resize] Can replace pointer / [Completion,History,Always] Only write to pointed data, don't replace the actual pointer!
-    int                 BufTextLen;     // Text length (in bytes)               // Read-write   // [Resize,Completion,History,Always] Exclude zero-terminator storage. In C land: == strlen(some_text), in C++ land: string.length()
-    int                 BufSize;        // Buffer size (in bytes) = capacity+1  // Read-only    // [Resize,Completion,History,Always] Include zero-terminator storage. In C land == ARRAYSIZE(my_char_array), in C++ land: string.capacity()+1
-    bool                BufDirty;       // Set if you modify Buf/BufTextLen!    // Write        // [Completion,History,Always]
-    int                 CursorPos;      //                                      // Read-write   // [Completion,History,Always]
-    int                 SelectionStart; //                                      // Read-write   // [Completion,History,Always] == to SelectionEnd when no selection)
-    int                 SelectionEnd;   //                                      // Read-write   // [Completion,History,Always]
-
-    // Helper functions for text manipulation.
-    // Use those function to benefit from the CallbackResize behaviors. Calling those function reset the selection.
-    IMGUI_API ImGuiInputTextCallbackData();
-    IMGUI_API void      DeleteChars(int pos, int bytes_count);
-    IMGUI_API void      InsertChars(int pos, const char* text, const char* text_end = NULL);
-    bool                HasSelection() const { return SelectionStart != SelectionEnd; }
-};
-
-#ifndef IMGUI_DISABLE_OBSOLETE_FUNCTIONS
-typedef ImGuiInputTextCallback      ImGuiTextEditCallback;      // [OBSOLETE 1.63+] Made the names consistent
-typedef ImGuiInputTextCallbackData  ImGuiTextEditCallbackData;
-#endif
-
-// Resizing callback data to apply custom constraint. As enabled by SetNextWindowSizeConstraints(). Callback is called during the next Begin().
-// NB: For basic min/max size constraint on each axis you don't need to use the callback! The SetNextWindowSizeConstraints() parameters are enough.
-struct ImGuiSizeCallbackData
-{
-    void*   UserData;       // Read-only.   What user passed to SetNextWindowSizeConstraints()
-    ImVec2  Pos;            // Read-only.   Window position, for reference.
-    ImVec2  CurrentSize;    // Read-only.   Current window size.
-    ImVec2  DesiredSize;    // Read-write.  Desired size, based on user's mouse position. Write to this field to restrain resizing.
-};
-
-// [BETA] For SetNextWindowDockFamily() and DockSpace() function
-struct ImGuiDockFamily
-{
-    ImGuiID ID;                         // 0 = unaffiliated
-    bool    CompatibleWithFamilyZero;   // true = can be docked/merged with an unaffiliated window
-
-    ImGuiDockFamily()                                                    { ID = 0; CompatibleWithFamilyZero = true; } 
-    ImGuiDockFamily(ImGuiID id, bool compatible_with_family_zero = true) { ID = id; CompatibleWithFamilyZero = compatible_with_family_zero; }
-};
-
-// Data payload for Drag and Drop operations
-struct ImGuiPayload
-=======
 // Helper: Manually clip large list of items.
 // If you are submitting lots of evenly spaced items and you have a random access to the list, you can perform coarse clipping based on visibility to save yourself from processing those items at all.
 // The clipper calculates the range of visible items and advance the cursor to compensate for the non-visible items we have skipped.
@@ -1744,7 +1690,6 @@
 // - (Step 2: dummy step only required if an explicit items_height was passed to constructor or Begin() and user call Step(). Does nothing and switch to Step 3.)
 // - Step 3: the clipper validate that we have reached the expected Y position (corresponding to element DisplayEnd), advance the cursor to the end of the list and then returns 'false' to end the loop.
 struct ImGuiListClipper
->>>>>>> 4cadb57c
 {
     float   StartPosY;
     float   ItemsHeight;
