// dear imgui, v1.60 WIP
// (headers)

// See imgui.cpp file for documentation.
// Call and read ImGui::ShowDemoWindow() in imgui_demo.cpp for demo code.
// Read 'Programmer guide' in imgui.cpp for notes on how to setup ImGui in your codebase.
// Get latest version at https://github.com/ocornut/imgui

#pragma once

// Configuration file (edit imconfig.h or define IMGUI_USER_CONFIG to set your own filename)
#ifdef IMGUI_USER_CONFIG
#include IMGUI_USER_CONFIG
#endif
#if !defined(IMGUI_DISABLE_INCLUDE_IMCONFIG_H) || defined(IMGUI_INCLUDE_IMCONFIG_H)
#include "imconfig.h"
#endif

#include <float.h>          // FLT_MAX
#include <stdarg.h>         // va_list
#include <stddef.h>         // ptrdiff_t, NULL
#include <string.h>         // memset, memmove, memcpy, strlen, strchr, strcpy, strcmp

#define IMGUI_VERSION       "1.60 WIP"
#define IMGUI_HAS_VIEWPORT  1 // Viewport WIP branch

// Define attributes of all API symbols declarations, e.g. for DLL under Windows.
#ifndef IMGUI_API
#define IMGUI_API
#endif

// Define assertion handler.
#ifndef IM_ASSERT
#include <assert.h>
#define IM_ASSERT(_EXPR)    assert(_EXPR)
#endif

// Helpers
#if defined(__clang__) || defined(__GNUC__)
#define IM_FMTARGS(FMT)             __attribute__((format(printf, FMT, FMT+1))) // Apply printf-style warnings to user functions.
#define IM_FMTLIST(FMT)             __attribute__((format(printf, FMT, 0)))
#else
#define IM_FMTARGS(FMT)
#define IM_FMTLIST(FMT)
#endif
#define IM_ARRAYSIZE(_ARR)          ((int)(sizeof(_ARR)/sizeof(*_ARR)))         // Size of a static C-style array. Don't use on pointers!
#define IM_OFFSETOF(_TYPE,_MEMBER)  ((size_t)&(((_TYPE*)0)->_MEMBER))           // Offset of _MEMBER within _TYPE. Standardized as offsetof() in modern C++.

#if defined(__clang__)
#pragma clang diagnostic push
#pragma clang diagnostic ignored "-Wold-style-cast"
#endif

// Forward declarations
struct ImDrawChannel;               // Temporary storage for outputting drawing commands out of order, used by ImDrawList::ChannelsSplit()
struct ImDrawCmd;                   // A single draw command within a parent ImDrawList (generally maps to 1 GPU draw call)
struct ImDrawData;                  // All draw command lists required to render the frame
struct ImDrawList;                  // A single draw command list (generally one per window)
struct ImDrawListSharedData;        // Data shared among multiple draw lists (typically owned by parent ImGui context, but you may create one yourself)
struct ImDrawVert;                  // A single vertex (20 bytes by default, override layout with IMGUI_OVERRIDE_DRAWVERT_STRUCT_LAYOUT)
struct ImFont;                      // Runtime data for a single font within a parent ImFontAtlas
struct ImFontAtlas;                 // Runtime data for multiple fonts, bake multiple fonts into a single texture, TTF/OTF font loader
struct ImFontConfig;                // Configuration data when adding a font or merging fonts
struct ImColor;                     // Helper functions to create a color that can be converted to either u32 or float4
struct ImGuiIO;                     // Main configuration and I/O between your application and ImGui
struct ImGuiOnceUponAFrame;         // Simple helper for running a block of code not more than once a frame, used by IMGUI_ONCE_UPON_A_FRAME macro
struct ImGuiStorage;                // Simple custom key value storage
struct ImGuiStyle;                  // Runtime data for styling/colors
struct ImGuiTextFilter;             // Parse and apply text filters. In format "aaaaa[,bbbb][,ccccc]"
struct ImGuiTextBuffer;             // Text buffer for logging/accumulating text
struct ImGuiTextEditCallbackData;   // Shared state of ImGui::InputText() when using custom ImGuiTextEditCallback (rare/advanced use)
struct ImGuiSizeCallbackData;       // Structure used to constraint window size in custom ways when using custom ImGuiSizeCallback (rare/advanced use)
struct ImGuiListClipper;            // Helper to manually clip large list of items
struct ImGuiPayload;                // User data payload for drag and drop operations
struct ImGuiViewport;               // Viewport (generally ~1 per window to output to at the OS level. Need per-platform support to use multiple viewports)
struct ImGuiContext;                // ImGui context (opaque)

#ifndef ImTextureID
typedef void* ImTextureID;          // User data to identify a texture (this is whatever to you want it to be! read the FAQ about ImTextureID in imgui.cpp)
#endif

// Typedefs and Enumerations (declared as int for compatibility with old C++ and to not pollute the top of this file)
typedef unsigned int ImU32;         // 32-bit unsigned integer (typically used to store packed colors)
typedef unsigned int ImGuiID;       // Unique ID used by widgets (typically hashed from a stack of string)
typedef unsigned short ImWchar;     // Character for keyboard input/display
typedef int ImGuiCol;               // enum: a color identifier for styling     // enum ImGuiCol_
typedef int ImGuiDir;               // enum: a cardinal direction               // enum ImGuiDir_
typedef int ImGuiCond;              // enum: a condition for Set*()             // enum ImGuiCond_
typedef int ImGuiKey;               // enum: a key identifier (ImGui-side enum) // enum ImGuiKey_
typedef int ImGuiNavInput;          // enum: an input identifier for navigation // enum ImGuiNavInput_
typedef int ImGuiMouseCursor;       // enum: a mouse cursor identifier          // enum ImGuiMouseCursor_
typedef int ImGuiStyleVar;          // enum: a variable identifier for styling  // enum ImGuiStyleVar_
typedef int ImDrawCornerFlags;      // flags: for ImDrawList::AddRect*() etc.   // enum ImDrawCornerFlags_
typedef int ImDrawListFlags;        // flags: for ImDrawList                    // enum ImDrawListFlags_
typedef int ImFontAtlasFlags;       // flags: for ImFontAtlas                   // enum ImFontAtlasFlags_
typedef int ImGuiColorEditFlags;    // flags: for ColorEdit*(), ColorPicker*()  // enum ImGuiColorEditFlags_
typedef int ImGuiColumnsFlags;      // flags: for *Columns*()                   // enum ImGuiColumnsFlags_
typedef int ImGuiConfigFlags;       // flags: for io.ConfigFlags                // enum ImGuiConfigFlags_
typedef int ImGuiDragDropFlags;     // flags: for *DragDrop*()                  // enum ImGuiDragDropFlags_
typedef int ImGuiComboFlags;        // flags: for BeginCombo()                  // enum ImGuiComboFlags_
typedef int ImGuiFocusedFlags;      // flags: for IsWindowFocused()             // enum ImGuiFocusedFlags_
typedef int ImGuiHoveredFlags;      // flags: for IsItemHovered() etc.          // enum ImGuiHoveredFlags_
typedef int ImGuiInputTextFlags;    // flags: for InputText*()                  // enum ImGuiInputTextFlags_
typedef int ImGuiSelectableFlags;   // flags: for Selectable()                  // enum ImGuiSelectableFlags_
typedef int ImGuiTreeNodeFlags;     // flags: for TreeNode*(),CollapsingHeader()// enum ImGuiTreeNodeFlags_
typedef int ImGuiWindowFlags;       // flags: for Begin*()                      // enum ImGuiWindowFlags_
typedef int (*ImGuiTextEditCallback)(ImGuiTextEditCallbackData *data);
typedef void (*ImGuiSizeCallback)(ImGuiSizeCallbackData* data);
#if defined(_MSC_VER) && !defined(__clang__)
typedef unsigned __int64 ImU64;     // 64-bit unsigned integer
#else
typedef unsigned long long ImU64;   // 64-bit unsigned integer
#endif 

struct ImVec2
{
    float x, y;
    ImVec2() { x = y = 0.0f; }
    ImVec2(float _x, float _y) { x = _x; y = _y; }
    float  operator[] (size_t idx) const { IM_ASSERT(idx <= 1); return (&x)[idx]; }    // We very rarely use this [] operator, the assert overhead is fine.
#ifdef IM_VEC2_CLASS_EXTRA          // Define constructor and implicit cast operators in imconfig.h to convert back<>forth from your math types and ImVec2.
    IM_VEC2_CLASS_EXTRA
#endif
};

struct ImVec4
{
    float x, y, z, w;
    ImVec4() { x = y = z = w = 0.0f; }
    ImVec4(float _x, float _y, float _z, float _w) { x = _x; y = _y; z = _z; w = _w; }
#ifdef IM_VEC4_CLASS_EXTRA          // Define constructor and implicit cast operators in imconfig.h to convert back<>forth from your math types and ImVec4.
    IM_VEC4_CLASS_EXTRA
#endif
};

// ImGui end-user API
// In a namespace so that user can add extra functions in a separate file (e.g. Value() helpers for your vector or common types)
namespace ImGui
{
    // Context creation and access 
    // All contexts share a same ImFontAtlas by default. If you want different font atlas, you can new() them and overwrite the GetIO().Fonts variable of an ImGui context.
    // All those functions are not reliant on the current context.
    IMGUI_API ImGuiContext* CreateContext(ImFontAtlas* shared_font_atlas = NULL);
    IMGUI_API void          DestroyContext(ImGuiContext* ctx = NULL);   // NULL = destroy current context
    IMGUI_API ImGuiContext* GetCurrentContext();
    IMGUI_API void          SetCurrentContext(ImGuiContext* ctx);

    // Main
    IMGUI_API ImGuiIO&      GetIO();
    IMGUI_API ImGuiStyle&   GetStyle();
    IMGUI_API void          NewFrame();                                 // start a new ImGui frame, you can submit any command from this point until Render()/EndFrame().
    IMGUI_API void          Render();                                   // ends the ImGui frame, finalize the draw data. (Obsolete: optionally call io.RenderDrawListsFn if set. Nowadays, prefer calling your render function yourself.)
    IMGUI_API void          RenderAdditionalViewports();
    IMGUI_API ImDrawData*   GetDrawData();                              // valid after Render() and until the next call to NewFrame(). this is what you have to render. (Obsolete: this used to be passed to your io.RenderDrawListsFn() function.)
    IMGUI_API ImDrawData*   GetDrawDataForViewport(ImGuiID viewport_id);// ImDrawData filtered to hold only the ImDrawList covering a given viewport. valid after Render() and until the next call to NewFrame()
    IMGUI_API void          EndFrame();                                 // ends the ImGui frame. automatically called by Render(), so most likely don't need to ever call that yourself directly. If you don't need to render you may call EndFrame() but you'll have wasted CPU already. If you don't need to render, better to not create any imgui windows instead!

    // Demo, Debug, Information
    IMGUI_API void          ShowDemoWindow(bool* p_open = NULL);        // create demo/test window (previously called ShowTestWindow). demonstrate most ImGui features. call this to learn about the library! try to make it always available in your application!
    IMGUI_API void          ShowMetricsWindow(bool* p_open = NULL);     // create metrics window. display ImGui internals: draw commands (with individual draw calls and vertices), window list, basic internal state, etc.
    IMGUI_API void          ShowStyleEditor(ImGuiStyle* ref = NULL);    // add style editor block (not a window). you can pass in a reference ImGuiStyle structure to compare to, revert to and save to (else it uses the default style)
    IMGUI_API bool          ShowStyleSelector(const char* label);       // add style selector block (not a window), essentially a combo listing the default styles.
    IMGUI_API void          ShowFontSelector(const char* label);        // add font selector block (not a window), essentially a combo listing the loaded fonts.
    IMGUI_API void          ShowUserGuide();                            // add basic help/info block (not a window): how to manipulate ImGui as a end-user (mouse/keyboard controls).
    IMGUI_API const char*   GetVersion();                               // get a version string e.g. "1.23"

    // Styles
    IMGUI_API void          StyleColorsDark(ImGuiStyle* dst = NULL);    // new, recommended style
    IMGUI_API void          StyleColorsClassic(ImGuiStyle* dst = NULL); // old, classic imgui style (default)
    IMGUI_API void          StyleColorsLight(ImGuiStyle* dst = NULL);   // best used with borders and a custom, thicker font

    // Windows
    // (Begin = push window to the stack and start appending to it. End = pop window from the stack. You may append multiple times to the same window during the same frame)
    // Begin()/BeginChild() return false to indicate the window being collapsed or fully clipped, so you may early out and omit submitting anything to the window.
    // However you need to always call a matching End()/EndChild() for a Begin()/BeginChild() call, regardless of its return value (this is due to legacy reason and is inconsistent with BeginMenu/EndMenu, BeginPopup/EndPopup and other functions where the End call should only be called if the corresponding Begin function returned true.)
    // Passing 'bool* p_open != NULL' shows a close widget in the upper-right corner of the window, which when clicking will set the boolean to false.
    // Use child windows to introduce independent scrolling/clipping regions within a host window. Child windows can embed their own child.
    IMGUI_API bool          Begin(const char* name, bool* p_open = NULL, ImGuiWindowFlags flags = 0);
    IMGUI_API void          End();
    IMGUI_API bool          BeginChild(const char* str_id, const ImVec2& size = ImVec2(0,0), bool border = false, ImGuiWindowFlags flags = 0); // Begin a scrolling region. size==0.0f: use remaining window size, size<0.0f: use remaining window size minus abs(size). size>0.0f: fixed size. each axis can use a different mode, e.g. ImVec2(0,400).
    IMGUI_API bool          BeginChild(ImGuiID id, const ImVec2& size = ImVec2(0,0), bool border = false, ImGuiWindowFlags flags = 0);
    IMGUI_API void          EndChild();

    // Windows Utilities
    IMGUI_API bool          IsWindowAppearing();
    IMGUI_API bool          IsWindowCollapsed();
    IMGUI_API bool          IsWindowFocused(ImGuiFocusedFlags flags=0); // is current window focused? or its root/child, depending on flags. see flags for options.
    IMGUI_API bool          IsWindowHovered(ImGuiHoveredFlags flags=0); // is current window hovered (and typically: not blocked by a popup/modal)? see flags for options. NB: If you are trying to check whether your mouse should be dispatched to imgui or to your app, you should use the 'io.WantCaptureMouse' boolean for that! Please read the FAQ!
    IMGUI_API ImDrawList*   GetWindowDrawList();                        // get draw list associated to the window, to append your own drawing primitives
    IMGUI_API ImVec2        GetWindowPos();                             // get current window position in screen space (useful if you want to do your own drawing via the DrawList API)
    IMGUI_API ImVec2        GetWindowSize();                            // get current window size
    IMGUI_API float         GetWindowWidth();                           // get current window width (shortcut for GetWindowSize().x)
    IMGUI_API float         GetWindowHeight();                          // get current window height (shortcut for GetWindowSize().y)
    IMGUI_API ImVec2        GetContentRegionMax();                      // current content boundaries (typically window boundaries including scrolling, or current column boundaries), in windows coordinates
    IMGUI_API ImVec2        GetContentRegionAvail();                    // == GetContentRegionMax() - GetCursorPos()
    IMGUI_API float         GetContentRegionAvailWidth();               //
    IMGUI_API ImVec2        GetWindowContentRegionMin();                // content boundaries min (roughly (0,0)-Scroll), in window coordinates
    IMGUI_API ImVec2        GetWindowContentRegionMax();                // content boundaries max (roughly (0,0)+Size-Scroll) where Size can be override with SetNextWindowContentSize(), in window coordinates
    IMGUI_API float         GetWindowContentRegionWidth();              //

    IMGUI_API void          SetNextWindowPos(const ImVec2& pos, ImGuiCond cond = 0, const ImVec2& pivot = ImVec2(0,0)); // set next window position. call before Begin(). use pivot=(0.5f,0.5f) to center on given point, etc.
    IMGUI_API void          SetNextWindowSize(const ImVec2& size, ImGuiCond cond = 0);                  // set next window size. set axis to 0.0f to force an auto-fit on this axis. call before Begin()
    IMGUI_API void          SetNextWindowSizeConstraints(const ImVec2& size_min, const ImVec2& size_max, ImGuiSizeCallback custom_callback = NULL, void* custom_callback_data = NULL); // set next window size limits. use -1,-1 on either X/Y axis to preserve the current size. Use callback to apply non-trivial programmatic constraints.
    IMGUI_API void          SetNextWindowContentSize(const ImVec2& size);                               // set next window content size (~ enforce the range of scrollbars). not including window decorations (title bar, menu bar, etc.). set an axis to 0.0f to leave it automatic. call before Begin()
    IMGUI_API void          SetNextWindowCollapsed(bool collapsed, ImGuiCond cond = 0);                 // set next window collapsed state. call before Begin()
    IMGUI_API void          SetNextWindowFocus();                                                       // set next window to be focused / front-most. call before Begin()
    IMGUI_API void          SetNextWindowBgAlpha(float alpha);                                          // set next window background color alpha. helper to easily modify ImGuiCol_WindowBg/ChildBg/PopupBg.
    IMGUI_API void          SetWindowPos(const ImVec2& pos, ImGuiCond cond = 0);                        // (not recommended) set current window position - call within Begin()/End(). prefer using SetNextWindowPos(), as this may incur tearing and side-effects.
    IMGUI_API void          SetWindowSize(const ImVec2& size, ImGuiCond cond = 0);                      // (not recommended) set current window size - call within Begin()/End(). set to ImVec2(0,0) to force an auto-fit. prefer using SetNextWindowSize(), as this may incur tearing and minor side-effects.    
    IMGUI_API void          SetWindowCollapsed(bool collapsed, ImGuiCond cond = 0);                     // (not recommended) set current window collapsed state. prefer using SetNextWindowCollapsed().
    IMGUI_API void          SetWindowFocus();                                                           // (not recommended) set current window to be focused / front-most. prefer using SetNextWindowFocus().
    IMGUI_API void          SetWindowFontScale(float scale);                                            // set font scale. Adjust IO.FontGlobalScale if you want to scale all windows
    IMGUI_API void          SetWindowPos(const char* name, const ImVec2& pos, ImGuiCond cond = 0);      // set named window position.
    IMGUI_API void          SetWindowSize(const char* name, const ImVec2& size, ImGuiCond cond = 0);    // set named window size. set axis to 0.0f to force an auto-fit on this axis.
    IMGUI_API void          SetWindowCollapsed(const char* name, bool collapsed, ImGuiCond cond = 0);   // set named window collapsed state
    IMGUI_API void          SetWindowFocus(const char* name);                                           // set named window to be focused / front-most. use NULL to remove focus.

    // Windows Scrolling
    IMGUI_API float         GetScrollX();                                                   // get scrolling amount [0..GetScrollMaxX()]
    IMGUI_API float         GetScrollY();                                                   // get scrolling amount [0..GetScrollMaxY()]
    IMGUI_API float         GetScrollMaxX();                                                // get maximum scrolling amount ~~ ContentSize.X - WindowSize.X
    IMGUI_API float         GetScrollMaxY();                                                // get maximum scrolling amount ~~ ContentSize.Y - WindowSize.Y
    IMGUI_API void          SetScrollX(float scroll_x);                                     // set scrolling amount [0..GetScrollMaxX()]
    IMGUI_API void          SetScrollY(float scroll_y);                                     // set scrolling amount [0..GetScrollMaxY()]
    IMGUI_API void          SetScrollHere(float center_y_ratio = 0.5f);                     // adjust scrolling amount to make current cursor position visible. center_y_ratio=0.0: top, 0.5: center, 1.0: bottom. When using to make a "default/current item" visible, consider using SetItemDefaultFocus() instead.
    IMGUI_API void          SetScrollFromPosY(float pos_y, float center_y_ratio = 0.5f);    // adjust scrolling amount to make given position valid. use GetCursorPos() or GetCursorStartPos()+offset to get valid positions.

    // Parameters stacks (shared)
    IMGUI_API void          PushFont(ImFont* font);                                         // use NULL as a shortcut to push default font
    IMGUI_API void          PopFont();
    IMGUI_API void          PushStyleColor(ImGuiCol idx, ImU32 col);
    IMGUI_API void          PushStyleColor(ImGuiCol idx, const ImVec4& col);
    IMGUI_API void          PopStyleColor(int count = 1);
    IMGUI_API void          PushStyleVar(ImGuiStyleVar idx, float val);
    IMGUI_API void          PushStyleVar(ImGuiStyleVar idx, const ImVec2& val);
    IMGUI_API void          PopStyleVar(int count = 1);
    IMGUI_API const ImVec4& GetStyleColorVec4(ImGuiCol idx);                                // retrieve style color as stored in ImGuiStyle structure. use to feed back into PushStyleColor(), otherwhise use GetColorU32() to get style color with style alpha baked in.
    IMGUI_API ImFont*       GetFont();                                                      // get current font
    IMGUI_API float         GetFontSize();                                                  // get current font size (= height in pixels) of current font with current scale applied
    IMGUI_API ImVec2        GetFontTexUvWhitePixel();                                       // get UV coordinate for a while pixel, useful to draw custom shapes via the ImDrawList API
    IMGUI_API ImU32         GetColorU32(ImGuiCol idx, float alpha_mul = 1.0f);              // retrieve given style color with style alpha applied and optional extra alpha multiplier
    IMGUI_API ImU32         GetColorU32(const ImVec4& col);                                 // retrieve given color with style alpha applied
    IMGUI_API ImU32         GetColorU32(ImU32 col);                                         // retrieve given color with style alpha applied

    // Parameters stacks (current window)
    IMGUI_API void          PushItemWidth(float item_width);                                // width of items for the common item+label case, pixels. 0.0f = default to ~2/3 of windows width, >0.0f: width in pixels, <0.0f align xx pixels to the right of window (so -1.0f always align width to the right side)
    IMGUI_API void          PopItemWidth();
    IMGUI_API float         CalcItemWidth();                                                // width of item given pushed settings and current cursor position
    IMGUI_API void          PushTextWrapPos(float wrap_pos_x = 0.0f);                       // word-wrapping for Text*() commands. < 0.0f: no wrapping; 0.0f: wrap to end of window (or column); > 0.0f: wrap at 'wrap_pos_x' position in window local space
    IMGUI_API void          PopTextWrapPos();
    IMGUI_API void          PushAllowKeyboardFocus(bool allow_keyboard_focus);              // allow focusing using TAB/Shift-TAB, enabled by default but you can disable it for certain widgets
    IMGUI_API void          PopAllowKeyboardFocus();
    IMGUI_API void          PushButtonRepeat(bool repeat);                                  // in 'repeat' mode, Button*() functions return repeated true in a typematic manner (using io.KeyRepeatDelay/io.KeyRepeatRate setting). Note that you can call IsItemActive() after any Button() to tell if the button is held in the current frame.
    IMGUI_API void          PopButtonRepeat();

    // Cursor / Layout
    IMGUI_API void          Separator();                                                    // separator, generally horizontal. inside a menu bar or in horizontal layout mode, this becomes a vertical separator.
    IMGUI_API void          SameLine(float pos_x = 0.0f, float spacing_w = -1.0f);          // call between widgets or groups to layout them horizontally
    IMGUI_API void          NewLine();                                                      // undo a SameLine()
    IMGUI_API void          Spacing();                                                      // add vertical spacing
    IMGUI_API void          Dummy(const ImVec2& size);                                      // add a dummy item of given size
    IMGUI_API void          Indent(float indent_w = 0.0f);                                  // move content position toward the right, by style.IndentSpacing or indent_w if != 0
    IMGUI_API void          Unindent(float indent_w = 0.0f);                                // move content position back to the left, by style.IndentSpacing or indent_w if != 0
    IMGUI_API void          BeginGroup();                                                   // lock horizontal starting position + capture group bounding box into one "item" (so you can use IsItemHovered() or layout primitives such as SameLine() on whole group, etc.)
    IMGUI_API void          EndGroup();
<<<<<<< HEAD
    IMGUI_API ImVec2        GetCursorPos();                                                     // cursor position is relative to window position
    IMGUI_API float         GetCursorPosX();                                                    // "
    IMGUI_API float         GetCursorPosY();                                                    // "
    IMGUI_API void          SetCursorPos(const ImVec2& local_pos);                              // "
    IMGUI_API void          SetCursorPosX(float x);                                             // "
    IMGUI_API void          SetCursorPosY(float y);                                             // "
    IMGUI_API ImVec2        GetCursorStartPos();                                                // initial cursor position
    IMGUI_API ImVec2        GetCursorScreenPos();                                               // cursor position in screen coordinates [0..io.DisplaySize] (or [io.ViewportPos..io.ViewportPos + io.ViewportSize] when using multiple viewport). useful to work with ImDrawList API.
    IMGUI_API void          SetCursorScreenPos(const ImVec2& pos);                              // cursor position in screen coordinates [0..io.DisplaySize] (or [io.ViewportPos..io.ViewportPos + io.ViewportSize] when using multiple viewport) 
    IMGUI_API void          AlignTextToFramePadding();                                          // vertically align/lower upcoming text to FramePadding.y so that it will aligns to upcoming widgets (call if you have text on a line before regular widgets)
    IMGUI_API float         GetTextLineHeight();                                                // ~ FontSize
    IMGUI_API float         GetTextLineHeightWithSpacing();                                     // ~ FontSize + style.ItemSpacing.y (distance in pixels between 2 consecutive lines of text)
    IMGUI_API float         GetFrameHeight();                                                   // ~ FontSize + style.FramePadding.y * 2
    IMGUI_API float         GetFrameHeightWithSpacing();                                        // ~ FontSize + style.FramePadding.y * 2 + style.ItemSpacing.y (distance in pixels between 2 consecutive lines of framed widgets)

    // Columns
    // You can also use SameLine(pos_x) for simplified columns. The columns API is still work-in-progress and rather lacking.
    IMGUI_API void          Columns(int count = 1, const char* id = NULL, bool border = true);
    IMGUI_API void          NextColumn();                                                       // next column, defaults to current row or next row if the current row is finished
    IMGUI_API int           GetColumnIndex();                                                   // get current column index
    IMGUI_API float         GetColumnWidth(int column_index = -1);                              // get column width (in pixels). pass -1 to use current column
    IMGUI_API void          SetColumnWidth(int column_index, float width);                      // set column width (in pixels). pass -1 to use current column
    IMGUI_API float         GetColumnOffset(int column_index = -1);                             // get position of column line (in pixels, from the left side of the contents region). pass -1 to use current column, otherwise 0..GetColumnsCount() inclusive. column 0 is typically 0.0f
    IMGUI_API void          SetColumnOffset(int column_index, float offset_x);                  // set position of column line (in pixels, from the left side of the contents region). pass -1 to use current column
    IMGUI_API int           GetColumnsCount();

    // ID scopes
    // If you are creating widgets in a loop you most likely want to push a unique identifier (e.g. object pointer, loop index) so ImGui can differentiate them.
    // You can also use the "##foobar" syntax within widget label to distinguish them from each others. Read "A primer on the use of labels/IDs" in the FAQ for more details.
    IMGUI_API void          PushID(const char* str_id);                                         // push identifier into the ID stack. IDs are hash of the entire stack!
=======
    IMGUI_API ImVec2        GetCursorPos();                                                 // cursor position is relative to window position
    IMGUI_API float         GetCursorPosX();                                                // "
    IMGUI_API float         GetCursorPosY();                                                // "
    IMGUI_API void          SetCursorPos(const ImVec2& local_pos);                          // "
    IMGUI_API void          SetCursorPosX(float x);                                         // "
    IMGUI_API void          SetCursorPosY(float y);                                         // "
    IMGUI_API ImVec2        GetCursorStartPos();                                            // initial cursor position
    IMGUI_API ImVec2        GetCursorScreenPos();                                           // cursor position in absolute screen coordinates [0..io.DisplaySize] (useful to work with ImDrawList API)
    IMGUI_API void          SetCursorScreenPos(const ImVec2& screen_pos);                   // cursor position in absolute screen coordinates [0..io.DisplaySize]
    IMGUI_API void          AlignTextToFramePadding();                                      // vertically align upcoming text baseline to FramePadding.y so that it will align properly to regularly framed items (call if you have text on a line before a framed item)
    IMGUI_API float         GetTextLineHeight();                                            // ~ FontSize
    IMGUI_API float         GetTextLineHeightWithSpacing();                                 // ~ FontSize + style.ItemSpacing.y (distance in pixels between 2 consecutive lines of text)
    IMGUI_API float         GetFrameHeight();                                               // ~ FontSize + style.FramePadding.y * 2
    IMGUI_API float         GetFrameHeightWithSpacing();                                    // ~ FontSize + style.FramePadding.y * 2 + style.ItemSpacing.y (distance in pixels between 2 consecutive lines of framed widgets)

    // ID stack/scopes
    // Read the FAQ for more details about how ID are handled in dear imgui. If you are creating widgets in a loop you most 
    // likely want to push a unique identifier (e.g. object pointer, loop index) to uniquely differentiate them.
    // You can also use the "##foobar" syntax within widget label to distinguish them from each others. 
    // In this header file we use the "label"/"name" terminology to denote a string that will be displayed and used as an ID, 
    // whereas "str_id" denote a string that is only used as an ID and not aimed to be displayed. 
    IMGUI_API void          PushID(const char* str_id);                                     // push identifier into the ID stack. IDs are hash of the entire stack!
>>>>>>> d8d93f63
    IMGUI_API void          PushID(const char* str_id_begin, const char* str_id_end);
    IMGUI_API void          PushID(const void* ptr_id);
    IMGUI_API void          PushID(int int_id);
    IMGUI_API void          PopID();
    IMGUI_API ImGuiID       GetID(const char* str_id);                                      // calculate unique ID (hash of whole ID stack + given parameter). e.g. if you want to query into ImGuiStorage yourself
    IMGUI_API ImGuiID       GetID(const char* str_id_begin, const char* str_id_end);
    IMGUI_API ImGuiID       GetID(const void* ptr_id);

    // Widgets: Text
    IMGUI_API void          TextUnformatted(const char* text, const char* text_end = NULL);                // raw text without formatting. Roughly equivalent to Text("%s", text) but: A) doesn't require null terminated string if 'text_end' is specified, B) it's faster, no memory copy is done, no buffer size limits, recommended for long chunks of text.
    IMGUI_API void          Text(const char* fmt, ...)                                      IM_FMTARGS(1); // simple formatted text
    IMGUI_API void          TextV(const char* fmt, va_list args)                            IM_FMTLIST(1);
    IMGUI_API void          TextColored(const ImVec4& col, const char* fmt, ...)            IM_FMTARGS(2); // shortcut for PushStyleColor(ImGuiCol_Text, col); Text(fmt, ...); PopStyleColor();
    IMGUI_API void          TextColoredV(const ImVec4& col, const char* fmt, va_list args)  IM_FMTLIST(2);
    IMGUI_API void          TextDisabled(const char* fmt, ...)                              IM_FMTARGS(1); // shortcut for PushStyleColor(ImGuiCol_Text, style.Colors[ImGuiCol_TextDisabled]); Text(fmt, ...); PopStyleColor();
    IMGUI_API void          TextDisabledV(const char* fmt, va_list args)                    IM_FMTLIST(1);
    IMGUI_API void          TextWrapped(const char* fmt, ...)                               IM_FMTARGS(1); // shortcut for PushTextWrapPos(0.0f); Text(fmt, ...); PopTextWrapPos();. Note that this won't work on an auto-resizing window if there's no other widgets to extend the window width, yoy may need to set a size using SetNextWindowSize().
    IMGUI_API void          TextWrappedV(const char* fmt, va_list args)                     IM_FMTLIST(1);
    IMGUI_API void          LabelText(const char* label, const char* fmt, ...)              IM_FMTARGS(2); // display text+label aligned the same way as value+label widgets
    IMGUI_API void          LabelTextV(const char* label, const char* fmt, va_list args)    IM_FMTLIST(2);
    IMGUI_API void          BulletText(const char* fmt, ...)                                IM_FMTARGS(1); // shortcut for Bullet()+Text()
    IMGUI_API void          BulletTextV(const char* fmt, va_list args)                      IM_FMTLIST(1);

    // Widgets: Main
    IMGUI_API bool          Button(const char* label, const ImVec2& size = ImVec2(0,0));    // button
    IMGUI_API bool          SmallButton(const char* label);                                 // button with FramePadding=(0,0) to easily embed within text
    IMGUI_API bool          ArrowButton(const char* str_id, ImGuiDir dir);
    IMGUI_API bool          InvisibleButton(const char* str_id, const ImVec2& size);        // button behavior without the visuals, useful to build custom behaviors using the public api (along with IsItemActive, IsItemHovered, etc.)
    IMGUI_API void          Image(ImTextureID user_texture_id, const ImVec2& size, const ImVec2& uv0 = ImVec2(0,0), const ImVec2& uv1 = ImVec2(1,1), const ImVec4& tint_col = ImVec4(1,1,1,1), const ImVec4& border_col = ImVec4(0,0,0,0));
    IMGUI_API bool          ImageButton(ImTextureID user_texture_id, const ImVec2& size, const ImVec2& uv0 = ImVec2(0,0),  const ImVec2& uv1 = ImVec2(1,1), int frame_padding = -1, const ImVec4& bg_col = ImVec4(0,0,0,0), const ImVec4& tint_col = ImVec4(1,1,1,1));    // <0 frame_padding uses default frame padding settings. 0 for no padding
    IMGUI_API bool          Checkbox(const char* label, bool* v);
    IMGUI_API bool          CheckboxFlags(const char* label, unsigned int* flags, unsigned int flags_value);
    IMGUI_API bool          RadioButton(const char* label, bool active);
    IMGUI_API bool          RadioButton(const char* label, int* v, int v_button);
    IMGUI_API void          PlotLines(const char* label, const float* values, int values_count, int values_offset = 0, const char* overlay_text = NULL, float scale_min = FLT_MAX, float scale_max = FLT_MAX, ImVec2 graph_size = ImVec2(0,0), int stride = sizeof(float));
    IMGUI_API void          PlotLines(const char* label, float (*values_getter)(void* data, int idx), void* data, int values_count, int values_offset = 0, const char* overlay_text = NULL, float scale_min = FLT_MAX, float scale_max = FLT_MAX, ImVec2 graph_size = ImVec2(0,0));
    IMGUI_API void          PlotHistogram(const char* label, const float* values, int values_count, int values_offset = 0, const char* overlay_text = NULL, float scale_min = FLT_MAX, float scale_max = FLT_MAX, ImVec2 graph_size = ImVec2(0,0), int stride = sizeof(float));
    IMGUI_API void          PlotHistogram(const char* label, float (*values_getter)(void* data, int idx), void* data, int values_count, int values_offset = 0, const char* overlay_text = NULL, float scale_min = FLT_MAX, float scale_max = FLT_MAX, ImVec2 graph_size = ImVec2(0,0));
    IMGUI_API void          ProgressBar(float fraction, const ImVec2& size_arg = ImVec2(-1,0), const char* overlay = NULL);
    IMGUI_API void          Bullet();                                                       // draw a small circle and keep the cursor on the same line. advance cursor x position by GetTreeNodeToLabelSpacing(), same distance that TreeNode() uses

    // Widgets: Combo Box
    // The new BeginCombo()/EndCombo() api allows you to manage your contents and selection state however you want it. 
    // The old Combo() api are helpers over BeginCombo()/EndCombo() which are kept available for convenience purpose.
    IMGUI_API bool          BeginCombo(const char* label, const char* preview_value, ImGuiComboFlags flags = 0);
    IMGUI_API void          EndCombo(); // only call EndCombo() if BeginCombo() returns true!
    IMGUI_API bool          Combo(const char* label, int* current_item, const char* const items[], int items_count, int popup_max_height_in_items = -1);
    IMGUI_API bool          Combo(const char* label, int* current_item, const char* items_separated_by_zeros, int popup_max_height_in_items = -1);      // Separate items with \0 within a string, end item-list with \0\0. e.g. "One\0Two\0Three\0"
    IMGUI_API bool          Combo(const char* label, int* current_item, bool(*items_getter)(void* data, int idx, const char** out_text), void* data, int items_count, int popup_max_height_in_items = -1);

    // Widgets: Drags (tip: ctrl+click on a drag box to input with keyboard. manually input values aren't clamped, can go off-bounds)
    // For all the Float2/Float3/Float4/Int2/Int3/Int4 versions of every functions, note that a 'float v[X]' function argument is the same as 'float* v', the array syntax is just a way to document the number of elements that are expected to be accessible. You can pass address of your first element out of a contiguous set, e.g. &myvector.x
    // Speed are per-pixel of mouse movement (v_speed=0.2f: mouse needs to move by 5 pixels to increase value by 1). For gamepad/keyboard navigation, minimum speed is Max(v_speed, minimum_step_at_given_precision).
    IMGUI_API bool          DragFloat(const char* label, float* v, float v_speed = 1.0f, float v_min = 0.0f, float v_max = 0.0f, const char* display_format = "%.3f", float power = 1.0f);     // If v_min >= v_max we have no bound
    IMGUI_API bool          DragFloat2(const char* label, float v[2], float v_speed = 1.0f, float v_min = 0.0f, float v_max = 0.0f, const char* display_format = "%.3f", float power = 1.0f);
    IMGUI_API bool          DragFloat3(const char* label, float v[3], float v_speed = 1.0f, float v_min = 0.0f, float v_max = 0.0f, const char* display_format = "%.3f", float power = 1.0f);
    IMGUI_API bool          DragFloat4(const char* label, float v[4], float v_speed = 1.0f, float v_min = 0.0f, float v_max = 0.0f, const char* display_format = "%.3f", float power = 1.0f);
    IMGUI_API bool          DragFloatRange2(const char* label, float* v_current_min, float* v_current_max, float v_speed = 1.0f, float v_min = 0.0f, float v_max = 0.0f, const char* display_format = "%.3f", const char* display_format_max = NULL, float power = 1.0f);
    IMGUI_API bool          DragInt(const char* label, int* v, float v_speed = 1.0f, int v_min = 0, int v_max = 0, const char* display_format = "%.0f");                                       // If v_min >= v_max we have no bound
    IMGUI_API bool          DragInt2(const char* label, int v[2], float v_speed = 1.0f, int v_min = 0, int v_max = 0, const char* display_format = "%.0f");
    IMGUI_API bool          DragInt3(const char* label, int v[3], float v_speed = 1.0f, int v_min = 0, int v_max = 0, const char* display_format = "%.0f");
    IMGUI_API bool          DragInt4(const char* label, int v[4], float v_speed = 1.0f, int v_min = 0, int v_max = 0, const char* display_format = "%.0f");
    IMGUI_API bool          DragIntRange2(const char* label, int* v_current_min, int* v_current_max, float v_speed = 1.0f, int v_min = 0, int v_max = 0, const char* display_format = "%.0f", const char* display_format_max = NULL);

    // Widgets: Input with Keyboard
    IMGUI_API bool          InputText(const char* label, char* buf, size_t buf_size, ImGuiInputTextFlags flags = 0, ImGuiTextEditCallback callback = NULL, void* user_data = NULL);
    IMGUI_API bool          InputTextMultiline(const char* label, char* buf, size_t buf_size, const ImVec2& size = ImVec2(0,0), ImGuiInputTextFlags flags = 0, ImGuiTextEditCallback callback = NULL, void* user_data = NULL);
    IMGUI_API bool          InputFloat(const char* label, float* v, float step = 0.0f, float step_fast = 0.0f, int decimal_precision = -1, ImGuiInputTextFlags extra_flags = 0);
    IMGUI_API bool          InputFloat2(const char* label, float v[2], int decimal_precision = -1, ImGuiInputTextFlags extra_flags = 0);
    IMGUI_API bool          InputFloat3(const char* label, float v[3], int decimal_precision = -1, ImGuiInputTextFlags extra_flags = 0);
    IMGUI_API bool          InputFloat4(const char* label, float v[4], int decimal_precision = -1, ImGuiInputTextFlags extra_flags = 0);
    IMGUI_API bool          InputInt(const char* label, int* v, int step = 1, int step_fast = 100, ImGuiInputTextFlags extra_flags = 0);
    IMGUI_API bool          InputInt2(const char* label, int v[2], ImGuiInputTextFlags extra_flags = 0);
    IMGUI_API bool          InputInt3(const char* label, int v[3], ImGuiInputTextFlags extra_flags = 0);
    IMGUI_API bool          InputInt4(const char* label, int v[4], ImGuiInputTextFlags extra_flags = 0);

    // Widgets: Sliders (tip: ctrl+click on a slider to input with keyboard. manually input values aren't clamped, can go off-bounds)
    IMGUI_API bool          SliderFloat(const char* label, float* v, float v_min, float v_max, const char* display_format = "%.3f", float power = 1.0f);     // adjust display_format to decorate the value with a prefix or a suffix for in-slider labels or unit display. Use power!=1.0 for logarithmic sliders
    IMGUI_API bool          SliderFloat2(const char* label, float v[2], float v_min, float v_max, const char* display_format = "%.3f", float power = 1.0f);
    IMGUI_API bool          SliderFloat3(const char* label, float v[3], float v_min, float v_max, const char* display_format = "%.3f", float power = 1.0f);
    IMGUI_API bool          SliderFloat4(const char* label, float v[4], float v_min, float v_max, const char* display_format = "%.3f", float power = 1.0f);
    IMGUI_API bool          SliderAngle(const char* label, float* v_rad, float v_degrees_min = -360.0f, float v_degrees_max = +360.0f);
    IMGUI_API bool          SliderInt(const char* label, int* v, int v_min, int v_max, const char* display_format = "%.0f");
    IMGUI_API bool          SliderInt2(const char* label, int v[2], int v_min, int v_max, const char* display_format = "%.0f");
    IMGUI_API bool          SliderInt3(const char* label, int v[3], int v_min, int v_max, const char* display_format = "%.0f");
    IMGUI_API bool          SliderInt4(const char* label, int v[4], int v_min, int v_max, const char* display_format = "%.0f");
    IMGUI_API bool          VSliderFloat(const char* label, const ImVec2& size, float* v, float v_min, float v_max, const char* display_format = "%.3f", float power = 1.0f);
    IMGUI_API bool          VSliderInt(const char* label, const ImVec2& size, int* v, int v_min, int v_max, const char* display_format = "%.0f");

    // Widgets: Color Editor/Picker (tip: the ColorEdit* functions have a little colored preview square that can be left-clicked to open a picker, and right-clicked to open an option menu.)
    // Note that a 'float v[X]' function argument is the same as 'float* v', the array syntax is just a way to document the number of elements that are expected to be accessible. You can the pass the address of a first float element out of a contiguous structure, e.g. &myvector.x
    IMGUI_API bool          ColorEdit3(const char* label, float col[3], ImGuiColorEditFlags flags = 0);
    IMGUI_API bool          ColorEdit4(const char* label, float col[4], ImGuiColorEditFlags flags = 0);
    IMGUI_API bool          ColorPicker3(const char* label, float col[3], ImGuiColorEditFlags flags = 0);
    IMGUI_API bool          ColorPicker4(const char* label, float col[4], ImGuiColorEditFlags flags = 0, const float* ref_col = NULL);
    IMGUI_API bool          ColorButton(const char* desc_id, const ImVec4& col, ImGuiColorEditFlags flags = 0, ImVec2 size = ImVec2(0,0));  // display a colored square/button, hover for details, return true when pressed.
    IMGUI_API void          SetColorEditOptions(ImGuiColorEditFlags flags);                     // initialize current options (generally on application startup) if you want to select a default format, picker type, etc. User will be able to change many settings, unless you pass the _NoOptions flag to your calls.

    // Widgets: Trees
    IMGUI_API bool          TreeNode(const char* label);                                        // if returning 'true' the node is open and the tree id is pushed into the id stack. user is responsible for calling TreePop().
    IMGUI_API bool          TreeNode(const char* str_id, const char* fmt, ...) IM_FMTARGS(2);   // read the FAQ about why and how to use ID. to align arbitrary text at the same level as a TreeNode() you can use Bullet().
    IMGUI_API bool          TreeNode(const void* ptr_id, const char* fmt, ...) IM_FMTARGS(2);   // "
    IMGUI_API bool          TreeNodeV(const char* str_id, const char* fmt, va_list args) IM_FMTLIST(2);
    IMGUI_API bool          TreeNodeV(const void* ptr_id, const char* fmt, va_list args) IM_FMTLIST(2);
    IMGUI_API bool          TreeNodeEx(const char* label, ImGuiTreeNodeFlags flags = 0);
    IMGUI_API bool          TreeNodeEx(const char* str_id, ImGuiTreeNodeFlags flags, const char* fmt, ...) IM_FMTARGS(3);
    IMGUI_API bool          TreeNodeEx(const void* ptr_id, ImGuiTreeNodeFlags flags, const char* fmt, ...) IM_FMTARGS(3);
    IMGUI_API bool          TreeNodeExV(const char* str_id, ImGuiTreeNodeFlags flags, const char* fmt, va_list args) IM_FMTLIST(3);
    IMGUI_API bool          TreeNodeExV(const void* ptr_id, ImGuiTreeNodeFlags flags, const char* fmt, va_list args) IM_FMTLIST(3);
    IMGUI_API void          TreePush(const char* str_id);                                       // ~ Indent()+PushId(). Already called by TreeNode() when returning true, but you can call Push/Pop yourself for layout purpose
    IMGUI_API void          TreePush(const void* ptr_id = NULL);                                // "
    IMGUI_API void          TreePop();                                                          // ~ Unindent()+PopId()
    IMGUI_API void          TreeAdvanceToLabelPos();                                            // advance cursor x position by GetTreeNodeToLabelSpacing()
    IMGUI_API float         GetTreeNodeToLabelSpacing();                                        // horizontal distance preceding label when using TreeNode*() or Bullet() == (g.FontSize + style.FramePadding.x*2) for a regular unframed TreeNode
    IMGUI_API void          SetNextTreeNodeOpen(bool is_open, ImGuiCond cond = 0);              // set next TreeNode/CollapsingHeader open state.
    IMGUI_API bool          CollapsingHeader(const char* label, ImGuiTreeNodeFlags flags = 0);  // if returning 'true' the header is open. doesn't indent nor push on ID stack. user doesn't have to call TreePop().
    IMGUI_API bool          CollapsingHeader(const char* label, bool* p_open, ImGuiTreeNodeFlags flags = 0); // when 'p_open' isn't NULL, display an additional small close button on upper right of the header

    // Widgets: Selectable / Lists
    IMGUI_API bool          Selectable(const char* label, bool selected = false, ImGuiSelectableFlags flags = 0, const ImVec2& size = ImVec2(0,0));  // "bool selected" carry the selection state (read-only). Selectable() is clicked is returns true so you can modify your selection state. size.x==0.0: use remaining width, size.x>0.0: specify width. size.y==0.0: use label height, size.y>0.0: specify height
    IMGUI_API bool          Selectable(const char* label, bool* p_selected, ImGuiSelectableFlags flags = 0, const ImVec2& size = ImVec2(0,0));       // "bool* p_selected" point to the selection state (read-write), as a convenient helper.
    IMGUI_API bool          ListBox(const char* label, int* current_item, const char* const items[], int items_count, int height_in_items = -1);
    IMGUI_API bool          ListBox(const char* label, int* current_item, bool (*items_getter)(void* data, int idx, const char** out_text), void* data, int items_count, int height_in_items = -1);
    IMGUI_API bool          ListBoxHeader(const char* label, const ImVec2& size = ImVec2(0,0)); // use if you want to reimplement ListBox() will custom data or interactions. make sure to call ListBoxFooter() afterwards.
    IMGUI_API bool          ListBoxHeader(const char* label, int items_count, int height_in_items = -1); // "
    IMGUI_API void          ListBoxFooter();                                                    // terminate the scrolling region

    // Widgets: Value() Helpers. Output single value in "name: value" format (tip: freely declare more in your code to handle your types. you can add functions to the ImGui namespace)
    IMGUI_API void          Value(const char* prefix, bool b);
    IMGUI_API void          Value(const char* prefix, int v);
    IMGUI_API void          Value(const char* prefix, unsigned int v);
    IMGUI_API void          Value(const char* prefix, float v, const char* float_format = NULL);

    // Tooltips
    IMGUI_API void          SetTooltip(const char* fmt, ...) IM_FMTARGS(1);                     // set text tooltip under mouse-cursor, typically use with ImGui::IsItemHovered(). overidde any previous call to SetTooltip().
    IMGUI_API void          SetTooltipV(const char* fmt, va_list args) IM_FMTLIST(1);
    IMGUI_API void          BeginTooltip();                                                     // begin/append a tooltip window. to create full-featured tooltip (with any kind of contents).
    IMGUI_API void          EndTooltip();

    // Menus
    IMGUI_API bool          BeginMainMenuBar();                                                 // create and append to a full screen menu-bar.
    IMGUI_API void          EndMainMenuBar();                                                   // only call EndMainMenuBar() if BeginMainMenuBar() returns true!
    IMGUI_API bool          BeginMenuBar();                                                     // append to menu-bar of current window (requires ImGuiWindowFlags_MenuBar flag set on parent window).
    IMGUI_API void          EndMenuBar();                                                       // only call EndMenuBar() if BeginMenuBar() returns true!
    IMGUI_API bool          BeginMenu(const char* label, bool enabled = true);                  // create a sub-menu entry. only call EndMenu() if this returns true!
    IMGUI_API void          EndMenu();                                                          // only call EndMenu() if BeginMenu() returns true!
    IMGUI_API bool          MenuItem(const char* label, const char* shortcut = NULL, bool selected = false, bool enabled = true);  // return true when activated. shortcuts are displayed for convenience but not processed by ImGui at the moment
    IMGUI_API bool          MenuItem(const char* label, const char* shortcut, bool* p_selected, bool enabled = true);              // return true when activated + toggle (*p_selected) if p_selected != NULL

    // Popups
    IMGUI_API void          OpenPopup(const char* str_id);                                      // call to mark popup as open (don't call every frame!). popups are closed when user click outside, or if CloseCurrentPopup() is called within a BeginPopup()/EndPopup() block. By default, Selectable()/MenuItem() are calling CloseCurrentPopup(). Popup identifiers are relative to the current ID-stack (so OpenPopup and BeginPopup needs to be at the same level).
    IMGUI_API bool          BeginPopup(const char* str_id, ImGuiWindowFlags flags = 0);                                             // return true if the popup is open, and you can start outputting to it. only call EndPopup() if BeginPopup() returns true!
    IMGUI_API bool          BeginPopupContextItem(const char* str_id = NULL, int mouse_button = 1);                                 // helper to open and begin popup when clicked on last item. if you can pass a NULL str_id only if the previous item had an id. If you want to use that on a non-interactive item such as Text() you need to pass in an explicit ID here. read comments in .cpp!
    IMGUI_API bool          BeginPopupContextWindow(const char* str_id = NULL, int mouse_button = 1, bool also_over_items = true);  // helper to open and begin popup when clicked on current window.
    IMGUI_API bool          BeginPopupContextVoid(const char* str_id = NULL, int mouse_button = 1);                                 // helper to open and begin popup when clicked in void (where there are no imgui windows).
    IMGUI_API bool          BeginPopupModal(const char* name, bool* p_open = NULL, ImGuiWindowFlags flags = 0);                     // modal dialog (regular window with title bar, block interactions behind the modal window, can't close the modal window by clicking outside)
    IMGUI_API void          EndPopup();                                                                                             // only call EndPopup() if BeginPopupXXX() returns true!
    IMGUI_API bool          OpenPopupOnItemClick(const char* str_id = NULL, int mouse_button = 1);                                  // helper to open popup when clicked on last item. return true when just opened.
    IMGUI_API bool          IsPopupOpen(const char* str_id);                                    // return true if the popup is open
    IMGUI_API void          CloseCurrentPopup();                                                // close the popup we have begin-ed into. clicking on a MenuItem or Selectable automatically close the current popup.

    // Columns
    // You can also use SameLine(pos_x) for simplified columns. The columns API is still work-in-progress and rather lacking.
    IMGUI_API void          Columns(int count = 1, const char* id = NULL, bool border = true);
    IMGUI_API void          NextColumn();                                                       // next column, defaults to current row or next row if the current row is finished
    IMGUI_API int           GetColumnIndex();                                                   // get current column index
    IMGUI_API float         GetColumnWidth(int column_index = -1);                              // get column width (in pixels). pass -1 to use current column
    IMGUI_API void          SetColumnWidth(int column_index, float width);                      // set column width (in pixels). pass -1 to use current column
    IMGUI_API float         GetColumnOffset(int column_index = -1);                             // get position of column line (in pixels, from the left side of the contents region). pass -1 to use current column, otherwise 0..GetColumnsCount() inclusive. column 0 is typically 0.0f
    IMGUI_API void          SetColumnOffset(int column_index, float offset_x);                  // set position of column line (in pixels, from the left side of the contents region). pass -1 to use current column
    IMGUI_API int           GetColumnsCount();

    // Logging/Capture: all text output from interface is captured to tty/file/clipboard. By default, tree nodes are automatically opened during logging.
    IMGUI_API void          LogToTTY(int max_depth = -1);                                       // start logging to tty
    IMGUI_API void          LogToFile(int max_depth = -1, const char* filename = NULL);         // start logging to file
    IMGUI_API void          LogToClipboard(int max_depth = -1);                                 // start logging to OS clipboard
    IMGUI_API void          LogFinish();                                                        // stop logging (close file, etc.)
    IMGUI_API void          LogButtons();                                                       // helper to display buttons for logging to tty/file/clipboard
    IMGUI_API void          LogText(const char* fmt, ...) IM_FMTARGS(1);                        // pass text data straight to log (without being displayed)

    // Drag and Drop
    // [BETA API] Missing Demo code. API may evolve.
    IMGUI_API bool          BeginDragDropSource(ImGuiDragDropFlags flags = 0);                                      // call when the current item is active. If this return true, you can call SetDragDropPayload() + EndDragDropSource()
    IMGUI_API bool          SetDragDropPayload(const char* type, const void* data, size_t size, ImGuiCond cond = 0);// type is a user defined string of maximum 32 characters. Strings starting with '_' are reserved for dear imgui internal types. Data is copied and held by imgui.
    IMGUI_API void          EndDragDropSource();                                                                    // only call EndDragDropSource() if BeginDragDropSource() returns true!
    IMGUI_API bool          BeginDragDropTarget();                                                                  // call after submitting an item that may receive an item. If this returns true, you can call AcceptDragDropPayload() + EndDragDropTarget()
    IMGUI_API const ImGuiPayload* AcceptDragDropPayload(const char* type, ImGuiDragDropFlags flags = 0);            // accept contents of a given type. If ImGuiDragDropFlags_AcceptBeforeDelivery is set you can peek into the payload before the mouse button is released.
    IMGUI_API void          EndDragDropTarget();                                                                    // only call EndDragDropTarget() if BeginDragDropTarget() returns true!

    // Clipping
    IMGUI_API void          PushClipRect(const ImVec2& clip_rect_min, const ImVec2& clip_rect_max, bool intersect_with_current_clip_rect);
    IMGUI_API void          PopClipRect();

    // Focus, Activation
    // (Prefer using "SetItemDefaultFocus()" over "if (IsWindowAppearing()) SetScrollHere()" when applicable, to make your code more forward compatible when navigation branch is merged)
    IMGUI_API void          SetItemDefaultFocus();                                              // make last item the default focused item of a window. Please use instead of "if (IsWindowAppearing()) SetScrollHere()" to signify "default item".
    IMGUI_API void          SetKeyboardFocusHere(int offset = 0);                               // focus keyboard on the next widget. Use positive 'offset' to access sub components of a multiple component widget. Use -1 to access previous widget.

    // Utilities
    IMGUI_API bool          IsItemHovered(ImGuiHoveredFlags flags = 0);                         // is the last item hovered? (and usable, aka not blocked by a popup, etc.). See ImGuiHoveredFlags for more options.
    IMGUI_API bool          IsItemActive();                                                     // is the last item active? (e.g. button being held, text field being edited- items that don't interact will always return false)
    IMGUI_API bool          IsItemFocused();                                                    // is the last item focused for keyboard/gamepad navigation?
    IMGUI_API bool          IsItemClicked(int mouse_button = 0);                                // is the last item clicked? (e.g. button/node just clicked on)
    IMGUI_API bool          IsItemVisible();                                                    // is the last item visible? (aka not out of sight due to clipping/scrolling.)
    IMGUI_API bool          IsAnyItemHovered();
    IMGUI_API bool          IsAnyItemActive();
    IMGUI_API bool          IsAnyItemFocused();
    IMGUI_API ImVec2        GetItemRectMin();                                                   // get bounding rectangle of last item, in screen space
    IMGUI_API ImVec2        GetItemRectMax();                                                   // "
    IMGUI_API ImVec2        GetItemRectSize();                                                  // get size of last item, in screen space
    IMGUI_API void          SetItemAllowOverlap();                                              // allow last item to be overlapped by a subsequent item. sometimes useful with invisible buttons, selectables, etc. to catch unused area.
    IMGUI_API bool          IsRectVisible(const ImVec2& size);                                  // test if rectangle (of given size, starting from cursor position) is visible / not clipped.
    IMGUI_API bool          IsRectVisible(const ImVec2& rect_min, const ImVec2& rect_max);      // test if rectangle (in screen space) is visible / not clipped. to perform coarse clipping on user's side.
    IMGUI_API float         GetTime();
    IMGUI_API int           GetFrameCount();
<<<<<<< HEAD
    IMGUI_API ImDrawList*   GetOverlayDrawList();                                               // this draw list will be the last rendered one, it covers all viewports. useful to quickly draw overlays shapes/text
    IMGUI_API ImDrawListSharedData* GetDrawListSharedData();
=======
    IMGUI_API ImDrawList*   GetOverlayDrawList();                                               // this draw list will be the last rendered one, useful to quickly draw overlays shapes/text
    IMGUI_API ImDrawListSharedData* GetDrawListSharedData();                                    // you may use this when creating your own ImDrawList instances
>>>>>>> d8d93f63
    IMGUI_API const char*   GetStyleColorName(ImGuiCol idx);
    IMGUI_API void          SetStateStorage(ImGuiStorage* storage);                             // replace current window storage with our own (if you want to manipulate it yourself, typically clear subsection of it)
    IMGUI_API ImGuiStorage* GetStateStorage();
    IMGUI_API ImVec2        CalcTextSize(const char* text, const char* text_end = NULL, bool hide_text_after_double_hash = false, float wrap_width = -1.0f);
    IMGUI_API void          CalcListClipping(int items_count, float items_height, int* out_items_display_start, int* out_items_display_end);    // calculate coarse clipping for large list of evenly sized items. Prefer using the ImGuiListClipper higher-level helper if you can.

    IMGUI_API bool          BeginChildFrame(ImGuiID id, const ImVec2& size, ImGuiWindowFlags flags = 0); // helper to create a child window / scrolling region that looks like a normal widget frame
    IMGUI_API void          EndChildFrame();                                                    // always call EndChildFrame() regardless of BeginChildFrame() return values (which indicates a collapsed/clipped window)

    IMGUI_API ImVec4        ColorConvertU32ToFloat4(ImU32 in);
    IMGUI_API ImU32         ColorConvertFloat4ToU32(const ImVec4& in);
    IMGUI_API void          ColorConvertRGBtoHSV(float r, float g, float b, float& out_h, float& out_s, float& out_v);
    IMGUI_API void          ColorConvertHSVtoRGB(float h, float s, float v, float& out_r, float& out_g, float& out_b);

    // Inputs
    IMGUI_API int           GetKeyIndex(ImGuiKey imgui_key);                                    // map ImGuiKey_* values into user's key index. == io.KeyMap[key]
    IMGUI_API bool          IsKeyDown(int user_key_index);                                      // is key being held. == io.KeysDown[user_key_index]. note that imgui doesn't know the semantic of each entry of io.KeyDown[]. Use your own indices/enums according to how your backend/engine stored them into KeyDown[]!
    IMGUI_API bool          IsKeyPressed(int user_key_index, bool repeat = true);               // was key pressed (went from !Down to Down). if repeat=true, uses io.KeyRepeatDelay / KeyRepeatRate
    IMGUI_API bool          IsKeyReleased(int user_key_index);                                  // was key released (went from Down to !Down)..
    IMGUI_API int           GetKeyPressedAmount(int key_index, float repeat_delay, float rate); // uses provided repeat rate/delay. return a count, most often 0 or 1 but might be >1 if RepeatRate is small enough that DeltaTime > RepeatRate
    IMGUI_API bool          IsMouseDown(int button);                                            // is mouse button held
    IMGUI_API bool          IsAnyMouseDown();                                                   // is any mouse button held
    IMGUI_API bool          IsMouseClicked(int button, bool repeat = false);                    // did mouse button clicked (went from !Down to Down)
    IMGUI_API bool          IsMouseDoubleClicked(int button);                                   // did mouse button double-clicked. a double-click returns false in IsMouseClicked(). uses io.MouseDoubleClickTime.
    IMGUI_API bool          IsMouseReleased(int button);                                        // did mouse button released (went from Down to !Down)
    IMGUI_API bool          IsMouseDragging(int button = 0, float lock_threshold = -1.0f);      // is mouse dragging. if lock_threshold < -1.0f uses io.MouseDraggingThreshold
    IMGUI_API bool          IsMouseHoveringRect(const ImVec2& r_min, const ImVec2& r_max, bool clip = true);  // is mouse hovering given bounding rect (in screen space). clipped by current clipping settings. disregarding of consideration of focus/window ordering/blocked by a popup.
    IMGUI_API bool          IsMousePosValid(const ImVec2* mouse_pos = NULL);                    //
    IMGUI_API ImVec2        GetMousePos();                                                      // shortcut to ImGui::GetIO().MousePos provided by user, to be consistent with other calls
    IMGUI_API ImVec2        GetMousePosOnOpeningCurrentPopup();                                 // retrieve backup of mouse position at the time of opening popup we have BeginPopup() into
    IMGUI_API ImVec2        GetMouseDragDelta(int button = 0, float lock_threshold = -1.0f);    // dragging amount since clicking. if lock_threshold < -1.0f uses io.MouseDraggingThreshold
    IMGUI_API void          ResetMouseDragDelta(int button = 0);                                //
    IMGUI_API ImGuiMouseCursor GetMouseCursor();                                                // get desired cursor type, reset in ImGui::NewFrame(), this is updated during the frame. valid before Render(). If you use software rendering by setting io.MouseDrawCursor ImGui will render those for you
    IMGUI_API void          SetMouseCursor(ImGuiMouseCursor type);                              // set desired cursor type
    IMGUI_API void          CaptureKeyboardFromApp(bool capture = true);                        // manually override io.WantCaptureKeyboard flag next frame (said flag is entirely left for your application handle). e.g. force capture keyboard when your widget is being hovered.
    IMGUI_API void          CaptureMouseFromApp(bool capture = true);                           // manually override io.WantCaptureMouse flag next frame (said flag is entirely left for your application handle).

    // Clipboard Utilities (also see the LogToClipboard() function to capture or output text data to the clipboard)
    IMGUI_API const char*   GetClipboardText();
    IMGUI_API void          SetClipboardText(const char* text);

    // Memory Utilities
    // All those functions are not reliant on the current context.
    // If you reload the contents of imgui.cpp at runtime, you may need to call SetCurrentContext() + SetAllocatorFunctions() again.
    IMGUI_API void          SetAllocatorFunctions(void* (*alloc_func)(size_t sz, void* user_data), void(*free_func)(void* ptr, void* user_data), void* user_data = NULL);
    IMGUI_API void*         MemAlloc(size_t size);
    IMGUI_API void          MemFree(void* ptr);

} // namespace ImGui

// Flags for ImGui::Begin()
enum ImGuiWindowFlags_
{
    ImGuiWindowFlags_NoTitleBar             = 1 << 0,   // Disable title-bar
    ImGuiWindowFlags_NoResize               = 1 << 1,   // Disable user resizing with the lower-right grip
    ImGuiWindowFlags_NoMove                 = 1 << 2,   // Disable user moving the window
    ImGuiWindowFlags_NoScrollbar            = 1 << 3,   // Disable scrollbars (window can still scroll with mouse or programatically)
    ImGuiWindowFlags_NoScrollWithMouse      = 1 << 4,   // Disable user vertically scrolling with mouse wheel. On child window, mouse wheel will be forwarded to the parent unless NoScrollbar is also set.
    ImGuiWindowFlags_NoCollapse             = 1 << 5,   // Disable user collapsing window by double-clicking on it
    ImGuiWindowFlags_AlwaysAutoResize       = 1 << 6,   // Resize every window to its content every frame
    //ImGuiWindowFlags_ShowBorders          = 1 << 7,   // Show borders around windows and items (OBSOLETE! Use e.g. style.FrameBorderSize=1.0f to enable borders).
    ImGuiWindowFlags_NoSavedSettings        = 1 << 8,   // Never load/save settings in .ini file
    ImGuiWindowFlags_NoInputs               = 1 << 9,   // Disable catching mouse or keyboard inputs, hovering test with pass through.
    ImGuiWindowFlags_MenuBar                = 1 << 10,  // Has a menu-bar
    ImGuiWindowFlags_HorizontalScrollbar    = 1 << 11,  // Allow horizontal scrollbar to appear (off by default). You may use SetNextWindowContentSize(ImVec2(width,0.0f)); prior to calling Begin() to specify width. Read code in imgui_demo in the "Horizontal Scrolling" section.
    ImGuiWindowFlags_NoFocusOnAppearing     = 1 << 12,  // Disable taking focus when transitioning from hidden to visible state
    ImGuiWindowFlags_NoBringToFrontOnFocus  = 1 << 13,  // Disable bringing window to front when taking focus (e.g. clicking on it or programatically giving it focus)
    ImGuiWindowFlags_AlwaysVerticalScrollbar= 1 << 14,  // Always show vertical scrollbar (even if ContentSize.y < Size.y)
    ImGuiWindowFlags_AlwaysHorizontalScrollbar=1<< 15,  // Always show horizontal scrollbar (even if ContentSize.x < Size.x)
    ImGuiWindowFlags_AlwaysUseWindowPadding = 1 << 16,  // Ensure child windows without border uses style.WindowPadding (ignored by default for non-bordered child windows, because more convenient)
    ImGuiWindowFlags_ResizeFromAnySide      = 1 << 17,  // (WIP) Enable resize from any corners and borders. Your back-end needs to honor the different values of io.MouseCursor set by imgui.
    ImGuiWindowFlags_NoNavInputs            = 1 << 18,  // No gamepad/keyboard navigation within the window
    ImGuiWindowFlags_NoNavFocus             = 1 << 19,  // No focusing toward this window with gamepad/keyboard navigation (e.g. skipped by CTRL+TAB)
    ImGuiWindowFlags_NoNav                  = ImGuiWindowFlags_NoNavInputs | ImGuiWindowFlags_NoNavFocus,

    // [Internal]
    ImGuiWindowFlags_NavFlattened           = 1 << 23,  // (WIP) Allow gamepad/keyboard navigation to cross over parent border to this child (only use on child that have no scrolling!)
    ImGuiWindowFlags_ChildWindow            = 1 << 24,  // Don't use! For internal use by BeginChild()
    ImGuiWindowFlags_Tooltip                = 1 << 25,  // Don't use! For internal use by BeginTooltip()
    ImGuiWindowFlags_Popup                  = 1 << 26,  // Don't use! For internal use by BeginPopup()
    ImGuiWindowFlags_Modal                  = 1 << 27,  // Don't use! For internal use by BeginPopupModal()
    ImGuiWindowFlags_ChildMenu              = 1 << 28,  // Don't use! For internal use by BeginMenu()
    ImGuiWindowFlags_FullViewport           = 1 << 29   // Don't use! For internal use by Begin() and viewports.
};

// Flags for ImGui::InputText()
enum ImGuiInputTextFlags_
{
    ImGuiInputTextFlags_CharsDecimal        = 1 << 0,   // Allow 0123456789.+-*/
    ImGuiInputTextFlags_CharsHexadecimal    = 1 << 1,   // Allow 0123456789ABCDEFabcdef
    ImGuiInputTextFlags_CharsUppercase      = 1 << 2,   // Turn a..z into A..Z
    ImGuiInputTextFlags_CharsNoBlank        = 1 << 3,   // Filter out spaces, tabs
    ImGuiInputTextFlags_AutoSelectAll       = 1 << 4,   // Select entire text when first taking mouse focus
    ImGuiInputTextFlags_EnterReturnsTrue    = 1 << 5,   // Return 'true' when Enter is pressed (as opposed to when the value was modified)
    ImGuiInputTextFlags_CallbackCompletion  = 1 << 6,   // Call user function on pressing TAB (for completion handling)
    ImGuiInputTextFlags_CallbackHistory     = 1 << 7,   // Call user function on pressing Up/Down arrows (for history handling)
    ImGuiInputTextFlags_CallbackAlways      = 1 << 8,   // Call user function every time. User code may query cursor position, modify text buffer.
    ImGuiInputTextFlags_CallbackCharFilter  = 1 << 9,   // Call user function to filter character. Modify data->EventChar to replace/filter input, or return 1 to discard character.
    ImGuiInputTextFlags_AllowTabInput       = 1 << 10,  // Pressing TAB input a '\t' character into the text field
    ImGuiInputTextFlags_CtrlEnterForNewLine = 1 << 11,  // In multi-line mode, unfocus with Enter, add new line with Ctrl+Enter (default is opposite: unfocus with Ctrl+Enter, add line with Enter).
    ImGuiInputTextFlags_NoHorizontalScroll  = 1 << 12,  // Disable following the cursor horizontally
    ImGuiInputTextFlags_AlwaysInsertMode    = 1 << 13,  // Insert mode
    ImGuiInputTextFlags_ReadOnly            = 1 << 14,  // Read-only mode
    ImGuiInputTextFlags_Password            = 1 << 15,  // Password mode, display all characters as '*'
    ImGuiInputTextFlags_NoUndoRedo          = 1 << 16,  // Disable undo/redo. Note that input text owns the text data while active, if you want to provide your own undo/redo stack you need e.g. to call ClearActiveID().
    // [Internal]
    ImGuiInputTextFlags_Multiline           = 1 << 20   // For internal use by InputTextMultiline()
};

// Flags for ImGui::TreeNodeEx(), ImGui::CollapsingHeader*()
enum ImGuiTreeNodeFlags_
{
    ImGuiTreeNodeFlags_Selected             = 1 << 0,   // Draw as selected
    ImGuiTreeNodeFlags_Framed               = 1 << 1,   // Full colored frame (e.g. for CollapsingHeader)
    ImGuiTreeNodeFlags_AllowItemOverlap     = 1 << 2,   // Hit testing to allow subsequent widgets to overlap this one
    ImGuiTreeNodeFlags_NoTreePushOnOpen     = 1 << 3,   // Don't do a TreePush() when open (e.g. for CollapsingHeader) = no extra indent nor pushing on ID stack
    ImGuiTreeNodeFlags_NoAutoOpenOnLog      = 1 << 4,   // Don't automatically and temporarily open node when Logging is active (by default logging will automatically open tree nodes)
    ImGuiTreeNodeFlags_DefaultOpen          = 1 << 5,   // Default node to be open
    ImGuiTreeNodeFlags_OpenOnDoubleClick    = 1 << 6,   // Need double-click to open node
    ImGuiTreeNodeFlags_OpenOnArrow          = 1 << 7,   // Only open when clicking on the arrow part. If ImGuiTreeNodeFlags_OpenOnDoubleClick is also set, single-click arrow or double-click all box to open.
    ImGuiTreeNodeFlags_Leaf                 = 1 << 8,   // No collapsing, no arrow (use as a convenience for leaf nodes). 
    ImGuiTreeNodeFlags_Bullet               = 1 << 9,   // Display a bullet instead of arrow
    ImGuiTreeNodeFlags_FramePadding         = 1 << 10,  // Use FramePadding (even for an unframed text node) to vertically align text baseline to regular widget height. Equivalent to calling AlignTextToFramePadding().
    //ImGuITreeNodeFlags_SpanAllAvailWidth  = 1 << 11,  // FIXME: TODO: Extend hit box horizontally even if not framed
    //ImGuiTreeNodeFlags_NoScrollOnOpen     = 1 << 12,  // FIXME: TODO: Disable automatic scroll on TreePop() if node got just open and contents is not visible
    ImGuiTreeNodeFlags_NavLeftJumpsBackHere = 1 << 13,  // (WIP) Nav: left direction may move to this TreeNode() from any of its child (items submitted between TreeNode and TreePop)
    ImGuiTreeNodeFlags_CollapsingHeader     = ImGuiTreeNodeFlags_Framed | ImGuiTreeNodeFlags_NoAutoOpenOnLog

    // Obsolete names (will be removed)
#ifndef IMGUI_DISABLE_OBSOLETE_FUNCTIONS
    , ImGuiTreeNodeFlags_AllowOverlapMode = ImGuiTreeNodeFlags_AllowItemOverlap
#endif
};

// Flags for ImGui::Selectable()
enum ImGuiSelectableFlags_
{
    ImGuiSelectableFlags_DontClosePopups    = 1 << 0,   // Clicking this don't close parent popup window
    ImGuiSelectableFlags_SpanAllColumns     = 1 << 1,   // Selectable frame can span all columns (text will still fit in current column)
    ImGuiSelectableFlags_AllowDoubleClick   = 1 << 2    // Generate press events on double clicks too
};

// Flags for ImGui::BeginCombo()
enum ImGuiComboFlags_
{
    ImGuiComboFlags_PopupAlignLeft          = 1 << 0,   // Align the popup toward the left by default
    ImGuiComboFlags_HeightSmall             = 1 << 1,   // Max ~4 items visible. Tip: If you want your combo popup to be a specific size you can use SetNextWindowSizeConstraints() prior to calling BeginCombo()
    ImGuiComboFlags_HeightRegular           = 1 << 2,   // Max ~8 items visible (default)
    ImGuiComboFlags_HeightLarge             = 1 << 3,   // Max ~20 items visible
    ImGuiComboFlags_HeightLargest           = 1 << 4,   // As many fitting items as possible
    ImGuiComboFlags_NoArrowButton           = 1 << 5,   // Display on the preview box without the square arrow button
    ImGuiComboFlags_NoPreview               = 1 << 6,   // Display only a square arrow button
    ImGuiComboFlags_HeightMask_             = ImGuiComboFlags_HeightSmall | ImGuiComboFlags_HeightRegular | ImGuiComboFlags_HeightLarge | ImGuiComboFlags_HeightLargest
};

// Flags for ImGui::IsWindowFocused()
enum ImGuiFocusedFlags_
{
    ImGuiFocusedFlags_ChildWindows                  = 1 << 0,   // IsWindowFocused(): Return true if any children of the window is focused
    ImGuiFocusedFlags_RootWindow                    = 1 << 1,   // IsWindowFocused(): Test from root window (top most parent of the current hierarchy)
    ImGuiFocusedFlags_AnyWindow                     = 1 << 2,   // IsWindowFocused(): Return true if any window is focused
    ImGuiFocusedFlags_RootAndChildWindows           = ImGuiFocusedFlags_RootWindow | ImGuiFocusedFlags_ChildWindows
};

// Flags for ImGui::IsItemHovered(), ImGui::IsWindowHovered()
// Note: If you are trying to check whether your mouse should be dispatched to imgui or to your app, you should use the 'io.WantCaptureMouse' boolean for that. Please read the FAQ!
enum ImGuiHoveredFlags_
{
    ImGuiHoveredFlags_Default                       = 0,        // Return true if directly over the item/window, not obstructed by another window, not obstructed by an active popup or modal blocking inputs under them.
    ImGuiHoveredFlags_ChildWindows                  = 1 << 0,   // IsWindowHovered() only: Return true if any children of the window is hovered
    ImGuiHoveredFlags_RootWindow                    = 1 << 1,   // IsWindowHovered() only: Test from root window (top most parent of the current hierarchy)
    ImGuiHoveredFlags_AnyWindow                     = 1 << 2,   // IsWindowHovered() only: Return true if any window is hovered
    ImGuiHoveredFlags_AllowWhenBlockedByPopup       = 1 << 3,   // Return true even if a popup window is normally blocking access to this item/window
    //ImGuiHoveredFlags_AllowWhenBlockedByModal     = 1 << 4,   // Return true even if a modal popup window is normally blocking access to this item/window. FIXME-TODO: Unavailable yet.
    ImGuiHoveredFlags_AllowWhenBlockedByActiveItem  = 1 << 5,   // Return true even if an active item is blocking access to this item/window. Useful for Drag and Drop patterns.
    ImGuiHoveredFlags_AllowWhenOverlapped           = 1 << 6,   // Return true even if the position is overlapped by another window
    ImGuiHoveredFlags_RectOnly                      = ImGuiHoveredFlags_AllowWhenBlockedByPopup | ImGuiHoveredFlags_AllowWhenBlockedByActiveItem | ImGuiHoveredFlags_AllowWhenOverlapped,
    ImGuiHoveredFlags_RootAndChildWindows           = ImGuiHoveredFlags_RootWindow | ImGuiHoveredFlags_ChildWindows
};

// Flags for ImGui::BeginDragDropSource(), ImGui::AcceptDragDropPayload()
enum ImGuiDragDropFlags_
{
    // BeginDragDropSource() flags
    ImGuiDragDropFlags_SourceNoPreviewTooltip       = 1 << 0,   // By default, a successful call to BeginDragDropSource opens a tooltip so you can display a preview or description of the source contents. This flag disable this behavior.
    ImGuiDragDropFlags_SourceNoDisableHover         = 1 << 1,   // By default, when dragging we clear data so that IsItemHovered() will return true, to avoid subsequent user code submitting tooltips. This flag disable this behavior so you can still call IsItemHovered() on the source item.
    ImGuiDragDropFlags_SourceNoHoldToOpenOthers     = 1 << 2,   // Disable the behavior that allows to open tree nodes and collapsing header by holding over them while dragging a source item.
    ImGuiDragDropFlags_SourceAllowNullID            = 1 << 3,   // Allow items such as Text(), Image() that have no unique identifier to be used as drag source, by manufacturing a temporary identifier based on their window-relative position. This is extremely unusual within the dear imgui ecosystem and so we made it explicit.
    ImGuiDragDropFlags_SourceExtern                 = 1 << 4,   // External source (from outside of imgui), won't attempt to read current item/window info. Will always return true. Only one Extern source can be active simultaneously.
    // AcceptDragDropPayload() flags
    ImGuiDragDropFlags_AcceptBeforeDelivery         = 1 << 10,  // AcceptDragDropPayload() will returns true even before the mouse button is released. You can then call IsDelivery() to test if the payload needs to be delivered.
    ImGuiDragDropFlags_AcceptNoDrawDefaultRect      = 1 << 11,  // Do not draw the default highlight rectangle when hovering over target.
    ImGuiDragDropFlags_AcceptPeekOnly               = ImGuiDragDropFlags_AcceptBeforeDelivery | ImGuiDragDropFlags_AcceptNoDrawDefaultRect  // For peeking ahead and inspecting the payload before delivery.
};

// Standard Drag and Drop payload types. You can define you own payload types using 12-characters long strings. Types starting with '_' are defined by Dear ImGui.
#define IMGUI_PAYLOAD_TYPE_COLOR_3F     "_COL3F"    // float[3]: Standard type for colors, without alpha. User code may use this type. 
#define IMGUI_PAYLOAD_TYPE_COLOR_4F     "_COL4F"    // float[4]: Standard type for colors. User code may use this type.

// A cardinal direction
enum ImGuiDir_
{
    ImGuiDir_None    = -1,
    ImGuiDir_Left    = 0,
    ImGuiDir_Right   = 1,
    ImGuiDir_Up      = 2,
    ImGuiDir_Down    = 3,
    ImGuiDir_COUNT
};

// User fill ImGuiIO.KeyMap[] array with indices into the ImGuiIO.KeysDown[512] array
enum ImGuiKey_
{
    ImGuiKey_Tab,
    ImGuiKey_LeftArrow,
    ImGuiKey_RightArrow,
    ImGuiKey_UpArrow,
    ImGuiKey_DownArrow,
    ImGuiKey_PageUp,
    ImGuiKey_PageDown,
    ImGuiKey_Home,
    ImGuiKey_End,
    ImGuiKey_Insert,
    ImGuiKey_Delete,
    ImGuiKey_Backspace,
    ImGuiKey_Space,
    ImGuiKey_Enter,
    ImGuiKey_Escape,
    ImGuiKey_A,         // for text edit CTRL+A: select all
    ImGuiKey_C,         // for text edit CTRL+C: copy
    ImGuiKey_V,         // for text edit CTRL+V: paste
    ImGuiKey_X,         // for text edit CTRL+X: cut
    ImGuiKey_Y,         // for text edit CTRL+Y: redo
    ImGuiKey_Z,         // for text edit CTRL+Z: undo
    ImGuiKey_COUNT
};

// [BETA] Gamepad/Keyboard directional navigation
// Keyboard: Set io.ConfigFlags |= ImGuiConfigFlags_NavEnableKeyboard to enable. NewFrame() will automatically fill io.NavInputs[] based on your io.KeyDown[] + io.KeyMap[] arrays.
// Gamepad:  Set io.ConfigFlags |= ImGuiConfigFlags_NavEnableGamepad to enable. Fill the io.NavInputs[] fields before calling NewFrame(). Note that io.NavInputs[] is cleared by EndFrame().
// Read instructions in imgui.cpp for more details. Download PNG/PSD at goo.gl/9LgVZW.
enum ImGuiNavInput_
{
    // Gamepad Mapping
    ImGuiNavInput_Activate,      // activate / open / toggle / tweak value       // e.g. Circle (PS4), A (Xbox), A (Switch), Space (Keyboard)
    ImGuiNavInput_Cancel,        // cancel / close / exit                        // e.g. Cross  (PS4), B (Xbox), B (Switch), Escape (Keyboard)
    ImGuiNavInput_Input,         // text input / on-screen keyboard              // e.g. Triang.(PS4), Y (Xbox), X (Switch), Return (Keyboard)
    ImGuiNavInput_Menu,          // tap: toggle menu / hold: focus, move, resize // e.g. Square (PS4), X (Xbox), Y (Switch), Alt (Keyboard)
    ImGuiNavInput_DpadLeft,      // move / tweak / resize window (w/ PadMenu)    // e.g. D-pad Left/Right/Up/Down (Gamepads), Arrow keys (Keyboard)
    ImGuiNavInput_DpadRight,     // 
    ImGuiNavInput_DpadUp,        // 
    ImGuiNavInput_DpadDown,      // 
    ImGuiNavInput_LStickLeft,    // scroll / move window (w/ PadMenu)            // e.g. Left Analog Stick Left/Right/Up/Down
    ImGuiNavInput_LStickRight,   // 
    ImGuiNavInput_LStickUp,      // 
    ImGuiNavInput_LStickDown,    // 
    ImGuiNavInput_FocusPrev,     // next window (w/ PadMenu)                     // e.g. L1 or L2 (PS4), LB or LT (Xbox), L or ZL (Switch)
    ImGuiNavInput_FocusNext,     // prev window (w/ PadMenu)                     // e.g. R1 or R2 (PS4), RB or RT (Xbox), R or ZL (Switch) 
    ImGuiNavInput_TweakSlow,     // slower tweaks                                // e.g. L1 or L2 (PS4), LB or LT (Xbox), L or ZL (Switch)
    ImGuiNavInput_TweakFast,     // faster tweaks                                // e.g. R1 or R2 (PS4), RB or RT (Xbox), R or ZL (Switch)

    // [Internal] Don't use directly! This is used internally to differentiate keyboard from gamepad inputs for behaviors that require to differentiate them.
    // Keyboard behavior that have no corresponding gamepad mapping (e.g. CTRL+TAB) will be directly reading from io.KeyDown[] instead of io.NavInputs[].
    ImGuiNavInput_KeyMenu_,      // toggle menu                                  // = io.KeyAlt
    ImGuiNavInput_KeyLeft_,      // move left                                    // = Arrow keys
    ImGuiNavInput_KeyRight_,     // move right
    ImGuiNavInput_KeyUp_,        // move up
    ImGuiNavInput_KeyDown_,      // move down
    ImGuiNavInput_COUNT,
    ImGuiNavInput_InternalStart_ = ImGuiNavInput_KeyMenu_
};

// Configuration flags stored in io.ConfigFlags
enum ImGuiConfigFlags_
{
    // Navigation
    ImGuiConfigFlags_NavEnableKeyboard                  = 1 << 0,   // Keyboard navigation enable flag. NewFrame() will automatically fill io.NavInputs[] based on io.KeyDown[].
    ImGuiConfigFlags_NavEnableGamepad                   = 1 << 1,   // Gamepad navigation enable flag. This is mostly to instruct your imgui back-end to fill io.NavInputs[].
    ImGuiConfigFlags_NavMoveMouse                       = 1 << 2,   // Request navigation to allow moving the mouse cursor. May be useful on TV/console systems where moving a virtual mouse is awkward. Will update io.MousePos and set io.WantMoveMouse=true. If enabled you MUST honor io.WantMoveMouse requests in your binding, otherwise ImGui will react as if the mouse is jumping around back and forth.
    ImGuiConfigFlags_NavNoCaptureKeyboard               = 1 << 3,   // Do not set the io.WantCaptureKeyboard flag with io.NavActive is set. 

    // [BETA] Viewports
    ImGuiConfigFlags_EnableViewports                    = 1 << 4,   // Viewport enable flags (require both ImGuiConfigFlags_PlatformHasViewports + ImGuiConfigFlags_RendererHasViewports set by the respective back-ends)
    ImGuiConfigFlags_EnableDpiScaleViewports            = 1 << 5,
    ImGuiConfigFlags_EnableDpiScaleFonts                = 1 << 6,

    ImGuiConfigFlags_PlatformNoTaskBar                  = 1 << 10,
    ImGuiConfigFlags_PlatformHasViewports               = 1 << 11,  // Back-end Platform supports multiple viewports
    ImGuiConfigFlags_PlatformHasMouseHoveredViewport    = 1 << 12,  // Back-end Platform supports setting io.MouseHoveredViewport to the viewport directly under the mouse _IGNORING_ viewports with the ImGuiViewportFlags_NoInputs flag and _REGARDLESS_ of whether another viewport is focused and may be capturing the mouse. This information is _NOT EASY_ to provide correctly with most high-level engines. Don't see this without studying how the examples/ back-end handle it.
    ImGuiConfigFlags_PlatformHasWantMoveMouseSupport    = 1 << 13,  // Back-end Platform supports io.WantMoveMouse request by updating the OS mouse cursor position (currently only used by ImGuiConfigFlags_NavMoveMouse feature, will be useful for widgets teleporting/wrapping the cursor)
    ImGuiConfigFlags_PlatformHasWindowAlpha             = 1 << 14,  // Back-end Platform supports transparent windows
    ImGuiConfigFlags_RendererHasViewports               = 1 << 15,  // Back-end Renderer supports multiple viewports
    
    // Platform Info (free of use, for user/application convenience)
    ImGuiConfigFlags_IsSRGB                             = 1 << 20,  // Back-end is SRGB-aware (Storage flag to allow your back-end to communicate to shared widgets. Not used by core ImGui)
    ImGuiConfigFlags_IsTouchScreen                      = 1 << 21,  // Back-end is using a touch screen instead of a mouse (Storage flag to allow your back-end to communicate to shared widgets. Not used by core ImGui)
    ImGuiConfigFlags_IsOnScreenKeyboard                 = 1 << 22   // Back-end uses an on-screen keyboard when io.WantTextInput is set.
};

// Enumeration for PushStyleColor() / PopStyleColor()
enum ImGuiCol_
{
    ImGuiCol_Text,
    ImGuiCol_TextDisabled,
    ImGuiCol_WindowBg,              // Background of normal windows
    ImGuiCol_ChildBg,               // Background of child windows
    ImGuiCol_PopupBg,               // Background of popups, menus, tooltips windows
    ImGuiCol_Border,
    ImGuiCol_BorderShadow,
    ImGuiCol_FrameBg,               // Background of checkbox, radio button, plot, slider, text input
    ImGuiCol_FrameBgHovered,
    ImGuiCol_FrameBgActive,
    ImGuiCol_TitleBg,
    ImGuiCol_TitleBgActive,
    ImGuiCol_TitleBgCollapsed,
    ImGuiCol_MenuBarBg,
    ImGuiCol_ScrollbarBg,
    ImGuiCol_ScrollbarGrab,
    ImGuiCol_ScrollbarGrabHovered,
    ImGuiCol_ScrollbarGrabActive,
    ImGuiCol_CheckMark,
    ImGuiCol_SliderGrab,
    ImGuiCol_SliderGrabActive,
    ImGuiCol_Button,
    ImGuiCol_ButtonHovered,
    ImGuiCol_ButtonActive,
    ImGuiCol_Header,
    ImGuiCol_HeaderHovered,
    ImGuiCol_HeaderActive,
    ImGuiCol_Separator,
    ImGuiCol_SeparatorHovered,
    ImGuiCol_SeparatorActive,
    ImGuiCol_ResizeGrip,
    ImGuiCol_ResizeGripHovered,
    ImGuiCol_ResizeGripActive,
    ImGuiCol_PlotLines,
    ImGuiCol_PlotLinesHovered,
    ImGuiCol_PlotHistogram,
    ImGuiCol_PlotHistogramHovered,
    ImGuiCol_TextSelectedBg,
    ImGuiCol_ModalWindowDarkening,  // darken/colorize entire screen behind a modal window, when one is active
    ImGuiCol_DragDropTarget,
    ImGuiCol_NavHighlight,          // gamepad/keyboard: current highlighted item 
    ImGuiCol_NavWindowingHighlight, // gamepad/keyboard: when holding NavMenu to focus/move/resize windows
    ImGuiCol_COUNT

    // Obsolete names (will be removed)
#ifndef IMGUI_DISABLE_OBSOLETE_FUNCTIONS
    , ImGuiCol_ChildWindowBg = ImGuiCol_ChildBg, ImGuiCol_Column = ImGuiCol_Separator, ImGuiCol_ColumnHovered = ImGuiCol_SeparatorHovered, ImGuiCol_ColumnActive = ImGuiCol_SeparatorActive
    //ImGuiCol_CloseButton, ImGuiCol_CloseButtonActive, ImGuiCol_CloseButtonHovered, // [unused since 1.60+] the close button now uses regular button colors.
    //ImGuiCol_ComboBg,                                                              // [unused since 1.53+] ComboBg has been merged with PopupBg, so a redirect isn't accurate.
#endif
};

// Enumeration for PushStyleVar() / PopStyleVar() to temporarily modify the ImGuiStyle structure.
// NB: the enum only refers to fields of ImGuiStyle which makes sense to be pushed/popped inside UI code. During initialization, feel free to just poke into ImGuiStyle directly.
// NB: if changing this enum, you need to update the associated internal table GStyleVarInfo[] accordingly. This is where we link enum values to members offset/type.
enum ImGuiStyleVar_
{
    // Enum name ......................// Member in ImGuiStyle structure (see ImGuiStyle for descriptions)
    ImGuiStyleVar_Alpha,               // float     Alpha
    ImGuiStyleVar_WindowPadding,       // ImVec2    WindowPadding
    ImGuiStyleVar_WindowRounding,      // float     WindowRounding
    ImGuiStyleVar_WindowBorderSize,    // float     WindowBorderSize
    ImGuiStyleVar_WindowMinSize,       // ImVec2    WindowMinSize
    ImGuiStyleVar_WindowTitleAlign,    // ImVec2    WindowTitleAlign
    ImGuiStyleVar_ChildRounding,       // float     ChildRounding
    ImGuiStyleVar_ChildBorderSize,     // float     ChildBorderSize
    ImGuiStyleVar_PopupRounding,       // float     PopupRounding
    ImGuiStyleVar_PopupBorderSize,     // float     PopupBorderSize
    ImGuiStyleVar_FramePadding,        // ImVec2    FramePadding
    ImGuiStyleVar_FrameRounding,       // float     FrameRounding
    ImGuiStyleVar_FrameBorderSize,     // float     FrameBorderSize
    ImGuiStyleVar_ItemSpacing,         // ImVec2    ItemSpacing
    ImGuiStyleVar_ItemInnerSpacing,    // ImVec2    ItemInnerSpacing
    ImGuiStyleVar_IndentSpacing,       // float     IndentSpacing
    ImGuiStyleVar_ScrollbarSize,       // float     ScrollbarSize
    ImGuiStyleVar_ScrollbarRounding,   // float     ScrollbarRounding
    ImGuiStyleVar_GrabMinSize,         // float     GrabMinSize
    ImGuiStyleVar_GrabRounding,        // float     GrabRounding
    ImGuiStyleVar_ButtonTextAlign,     // ImVec2    ButtonTextAlign
    ImGuiStyleVar_COUNT

    // Obsolete names (will be removed)
#ifndef IMGUI_DISABLE_OBSOLETE_FUNCTIONS
    , ImGuiStyleVar_Count_ = ImGuiStyleVar_COUNT, ImGuiStyleVar_ChildWindowRounding = ImGuiStyleVar_ChildRounding
#endif
};

// Enumeration for ColorEdit3() / ColorEdit4() / ColorPicker3() / ColorPicker4() / ColorButton()
enum ImGuiColorEditFlags_
{
    ImGuiColorEditFlags_NoAlpha         = 1 << 1,   //              // ColorEdit, ColorPicker, ColorButton: ignore Alpha component (read 3 components from the input pointer).
    ImGuiColorEditFlags_NoPicker        = 1 << 2,   //              // ColorEdit: disable picker when clicking on colored square.
    ImGuiColorEditFlags_NoOptions       = 1 << 3,   //              // ColorEdit: disable toggling options menu when right-clicking on inputs/small preview.
    ImGuiColorEditFlags_NoSmallPreview  = 1 << 4,   //              // ColorEdit, ColorPicker: disable colored square preview next to the inputs. (e.g. to show only the inputs)
    ImGuiColorEditFlags_NoInputs        = 1 << 5,   //              // ColorEdit, ColorPicker: disable inputs sliders/text widgets (e.g. to show only the small preview colored square).
    ImGuiColorEditFlags_NoTooltip       = 1 << 6,   //              // ColorEdit, ColorPicker, ColorButton: disable tooltip when hovering the preview.
    ImGuiColorEditFlags_NoLabel         = 1 << 7,   //              // ColorEdit, ColorPicker: disable display of inline text label (the label is still forwarded to the tooltip and picker).
    ImGuiColorEditFlags_NoSidePreview   = 1 << 8,   //              // ColorPicker: disable bigger color preview on right side of the picker, use small colored square preview instead.
    
    // User Options (right-click on widget to change some of them). You can set application defaults using SetColorEditOptions(). The idea is that you probably don't want to override them in most of your calls, let the user choose and/or call SetColorEditOptions() during startup.
    ImGuiColorEditFlags_AlphaBar        = 1 << 9,   //              // ColorEdit, ColorPicker: show vertical alpha bar/gradient in picker.
    ImGuiColorEditFlags_AlphaPreview    = 1 << 10,  //              // ColorEdit, ColorPicker, ColorButton: display preview as a transparent color over a checkerboard, instead of opaque.
    ImGuiColorEditFlags_AlphaPreviewHalf= 1 << 11,  //              // ColorEdit, ColorPicker, ColorButton: display half opaque / half checkerboard, instead of opaque.
    ImGuiColorEditFlags_HDR             = 1 << 12,  //              // (WIP) ColorEdit: Currently only disable 0.0f..1.0f limits in RGBA edition (note: you probably want to use ImGuiColorEditFlags_Float flag as well).
    ImGuiColorEditFlags_RGB             = 1 << 13,  // [Inputs]     // ColorEdit: choose one among RGB/HSV/HEX. ColorPicker: choose any combination using RGB/HSV/HEX.
    ImGuiColorEditFlags_HSV             = 1 << 14,  // [Inputs]     // "
    ImGuiColorEditFlags_HEX             = 1 << 15,  // [Inputs]     // "
    ImGuiColorEditFlags_Uint8           = 1 << 16,  // [DataType]   // ColorEdit, ColorPicker, ColorButton: _display_ values formatted as 0..255. 
    ImGuiColorEditFlags_Float           = 1 << 17,  // [DataType]   // ColorEdit, ColorPicker, ColorButton: _display_ values formatted as 0.0f..1.0f floats instead of 0..255 integers. No round-trip of value via integers.
    ImGuiColorEditFlags_PickerHueBar    = 1 << 18,  // [PickerMode] // ColorPicker: bar for Hue, rectangle for Sat/Value.
    ImGuiColorEditFlags_PickerHueWheel  = 1 << 19,  // [PickerMode] // ColorPicker: wheel for Hue, triangle for Sat/Value.

    // [Internal] Masks
    ImGuiColorEditFlags__InputsMask     = ImGuiColorEditFlags_RGB|ImGuiColorEditFlags_HSV|ImGuiColorEditFlags_HEX,
    ImGuiColorEditFlags__DataTypeMask   = ImGuiColorEditFlags_Uint8|ImGuiColorEditFlags_Float,
    ImGuiColorEditFlags__PickerMask     = ImGuiColorEditFlags_PickerHueWheel|ImGuiColorEditFlags_PickerHueBar,
    ImGuiColorEditFlags__OptionsDefault = ImGuiColorEditFlags_Uint8|ImGuiColorEditFlags_RGB|ImGuiColorEditFlags_PickerHueBar    // Change application default using SetColorEditOptions()
};

// Enumeration for GetMouseCursor()
// User code may request binding to display given cursor by calling SetMouseCursor(), which is why we have some cursors that are marked unused here
enum ImGuiMouseCursor_
{
    ImGuiMouseCursor_None = -1,
    ImGuiMouseCursor_Arrow = 0,
    ImGuiMouseCursor_TextInput,         // When hovering over InputText, etc.
    ImGuiMouseCursor_ResizeAll,         // Unused by imgui functions
    ImGuiMouseCursor_ResizeNS,          // When hovering over an horizontal border
    ImGuiMouseCursor_ResizeEW,          // When hovering over a vertical border or a column
    ImGuiMouseCursor_ResizeNESW,        // When hovering over the bottom-left corner of a window
    ImGuiMouseCursor_ResizeNWSE,        // When hovering over the bottom-right corner of a window
    ImGuiMouseCursor_COUNT

    // Obsolete names (will be removed)
#ifndef IMGUI_DISABLE_OBSOLETE_FUNCTIONS
    , ImGuiMouseCursor_Count_ = ImGuiMouseCursor_COUNT
#endif
};

// Condition for ImGui::SetWindow***(), SetNextWindow***(), SetNextTreeNode***() functions
// All those functions treat 0 as a shortcut to ImGuiCond_Always. From the point of view of the user use this as an enum (don't combine multiple values into flags).
enum ImGuiCond_
{
    ImGuiCond_Always        = 1 << 0,   // Set the variable
    ImGuiCond_Once          = 1 << 1,   // Set the variable once per runtime session (only the first call with succeed)
    ImGuiCond_FirstUseEver  = 1 << 2,   // Set the variable if the object/window has no persistently saved data (no entry in .ini file)
    ImGuiCond_Appearing     = 1 << 3    // Set the variable if the object/window is appearing after being hidden/inactive (or the first time)

    // Obsolete names (will be removed)
#ifndef IMGUI_DISABLE_OBSOLETE_FUNCTIONS
    , ImGuiSetCond_Always = ImGuiCond_Always, ImGuiSetCond_Once = ImGuiCond_Once, ImGuiSetCond_FirstUseEver = ImGuiCond_FirstUseEver, ImGuiSetCond_Appearing = ImGuiCond_Appearing
#endif
};

// (Optional) Setup required only if (io.ConfigFlags & ImGuiConfigFlags_EnableMultiViewport) is enabled
struct ImGuiPlatformInterface
{
    void    (*CreateViewport)(ImGuiViewport* viewport);
    void    (*DestroyViewport)(ImGuiViewport* viewport);
    void    (*ShowWindow)(ImGuiViewport* viewport);
    void    (*SetWindowPos)(ImGuiViewport* viewport, ImVec2 pos);
    ImVec2  (*GetWindowPos)(ImGuiViewport* viewport);
    void    (*SetWindowSize)(ImGuiViewport* viewport, ImVec2 size);
    ImVec2  (*GetWindowSize)(ImGuiViewport* viewport);
    void    (*SetWindowTitle)(ImGuiViewport* viewport, const char* name);
    void    (*SetWindowAlpha)(ImGuiViewport* viewport, float alpha);
    void    (*RenderViewport)(ImGuiViewport* viewport);
    void    (*SwapBuffers)(ImGuiViewport* viewport);

    // FIXME-VIEWPORT: Experimenting with back-end abstraction. This probably shouldn't stay as is.
    int     (*CreateVkSurface)(ImGuiViewport* viewport, ImU64 vk_instance, const void* vk_allocator, ImU64* out_vk_surface);

    // FIXME-DPI
    float   (*GetWindowDpiScale)(ImGuiViewport* viewport);  // (Optional)
    void    (*ChangedViewport)(ImGuiViewport* viewport);    // (Optional) Called during Begin() every time the viewport we are outputting into changes (viewport = next viewport)
};

// (Optional) Setup required only if (io.ConfigFlags & ImGuiConfigFlags_EnableMultiViewport) is enabled
struct ImGuiRendererInterface
{
    void    (*CreateViewport)(ImGuiViewport* viewport);
    void    (*DestroyViewport)(ImGuiViewport* viewport);
    void    (*ResizeViewport)(ImGuiViewport* viewport, ImVec2 size);
    void    (*RenderViewport)(ImGuiViewport* viewport);     // Setup render output, clear targets, call Renderer_RenderDrawData
    void    (*SwapBuffers)(ImGuiViewport* viewport);        // Call Present/SwapBuffers
};

// You may modify the ImGui::GetStyle() main instance during initialization and before NewFrame().
// During the frame, use ImGui::PushStyleVar(ImGuiStyleVar_XXXX)/PopStyleVar() to alter the main style values, and ImGui::PushStyleColor(ImGuiCol_XXX)/PopStyleColor() for colors.
struct ImGuiStyle
{
    float       Alpha;                      // Global alpha applies to everything in ImGui.
    ImVec2      WindowPadding;              // Padding within a window.
    float       WindowRounding;             // Radius of window corners rounding. Set to 0.0f to have rectangular windows.
    float       WindowBorderSize;           // Thickness of border around windows. Generally set to 0.0f or 1.0f. (Other values are not well tested and more CPU/GPU costly).
    ImVec2      WindowMinSize;              // Minimum window size. This is a global setting. If you want to constraint individual windows, use SetNextWindowSizeConstraints().
    ImVec2      WindowTitleAlign;           // Alignment for title bar text. Defaults to (0.0f,0.5f) for left-aligned,vertically centered.
    float       ChildRounding;              // Radius of child window corners rounding. Set to 0.0f to have rectangular windows.
    float       ChildBorderSize;            // Thickness of border around child windows. Generally set to 0.0f or 1.0f. (Other values are not well tested and more CPU/GPU costly).
    float       PopupRounding;              // Radius of popup window corners rounding.
    float       PopupBorderSize;            // Thickness of border around popup windows. Generally set to 0.0f or 1.0f. (Other values are not well tested and more CPU/GPU costly).
    ImVec2      FramePadding;               // Padding within a framed rectangle (used by most widgets).
    float       FrameRounding;              // Radius of frame corners rounding. Set to 0.0f to have rectangular frame (used by most widgets).
    float       FrameBorderSize;            // Thickness of border around frames. Generally set to 0.0f or 1.0f. (Other values are not well tested and more CPU/GPU costly).
    ImVec2      ItemSpacing;                // Horizontal and vertical spacing between widgets/lines.
    ImVec2      ItemInnerSpacing;           // Horizontal and vertical spacing between within elements of a composed widget (e.g. a slider and its label).
    ImVec2      TouchExtraPadding;          // Expand reactive bounding box for touch-based system where touch position is not accurate enough. Unfortunately we don't sort widgets so priority on overlap will always be given to the first widget. So don't grow this too much!
    float       IndentSpacing;              // Horizontal indentation when e.g. entering a tree node. Generally == (FontSize + FramePadding.x*2).
    float       ColumnsMinSpacing;          // Minimum horizontal spacing between two columns.
    float       ScrollbarSize;              // Width of the vertical scrollbar, Height of the horizontal scrollbar.
    float       ScrollbarRounding;          // Radius of grab corners for scrollbar.
    float       GrabMinSize;                // Minimum width/height of a grab box for slider/scrollbar.
    float       GrabRounding;               // Radius of grabs corners rounding. Set to 0.0f to have rectangular slider grabs.
    ImVec2      ButtonTextAlign;            // Alignment of button text when button is larger than text. Defaults to (0.5f,0.5f) for horizontally+vertically centered.
    ImVec2      DisplayWindowPadding;       // Window positions are clamped to be visible within the display area by at least this amount. Only covers regular windows.
    ImVec2      DisplaySafeAreaPadding;     // If you cannot see the edge of your screen (e.g. on a TV) increase the safe area padding. Covers popups/tooltips as well regular windows.
    float       MouseCursorScale;           // Scale software rendered mouse cursor (when io.MouseDrawCursor is enabled). May be removed later.
    bool        AntiAliasedLines;           // Enable anti-aliasing on lines/borders. Disable if you are really tight on CPU/GPU.
    bool        AntiAliasedFill;            // Enable anti-aliasing on filled shapes (rounded rectangles, circles, etc.)
    float       CurveTessellationTol;       // Tessellation tolerance when using PathBezierCurveTo() without a specific number of segments. Decrease for highly tessellated curves (higher quality, more polygons), increase to reduce quality.
    ImVec4      Colors[ImGuiCol_COUNT];

    IMGUI_API ImGuiStyle();
    IMGUI_API void ScaleAllSizes(float scale_factor);
};

// This is where your app communicate with ImGui. Access via ImGui::GetIO().
// Read 'Programmer guide' section in .cpp file for general usage.
struct ImGuiIO
{
    //------------------------------------------------------------------
    // Settings (fill once)                 // Default value:
    //------------------------------------------------------------------

    ImVec2        DisplaySize;              // <unset>              // Main display size. Used e.g. to clamp windows positions. This is the default viewport. Use BeginViewport() for other viewports.
    float         DeltaTime;                // = 1.0f/60.0f         // Time elapsed since last frame, in seconds.
    ImGuiConfigFlags ConfigFlags;           // = 0                  // See ImGuiConfigFlags_ enum. Back-end options, Gamepad/keyboard navigation options, etc.
    float         IniSavingRate;            // = 5.0f               // Maximum time between saving positions/sizes to .ini file, in seconds.
    const char*   IniFilename;              // = "imgui.ini"        // Path to .ini file. NULL to disable .ini saving.
    const char*   LogFilename;              // = "imgui_log.txt"    // Path to .log file (default parameter to ImGui::LogToFile when no file is specified).
    float         MouseDoubleClickTime;     // = 0.30f              // Time for a double-click, in seconds.
    float         MouseDoubleClickMaxDist;  // = 6.0f               // Distance threshold to stay in to validate a double-click, in pixels.
    float         MouseDragThreshold;       // = 6.0f               // Distance threshold before considering we are dragging.
    int           KeyMap[ImGuiKey_COUNT];   // <unset>              // Map of indices into the KeysDown[512] entries array which represent your "native" keyboard state.
    float         KeyRepeatDelay;           // = 0.250f             // When holding a key/button, time before it starts repeating, in seconds (for buttons in Repeat mode, etc.).
    float         KeyRepeatRate;            // = 0.050f             // When holding a key/button, rate at which it repeats, in seconds.
    void*         UserData;                 // = NULL               // Store your own data for retrieval by callbacks.

    ImFontAtlas*  Fonts;                    // <auto>               // Load and assemble one or more fonts into a single tightly packed texture. Output to Fonts array.
    float         FontGlobalScale;          // = 1.0f               // Global scale all fonts
    bool          FontAllowUserScaling;     // = false              // Allow user scaling text of individual window with CTRL+Wheel.
    ImFont*       FontDefault;              // = NULL               // Font to use on NewFrame(). Use NULL to uses Fonts->Fonts[0].
    ImVec2        DisplayFramebufferScale;  // = (1.0f,1.0f)        // For retina display or other situations where window coordinates are different from framebuffer coordinates. User storage only, presently not used by ImGui.

    // Advanced/subtle behaviors
    bool          OptMacOSXBehaviors;       // = defined(__APPLE__) // OS X style: Text editing cursor movement using Alt instead of Ctrl, Shortcuts using Cmd/Super instead of Ctrl, Line/Text Start and End using Cmd+Arrows instead of Home/End, Double click selects by word instead of selecting whole text, Multi-selection in lists uses Cmd/Super instead of Ctrl
    bool          OptCursorBlink;           // = true               // Enable blinking cursor, for users who consider it annoying.

    //------------------------------------------------------------------
    // Settings (User Functions)
    //------------------------------------------------------------------

    // Optional: access OS clipboard
    // (default to use native Win32 clipboard on Windows, otherwise uses a private clipboard. Override to access OS clipboard on other architectures)
    const char* (*GetClipboardTextFn)(void* user_data);
    void        (*SetClipboardTextFn)(void* user_data, const char* text);
    void*       ClipboardUserData;

    // Optional: platform interface to use multiple viewports
    ImGuiPlatformInterface  PlatformInterface;
    ImGuiRendererInterface  RendererInterface;

    // Optional: notify OS Input Method Editor of the screen position of your cursor for text input position (e.g. when using Japanese/Chinese IME in Windows)
    // (default to use native imm32 api on Windows)
    void        (*ImeSetInputScreenPosFn)(int x, int y);
    void*       ImeWindowHandle;            // (Windows) Set this to your HWND to get automatic IME cursor positioning.

#ifndef IMGUI_DISABLE_OBSOLETE_FUNCTIONS
    // [OBSOLETE] Rendering function, will be automatically called in Render(). Please call your rendering function yourself now! You can obtain the ImDrawData* by calling ImGui::GetDrawData() after Render().
    // See example applications if you are unsure of how to implement this.
    void        (*RenderDrawListsFn)(ImDrawData* data);
#endif

    //------------------------------------------------------------------
    // Input - Fill before calling NewFrame()
    //------------------------------------------------------------------

    ImVec2      MousePos;                       // Mouse position, in pixels. Set to ImVec2(-FLT_MAX,-FLT_MAX) if mouse is unavailable (on another screen, etc.)
    bool        MouseDown[5];                   // Mouse buttons: left, right, middle + extras. ImGui itself mostly only uses left button (BeginPopupContext** are using right button). Others buttons allows us to track if the mouse is being used by your application + available to user as a convenience via IsMouse** API.
    float       MouseWheel;                     // Mouse wheel Vertical: 1 unit scrolls about 5 lines text. 
    float       MouseWheelH;                    // Mouse wheel Horizontal. Most users don't have a mouse with an horizontal wheel, may not be filled by all back-ends.
    ImGuiID     MousePosViewport;               // (Optional) When using multiple viewports: viewport from which io.MousePos is based from (when dragging this is generally the captured/focused viewport, even though we can drag outside of it and then it's not hovered anymore). (0 == default viewport)
    ImGuiID     MouseHoveredViewport;           // (Optional) When using multiple viewports: viewport the OS mouse cursor is hovering. (0 == default viewport)
    bool        MouseDrawCursor;                // Request ImGui to draw a mouse cursor for you (if you are on a platform without a mouse cursor).
    bool        KeyCtrl;                        // Keyboard modifier pressed: Control
    bool        KeyShift;                       // Keyboard modifier pressed: Shift
    bool        KeyAlt;                         // Keyboard modifier pressed: Alt
    bool        KeySuper;                       // Keyboard modifier pressed: Cmd/Super/Windows
    bool        KeysDown[512];                  // Keyboard keys that are pressed (ideally left in the "native" order your engine has access to keyboard keys, so you can use your own defines/enums for keys).
    ImWchar     InputCharacters[16+1];          // List of characters input (translated by user from keypress+keyboard state). Fill using AddInputCharacter() helper.
    float       NavInputs[ImGuiNavInput_COUNT]; // Gamepad inputs (keyboard keys will be auto-mapped and be written here by ImGui::NewFrame)

    // Functions
    IMGUI_API void AddInputCharacter(ImWchar c);                        // Add new character into InputCharacters[]
    IMGUI_API void AddInputCharactersUTF8(const char* utf8_chars);      // Add new characters into InputCharacters[] from an UTF-8 string
    inline void    ClearInputCharacters() { InputCharacters[0] = 0; }   // Clear the text input buffer manually

    //------------------------------------------------------------------
    // Output - Retrieve after calling NewFrame()
    //------------------------------------------------------------------

    bool        WantCaptureMouse;           // When io.WantCaptureMouse is true, do not dispatch mouse input data to your main application. This is set by ImGui when it wants to use your mouse (e.g. unclicked mouse is hovering a window, or a widget is active). 
    bool        WantCaptureKeyboard;        // When io.WantCaptureKeyboard is true, do not dispatch keyboard input data to your main application. This is set by ImGui when it wants to use your keyboard inputs.
    bool        WantTextInput;              // Mobile/console: when io.WantTextInput is true, you may display an on-screen keyboard. This is set by ImGui when it wants textual keyboard input to happen (e.g. when a InputText widget is active).
    bool        WantMoveMouse;              // MousePos has been altered, back-end should reposition mouse on next frame. Set only when ImGuiConfigFlags_NavMoveMouse flag is enabled.
    bool        NavActive;                  // Directional navigation is currently allowed (will handle ImGuiKey_NavXXX events) = a window is focused and it doesn't use the ImGuiWindowFlags_NoNavInputs flag.
    bool        NavVisible;                 // Directional navigation is visible and allowed (will handle ImGuiKey_NavXXX events).
    float       Framerate;                  // Application framerate estimation, in frame per second. Solely for convenience. Rolling average estimation based on IO.DeltaTime over 120 frames
    int         MetricsRenderVertices;      // Vertices output during last call to Render()
    int         MetricsRenderIndices;       // Indices output during last call to Render() = number of triangles * 3
    int         MetricsActiveWindows;       // Number of visible root windows (exclude child windows)
    ImVec2      MouseDelta;                 // Mouse delta. Note that this is zero if either current or previous position are invalid (-FLT_MAX,-FLT_MAX), so a disappearing/reappearing mouse won't have a huge delta.

    //------------------------------------------------------------------
    // [Internal] ImGui will maintain those fields. Forward compatibility not guaranteed!
    //------------------------------------------------------------------

    ImVec2      MousePosPrev;               // Previous mouse position temporary storage (nb: not for public use, set to MousePos in NewFrame())
    ImVec2      MouseClickedPos[5];         // Position at time of clicking
    float       MouseClickedTime[5];        // Time of last click (used to figure out double-click)
    bool        MouseClicked[5];            // Mouse button went from !Down to Down
    bool        MouseDoubleClicked[5];      // Has mouse button been double-clicked?
    bool        MouseReleased[5];           // Mouse button went from Down to !Down
    bool        MouseDownOwned[5];          // Track if button was clicked inside a window. We don't request mouse capture from the application if click started outside ImGui bounds.
    float       MouseDownDuration[5];       // Duration the mouse button has been down (0.0f == just clicked)
    float       MouseDownDurationPrev[5];   // Previous time the mouse button has been down
    ImVec2      MouseDragMaxDistanceAbs[5]; // Maximum distance, absolute, on each axis, of how much mouse has traveled from the clicking point
    float       MouseDragMaxDistanceSqr[5]; // Squared maximum distance of how much mouse has traveled from the clicking point
    float       KeysDownDuration[512];      // Duration the keyboard key has been down (0.0f == just pressed)
    float       KeysDownDurationPrev[512];  // Previous duration the key has been down
    float       NavInputsDownDuration[ImGuiNavInput_COUNT];
    float       NavInputsDownDurationPrev[ImGuiNavInput_COUNT];

    IMGUI_API   ImGuiIO();
};

//-----------------------------------------------------------------------------
// Obsolete functions (Will be removed! Read 'API BREAKING CHANGES' section in imgui.cpp for details)
//-----------------------------------------------------------------------------

#ifndef IMGUI_DISABLE_OBSOLETE_FUNCTIONS
namespace ImGui
{
    // OBSOLETED in 1.60 (from Dec 2017)
    static inline bool  IsAnyWindowFocused()                  { return IsWindowFocused(ImGuiFocusedFlags_AnyWindow); }
    static inline bool  IsAnyWindowHovered()                  { return IsWindowHovered(ImGuiHoveredFlags_AnyWindow); }
    static inline ImVec2 CalcItemRectClosestPoint(const ImVec2& pos, bool on_edge = false, float outward = 0.f) { (void)on_edge; (void)outward; IM_ASSERT(0); return pos; }
    // OBSOLETED in 1.53 (between Oct 2017 and Dec 2017)
    static inline void  ShowTestWindow()                      { return ShowDemoWindow(); }
    static inline bool  IsRootWindowFocused()                 { return IsWindowFocused(ImGuiFocusedFlags_RootWindow); }
    static inline bool  IsRootWindowOrAnyChildFocused()       { return IsWindowFocused(ImGuiFocusedFlags_RootAndChildWindows); }
    static inline void  SetNextWindowContentWidth(float w)    { SetNextWindowContentSize(ImVec2(w, 0.0f)); }
    static inline float GetItemsLineHeightWithSpacing()       { return GetFrameHeightWithSpacing(); }
    // OBSOLETED in 1.52 (between Aug 2017 and Oct 2017)
    bool                Begin(const char* name, bool* p_open, const ImVec2& size_on_first_use, float bg_alpha_override = -1.0f, ImGuiWindowFlags flags = 0); // Use SetNextWindowSize(size, ImGuiCond_FirstUseEver) + SetNextWindowBgAlpha() instead.
    static inline bool  IsRootWindowOrAnyChildHovered()       { return IsWindowHovered(ImGuiHoveredFlags_RootAndChildWindows); }
    static inline void  AlignFirstTextHeightToWidgets()       { AlignTextToFramePadding(); }
    static inline void  SetNextWindowPosCenter(ImGuiCond c=0) { ImGuiIO& io = GetIO(); SetNextWindowPos(ImVec2(io.DisplaySize.x * 0.5f, io.DisplaySize.y * 0.5f), c, ImVec2(0.5f, 0.5f)); } // FIXME-VIEWPORT: Select viewport based on mouse position
    // OBSOLETED in 1.51 (between Jun 2017 and Aug 2017)
    static inline bool  IsItemHoveredRect()                   { return IsItemHovered(ImGuiHoveredFlags_RectOnly); }
    static inline bool  IsPosHoveringAnyWindow(const ImVec2&) { IM_ASSERT(0); return false; } // This was misleading and partly broken. You probably want to use the ImGui::GetIO().WantCaptureMouse flag instead.
    static inline bool  IsMouseHoveringAnyWindow()            { return IsWindowHovered(ImGuiHoveredFlags_AnyWindow); }
    static inline bool  IsMouseHoveringWindow()               { return IsWindowHovered(ImGuiHoveredFlags_AllowWhenBlockedByPopup | ImGuiHoveredFlags_AllowWhenBlockedByActiveItem); }
    // OBSOLETED IN 1.49 (between Apr 2016 and May 2016)
    static inline bool  CollapsingHeader(const char* label, const char* str_id, bool framed = true, bool default_open = false) { (void)str_id; (void)framed; ImGuiTreeNodeFlags default_open_flags = 1 << 5; return CollapsingHeader(label, (default_open ? default_open_flags : 0)); }
}
#endif

//-----------------------------------------------------------------------------
// Helpers
//-----------------------------------------------------------------------------

// Helper: Lightweight std::vector<> like class to avoid dragging dependencies (also: Windows implementation of STL with debug enabled is absurdly slow, so let's bypass it so our code runs fast in debug).
// *Important* Our implementation does NOT call C++ constructors/destructors. This is intentional, we do not require it but you have to be mindful of that. Do not use this class as a straight std::vector replacement in your code!
template<typename T>
class ImVector
{
public:
    int                         Size;
    int                         Capacity;
    T*                          Data;

    typedef T                   value_type;
    typedef value_type*         iterator;
    typedef const value_type*   const_iterator;

    inline ImVector()           { Size = Capacity = 0; Data = NULL; }
    inline ~ImVector()          { if (Data) ImGui::MemFree(Data); }
    inline ImVector(const ImVector<T>& src)                     { Size = Capacity = 0; Data = NULL; operator=(src); }
    inline ImVector& operator=(const ImVector<T>& src)          { clear(); resize(src.Size); memcpy(Data, src.Data, (size_t)Size * sizeof(value_type)); return *this; }

    inline bool                 empty() const                   { return Size == 0; }
    inline int                  size() const                    { return Size; }
    inline int                  capacity() const                { return Capacity; }
    inline value_type&          operator[](int i)               { IM_ASSERT(i < Size); return Data[i]; }
    inline const value_type&    operator[](int i) const         { IM_ASSERT(i < Size); return Data[i]; }

    inline void                 clear()                         { if (Data) { Size = Capacity = 0; ImGui::MemFree(Data); Data = NULL; } }
    inline iterator             begin()                         { return Data; }
    inline const_iterator       begin() const                   { return Data; }
    inline iterator             end()                           { return Data + Size; }
    inline const_iterator       end() const                     { return Data + Size; }
    inline value_type&          front()                         { IM_ASSERT(Size > 0); return Data[0]; }
    inline const value_type&    front() const                   { IM_ASSERT(Size > 0); return Data[0]; }
    inline value_type&          back()                          { IM_ASSERT(Size > 0); return Data[Size - 1]; }
    inline const value_type&    back() const                    { IM_ASSERT(Size > 0); return Data[Size - 1]; }
    inline void                 swap(ImVector<value_type>& rhs) { int rhs_size = rhs.Size; rhs.Size = Size; Size = rhs_size; int rhs_cap = rhs.Capacity; rhs.Capacity = Capacity; Capacity = rhs_cap; value_type* rhs_data = rhs.Data; rhs.Data = Data; Data = rhs_data; }

    inline int          _grow_capacity(int sz) const            { int new_capacity = Capacity ? (Capacity + Capacity/2) : 8; return new_capacity > sz ? new_capacity : sz; }
    inline void         resize(int new_size)                    { if (new_size > Capacity) reserve(_grow_capacity(new_size)); Size = new_size; }
    inline void         resize(int new_size,const value_type& v){ if (new_size > Capacity) reserve(_grow_capacity(new_size)); if (new_size > Size) for (int n = Size; n < new_size; n++) memcpy(&Data[n], &v, sizeof(v)); Size = new_size; }
    inline void         reserve(int new_capacity)
    {
        if (new_capacity <= Capacity) 
            return;
        value_type* new_data = (value_type*)ImGui::MemAlloc((size_t)new_capacity * sizeof(value_type));
        if (Data)
            memcpy(new_data, Data, (size_t)Size * sizeof(value_type));
        ImGui::MemFree(Data);
        Data = new_data;
        Capacity = new_capacity;
    }

    // NB: &v cannot be pointing inside the ImVector Data itself! e.g. v.push_back(v[10]) is forbidden.
    inline void         push_back(const value_type& v)                  { if (Size == Capacity) reserve(_grow_capacity(Size + 1)); memcpy(&Data[Size], &v, sizeof(v)); Size++; }
    inline void         pop_back()                                      { IM_ASSERT(Size > 0); Size--; }
    inline void         push_front(const value_type& v)                 { if (Size == 0) push_back(v); else insert(Data, v); }
    inline iterator     erase(const_iterator it)                        { IM_ASSERT(it >= Data && it < Data+Size); const ptrdiff_t off = it - Data; memmove(Data + off, Data + off + 1, ((size_t)Size - (size_t)off - 1) * sizeof(value_type)); Size--; return Data + off; }
    inline iterator     insert(const_iterator it, const value_type& v)  { IM_ASSERT(it >= Data && it <= Data+Size); const ptrdiff_t off = it - Data; if (Size == Capacity) reserve(_grow_capacity(Size + 1)); if (off < (int)Size) memmove(Data + off + 1, Data + off, ((size_t)Size - (size_t)off) * sizeof(value_type)); Data[off] = v; Size++; return Data + off; }
    inline bool         contains(const value_type& v) const             { const T* data = Data;  const T* data_end = Data + Size; while (data < data_end) if (*data++ == v) return true; return false; }
};

// Helper: IM_NEW(), IM_PLACEMENT_NEW(), IM_DELETE() macros to call MemAlloc + Placement New, Placement Delete + MemFree
// We call C++ constructor on own allocated memory via the placement "new(ptr) Type()" syntax.
// Defining a custom placement new() with a dummy parameter allows us to bypass including <new> which on some platforms complains when user has disabled exceptions.
struct ImNewDummy {};
inline void* operator new(size_t, ImNewDummy, void* ptr) { return ptr; }
inline void  operator delete(void*, ImNewDummy, void*)   {} // This is only required so we can use the symetrical new()
#define IM_PLACEMENT_NEW(_PTR)              new(ImNewDummy(), _PTR)
#define IM_NEW(_TYPE)                       new(ImNewDummy(), ImGui::MemAlloc(sizeof(_TYPE))) _TYPE
template<typename T> void IM_DELETE(T*& p)  { if (p) { p->~T(); ImGui::MemFree(p); p = NULL; } }

// Helper: Execute a block of code at maximum once a frame. Convenient if you want to quickly create an UI within deep-nested code that runs multiple times every frame.
// Usage: static ImGuiOnceUponAFrame oaf; if (oaf) ImGui::Text("This will be called only once per frame");
struct ImGuiOnceUponAFrame
{
    ImGuiOnceUponAFrame() { RefFrame = -1; }
    mutable int RefFrame;
    operator bool() const { int current_frame = ImGui::GetFrameCount(); if (RefFrame == current_frame) return false; RefFrame = current_frame; return true; }
};

// Helper: Macro for ImGuiOnceUponAFrame. Attention: The macro expands into 2 statement so make sure you don't use it within e.g. an if() statement without curly braces.
#ifndef IMGUI_DISABLE_OBSOLETE_FUNCTIONS    // Will obsolete
#define IMGUI_ONCE_UPON_A_FRAME     static ImGuiOnceUponAFrame imgui_oaf; if (imgui_oaf)
#endif

// Helper: Parse and apply text filters. In format "aaaaa[,bbbb][,ccccc]"
struct ImGuiTextFilter
{
    struct TextRange
    {
        const char* b;
        const char* e;

        TextRange() { b = e = NULL; }
        TextRange(const char* _b, const char* _e) { b = _b; e = _e; }
        const char* begin() const { return b; }
        const char* end() const { return e; }
        bool empty() const { return b == e; }
        char front() const { return *b; }
        static bool is_blank(char c) { return c == ' ' || c == '\t'; }
        void trim_blanks() { while (b < e && is_blank(*b)) b++; while (e > b && is_blank(*(e-1))) e--; }
        IMGUI_API void split(char separator, ImVector<TextRange>& out);
    };

    char                InputBuf[256];
    ImVector<TextRange> Filters;
    int                 CountGrep;

    IMGUI_API           ImGuiTextFilter(const char* default_filter = "");
    IMGUI_API bool      Draw(const char* label = "Filter (inc,-exc)", float width = 0.0f);    // Helper calling InputText+Build
    IMGUI_API bool      PassFilter(const char* text, const char* text_end = NULL) const;
    IMGUI_API void      Build();
    void                Clear() { InputBuf[0] = 0; Build(); }
    bool                IsActive() const { return !Filters.empty(); }
};

// Helper: Text buffer for logging/accumulating text
struct ImGuiTextBuffer
{
    ImVector<char>      Buf;

    ImGuiTextBuffer()   { Buf.push_back(0); }
    inline char         operator[](int i) { return Buf.Data[i]; }
    const char*         begin() const { return &Buf.front(); }
    const char*         end() const { return &Buf.back(); }      // Buf is zero-terminated, so end() will point on the zero-terminator
    int                 size() const { return Buf.Size - 1; }
    bool                empty() { return Buf.Size <= 1; }
    void                clear() { Buf.clear(); Buf.push_back(0); }
    void                reserve(int capacity) { Buf.reserve(capacity); }
    const char*         c_str() const { return Buf.Data; }
    IMGUI_API void      appendf(const char* fmt, ...) IM_FMTARGS(2);
    IMGUI_API void      appendfv(const char* fmt, va_list args) IM_FMTLIST(2);
};

// Helper: Simple Key->value storage
// Typically you don't have to worry about this since a storage is held within each Window.
// We use it to e.g. store collapse state for a tree (Int 0/1)
// This is optimized for efficient lookup (dichotomy into a contiguous buffer) and rare insertion (typically tied to user interactions aka max once a frame)
// You can use it as custom user storage for temporary values. Declare your own storage if, for example:
// - You want to manipulate the open/close state of a particular sub-tree in your interface (tree node uses Int 0/1 to store their state).
// - You want to store custom debug data easily without adding or editing structures in your code (probably not efficient, but convenient)
// Types are NOT stored, so it is up to you to make sure your Key don't collide with different types.
struct ImGuiStorage
{
    struct Pair
    {
        ImGuiID key;
        union { int val_i; float val_f; void* val_p; };
        Pair(ImGuiID _key, int _val_i)   { key = _key; val_i = _val_i; }
        Pair(ImGuiID _key, float _val_f) { key = _key; val_f = _val_f; }
        Pair(ImGuiID _key, void* _val_p) { key = _key; val_p = _val_p; }
    };
    ImVector<Pair>      Data;

    // - Get***() functions find pair, never add/allocate. Pairs are sorted so a query is O(log N)
    // - Set***() functions find pair, insertion on demand if missing.
    // - Sorted insertion is costly, paid once. A typical frame shouldn't need to insert any new pair.
    void                Clear() { Data.clear(); }
    IMGUI_API int       GetInt(ImGuiID key, int default_val = 0) const;
    IMGUI_API void      SetInt(ImGuiID key, int val);
    IMGUI_API bool      GetBool(ImGuiID key, bool default_val = false) const;
    IMGUI_API void      SetBool(ImGuiID key, bool val);
    IMGUI_API float     GetFloat(ImGuiID key, float default_val = 0.0f) const;
    IMGUI_API void      SetFloat(ImGuiID key, float val);
    IMGUI_API void*     GetVoidPtr(ImGuiID key) const; // default_val is NULL
    IMGUI_API void      SetVoidPtr(ImGuiID key, void* val);

    // - Get***Ref() functions finds pair, insert on demand if missing, return pointer. Useful if you intend to do Get+Set.
    // - References are only valid until a new value is added to the storage. Calling a Set***() function or a Get***Ref() function invalidates the pointer.
    // - A typical use case where this is convenient for quick hacking (e.g. add storage during a live Edit&Continue session if you can't modify existing struct)
    //      float* pvar = ImGui::GetFloatRef(key); ImGui::SliderFloat("var", pvar, 0, 100.0f); some_var += *pvar;
    IMGUI_API int*      GetIntRef(ImGuiID key, int default_val = 0);
    IMGUI_API bool*     GetBoolRef(ImGuiID key, bool default_val = false);
    IMGUI_API float*    GetFloatRef(ImGuiID key, float default_val = 0.0f);
    IMGUI_API void**    GetVoidPtrRef(ImGuiID key, void* default_val = NULL);

    // Use on your own storage if you know only integer are being stored (open/close all tree nodes)
    IMGUI_API void      SetAllInt(int val);

    // For quicker full rebuild of a storage (instead of an incremental one), you may add all your contents and then sort once.
    IMGUI_API void      BuildSortByKey();
};

// Shared state of InputText(), passed to callback when a ImGuiInputTextFlags_Callback* flag is used and the corresponding callback is triggered.
struct ImGuiTextEditCallbackData
{
    ImGuiInputTextFlags EventFlag;      // One of ImGuiInputTextFlags_Callback* // Read-only
    ImGuiInputTextFlags Flags;          // What user passed to InputText()      // Read-only
    void*               UserData;       // What user passed to InputText()      // Read-only
    bool                ReadOnly;       // Read-only mode                       // Read-only

    // CharFilter event:
    ImWchar             EventChar;      // Character input                      // Read-write (replace character or set to zero)

    // Completion,History,Always events:
    // If you modify the buffer contents make sure you update 'BufTextLen' and set 'BufDirty' to true.
    ImGuiKey            EventKey;       // Key pressed (Up/Down/TAB)            // Read-only
    char*               Buf;            // Current text buffer                  // Read-write (pointed data only, can't replace the actual pointer)
    int                 BufTextLen;     // Current text length in bytes         // Read-write
    int                 BufSize;        // Maximum text length in bytes         // Read-only
    bool                BufDirty;       // Set if you modify Buf/BufTextLen!!   // Write
    int                 CursorPos;      //                                      // Read-write
    int                 SelectionStart; //                                      // Read-write (== to SelectionEnd when no selection)
    int                 SelectionEnd;   //                                      // Read-write

    // NB: Helper functions for text manipulation. Calling those function loses selection.
    IMGUI_API void    DeleteChars(int pos, int bytes_count);
    IMGUI_API void    InsertChars(int pos, const char* text, const char* text_end = NULL);
    bool              HasSelection() const { return SelectionStart != SelectionEnd; }
};

// Resizing callback data to apply custom constraint. As enabled by SetNextWindowSizeConstraints(). Callback is called during the next Begin().
// NB: For basic min/max size constraint on each axis you don't need to use the callback! The SetNextWindowSizeConstraints() parameters are enough.
struct ImGuiSizeCallbackData
{
    void*   UserData;       // Read-only.   What user passed to SetNextWindowSizeConstraints()
    ImVec2  Pos;            // Read-only.   Window position, for reference.
    ImVec2  CurrentSize;    // Read-only.   Current window size.
    ImVec2  DesiredSize;    // Read-write.  Desired size, based on user's mouse position. Write to this field to restrain resizing.
};

// Data payload for Drag and Drop operations
struct ImGuiPayload
{
    // Members
    const void*     Data;               // Data (copied and owned by dear imgui)
    int             DataSize;           // Data size

    // [Internal]
    ImGuiID         SourceId;           // Source item id
    ImGuiID         SourceParentId;     // Source parent id (if available)
    int             DataFrameCount;     // Data timestamp
    char            DataType[32+1];     // Data type tag (short user-supplied string, 32 characters max)
    bool            Preview;            // Set when AcceptDragDropPayload() was called and mouse has been hovering the target item (nb: handle overlapping drag targets)
    bool            Delivery;           // Set when AcceptDragDropPayload() was called and mouse button is released over the target item.

    ImGuiPayload()  { Clear(); }
    void Clear()    { SourceId = SourceParentId = 0; Data = NULL; DataSize = 0; memset(DataType, 0, sizeof(DataType)); DataFrameCount = -1; Preview = Delivery = false; }
    bool IsDataType(const char* type) const { return DataFrameCount != -1 && strcmp(type, DataType) == 0; }
    bool IsPreview() const                  { return Preview; }
    bool IsDelivery() const                 { return Delivery; }
};

// Helpers macros to generate 32-bits encoded colors
#ifdef IMGUI_USE_BGRA_PACKED_COLOR
#define IM_COL32_R_SHIFT    16
#define IM_COL32_G_SHIFT    8
#define IM_COL32_B_SHIFT    0
#define IM_COL32_A_SHIFT    24
#define IM_COL32_A_MASK     0xFF000000
#else
#define IM_COL32_R_SHIFT    0
#define IM_COL32_G_SHIFT    8
#define IM_COL32_B_SHIFT    16
#define IM_COL32_A_SHIFT    24
#define IM_COL32_A_MASK     0xFF000000
#endif
#define IM_COL32(R,G,B,A)    (((ImU32)(A)<<IM_COL32_A_SHIFT) | ((ImU32)(B)<<IM_COL32_B_SHIFT) | ((ImU32)(G)<<IM_COL32_G_SHIFT) | ((ImU32)(R)<<IM_COL32_R_SHIFT))
#define IM_COL32_WHITE       IM_COL32(255,255,255,255)  // Opaque white = 0xFFFFFFFF
#define IM_COL32_BLACK       IM_COL32(0,0,0,255)        // Opaque black
#define IM_COL32_BLACK_TRANS IM_COL32(0,0,0,0)          // Transparent black = 0x00000000

// Helper: ImColor() implicity converts colors to either ImU32 (packed 4x1 byte) or ImVec4 (4x1 float)
// Prefer using IM_COL32() macros if you want a guaranteed compile-time ImU32 for usage with ImDrawList API.
// **Avoid storing ImColor! Store either u32 of ImVec4. This is not a full-featured color class. MAY OBSOLETE.
// **None of the ImGui API are using ImColor directly but you can use it as a convenience to pass colors in either ImU32 or ImVec4 formats. Explicitly cast to ImU32 or ImVec4 if needed.
struct ImColor
{
    ImVec4              Value;

    ImColor()                                                       { Value.x = Value.y = Value.z = Value.w = 0.0f; }
    ImColor(int r, int g, int b, int a = 255)                       { float sc = 1.0f/255.0f; Value.x = (float)r * sc; Value.y = (float)g * sc; Value.z = (float)b * sc; Value.w = (float)a * sc; }
    ImColor(ImU32 rgba)                                             { float sc = 1.0f/255.0f; Value.x = (float)((rgba>>IM_COL32_R_SHIFT)&0xFF) * sc; Value.y = (float)((rgba>>IM_COL32_G_SHIFT)&0xFF) * sc; Value.z = (float)((rgba>>IM_COL32_B_SHIFT)&0xFF) * sc; Value.w = (float)((rgba>>IM_COL32_A_SHIFT)&0xFF) * sc; }
    ImColor(float r, float g, float b, float a = 1.0f)              { Value.x = r; Value.y = g; Value.z = b; Value.w = a; }
    ImColor(const ImVec4& col)                                      { Value = col; }
    inline operator ImU32() const                                   { return ImGui::ColorConvertFloat4ToU32(Value); }
    inline operator ImVec4() const                                  { return Value; }

    // FIXME-OBSOLETE: May need to obsolete/cleanup those helpers.
    inline void    SetHSV(float h, float s, float v, float a = 1.0f){ ImGui::ColorConvertHSVtoRGB(h, s, v, Value.x, Value.y, Value.z); Value.w = a; }
    static ImColor HSV(float h, float s, float v, float a = 1.0f)   { float r,g,b; ImGui::ColorConvertHSVtoRGB(h, s, v, r, g, b); return ImColor(r,g,b,a); }
};

// Helper: Manually clip large list of items.
// If you are submitting lots of evenly spaced items and you have a random access to the list, you can perform coarse clipping based on visibility to save yourself from processing those items at all.
// The clipper calculates the range of visible items and advance the cursor to compensate for the non-visible items we have skipped. 
// ImGui already clip items based on their bounds but it needs to measure text size to do so. Coarse clipping before submission makes this cost and your own data fetching/submission cost null.
// Usage:
//     ImGuiListClipper clipper(1000);  // we have 1000 elements, evenly spaced.
//     while (clipper.Step())
//         for (int i = clipper.DisplayStart; i < clipper.DisplayEnd; i++)
//             ImGui::Text("line number %d", i);
// - Step 0: the clipper let you process the first element, regardless of it being visible or not, so we can measure the element height (step skipped if we passed a known height as second arg to constructor).
// - Step 1: the clipper infer height from first element, calculate the actual range of elements to display, and position the cursor before the first element.
// - (Step 2: dummy step only required if an explicit items_height was passed to constructor or Begin() and user call Step(). Does nothing and switch to Step 3.)
// - Step 3: the clipper validate that we have reached the expected Y position (corresponding to element DisplayEnd), advance the cursor to the end of the list and then returns 'false' to end the loop.
struct ImGuiListClipper
{
    float   StartPosY;
    float   ItemsHeight;
    int     ItemsCount, StepNo, DisplayStart, DisplayEnd;

    // items_count:  Use -1 to ignore (you can call Begin later). Use INT_MAX if you don't know how many items you have (in which case the cursor won't be advanced in the final step).
    // items_height: Use -1.0f to be calculated automatically on first step. Otherwise pass in the distance between your items, typically GetTextLineHeightWithSpacing() or GetFrameHeightWithSpacing().
    // If you don't specify an items_height, you NEED to call Step(). If you specify items_height you may call the old Begin()/End() api directly, but prefer calling Step().
    ImGuiListClipper(int items_count = -1, float items_height = -1.0f)  { Begin(items_count, items_height); } // NB: Begin() initialize every fields (as we allow user to call Begin/End multiple times on a same instance if they want).
    ~ImGuiListClipper()                                                 { IM_ASSERT(ItemsCount == -1); }      // Assert if user forgot to call End() or Step() until false.

    IMGUI_API bool Step();                                              // Call until it returns false. The DisplayStart/DisplayEnd fields will be set and you can process/draw those items.
    IMGUI_API void Begin(int items_count, float items_height = -1.0f);  // Automatically called by constructor if you passed 'items_count' or by Step() in Step 1.
    IMGUI_API void End();                                               // Automatically called on the last call of Step() that returns false.
};

//-----------------------------------------------------------------------------
// Draw List
// Hold a series of drawing commands. The user provides a renderer for ImDrawData which essentially contains an array of ImDrawList.
//-----------------------------------------------------------------------------

// Draw callbacks for advanced uses.
// NB- You most likely do NOT need to use draw callbacks just to create your own widget or customized UI rendering (you can poke into the draw list for that)
// Draw callback may be useful for example, A) Change your GPU render state, B) render a complex 3D scene inside a UI element (without an intermediate texture/render target), etc.
// The expected behavior from your rendering function is 'if (cmd.UserCallback != NULL) cmd.UserCallback(parent_list, cmd); else RenderTriangles()'
typedef void (*ImDrawCallback)(const ImDrawList* parent_list, const ImDrawCmd* cmd);

// Typically, 1 command = 1 GPU draw call (unless command is a callback)
struct ImDrawCmd
{
    unsigned int    ElemCount;              // Number of indices (multiple of 3) to be rendered as triangles. Vertices are stored in the callee ImDrawList's vtx_buffer[] array, indices in idx_buffer[].
    ImVec4          ClipRect;               // Clipping rectangle (x1, y1, x2, y2)
    ImTextureID     TextureId;              // User-provided texture ID. Set by user in ImfontAtlas::SetTexID() for fonts or passed to Image*() functions. Ignore if never using images or multiple fonts atlas.
    ImDrawCallback  UserCallback;           // If != NULL, call the function instead of rendering the vertices. clip_rect and texture_id will be set normally.
    void*           UserCallbackData;       // The draw callback code can access this.

    ImDrawCmd() { ElemCount = 0; ClipRect.x = ClipRect.y = ClipRect.z = ClipRect.w = 0.0f; TextureId = NULL; UserCallback = NULL; UserCallbackData = NULL; }
};

// Vertex index (override with '#define ImDrawIdx unsigned int' inside in imconfig.h)
#ifndef ImDrawIdx
typedef unsigned short ImDrawIdx;
#endif

// Vertex layout
#ifndef IMGUI_OVERRIDE_DRAWVERT_STRUCT_LAYOUT
struct ImDrawVert
{
    ImVec2  pos;
    ImVec2  uv;
    ImU32   col;
};
#else
// You can override the vertex format layout by defining IMGUI_OVERRIDE_DRAWVERT_STRUCT_LAYOUT in imconfig.h
// The code expect ImVec2 pos (8 bytes), ImVec2 uv (8 bytes), ImU32 col (4 bytes), but you can re-order them or add other fields as needed to simplify integration in your engine.
// The type has to be described within the macro (you can either declare the struct or use a typedef)
// NOTE: IMGUI DOESN'T CLEAR THE STRUCTURE AND DOESN'T CALL A CONSTRUCTOR SO ANY CUSTOM FIELD WILL BE UNINITIALIZED. IF YOU ADD EXTRA FIELDS (SUCH AS A 'Z' COORDINATES) YOU WILL NEED TO CLEAR THEM DURING RENDER OR TO IGNORE THEM. 
IMGUI_OVERRIDE_DRAWVERT_STRUCT_LAYOUT;
#endif

// Draw channels are used by the Columns API to "split" the render list into different channels while building, so items of each column can be batched together.
// You can also use them to simulate drawing layers and submit primitives in a different order than how they will be rendered.
struct ImDrawChannel
{
    ImVector<ImDrawCmd>     CmdBuffer;
    ImVector<ImDrawIdx>     IdxBuffer;
};

enum ImDrawCornerFlags_
{
    ImDrawCornerFlags_TopLeft   = 1 << 0, // 0x1
    ImDrawCornerFlags_TopRight  = 1 << 1, // 0x2
    ImDrawCornerFlags_BotLeft   = 1 << 2, // 0x4
    ImDrawCornerFlags_BotRight  = 1 << 3, // 0x8
    ImDrawCornerFlags_Top       = ImDrawCornerFlags_TopLeft | ImDrawCornerFlags_TopRight,   // 0x3
    ImDrawCornerFlags_Bot       = ImDrawCornerFlags_BotLeft | ImDrawCornerFlags_BotRight,   // 0xC
    ImDrawCornerFlags_Left      = ImDrawCornerFlags_TopLeft | ImDrawCornerFlags_BotLeft,    // 0x5
    ImDrawCornerFlags_Right     = ImDrawCornerFlags_TopRight | ImDrawCornerFlags_BotRight,  // 0xA
    ImDrawCornerFlags_All       = 0xF     // In your function calls you may use ~0 (= all bits sets) instead of ImDrawCornerFlags_All, as a convenience
};

enum ImDrawListFlags_
{
    ImDrawListFlags_AntiAliasedLines = 1 << 0,
    ImDrawListFlags_AntiAliasedFill  = 1 << 1
};

// Draw command list
// This is the low-level list of polygons that ImGui functions are filling. At the end of the frame, all command lists are passed to your ImGuiIO::RenderDrawListFn function for rendering.
// Each ImGui window contains its own ImDrawList. You can use ImGui::GetWindowDrawList() to access the current window draw list and draw custom primitives.
// You can interleave normal ImGui:: calls and adding primitives to the current draw list.
// All positions are generally in pixel coordinates (generally top-left at 0,0, bottom-right at io.DisplaySize, unless multiple viewports are used), however you are totally free to apply whatever transformation matrix to want to the data (if you apply such transformation you'll want to apply it to ClipRect as well)
// Important: Primitives are always added to the list and not culled (culling is done at higher-level by ImGui:: functions), if you use this API a lot consider coarse culling your drawn objects.
struct ImDrawList
{
    // This is what you have to render
    ImVector<ImDrawCmd>     CmdBuffer;          // Draw commands. Typically 1 command = 1 GPU draw call, unless the command is a callback.
    ImVector<ImDrawIdx>     IdxBuffer;          // Index buffer. Each command consume ImDrawCmd::ElemCount of those
    ImVector<ImDrawVert>    VtxBuffer;          // Vertex buffer.
    ImDrawListFlags         Flags;              // Flags, you may poke into these to adjust anti-aliasing settings per-primitive.

    // [Internal, used while building lists]
    const ImDrawListSharedData* _Data;          // Pointer to shared draw data (you can use ImGui::GetDrawListSharedData() to get the one from current ImGui context)
    const char*             _OwnerName;         // Pointer to owner window's name for debugging
    unsigned int            _VtxCurrentIdx;     // [Internal] == VtxBuffer.Size
    ImDrawVert*             _VtxWritePtr;       // [Internal] point within VtxBuffer.Data after each add command (to avoid using the ImVector<> operators too much)
    ImDrawIdx*              _IdxWritePtr;       // [Internal] point within IdxBuffer.Data after each add command (to avoid using the ImVector<> operators too much)
    ImVector<ImVec4>        _ClipRectStack;     // [Internal]
    ImVector<ImTextureID>   _TextureIdStack;    // [Internal]
    ImVector<ImVec2>        _Path;              // [Internal] current path building
    int                     _ChannelsCurrent;   // [Internal] current channel number (0)
    int                     _ChannelsCount;     // [Internal] number of active channels (1+)
    ImVector<ImDrawChannel> _Channels;          // [Internal] draw channels for columns API (not resized down so _ChannelsCount may be smaller than _Channels.Size)

    // If you want to create ImDrawList instances, pass them ImGui::GetDrawListSharedData() or create and use your own ImDrawListSharedData (so you can use ImDrawList without ImGui)
    ImDrawList(const ImDrawListSharedData* shared_data) { _Data = shared_data; _OwnerName = NULL; Clear(); }
    ~ImDrawList() { ClearFreeMemory(); }
    IMGUI_API void  PushClipRect(ImVec2 clip_rect_min, ImVec2 clip_rect_max, bool intersect_with_current_clip_rect = false);  // Render-level scissoring. This is passed down to your render function but not used for CPU-side coarse clipping. Prefer using higher-level ImGui::PushClipRect() to affect logic (hit-testing and widget culling)
    IMGUI_API void  PushClipRectFullScreen();
    IMGUI_API void  PopClipRect();
    IMGUI_API void  PushTextureID(ImTextureID texture_id);
    IMGUI_API void  PopTextureID();
    inline ImVec2   GetClipRectMin() const { const ImVec4& cr = _ClipRectStack.back(); return ImVec2(cr.x, cr.y); }
    inline ImVec2   GetClipRectMax() const { const ImVec4& cr = _ClipRectStack.back(); return ImVec2(cr.z, cr.w); }

    // Primitives
    IMGUI_API void  AddLine(const ImVec2& a, const ImVec2& b, ImU32 col, float thickness = 1.0f);
    IMGUI_API void  AddRect(const ImVec2& a, const ImVec2& b, ImU32 col, float rounding = 0.0f, int rounding_corners_flags = ImDrawCornerFlags_All, float thickness = 1.0f);   // a: upper-left, b: lower-right, rounding_corners_flags: 4-bits corresponding to which corner to round
    IMGUI_API void  AddRectFilled(const ImVec2& a, const ImVec2& b, ImU32 col, float rounding = 0.0f, int rounding_corners_flags = ImDrawCornerFlags_All);                     // a: upper-left, b: lower-right
    IMGUI_API void  AddRectFilledMultiColor(const ImVec2& a, const ImVec2& b, ImU32 col_upr_left, ImU32 col_upr_right, ImU32 col_bot_right, ImU32 col_bot_left);
    IMGUI_API void  AddQuad(const ImVec2& a, const ImVec2& b, const ImVec2& c, const ImVec2& d, ImU32 col, float thickness = 1.0f);
    IMGUI_API void  AddQuadFilled(const ImVec2& a, const ImVec2& b, const ImVec2& c, const ImVec2& d, ImU32 col);
    IMGUI_API void  AddTriangle(const ImVec2& a, const ImVec2& b, const ImVec2& c, ImU32 col, float thickness = 1.0f);
    IMGUI_API void  AddTriangleFilled(const ImVec2& a, const ImVec2& b, const ImVec2& c, ImU32 col);
    IMGUI_API void  AddCircle(const ImVec2& centre, float radius, ImU32 col, int num_segments = 12, float thickness = 1.0f);
    IMGUI_API void  AddCircleFilled(const ImVec2& centre, float radius, ImU32 col, int num_segments = 12);
    IMGUI_API void  AddText(const ImVec2& pos, ImU32 col, const char* text_begin, const char* text_end = NULL);
    IMGUI_API void  AddText(const ImFont* font, float font_size, const ImVec2& pos, ImU32 col, const char* text_begin, const char* text_end = NULL, float wrap_width = 0.0f, const ImVec4* cpu_fine_clip_rect = NULL);
    IMGUI_API void  AddImage(ImTextureID user_texture_id, const ImVec2& a, const ImVec2& b, const ImVec2& uv_a = ImVec2(0,0), const ImVec2& uv_b = ImVec2(1,1), ImU32 col = 0xFFFFFFFF);
    IMGUI_API void  AddImageQuad(ImTextureID user_texture_id, const ImVec2& a, const ImVec2& b, const ImVec2& c, const ImVec2& d, const ImVec2& uv_a = ImVec2(0,0), const ImVec2& uv_b = ImVec2(1,0), const ImVec2& uv_c = ImVec2(1,1), const ImVec2& uv_d = ImVec2(0,1), ImU32 col = 0xFFFFFFFF);
    IMGUI_API void  AddImageRounded(ImTextureID user_texture_id, const ImVec2& a, const ImVec2& b, const ImVec2& uv_a, const ImVec2& uv_b, ImU32 col, float rounding, int rounding_corners = ImDrawCornerFlags_All);
    IMGUI_API void  AddPolyline(const ImVec2* points, const int num_points, ImU32 col, bool closed, float thickness);
    IMGUI_API void  AddConvexPolyFilled(const ImVec2* points, const int num_points, ImU32 col);
    IMGUI_API void  AddBezierCurve(const ImVec2& pos0, const ImVec2& cp0, const ImVec2& cp1, const ImVec2& pos1, ImU32 col, float thickness, int num_segments = 0);

    // Stateful path API, add points then finish with PathFill() or PathStroke()
    inline    void  PathClear()                                                 { _Path.resize(0); }
    inline    void  PathLineTo(const ImVec2& pos)                               { _Path.push_back(pos); }
    inline    void  PathLineToMergeDuplicate(const ImVec2& pos)                 { if (_Path.Size == 0 || memcmp(&_Path[_Path.Size-1], &pos, 8) != 0) _Path.push_back(pos); }
    inline    void  PathFillConvex(ImU32 col)                                   { AddConvexPolyFilled(_Path.Data, _Path.Size, col); PathClear(); }
    inline    void  PathStroke(ImU32 col, bool closed, float thickness = 1.0f)  { AddPolyline(_Path.Data, _Path.Size, col, closed, thickness); PathClear(); }
    IMGUI_API void  PathArcTo(const ImVec2& centre, float radius, float a_min, float a_max, int num_segments = 10);
    IMGUI_API void  PathArcToFast(const ImVec2& centre, float radius, int a_min_of_12, int a_max_of_12);                                // Use precomputed angles for a 12 steps circle
    IMGUI_API void  PathBezierCurveTo(const ImVec2& p1, const ImVec2& p2, const ImVec2& p3, int num_segments = 0);
    IMGUI_API void  PathRect(const ImVec2& rect_min, const ImVec2& rect_max, float rounding = 0.0f, int rounding_corners_flags = ImDrawCornerFlags_All);

    // Channels
    // - Use to simulate layers. By switching channels to can render out-of-order (e.g. submit foreground primitives before background primitives)
    // - Use to minimize draw calls (e.g. if going back-and-forth between multiple non-overlapping clipping rectangles, prefer to append into separate channels then merge at the end)
    IMGUI_API void  ChannelsSplit(int channels_count);
    IMGUI_API void  ChannelsMerge();
    IMGUI_API void  ChannelsSetCurrent(int channel_index);

    // Advanced
    IMGUI_API void  AddCallback(ImDrawCallback callback, void* callback_data);  // Your rendering function must check for 'UserCallback' in ImDrawCmd and call the function instead of rendering triangles.
    IMGUI_API void  AddDrawCmd();                                               // This is useful if you need to forcefully create a new draw call (to allow for dependent rendering / blending). Otherwise primitives are merged into the same draw-call as much as possible
    IMGUI_API ImDrawList* CloneOutput() const;                                  // Create a clone of the CmdBuffer/IdxBuffer/VtxBuffer.

    // Internal helpers
    // NB: all primitives needs to be reserved via PrimReserve() beforehand!
    IMGUI_API void  Clear();
    IMGUI_API void  ClearFreeMemory();
    IMGUI_API void  PrimReserve(int idx_count, int vtx_count);
    IMGUI_API void  PrimRect(const ImVec2& a, const ImVec2& b, ImU32 col);      // Axis aligned rectangle (composed of two triangles)
    IMGUI_API void  PrimRectUV(const ImVec2& a, const ImVec2& b, const ImVec2& uv_a, const ImVec2& uv_b, ImU32 col);
    IMGUI_API void  PrimQuadUV(const ImVec2& a, const ImVec2& b, const ImVec2& c, const ImVec2& d, const ImVec2& uv_a, const ImVec2& uv_b, const ImVec2& uv_c, const ImVec2& uv_d, ImU32 col);
    inline    void  PrimWriteVtx(const ImVec2& pos, const ImVec2& uv, ImU32 col){ _VtxWritePtr->pos = pos; _VtxWritePtr->uv = uv; _VtxWritePtr->col = col; _VtxWritePtr++; _VtxCurrentIdx++; }
    inline    void  PrimWriteIdx(ImDrawIdx idx)                                 { *_IdxWritePtr = idx; _IdxWritePtr++; }
    inline    void  PrimVtx(const ImVec2& pos, const ImVec2& uv, ImU32 col)     { PrimWriteIdx((ImDrawIdx)_VtxCurrentIdx); PrimWriteVtx(pos, uv, col); }
    IMGUI_API void  UpdateClipRect();
    IMGUI_API void  UpdateTextureID();
};

// All draw data to render an ImGui frame
// (NB: the style and the naming convention here is a little inconsistent but we preserve them for backward compatibility purpose)
struct ImDrawData
{
    bool            Valid;                  // Only valid after Render() is called and before the next NewFrame() is called.
    ImDrawList**    CmdLists;               // Array of ImDrawList* to render. The ImDrawList are owned by ImGuiContext and only pointed to from here.
    int             CmdListsCount;          // Number of ImDrawList* to render
    int             TotalIdxCount;          // For convenience, sum of all ImDrawList's IdxBuffer.Size
    int             TotalVtxCount;          // For convenience, sum of all ImDrawList's VtxBuffer.Size
    ImVec2          DisplayPos;             // Virtual upper-left position of the viewport to render (== ImVec2(0,0) for the main viewport == upper-left of the orthogonal projection matrix to use)
    ImVec2          DisplaySize;            // Size of the viewport to render (== io.DisplaySize for the main viewport) (DisplayPos + DisplaySize == lower-right of the orthogonal projection matrix to use)

    // Functions
    ImDrawData()    { Valid = false; Clear(); }
    ~ImDrawData()   { Clear(); }
    void Clear()    { Valid = false; CmdLists = NULL; CmdListsCount = TotalVtxCount = TotalIdxCount = 0; DisplayPos = DisplaySize = ImVec2(0.f, 0.f); } // The ImDrawList are owned by ImGuiContext!
    IMGUI_API void  DeIndexAllBuffers();                // Helper to convert all buffers from indexed to non-indexed, in case you cannot render indexed. Note: this is slow and most likely a waste of resources. Always prefer indexed rendering!
    IMGUI_API void  ScaleClipRects(const ImVec2& sc);   // Helper to scale the ClipRect field of each ImDrawCmd. Use if your final output buffer is at a different scale than ImGui expects, or if there is a difference between your window resolution and framebuffer resolution.
};

struct ImFontConfig
{
    void*           FontData;               //          // TTF/OTF data
    int             FontDataSize;           //          // TTF/OTF data size
    bool            FontDataOwnedByAtlas;   // true     // TTF/OTF data ownership taken by the container ImFontAtlas (will delete memory itself).
    int             FontNo;                 // 0        // Index of font within TTF/OTF file
    float           SizePixels;             //          // Size in pixels for rasterizer.
    int             OversampleH;            // 3        // Rasterize at higher quality for sub-pixel positioning. We don't use sub-pixel positions on the Y axis.
    int             OversampleV;            // 1        // Rasterize at higher quality for sub-pixel positioning. We don't use sub-pixel positions on the Y axis.
    bool            PixelSnapH;             // false    // Align every glyph to pixel boundary. Useful e.g. if you are merging a non-pixel aligned font with the default font. If enabled, you can set OversampleH/V to 1.
    ImVec2          GlyphExtraSpacing;      // 0, 0     // Extra spacing (in pixels) between glyphs. Only X axis is supported for now.
    ImVec2          GlyphOffset;            // 0, 0     // Offset all glyphs from this font input.
    const ImWchar*  GlyphRanges;            // NULL     // Pointer to a user-provided list of Unicode range (2 value per range, values are inclusive, zero-terminated list). THE ARRAY DATA NEEDS TO PERSIST AS LONG AS THE FONT IS ALIVE.
    bool            MergeMode;              // false    // Merge into previous ImFont, so you can combine multiple inputs font into one ImFont (e.g. ASCII font + icons + Japanese glyphs). You may want to use GlyphOffset.y when merge font of different heights.
    unsigned int    RasterizerFlags;        // 0x00     // Settings for custom font rasterizer (e.g. ImGuiFreeType). Leave as zero if you aren't using one.
    float           RasterizerMultiply;     // 1.0f     // Brighten (>1.0f) or darken (<1.0f) font output. Brightening small fonts may be a good workaround to make them more readable.

    // [Internal]
    char            Name[40];               // Name (strictly to ease debugging)
    ImFont*         DstFont;

    IMGUI_API ImFontConfig();
};

struct ImFontGlyph
{
    ImWchar         Codepoint;          // 0x0000..0xFFFF
    float           AdvanceX;           // Distance to next character (= data from font + ImFontConfig::GlyphExtraSpacing.x baked in)
    float           X0, Y0, X1, Y1;     // Glyph corners
    float           U0, V0, U1, V1;     // Texture coordinates
};

enum ImFontAtlasFlags_
{
    ImFontAtlasFlags_NoPowerOfTwoHeight = 1 << 0,   // Don't round the height to next power of two
    ImFontAtlasFlags_NoMouseCursors     = 1 << 1    // Don't build software mouse cursors into the atlas
};

// Load and rasterize multiple TTF/OTF fonts into a same texture.
// Sharing a texture for multiple fonts allows us to reduce the number of draw calls during rendering.
// We also add custom graphic data into the texture that serves for ImGui.
//  1. (Optional) Call AddFont*** functions. If you don't call any, the default font will be loaded for you.
//  2. Call GetTexDataAsAlpha8() or GetTexDataAsRGBA32() to build and retrieve pixels data.
//  3. Upload the pixels data into a texture within your graphics system.
//  4. Call SetTexID(my_tex_id); and pass the pointer/identifier to your texture. This value will be passed back to you during rendering to identify the texture.
// IMPORTANT: If you pass a 'glyph_ranges' array to AddFont*** functions, you need to make sure that your array persist up until the ImFont is build (when calling GetTexData*** or Build()). We only copy the pointer, not the data.
struct ImFontAtlas
{
    IMGUI_API ImFontAtlas();
    IMGUI_API ~ImFontAtlas();
    IMGUI_API ImFont*           AddFont(const ImFontConfig* font_cfg);
    IMGUI_API ImFont*           AddFontDefault(const ImFontConfig* font_cfg = NULL);
    IMGUI_API ImFont*           AddFontFromFileTTF(const char* filename, float size_pixels, const ImFontConfig* font_cfg = NULL, const ImWchar* glyph_ranges = NULL);
    IMGUI_API ImFont*           AddFontFromMemoryTTF(void* font_data, int font_size, float size_pixels, const ImFontConfig* font_cfg = NULL, const ImWchar* glyph_ranges = NULL); // Note: Transfer ownership of 'ttf_data' to ImFontAtlas! Will be deleted after Build(). Set font_cfg->FontDataOwnedByAtlas to false to keep ownership.
    IMGUI_API ImFont*           AddFontFromMemoryCompressedTTF(const void* compressed_font_data, int compressed_font_size, float size_pixels, const ImFontConfig* font_cfg = NULL, const ImWchar* glyph_ranges = NULL); // 'compressed_font_data' still owned by caller. Compress with binary_to_compressed_c.cpp.
    IMGUI_API ImFont*           AddFontFromMemoryCompressedBase85TTF(const char* compressed_font_data_base85, float size_pixels, const ImFontConfig* font_cfg = NULL, const ImWchar* glyph_ranges = NULL);              // 'compressed_font_data_base85' still owned by caller. Compress with binary_to_compressed_c.cpp with -base85 parameter.
    IMGUI_API void              ClearInputData();           // Clear input data (all ImFontConfig structures including sizes, TTF data, glyph ranges, etc.) = all the data used to build the texture and fonts.
    IMGUI_API void              ClearTexData();             // Clear output texture data (CPU side). Saves RAM once the texture has been copied to graphics memory.
    IMGUI_API void              ClearFonts();               // Clear output font data (glyphs storage, UV coordinates).
    IMGUI_API void              Clear();                    // Clear all input and output.

    // Build atlas, retrieve pixel data.
    // User is in charge of copying the pixels into graphics memory (e.g. create a texture with your engine). Then store your texture handle with SetTexID().
    // RGBA32 format is provided for convenience and compatibility, but note that unless you use CustomRect to draw color data, the RGB pixels emitted from Fonts will all be white (~75% of waste). 
    // Pitch = Width * BytesPerPixels
    IMGUI_API bool              Build();                    // Build pixels data. This is called automatically for you by the GetTexData*** functions.
    IMGUI_API bool              IsBuilt()                   { return Fonts.Size > 0 && (TexPixelsAlpha8 != NULL || TexPixelsRGBA32 != NULL); }
    IMGUI_API void              GetTexDataAsAlpha8(unsigned char** out_pixels, int* out_width, int* out_height, int* out_bytes_per_pixel = NULL);  // 1 byte per-pixel
    IMGUI_API void              GetTexDataAsRGBA32(unsigned char** out_pixels, int* out_width, int* out_height, int* out_bytes_per_pixel = NULL);  // 4 bytes-per-pixel
    void                        SetTexID(ImTextureID id)    { TexID = id; }

    //-------------------------------------------
    // Glyph Ranges
    //-------------------------------------------

    // Helpers to retrieve list of common Unicode ranges (2 value per range, values are inclusive, zero-terminated list)
    // NB: Make sure that your string are UTF-8 and NOT in your local code page. In C++11, you can create UTF-8 string literal using the u8"Hello world" syntax. See FAQ for details.
    IMGUI_API const ImWchar*    GetGlyphRangesDefault();    // Basic Latin, Extended Latin
    IMGUI_API const ImWchar*    GetGlyphRangesKorean();     // Default + Korean characters
    IMGUI_API const ImWchar*    GetGlyphRangesJapanese();   // Default + Hiragana, Katakana, Half-Width, Selection of 1946 Ideographs
    IMGUI_API const ImWchar*    GetGlyphRangesChinese();    // Default + Japanese + full set of about 21000 CJK Unified Ideographs
    IMGUI_API const ImWchar*    GetGlyphRangesCyrillic();   // Default + about 400 Cyrillic characters
    IMGUI_API const ImWchar*    GetGlyphRangesThai();       // Default + Thai characters

    // Helpers to build glyph ranges from text data. Feed your application strings/characters to it then call BuildRanges().
    struct GlyphRangesBuilder
    {
        ImVector<unsigned char> UsedChars;  // Store 1-bit per Unicode code point (0=unused, 1=used)
        GlyphRangesBuilder()                { UsedChars.resize(0x10000 / 8); memset(UsedChars.Data, 0, 0x10000 / 8); }
        bool           GetBit(int n)        { return (UsedChars[n >> 3] & (1 << (n & 7))) != 0; }
        void           SetBit(int n)        { UsedChars[n >> 3] |= 1 << (n & 7); }  // Set bit 'c' in the array
        void           AddChar(ImWchar c)   { SetBit(c); }                          // Add character
        IMGUI_API void AddText(const char* text, const char* text_end = NULL);      // Add string (each character of the UTF-8 string are added)
        IMGUI_API void AddRanges(const ImWchar* ranges);                            // Add ranges, e.g. builder.AddRanges(ImFontAtlas::GetGlyphRangesDefault) to force add all of ASCII/Latin+Ext
        IMGUI_API void BuildRanges(ImVector<ImWchar>* out_ranges);                  // Output new ranges
    };

    //-------------------------------------------
    // Custom Rectangles/Glyphs API
    //-------------------------------------------

    // You can request arbitrary rectangles to be packed into the atlas, for your own purposes. After calling Build(), you can query the rectangle position and render your pixels.
    // You can also request your rectangles to be mapped as font glyph (given a font + Unicode point), so you can render e.g. custom colorful icons and use them as regular glyphs.
    struct CustomRect
    {
        unsigned int    ID;             // Input    // User ID. Use <0x10000 to map into a font glyph, >=0x10000 for other/internal/custom texture data.
        unsigned short  Width, Height;  // Input    // Desired rectangle dimension
        unsigned short  X, Y;           // Output   // Packed position in Atlas
        float           GlyphAdvanceX;  // Input    // For custom font glyphs only (ID<0x10000): glyph xadvance
        ImVec2          GlyphOffset;    // Input    // For custom font glyphs only (ID<0x10000): glyph display offset
        ImFont*         Font;           // Input    // For custom font glyphs only (ID<0x10000): target font
        CustomRect()            { ID = 0xFFFFFFFF; Width = Height = 0; X = Y = 0xFFFF; GlyphAdvanceX = 0.0f; GlyphOffset = ImVec2(0,0); Font = NULL; }
        bool IsPacked() const   { return X != 0xFFFF; }
    };

    IMGUI_API int       AddCustomRectRegular(unsigned int id, int width, int height);                                                                   // Id needs to be >= 0x10000. Id >= 0x80000000 are reserved for ImGui and ImDrawList
    IMGUI_API int       AddCustomRectFontGlyph(ImFont* font, ImWchar id, int width, int height, float advance_x, const ImVec2& offset = ImVec2(0,0));   // Id needs to be < 0x10000 to register a rectangle to map into a specific font.
    const CustomRect*   GetCustomRectByIndex(int index) const { if (index < 0) return NULL; return &CustomRects[index]; }

    // [Internal]
    IMGUI_API void      CalcCustomRectUV(const CustomRect* rect, ImVec2* out_uv_min, ImVec2* out_uv_max);
    IMGUI_API bool      GetMouseCursorTexData(ImGuiMouseCursor cursor, ImVec2* out_offset, ImVec2* out_size, ImVec2 out_uv_border[2], ImVec2 out_uv_fill[2]);

    //-------------------------------------------
    // Members
    //-------------------------------------------

    ImFontAtlasFlags            Flags;              // Build flags (see ImFontAtlasFlags_)
    ImTextureID                 TexID;              // User data to refer to the texture once it has been uploaded to user's graphic systems. It is passed back to you during rendering via the ImDrawCmd structure.
    int                         TexDesiredWidth;    // Texture width desired by user before Build(). Must be a power-of-two. If have many glyphs your graphics API have texture size restrictions you may want to increase texture width to decrease height.
    int                         TexGlyphPadding;    // Padding between glyphs within texture in pixels. Defaults to 1.

    // [Internal]
    // NB: Access texture data via GetTexData*() calls! Which will setup a default font for you.
    unsigned char*              TexPixelsAlpha8;    // 1 component per pixel, each component is unsigned 8-bit. Total size = TexWidth * TexHeight
    unsigned int*               TexPixelsRGBA32;    // 4 component per pixel, each component is unsigned 8-bit. Total size = TexWidth * TexHeight * 4
    int                         TexWidth;           // Texture width calculated during Build().
    int                         TexHeight;          // Texture height calculated during Build().
    ImVec2                      TexUvScale;         // = (1.0f/TexWidth, 1.0f/TexHeight)
    ImVec2                      TexUvWhitePixel;    // Texture coordinates to a white pixel
    ImVector<ImFont*>           Fonts;              // Hold all the fonts returned by AddFont*. Fonts[0] is the default font upon calling ImGui::NewFrame(), use ImGui::PushFont()/PopFont() to change the current font.
    ImVector<CustomRect>        CustomRects;        // Rectangles for packing custom texture data into the atlas.
    ImVector<ImFontConfig>      ConfigData;         // Internal data
    int                         CustomRectIds[1];   // Identifiers of custom texture rectangle used by ImFontAtlas/ImDrawList
};

// Font runtime data and rendering
// ImFontAtlas automatically loads a default embedded font for you when you call GetTexDataAsAlpha8() or GetTexDataAsRGBA32().
struct ImFont
{
    // Members: Hot ~62/78 bytes
    float                       FontSize;           // <user set>   // Height of characters, set during loading (don't change after loading)
    float                       Scale;              // = 1.f        // Base font scale, multiplied by the per-window font scale which you can adjust with SetFontScale()
    ImVec2                      DisplayOffset;      // = (0.f,0.f)  // Offset font rendering by xx pixels
    ImVector<ImFontGlyph>       Glyphs;             //              // All glyphs.
    ImVector<float>             IndexAdvanceX;      //              // Sparse. Glyphs->AdvanceX in a directly indexable way (more cache-friendly, for CalcTextSize functions which are often bottleneck in large UI).
    ImVector<unsigned short>    IndexLookup;        //              // Sparse. Index glyphs by Unicode code-point.
    const ImFontGlyph*          FallbackGlyph;      // == FindGlyph(FontFallbackChar)
    float                       FallbackAdvanceX;   // == FallbackGlyph->AdvanceX
    ImWchar                     FallbackChar;       // = '?'        // Replacement glyph if one isn't found. Only set via SetFallbackChar()

    // Members: Cold ~18/26 bytes
    short                       ConfigDataCount;    // ~ 1          // Number of ImFontConfig involved in creating this font. Bigger than 1 when merging multiple font sources into one ImFont.
    ImFontConfig*               ConfigData;         //              // Pointer within ContainerAtlas->ConfigData
    ImFontAtlas*                ContainerAtlas;     //              // What we has been loaded into
    float                       Ascent, Descent;    //              // Ascent: distance from top to bottom of e.g. 'A' [0..FontSize]
    bool                        DirtyLookupTables;
    int                         MetricsTotalSurface;//              // Total surface in pixels to get an idea of the font rasterization/texture cost (not exact, we approximate the cost of padding between glyphs)

    // Methods
    IMGUI_API ImFont();
    IMGUI_API ~ImFont();
    IMGUI_API void              ClearOutputData();
    IMGUI_API void              BuildLookupTable();
    IMGUI_API const ImFontGlyph*FindGlyph(ImWchar c) const;
    IMGUI_API const ImFontGlyph*FindGlyphNoFallback(ImWchar c) const;
    IMGUI_API void              SetFallbackChar(ImWchar c);
    float                       GetCharAdvance(ImWchar c) const     { return ((int)c < IndexAdvanceX.Size) ? IndexAdvanceX[(int)c] : FallbackAdvanceX; }
    bool                        IsLoaded() const                    { return ContainerAtlas != NULL; }
    const char*                 GetDebugName() const                { return ConfigData ? ConfigData->Name : "<unknown>"; }

    // 'max_width' stops rendering after a certain width (could be turned into a 2d size). FLT_MAX to disable.
    // 'wrap_width' enable automatic word-wrapping across multiple lines to fit into given width. 0.0f to disable.
    IMGUI_API ImVec2            CalcTextSizeA(float size, float max_width, float wrap_width, const char* text_begin, const char* text_end = NULL, const char** remaining = NULL) const; // utf8
    IMGUI_API const char*       CalcWordWrapPositionA(float scale, const char* text, const char* text_end, float wrap_width) const;
    IMGUI_API void              RenderChar(ImDrawList* draw_list, float size, ImVec2 pos, ImU32 col, unsigned short c) const;
    IMGUI_API void              RenderText(ImDrawList* draw_list, float size, ImVec2 pos, ImU32 col, const ImVec4& clip_rect, const char* text_begin, const char* text_end, float wrap_width = 0.0f, bool cpu_fine_clip = false) const;

    // [Internal]
    IMGUI_API void              GrowIndex(int new_size);
    IMGUI_API void              AddGlyph(ImWchar c, float x0, float y0, float x1, float y1, float u0, float v0, float u1, float v1, float advance_x);
    IMGUI_API void              AddRemapChar(ImWchar dst, ImWchar src, bool overwrite_dst = true); // Makes 'dst' character/glyph points to 'src' character/glyph. Currently needs to be called AFTER fonts have been built.

#ifndef IMGUI_DISABLE_OBSOLETE_FUNCTIONS
    typedef ImFontGlyph Glyph; // OBSOLETE 1.52+
#endif
};

#if defined(__clang__)
#pragma clang diagnostic pop
#endif

// Include imgui_user.h at the end of imgui.h (convenient for user to only explicitly include vanilla imgui.h)
#ifdef IMGUI_INCLUDE_IMGUI_USER_H
#include "imgui_user.h"
#endif<|MERGE_RESOLUTION|>--- conflicted
+++ resolved
@@ -263,38 +263,6 @@
     IMGUI_API void          Unindent(float indent_w = 0.0f);                                // move content position back to the left, by style.IndentSpacing or indent_w if != 0
     IMGUI_API void          BeginGroup();                                                   // lock horizontal starting position + capture group bounding box into one "item" (so you can use IsItemHovered() or layout primitives such as SameLine() on whole group, etc.)
     IMGUI_API void          EndGroup();
-<<<<<<< HEAD
-    IMGUI_API ImVec2        GetCursorPos();                                                     // cursor position is relative to window position
-    IMGUI_API float         GetCursorPosX();                                                    // "
-    IMGUI_API float         GetCursorPosY();                                                    // "
-    IMGUI_API void          SetCursorPos(const ImVec2& local_pos);                              // "
-    IMGUI_API void          SetCursorPosX(float x);                                             // "
-    IMGUI_API void          SetCursorPosY(float y);                                             // "
-    IMGUI_API ImVec2        GetCursorStartPos();                                                // initial cursor position
-    IMGUI_API ImVec2        GetCursorScreenPos();                                               // cursor position in screen coordinates [0..io.DisplaySize] (or [io.ViewportPos..io.ViewportPos + io.ViewportSize] when using multiple viewport). useful to work with ImDrawList API.
-    IMGUI_API void          SetCursorScreenPos(const ImVec2& pos);                              // cursor position in screen coordinates [0..io.DisplaySize] (or [io.ViewportPos..io.ViewportPos + io.ViewportSize] when using multiple viewport) 
-    IMGUI_API void          AlignTextToFramePadding();                                          // vertically align/lower upcoming text to FramePadding.y so that it will aligns to upcoming widgets (call if you have text on a line before regular widgets)
-    IMGUI_API float         GetTextLineHeight();                                                // ~ FontSize
-    IMGUI_API float         GetTextLineHeightWithSpacing();                                     // ~ FontSize + style.ItemSpacing.y (distance in pixels between 2 consecutive lines of text)
-    IMGUI_API float         GetFrameHeight();                                                   // ~ FontSize + style.FramePadding.y * 2
-    IMGUI_API float         GetFrameHeightWithSpacing();                                        // ~ FontSize + style.FramePadding.y * 2 + style.ItemSpacing.y (distance in pixels between 2 consecutive lines of framed widgets)
-
-    // Columns
-    // You can also use SameLine(pos_x) for simplified columns. The columns API is still work-in-progress and rather lacking.
-    IMGUI_API void          Columns(int count = 1, const char* id = NULL, bool border = true);
-    IMGUI_API void          NextColumn();                                                       // next column, defaults to current row or next row if the current row is finished
-    IMGUI_API int           GetColumnIndex();                                                   // get current column index
-    IMGUI_API float         GetColumnWidth(int column_index = -1);                              // get column width (in pixels). pass -1 to use current column
-    IMGUI_API void          SetColumnWidth(int column_index, float width);                      // set column width (in pixels). pass -1 to use current column
-    IMGUI_API float         GetColumnOffset(int column_index = -1);                             // get position of column line (in pixels, from the left side of the contents region). pass -1 to use current column, otherwise 0..GetColumnsCount() inclusive. column 0 is typically 0.0f
-    IMGUI_API void          SetColumnOffset(int column_index, float offset_x);                  // set position of column line (in pixels, from the left side of the contents region). pass -1 to use current column
-    IMGUI_API int           GetColumnsCount();
-
-    // ID scopes
-    // If you are creating widgets in a loop you most likely want to push a unique identifier (e.g. object pointer, loop index) so ImGui can differentiate them.
-    // You can also use the "##foobar" syntax within widget label to distinguish them from each others. Read "A primer on the use of labels/IDs" in the FAQ for more details.
-    IMGUI_API void          PushID(const char* str_id);                                         // push identifier into the ID stack. IDs are hash of the entire stack!
-=======
     IMGUI_API ImVec2        GetCursorPos();                                                 // cursor position is relative to window position
     IMGUI_API float         GetCursorPosX();                                                // "
     IMGUI_API float         GetCursorPosY();                                                // "
@@ -302,8 +270,8 @@
     IMGUI_API void          SetCursorPosX(float x);                                         // "
     IMGUI_API void          SetCursorPosY(float y);                                         // "
     IMGUI_API ImVec2        GetCursorStartPos();                                            // initial cursor position
-    IMGUI_API ImVec2        GetCursorScreenPos();                                           // cursor position in absolute screen coordinates [0..io.DisplaySize] (useful to work with ImDrawList API)
-    IMGUI_API void          SetCursorScreenPos(const ImVec2& screen_pos);                   // cursor position in absolute screen coordinates [0..io.DisplaySize]
+    IMGUI_API ImVec2        GetCursorScreenPos();                                           // cursor position in screen coordinates [0..io.DisplaySize] (or [io.ViewportPos..io.ViewportPos + io.ViewportSize] when using multiple viewport). useful to work with ImDrawList API.
+    IMGUI_API void          SetCursorScreenPos(const ImVec2& pos);                          // cursor position in screen coordinates [0..io.DisplaySize] (or [io.ViewportPos..io.ViewportPos + io.ViewportSize] when using multiple viewport) 
     IMGUI_API void          AlignTextToFramePadding();                                      // vertically align upcoming text baseline to FramePadding.y so that it will align properly to regularly framed items (call if you have text on a line before a framed item)
     IMGUI_API float         GetTextLineHeight();                                            // ~ FontSize
     IMGUI_API float         GetTextLineHeightWithSpacing();                                 // ~ FontSize + style.ItemSpacing.y (distance in pixels between 2 consecutive lines of text)
@@ -317,7 +285,6 @@
     // In this header file we use the "label"/"name" terminology to denote a string that will be displayed and used as an ID, 
     // whereas "str_id" denote a string that is only used as an ID and not aimed to be displayed. 
     IMGUI_API void          PushID(const char* str_id);                                     // push identifier into the ID stack. IDs are hash of the entire stack!
->>>>>>> d8d93f63
     IMGUI_API void          PushID(const char* str_id_begin, const char* str_id_end);
     IMGUI_API void          PushID(const void* ptr_id);
     IMGUI_API void          PushID(int int_id);
@@ -533,13 +500,8 @@
     IMGUI_API bool          IsRectVisible(const ImVec2& rect_min, const ImVec2& rect_max);      // test if rectangle (in screen space) is visible / not clipped. to perform coarse clipping on user's side.
     IMGUI_API float         GetTime();
     IMGUI_API int           GetFrameCount();
-<<<<<<< HEAD
     IMGUI_API ImDrawList*   GetOverlayDrawList();                                               // this draw list will be the last rendered one, it covers all viewports. useful to quickly draw overlays shapes/text
-    IMGUI_API ImDrawListSharedData* GetDrawListSharedData();
-=======
-    IMGUI_API ImDrawList*   GetOverlayDrawList();                                               // this draw list will be the last rendered one, useful to quickly draw overlays shapes/text
     IMGUI_API ImDrawListSharedData* GetDrawListSharedData();                                    // you may use this when creating your own ImDrawList instances
->>>>>>> d8d93f63
     IMGUI_API const char*   GetStyleColorName(ImGuiCol idx);
     IMGUI_API void          SetStateStorage(ImGuiStorage* storage);                             // replace current window storage with our own (if you want to manipulate it yourself, typically clear subsection of it)
     IMGUI_API ImGuiStorage* GetStateStorage();
