// dear imgui, v1.53 WIP
// (headers)

// See imgui.cpp file for documentation.
// See ImGui::ShowTestWindow() in imgui_demo.cpp for demo code.
// Read 'Programmer guide' in imgui.cpp for notes on how to setup ImGui in your codebase.
// Get latest version at https://github.com/ocornut/imgui

#pragma once

#if !defined(IMGUI_DISABLE_INCLUDE_IMCONFIG_H) || defined(IMGUI_INCLUDE_IMCONFIG_H)
#include "imconfig.h"       // User-editable configuration file
#endif
#include <float.h>          // FLT_MAX
#include <stdarg.h>         // va_list
#include <stddef.h>         // ptrdiff_t, NULL
#include <string.h>         // memset, memmove, memcpy, strlen, strchr, strcpy, strcmp

#define IMGUI_VERSION       "1.53 WIP"
#define IMGUI_HAS_NAV       // navigation branch

// Define attributes of all API symbols declarations, e.g. for DLL under Windows.
#ifndef IMGUI_API
#define IMGUI_API
#endif

// Define assertion handler.
#ifndef IM_ASSERT
#include <assert.h>
#define IM_ASSERT(_EXPR)    assert(_EXPR)
#endif

// Helpers
// Some compilers support applying printf-style warnings to user functions.
#if defined(__clang__) || defined(__GNUC__)
#define IM_FMTARGS(FMT)             __attribute__((format(printf, FMT, FMT+1)))
#define IM_FMTLIST(FMT)             __attribute__((format(printf, FMT, 0)))
#else
#define IM_FMTARGS(FMT)
#define IM_FMTLIST(FMT)
#endif
#define IM_ARRAYSIZE(_ARR)          ((int)(sizeof(_ARR)/sizeof(*_ARR)))

#if defined(__clang__)
#pragma clang diagnostic push
#pragma clang diagnostic ignored "-Wold-style-cast"
#endif

// Forward declarations
struct ImDrawChannel;               // Temporary storage for outputting drawing commands out of order, used by ImDrawList::ChannelsSplit()
struct ImDrawCmd;                   // A single draw command within a parent ImDrawList (generally maps to 1 GPU draw call)
struct ImDrawData;                  // All draw command lists required to render the frame
struct ImDrawList;                  // A single draw command list (generally one per window)
struct ImDrawVert;                  // A single vertex (20 bytes by default, override layout with IMGUI_OVERRIDE_DRAWVERT_STRUCT_LAYOUT)
struct ImFont;                      // Runtime data for a single font within a parent ImFontAtlas
struct ImFontAtlas;                 // Runtime data for multiple fonts, bake multiple fonts into a single texture, TTF/OTF font loader
struct ImFontConfig;                // Configuration data when adding a font or merging fonts
struct ImColor;                     // Helper functions to create a color that can be converted to either u32 or float4
struct ImGuiIO;                     // Main configuration and I/O between your application and ImGui
struct ImGuiOnceUponAFrame;         // Simple helper for running a block of code not more than once a frame, used by IMGUI_ONCE_UPON_A_FRAME macro
struct ImGuiStorage;                // Simple custom key value storage
struct ImGuiStyle;                  // Runtime data for styling/colors
struct ImGuiTextFilter;             // Parse and apply text filters. In format "aaaaa[,bbbb][,ccccc]"
struct ImGuiTextBuffer;             // Text buffer for logging/accumulating text
struct ImGuiTextEditCallbackData;   // Shared state of ImGui::InputText() when using custom ImGuiTextEditCallback (rare/advanced use)
struct ImGuiSizeConstraintCallbackData;// Structure used to constraint window size in custom ways when using custom ImGuiSizeConstraintCallback (rare/advanced use)
struct ImGuiListClipper;            // Helper to manually clip large list of items
struct ImGuiPayload;                // User data payload for drag and drop operations
struct ImGuiContext;                // ImGui context (opaque)

// Typedefs and Enumerations (declared as int for compatibility and to not pollute the top of this file)
typedef unsigned int ImU32;         // 32-bit unsigned integer (typically used to store packed colors)
typedef unsigned int ImGuiID;       // unique ID used by widgets (typically hashed from a stack of string)
typedef unsigned short ImWchar;     // character for keyboard input/display
typedef void* ImTextureID;          // user data to identify a texture (this is whatever to you want it to be! read the FAQ about ImTextureID in imgui.cpp)
typedef int ImGuiCol;               // enum: a color identifier for styling     // enum ImGuiCol_
typedef int ImGuiCond;              // enum: a condition for Set*()             // enum ImGuiCond_
typedef int ImGuiKey;               // enum: a key identifier (ImGui-side enum) // enum ImGuiKey_
typedef int ImGuiNavInput;          // enum: an input identifier for navigation // enum ImGuiNavInput_
typedef int ImGuiMouseCursor;       // enum: a mouse cursor identifier          // enum ImGuiMouseCursor_
typedef int ImGuiStyleVar;          // enum: a variable identifier for styling  // enum ImGuiStyleVar_
typedef int ImDrawCornerFlags;      // flags: for ImDrawList::AddRect*() etc.   // enum ImDrawCornerFlags_
typedef int ImGuiColorEditFlags;    // flags: for ColorEdit*(), ColorPicker*()  // enum ImGuiColorEditFlags_
typedef int ImGuiDragDropFlags;     // flags: for *DragDrop*()                  // enum ImGuiDragDropFlags_
typedef int ImGuiColumnsFlags;      // flags: for *Columns*()                   // enum ImGuiColumnsFlags_
typedef int ImGuiComboFlags;        // flags: for BeginCombo()                  // enum ImGuiComboFlags_
typedef int ImGuiFocusedFlags;      // flags: for IsWindowFocused()             // enum ImGuiFocusedFlags_
typedef int ImGuiHoveredFlags;      // flags: for IsItemHovered() etc.          // enum ImGuiHoveredFlags_
typedef int ImGuiInputTextFlags;    // flags: for InputText*()                  // enum ImGuiInputTextFlags_
typedef int ImGuiSelectableFlags;   // flags: for Selectable()                  // enum ImGuiSelectableFlags_
typedef int ImGuiTreeNodeFlags;     // flags: for TreeNode*(),CollapsingHeader()// enum ImGuiTreeNodeFlags_
typedef int ImGuiWindowFlags;       // flags: for Begin*()                      // enum ImGuiWindowFlags_
typedef int (*ImGuiTextEditCallback)(ImGuiTextEditCallbackData *data);
typedef void (*ImGuiSizeConstraintCallback)(ImGuiSizeConstraintCallbackData* data);
#ifdef _MSC_VER
typedef unsigned __int64 ImU64;     // 64-bit unsigned integer
#else
typedef unsigned long long ImU64;   // 64-bit unsigned integer
#endif 

// Others helpers at bottom of the file:
// class ImVector<>                 // Lightweight std::vector like class.
// IMGUI_ONCE_UPON_A_FRAME          // Execute a block of code once per frame only (convenient for creating UI within deep-nested code that runs multiple times)

struct ImVec2
{
    float x, y;
    ImVec2() { x = y = 0.0f; }
    ImVec2(float _x, float _y) { x = _x; y = _y; }
#ifdef IM_VEC2_CLASS_EXTRA          // Define constructor and implicit cast operators in imconfig.h to convert back<>forth from your math types and ImVec2.
    IM_VEC2_CLASS_EXTRA
#endif
};

struct ImVec4
{
    float x, y, z, w;
    ImVec4() { x = y = z = w = 0.0f; }
    ImVec4(float _x, float _y, float _z, float _w) { x = _x; y = _y; z = _z; w = _w; }
#ifdef IM_VEC4_CLASS_EXTRA          // Define constructor and implicit cast operators in imconfig.h to convert back<>forth from your math types and ImVec4.
    IM_VEC4_CLASS_EXTRA
#endif
};

// ImGui end-user API
// In a namespace so that user can add extra functions in a separate file (e.g. Value() helpers for your vector or common types)
namespace ImGui
{
    // Main
    IMGUI_API ImGuiIO&      GetIO();
    IMGUI_API ImGuiStyle&   GetStyle();
    IMGUI_API ImDrawData*   GetDrawData();                              // same value as passed to your io.RenderDrawListsFn() function. valid after Render() and until the next call to NewFrame()
    IMGUI_API void          NewFrame();                                 // start a new ImGui frame, you can submit any command from this point until Render()/EndFrame().
    IMGUI_API void          Render();                                   // ends the ImGui frame, finalize the draw data, then call your io.RenderDrawListsFn() function if set.
    IMGUI_API void          EndFrame();                                 // ends the ImGui frame. automatically called by Render(), so most likely don't need to ever call that yourself directly. If you don't need to render you may call EndFrame() but you'll have wasted CPU already. If you don't need to render, better to not create any imgui windows instead!
    IMGUI_API void          Shutdown();

    // Demo/Debug/Info
    IMGUI_API void          ShowTestWindow(bool* p_open = NULL);        // create demo/test window. demonstrate most ImGui features. call this to learn about the library! try to make it always available in your application!
    IMGUI_API void          ShowMetricsWindow(bool* p_open = NULL);     // create metrics window. display ImGui internals: draw commands (with individual draw calls and vertices), window list, basic internal state, etc.
    IMGUI_API void          ShowStyleEditor(ImGuiStyle* ref = NULL);    // add style editor block (not a window). you can pass in a reference ImGuiStyle structure to compare to, revert to and save to (else it uses the default style)
    IMGUI_API void          ShowUserGuide();                            // add basic help/info block (not a window): how to manipulate ImGui as a end-user (mouse/keyboard controls).

    // Window
    IMGUI_API bool          Begin(const char* name, bool* p_open = NULL, ImGuiWindowFlags flags = 0);                                                   // push window to the stack and start appending to it. see .cpp for details. return false when window is collapsed, so you can early out in your code. 'bool* p_open' creates a widget on the upper-right to close the window (which sets your bool to false).
    IMGUI_API void          End();                                                                                                                      // finish appending to current window, pop it off the window stack.
    IMGUI_API bool          BeginChild(const char* str_id, const ImVec2& size = ImVec2(0,0), bool border = false, ImGuiWindowFlags extra_flags = 0);    // begin a scrolling region. size==0.0f: use remaining window size, size<0.0f: use remaining window size minus abs(size). size>0.0f: fixed size. each axis can use a different mode, e.g. ImVec2(0,400).
    IMGUI_API bool          BeginChild(ImGuiID id, const ImVec2& size = ImVec2(0,0), bool border = false, ImGuiWindowFlags extra_flags = 0);            // "
    IMGUI_API void          EndChild();
    IMGUI_API ImVec2        GetContentRegionMax();                                              // current content boundaries (typically window boundaries including scrolling, or current column boundaries), in windows coordinates
    IMGUI_API ImVec2        GetContentRegionAvail();                                            // == GetContentRegionMax() - GetCursorPos()
    IMGUI_API float         GetContentRegionAvailWidth();                                       //
    IMGUI_API ImVec2        GetWindowContentRegionMin();                                        // content boundaries min (roughly (0,0)-Scroll), in window coordinates
    IMGUI_API ImVec2        GetWindowContentRegionMax();                                        // content boundaries max (roughly (0,0)+Size-Scroll) where Size can be override with SetNextWindowContentSize(), in window coordinates
    IMGUI_API float         GetWindowContentRegionWidth();                                      //
    IMGUI_API ImDrawList*   GetWindowDrawList();                                                // get rendering command-list if you want to append your own draw primitives
    IMGUI_API ImVec2        GetWindowPos();                                                     // get current window position in screen space (useful if you want to do your own drawing via the DrawList api)
    IMGUI_API ImVec2        GetWindowSize();                                                    // get current window size
    IMGUI_API float         GetWindowWidth();
    IMGUI_API float         GetWindowHeight();
    IMGUI_API bool          IsWindowCollapsed();
    IMGUI_API bool          IsWindowAppearing();
    IMGUI_API void          SetWindowFontScale(float scale);                                    // per-window font scale. Adjust IO.FontGlobalScale if you want to scale all windows

    IMGUI_API void          SetNextWindowPos(const ImVec2& pos, ImGuiCond cond = 0, const ImVec2& pivot = ImVec2(0,0)); // set next window position. call before Begin(). use pivot=(0.5f,0.5f) to center on given point, etc.
    IMGUI_API void          SetNextWindowSize(const ImVec2& size, ImGuiCond cond = 0);          // set next window size. set axis to 0.0f to force an auto-fit on this axis. call before Begin()
    IMGUI_API void          SetNextWindowSizeConstraints(const ImVec2& size_min, const ImVec2& size_max, ImGuiSizeConstraintCallback custom_callback = NULL, void* custom_callback_data = NULL); // set next window size limits. use -1,-1 on either X/Y axis to preserve the current size. Use callback to apply non-trivial programmatic constraints.
    IMGUI_API void          SetNextWindowContentSize(const ImVec2& size);                       // set next window content size (~ enforce the range of scrollbars). not including window decorations (title bar, menu bar, etc.). set an axis to 0.0f to leave it automatic. call before Begin()
    IMGUI_API void          SetNextWindowCollapsed(bool collapsed, ImGuiCond cond = 0);         // set next window collapsed state. call before Begin()
    IMGUI_API void          SetNextWindowFocus();                                               // set next window to be focused / front-most. call before Begin()
    IMGUI_API void          SetWindowPos(const ImVec2& pos, ImGuiCond cond = 0);                // (not recommended) set current window position - call within Begin()/End(). prefer using SetNextWindowPos(), as this may incur tearing and side-effects.
    IMGUI_API void          SetWindowSize(const ImVec2& size, ImGuiCond cond = 0);              // (not recommended) set current window size - call within Begin()/End(). set to ImVec2(0,0) to force an auto-fit. prefer using SetNextWindowSize(), as this may incur tearing and minor side-effects.    
    IMGUI_API void          SetWindowCollapsed(bool collapsed, ImGuiCond cond = 0);             // (not recommended) set current window collapsed state. prefer using SetNextWindowCollapsed().
    IMGUI_API void          SetWindowFocus();                                                   // (not recommended) set current window to be focused / front-most. prefer using SetNextWindowFocus().
    IMGUI_API void          SetWindowPos(const char* name, const ImVec2& pos, ImGuiCond cond = 0);      // set named window position.
    IMGUI_API void          SetWindowSize(const char* name, const ImVec2& size, ImGuiCond cond = 0);    // set named window size. set axis to 0.0f to force an auto-fit on this axis.
    IMGUI_API void          SetWindowCollapsed(const char* name, bool collapsed, ImGuiCond cond = 0);   // set named window collapsed state
    IMGUI_API void          SetWindowFocus(const char* name);                                           // set named window to be focused / front-most. use NULL to remove focus.

    IMGUI_API float         GetScrollX();                                                       // get scrolling amount [0..GetScrollMaxX()]
    IMGUI_API float         GetScrollY();                                                       // get scrolling amount [0..GetScrollMaxY()]
    IMGUI_API float         GetScrollMaxX();                                                    // get maximum scrolling amount ~~ ContentSize.X - WindowSize.X
    IMGUI_API float         GetScrollMaxY();                                                    // get maximum scrolling amount ~~ ContentSize.Y - WindowSize.Y
    IMGUI_API void          SetScrollX(float scroll_x);                                         // set scrolling amount [0..GetScrollMaxX()]
    IMGUI_API void          SetScrollY(float scroll_y);                                         // set scrolling amount [0..GetScrollMaxY()]
    IMGUI_API void          SetScrollHere(float center_y_ratio = 0.5f);                         // adjust scrolling amount to make current cursor position visible. center_y_ratio=0.0: top, 0.5: center, 1.0: bottom. When using to make a "default/current item" visible, consider using SetItemDefaultFocus() instead.
    IMGUI_API void          SetScrollFromPosY(float pos_y, float center_y_ratio = 0.5f);        // adjust scrolling amount to make given position valid. use GetCursorPos() or GetCursorStartPos()+offset to get valid positions.
    IMGUI_API void          SetStateStorage(ImGuiStorage* tree);                                // replace tree state storage with our own (if you want to manipulate it yourself, typically clear subsection of it)
    IMGUI_API ImGuiStorage* GetStateStorage();

    // Parameters stacks (shared)
    IMGUI_API void          PushFont(ImFont* font);                                             // use NULL as a shortcut to push default font
    IMGUI_API void          PopFont();
    IMGUI_API void          PushStyleColor(ImGuiCol idx, ImU32 col);
    IMGUI_API void          PushStyleColor(ImGuiCol idx, const ImVec4& col);
    IMGUI_API void          PopStyleColor(int count = 1);
    IMGUI_API void          PushStyleVar(ImGuiStyleVar idx, float val);
    IMGUI_API void          PushStyleVar(ImGuiStyleVar idx, const ImVec2& val);
    IMGUI_API void          PopStyleVar(int count = 1);
    IMGUI_API const ImVec4& GetStyleColorVec4(ImGuiCol idx);                                    // retrieve style color as stored in ImGuiStyle structure. use to feed back into PushStyleColor(), otherwhise use GetColorU32() to get style color + style alpha.
    IMGUI_API ImFont*       GetFont();                                                          // get current font
    IMGUI_API float         GetFontSize();                                                      // get current font size (= height in pixels) of current font with current scale applied
    IMGUI_API ImVec2        GetFontTexUvWhitePixel();                                           // get UV coordinate for a while pixel, useful to draw custom shapes via the ImDrawList API
    IMGUI_API ImU32         GetColorU32(ImGuiCol idx, float alpha_mul = 1.0f);                  // retrieve given style color with style alpha applied and optional extra alpha multiplier
    IMGUI_API ImU32         GetColorU32(const ImVec4& col);                                     // retrieve given color with style alpha applied
    IMGUI_API ImU32         GetColorU32(ImU32 col);                                             // retrieve given color with style alpha applied

    // Parameters stacks (current window)
    IMGUI_API void          PushItemWidth(float item_width);                                    // width of items for the common item+label case, pixels. 0.0f = default to ~2/3 of windows width, >0.0f: width in pixels, <0.0f align xx pixels to the right of window (so -1.0f always align width to the right side)
    IMGUI_API void          PopItemWidth();
    IMGUI_API float         CalcItemWidth();                                                    // width of item given pushed settings and current cursor position
    IMGUI_API void          PushTextWrapPos(float wrap_pos_x = 0.0f);                           // word-wrapping for Text*() commands. < 0.0f: no wrapping; 0.0f: wrap to end of window (or column); > 0.0f: wrap at 'wrap_pos_x' position in window local space
    IMGUI_API void          PopTextWrapPos();
    IMGUI_API void          PushAllowKeyboardFocus(bool allow_keyboard_focus);                  // allow focusing using TAB/Shift-TAB, enabled by default but you can disable it for certain widgets
    IMGUI_API void          PopAllowKeyboardFocus();
    IMGUI_API void          PushButtonRepeat(bool repeat);                                      // in 'repeat' mode, Button*() functions return repeated true in a typematic manner (using io.KeyRepeatDelay/io.KeyRepeatRate setting). Note that you can call IsItemActive() after any Button() to tell if the button is held in the current frame.
    IMGUI_API void          PopButtonRepeat();

    // Cursor / Layout
    IMGUI_API void          Separator();                                                        // separator, generally horizontal. inside a menu bar or in horizontal layout mode, this becomes a vertical separator.
    IMGUI_API void          SameLine(float pos_x = 0.0f, float spacing_w = -1.0f);              // call between widgets or groups to layout them horizontally
    IMGUI_API void          NewLine();                                                          // undo a SameLine()
    IMGUI_API void          Spacing();                                                          // add vertical spacing
    IMGUI_API void          Dummy(const ImVec2& size);                                          // add a dummy item of given size
    IMGUI_API void          Indent(float indent_w = 0.0f);                                      // move content position toward the right, by style.IndentSpacing or indent_w if != 0
    IMGUI_API void          Unindent(float indent_w = 0.0f);                                    // move content position back to the left, by style.IndentSpacing or indent_w if != 0
    IMGUI_API void          BeginGroup();                                                       // lock horizontal starting position + capture group bounding box into one "item" (so you can use IsItemHovered() or layout primitives such as SameLine() on whole group, etc.)
    IMGUI_API void          EndGroup();
    IMGUI_API ImVec2        GetCursorPos();                                                     // cursor position is relative to window position
    IMGUI_API float         GetCursorPosX();                                                    // "
    IMGUI_API float         GetCursorPosY();                                                    // "
    IMGUI_API void          SetCursorPos(const ImVec2& local_pos);                              // "
    IMGUI_API void          SetCursorPosX(float x);                                             // "
    IMGUI_API void          SetCursorPosY(float y);                                             // "
    IMGUI_API ImVec2        GetCursorStartPos();                                                // initial cursor position
    IMGUI_API ImVec2        GetCursorScreenPos();                                               // cursor position in absolute screen coordinates [0..io.DisplaySize] (useful to work with ImDrawList API)
    IMGUI_API void          SetCursorScreenPos(const ImVec2& pos);                              // cursor position in absolute screen coordinates [0..io.DisplaySize]
    IMGUI_API void          AlignTextToFramePadding();                                          // vertically align/lower upcoming text to FramePadding.y so that it will aligns to upcoming widgets (call if you have text on a line before regular widgets)
    IMGUI_API float         GetTextLineHeight();                                                // ~ FontSize
    IMGUI_API float         GetTextLineHeightWithSpacing();                                     // ~ FontSize + style.ItemSpacing.y (distance in pixels between 2 consecutive lines of text)
    IMGUI_API float         GetFrameHeight();                                                   // ~ FontSize + style.FramePadding.y * 2
    IMGUI_API float         GetFrameHeightWithSpacing();                                        // ~ FontSize + style.FramePadding.y * 2 + style.ItemSpacing.y (distance in pixels between 2 consecutive lines of framed widgets)

    // Columns
    // You can also use SameLine(pos_x) for simplified columns. The columns API is still work-in-progress and rather lacking.
    IMGUI_API void          Columns(int count = 1, const char* id = NULL, bool border = true);
    IMGUI_API void          NextColumn();                                                       // next column, defaults to current row or next row if the current row is finished
    IMGUI_API int           GetColumnIndex();                                                   // get current column index
    IMGUI_API float         GetColumnWidth(int column_index = -1);                              // get column width (in pixels). pass -1 to use current column
    IMGUI_API void          SetColumnWidth(int column_index, float width);                      // set column width (in pixels). pass -1 to use current column
    IMGUI_API float         GetColumnOffset(int column_index = -1);                             // get position of column line (in pixels, from the left side of the contents region). pass -1 to use current column, otherwise 0..GetColumnsCount() inclusive. column 0 is typically 0.0f
    IMGUI_API void          SetColumnOffset(int column_index, float offset_x);                  // set position of column line (in pixels, from the left side of the contents region). pass -1 to use current column
    IMGUI_API int           GetColumnsCount();

    // ID scopes
    // If you are creating widgets in a loop you most likely want to push a unique identifier (e.g. object pointer, loop index) so ImGui can differentiate them.
    // You can also use the "##foobar" syntax within widget label to distinguish them from each others. Read "A primer on the use of labels/IDs" in the FAQ for more details.
    IMGUI_API void          PushID(const char* str_id);                                         // push identifier into the ID stack. IDs are hash of the entire stack!
    IMGUI_API void          PushID(const char* str_id_begin, const char* str_id_end);
    IMGUI_API void          PushID(const void* ptr_id);
    IMGUI_API void          PushID(int int_id);
    IMGUI_API void          PopID();
    IMGUI_API ImGuiID       GetID(const char* str_id);                                          // calculate unique ID (hash of whole ID stack + given parameter). e.g. if you want to query into ImGuiStorage yourself
    IMGUI_API ImGuiID       GetID(const char* str_id_begin, const char* str_id_end);
    IMGUI_API ImGuiID       GetID(const void* ptr_id);

    // Widgets: Text
    IMGUI_API void          TextUnformatted(const char* text, const char* text_end = NULL);               // raw text without formatting. Roughly equivalent to Text("%s", text) but: A) doesn't require null terminated string if 'text_end' is specified, B) it's faster, no memory copy is done, no buffer size limits, recommended for long chunks of text.
    IMGUI_API void          Text(const char* fmt, ...)                                     IM_FMTARGS(1); // simple formatted text
    IMGUI_API void          TextV(const char* fmt, va_list args)                           IM_FMTLIST(1);
    IMGUI_API void          TextColored(const ImVec4& col, const char* fmt, ...)           IM_FMTARGS(2); // shortcut for PushStyleColor(ImGuiCol_Text, col); Text(fmt, ...); PopStyleColor();
    IMGUI_API void          TextColoredV(const ImVec4& col, const char* fmt, va_list args) IM_FMTLIST(2);
    IMGUI_API void          TextDisabled(const char* fmt, ...)                             IM_FMTARGS(1); // shortcut for PushStyleColor(ImGuiCol_Text, style.Colors[ImGuiCol_TextDisabled]); Text(fmt, ...); PopStyleColor();
    IMGUI_API void          TextDisabledV(const char* fmt, va_list args)                   IM_FMTLIST(1);
    IMGUI_API void          TextWrapped(const char* fmt, ...)                              IM_FMTARGS(1); // shortcut for PushTextWrapPos(0.0f); Text(fmt, ...); PopTextWrapPos();. Note that this won't work on an auto-resizing window if there's no other widgets to extend the window width, yoy may need to set a size using SetNextWindowSize().
    IMGUI_API void          TextWrappedV(const char* fmt, va_list args)                    IM_FMTLIST(1);
    IMGUI_API void          LabelText(const char* label, const char* fmt, ...)             IM_FMTARGS(2); // display text+label aligned the same way as value+label widgets
    IMGUI_API void          LabelTextV(const char* label, const char* fmt, va_list args)   IM_FMTLIST(2);
    IMGUI_API void          BulletText(const char* fmt, ...)                               IM_FMTARGS(1); // shortcut for Bullet()+Text()
    IMGUI_API void          BulletTextV(const char* fmt, va_list args)                     IM_FMTLIST(1);
    IMGUI_API void          Bullet();                                                                     // draw a small circle and keep the cursor on the same line. advance cursor x position by GetTreeNodeToLabelSpacing(), same distance that TreeNode() uses

    // Widgets: Main
    IMGUI_API bool          Button(const char* label, const ImVec2& size = ImVec2(0,0));            // button
    IMGUI_API bool          SmallButton(const char* label);                                         // button with FramePadding=(0,0) to easily embed within text
    IMGUI_API bool          InvisibleButton(const char* str_id, const ImVec2& size);                // button behavior without the visuals, useful to build custom behaviors using the public api (along with IsItemActive, IsItemHovered, etc.)
    IMGUI_API void          Image(ImTextureID user_texture_id, const ImVec2& size, const ImVec2& uv0 = ImVec2(0,0), const ImVec2& uv1 = ImVec2(1,1), const ImVec4& tint_col = ImVec4(1,1,1,1), const ImVec4& border_col = ImVec4(0,0,0,0));
    IMGUI_API bool          ImageButton(ImTextureID user_texture_id, const ImVec2& size, const ImVec2& uv0 = ImVec2(0,0),  const ImVec2& uv1 = ImVec2(1,1), int frame_padding = -1, const ImVec4& bg_col = ImVec4(0,0,0,0), const ImVec4& tint_col = ImVec4(1,1,1,1));    // <0 frame_padding uses default frame padding settings. 0 for no padding
    IMGUI_API bool          Checkbox(const char* label, bool* v);
    IMGUI_API bool          CheckboxFlags(const char* label, unsigned int* flags, unsigned int flags_value);
    IMGUI_API bool          RadioButton(const char* label, bool active);
    IMGUI_API bool          RadioButton(const char* label, int* v, int v_button);
    IMGUI_API void          PlotLines(const char* label, const float* values, int values_count, int values_offset = 0, const char* overlay_text = NULL, float scale_min = FLT_MAX, float scale_max = FLT_MAX, ImVec2 graph_size = ImVec2(0,0), int stride = sizeof(float));
    IMGUI_API void          PlotLines(const char* label, float (*values_getter)(void* data, int idx), void* data, int values_count, int values_offset = 0, const char* overlay_text = NULL, float scale_min = FLT_MAX, float scale_max = FLT_MAX, ImVec2 graph_size = ImVec2(0,0));
    IMGUI_API void          PlotHistogram(const char* label, const float* values, int values_count, int values_offset = 0, const char* overlay_text = NULL, float scale_min = FLT_MAX, float scale_max = FLT_MAX, ImVec2 graph_size = ImVec2(0,0), int stride = sizeof(float));
    IMGUI_API void          PlotHistogram(const char* label, float (*values_getter)(void* data, int idx), void* data, int values_count, int values_offset = 0, const char* overlay_text = NULL, float scale_min = FLT_MAX, float scale_max = FLT_MAX, ImVec2 graph_size = ImVec2(0,0));
    IMGUI_API void          ProgressBar(float fraction, const ImVec2& size_arg = ImVec2(-1,0), const char* overlay = NULL);

    // Widgets: Combo Box
    // The new BeginCombo()/EndCombo() api allows you to manage your contents and selection state however you want it. 
    IMGUI_API bool          BeginCombo(const char* label, const char* preview_value, ImGuiComboFlags flags = 0);
    IMGUI_API void          EndCombo();
    IMGUI_API bool          Combo(const char* label, int* current_item, const char* const items[], int items_count, int popup_max_height_in_items = -1);
    IMGUI_API bool          Combo(const char* label, int* current_item, const char* items_separated_by_zeros, int popup_max_height_in_items = -1);      // Separate items with \0 within a string, end item-list with \0\0. e.g. "One\0Two\0Three\0"
    IMGUI_API bool          Combo(const char* label, int* current_item, bool(*items_getter)(void* data, int idx, const char** out_text), void* data, int items_count, int popup_max_height_in_items = -1);

    // Widgets: Drags (tip: ctrl+click on a drag box to input with keyboard. manually input values aren't clamped, can go off-bounds)
    // For all the Float2/Float3/Float4/Int2/Int3/Int4 versions of every functions, note that a 'float v[X]' function argument is the same as 'float* v', the array syntax is just a way to document the number of elements that are expected to be accessible. You can pass address of your first element out of a contiguous set, e.g. &myvector.x
    // Speed are per-pixel of mouse movement (v_speed=0.2f: mouse needs to move by 5 pixels to increase value by 1). For gamepad/keyboard navigation, minimum speed is Max(v_speed, minimum_step_at_given_precision).
    IMGUI_API bool          DragFloat(const char* label, float* v, float v_speed = 1.0f, float v_min = 0.0f, float v_max = 0.0f, const char* display_format = "%.3f", float power = 1.0f);     // If v_min >= v_max we have no bound
    IMGUI_API bool          DragFloat2(const char* label, float v[2], float v_speed = 1.0f, float v_min = 0.0f, float v_max = 0.0f, const char* display_format = "%.3f", float power = 1.0f);
    IMGUI_API bool          DragFloat3(const char* label, float v[3], float v_speed = 1.0f, float v_min = 0.0f, float v_max = 0.0f, const char* display_format = "%.3f", float power = 1.0f);
    IMGUI_API bool          DragFloat4(const char* label, float v[4], float v_speed = 1.0f, float v_min = 0.0f, float v_max = 0.0f, const char* display_format = "%.3f", float power = 1.0f);
    IMGUI_API bool          DragFloatRange2(const char* label, float* v_current_min, float* v_current_max, float v_speed = 1.0f, float v_min = 0.0f, float v_max = 0.0f, const char* display_format = "%.3f", const char* display_format_max = NULL, float power = 1.0f);
    IMGUI_API bool          DragInt(const char* label, int* v, float v_speed = 1.0f, int v_min = 0, int v_max = 0, const char* display_format = "%.0f");                                       // If v_min >= v_max we have no bound
    IMGUI_API bool          DragInt2(const char* label, int v[2], float v_speed = 1.0f, int v_min = 0, int v_max = 0, const char* display_format = "%.0f");
    IMGUI_API bool          DragInt3(const char* label, int v[3], float v_speed = 1.0f, int v_min = 0, int v_max = 0, const char* display_format = "%.0f");
    IMGUI_API bool          DragInt4(const char* label, int v[4], float v_speed = 1.0f, int v_min = 0, int v_max = 0, const char* display_format = "%.0f");
    IMGUI_API bool          DragIntRange2(const char* label, int* v_current_min, int* v_current_max, float v_speed = 1.0f, int v_min = 0, int v_max = 0, const char* display_format = "%.0f", const char* display_format_max = NULL);

    // Widgets: Input with Keyboard
    IMGUI_API bool          InputText(const char* label, char* buf, size_t buf_size, ImGuiInputTextFlags flags = 0, ImGuiTextEditCallback callback = NULL, void* user_data = NULL);
    IMGUI_API bool          InputTextMultiline(const char* label, char* buf, size_t buf_size, const ImVec2& size = ImVec2(0,0), ImGuiInputTextFlags flags = 0, ImGuiTextEditCallback callback = NULL, void* user_data = NULL);
    IMGUI_API bool          InputFloat(const char* label, float* v, float step = 0.0f, float step_fast = 0.0f, int decimal_precision = -1, ImGuiInputTextFlags extra_flags = 0);
    IMGUI_API bool          InputFloat2(const char* label, float v[2], int decimal_precision = -1, ImGuiInputTextFlags extra_flags = 0);
    IMGUI_API bool          InputFloat3(const char* label, float v[3], int decimal_precision = -1, ImGuiInputTextFlags extra_flags = 0);
    IMGUI_API bool          InputFloat4(const char* label, float v[4], int decimal_precision = -1, ImGuiInputTextFlags extra_flags = 0);
    IMGUI_API bool          InputInt(const char* label, int* v, int step = 1, int step_fast = 100, ImGuiInputTextFlags extra_flags = 0);
    IMGUI_API bool          InputInt2(const char* label, int v[2], ImGuiInputTextFlags extra_flags = 0);
    IMGUI_API bool          InputInt3(const char* label, int v[3], ImGuiInputTextFlags extra_flags = 0);
    IMGUI_API bool          InputInt4(const char* label, int v[4], ImGuiInputTextFlags extra_flags = 0);

    // Widgets: Sliders (tip: ctrl+click on a slider to input with keyboard. manually input values aren't clamped, can go off-bounds)
    IMGUI_API bool          SliderFloat(const char* label, float* v, float v_min, float v_max, const char* display_format = "%.3f", float power = 1.0f);     // adjust display_format to decorate the value with a prefix or a suffix for in-slider labels or unit display. Use power!=1.0 for logarithmic sliders
    IMGUI_API bool          SliderFloat2(const char* label, float v[2], float v_min, float v_max, const char* display_format = "%.3f", float power = 1.0f);
    IMGUI_API bool          SliderFloat3(const char* label, float v[3], float v_min, float v_max, const char* display_format = "%.3f", float power = 1.0f);
    IMGUI_API bool          SliderFloat4(const char* label, float v[4], float v_min, float v_max, const char* display_format = "%.3f", float power = 1.0f);
    IMGUI_API bool          SliderAngle(const char* label, float* v_rad, float v_degrees_min = -360.0f, float v_degrees_max = +360.0f);
    IMGUI_API bool          SliderInt(const char* label, int* v, int v_min, int v_max, const char* display_format = "%.0f");
    IMGUI_API bool          SliderInt2(const char* label, int v[2], int v_min, int v_max, const char* display_format = "%.0f");
    IMGUI_API bool          SliderInt3(const char* label, int v[3], int v_min, int v_max, const char* display_format = "%.0f");
    IMGUI_API bool          SliderInt4(const char* label, int v[4], int v_min, int v_max, const char* display_format = "%.0f");
    IMGUI_API bool          VSliderFloat(const char* label, const ImVec2& size, float* v, float v_min, float v_max, const char* display_format = "%.3f", float power = 1.0f);
    IMGUI_API bool          VSliderInt(const char* label, const ImVec2& size, int* v, int v_min, int v_max, const char* display_format = "%.0f");

    // Widgets: Color Editor/Picker (tip: the ColorEdit* functions have a little colored preview square that can be left-clicked to open a picker, and right-clicked to open an option menu.)
    // Note that a 'float v[X]' function argument is the same as 'float* v', the array syntax is just a way to document the number of elements that are expected to be accessible. You can the pass the address of a first float element out of a contiguous structure, e.g. &myvector.x
    IMGUI_API bool          ColorEdit3(const char* label, float col[3], ImGuiColorEditFlags flags = 0);
    IMGUI_API bool          ColorEdit4(const char* label, float col[4], ImGuiColorEditFlags flags = 0);
    IMGUI_API bool          ColorPicker3(const char* label, float col[3], ImGuiColorEditFlags flags = 0);
    IMGUI_API bool          ColorPicker4(const char* label, float col[4], ImGuiColorEditFlags flags = 0, const float* ref_col = NULL);
    IMGUI_API bool          ColorButton(const char* desc_id, const ImVec4& col, ImGuiColorEditFlags flags = 0, ImVec2 size = ImVec2(0,0));  // display a colored square/button, hover for details, return true when pressed.
    IMGUI_API void          SetColorEditOptions(ImGuiColorEditFlags flags);                         // initialize current options (generally on application startup) if you want to select a default format, picker type, etc. User will be able to change many settings, unless you pass the _NoOptions flag to your calls.

    // Widgets: Trees
    IMGUI_API bool          TreeNode(const char* label);                                            // if returning 'true' the node is open and the tree id is pushed into the id stack. user is responsible for calling TreePop().
    IMGUI_API bool          TreeNode(const char* str_id, const char* fmt, ...) IM_FMTARGS(2);       // read the FAQ about why and how to use ID. to align arbitrary text at the same level as a TreeNode() you can use Bullet().
    IMGUI_API bool          TreeNode(const void* ptr_id, const char* fmt, ...) IM_FMTARGS(2);       // "
    IMGUI_API bool          TreeNodeV(const char* str_id, const char* fmt, va_list args) IM_FMTLIST(2);
    IMGUI_API bool          TreeNodeV(const void* ptr_id, const char* fmt, va_list args) IM_FMTLIST(2);
    IMGUI_API bool          TreeNodeEx(const char* label, ImGuiTreeNodeFlags flags = 0);
    IMGUI_API bool          TreeNodeEx(const char* str_id, ImGuiTreeNodeFlags flags, const char* fmt, ...) IM_FMTARGS(3);
    IMGUI_API bool          TreeNodeEx(const void* ptr_id, ImGuiTreeNodeFlags flags, const char* fmt, ...) IM_FMTARGS(3);
    IMGUI_API bool          TreeNodeExV(const char* str_id, ImGuiTreeNodeFlags flags, const char* fmt, va_list args) IM_FMTLIST(3);
    IMGUI_API bool          TreeNodeExV(const void* ptr_id, ImGuiTreeNodeFlags flags, const char* fmt, va_list args) IM_FMTLIST(3);
    IMGUI_API void          TreePush(const char* str_id);                                           // ~ Indent()+PushId(). Already called by TreeNode() when returning true, but you can call Push/Pop yourself for layout purpose
    IMGUI_API void          TreePush(const void* ptr_id = NULL);                                    // "
    IMGUI_API void          TreePop();                                                              // ~ Unindent()+PopId()
    IMGUI_API void          TreeAdvanceToLabelPos();                                                // advance cursor x position by GetTreeNodeToLabelSpacing()
    IMGUI_API float         GetTreeNodeToLabelSpacing();                                            // horizontal distance preceding label when using TreeNode*() or Bullet() == (g.FontSize + style.FramePadding.x*2) for a regular unframed TreeNode
    IMGUI_API void          SetNextTreeNodeOpen(bool is_open, ImGuiCond cond = 0);               // set next TreeNode/CollapsingHeader open state.
    IMGUI_API bool          CollapsingHeader(const char* label, ImGuiTreeNodeFlags flags = 0);      // if returning 'true' the header is open. doesn't indent nor push on ID stack. user doesn't have to call TreePop().
    IMGUI_API bool          CollapsingHeader(const char* label, bool* p_open, ImGuiTreeNodeFlags flags = 0); // when 'p_open' isn't NULL, display an additional small close button on upper right of the header

    // Widgets: Selectable / Lists
    IMGUI_API bool          Selectable(const char* label, bool selected = false, ImGuiSelectableFlags flags = 0, const ImVec2& size = ImVec2(0,0));  // size.x==0.0: use remaining width, size.x>0.0: specify width. size.y==0.0: use label height, size.y>0.0: specify height
    IMGUI_API bool          Selectable(const char* label, bool* p_selected, ImGuiSelectableFlags flags = 0, const ImVec2& size = ImVec2(0,0));
    IMGUI_API bool          ListBox(const char* label, int* current_item, const char* const* items, int items_count, int height_in_items = -1);
    IMGUI_API bool          ListBox(const char* label, int* current_item, bool (*items_getter)(void* data, int idx, const char** out_text), void* data, int items_count, int height_in_items = -1);
    IMGUI_API bool          ListBoxHeader(const char* label, const ImVec2& size = ImVec2(0,0)); // use if you want to reimplement ListBox() will custom data or interactions. make sure to call ListBoxFooter() afterwards.
    IMGUI_API bool          ListBoxHeader(const char* label, int items_count, int height_in_items = -1); // "
    IMGUI_API void          ListBoxFooter();                                                    // terminate the scrolling region

    // Widgets: Value() Helpers. Output single value in "name: value" format (tip: freely declare more in your code to handle your types. you can add functions to the ImGui namespace)
    IMGUI_API void          Value(const char* prefix, bool b);
    IMGUI_API void          Value(const char* prefix, int v);
    IMGUI_API void          Value(const char* prefix, unsigned int v);
    IMGUI_API void          Value(const char* prefix, float v, const char* float_format = NULL);

    // Tooltips
    IMGUI_API void          SetTooltip(const char* fmt, ...) IM_FMTARGS(1);                     // set text tooltip under mouse-cursor, typically use with ImGui::IsItemHovered(). overidde any previous call to SetTooltip().
    IMGUI_API void          SetTooltipV(const char* fmt, va_list args) IM_FMTLIST(1);
    IMGUI_API void          BeginTooltip();                                                     // begin/append a tooltip window. to create full-featured tooltip (with any kind of contents).
    IMGUI_API void          EndTooltip();

    // Menus
    IMGUI_API bool          BeginMainMenuBar();                                                 // create and append to a full screen menu-bar. only call EndMainMenuBar() if this returns true!
    IMGUI_API void          EndMainMenuBar();
    IMGUI_API bool          BeginMenuBar();                                                     // append to menu-bar of current window (requires ImGuiWindowFlags_MenuBar flag set on parent window). only call EndMenuBar() if this returns true!
    IMGUI_API void          EndMenuBar();
    IMGUI_API bool          BeginMenu(const char* label, bool enabled = true);                  // create a sub-menu entry. only call EndMenu() if this returns true!
    IMGUI_API void          EndMenu();
    IMGUI_API bool          MenuItem(const char* label, const char* shortcut = NULL, bool selected = false, bool enabled = true);  // return true when activated. shortcuts are displayed for convenience but not processed by ImGui at the moment
    IMGUI_API bool          MenuItem(const char* label, const char* shortcut, bool* p_selected, bool enabled = true);              // return true when activated + toggle (*p_selected) if p_selected != NULL

    // Popups
    IMGUI_API void          OpenPopup(const char* str_id);                                      // call to mark popup as open (don't call every frame!). popups are closed when user click outside, or if CloseCurrentPopup() is called within a BeginPopup()/EndPopup() block. By default, Selectable()/MenuItem() are calling CloseCurrentPopup(). Popup identifiers are relative to the current ID-stack (so OpenPopup and BeginPopup needs to be at the same level).
    IMGUI_API bool          OpenPopupOnItemClick(const char* str_id = NULL, int mouse_button = 1);                                  // helper to open popup when clicked on last item. return true when just opened.
    IMGUI_API bool          BeginPopup(const char* str_id);                                     // return true if the popup is open, and you can start outputting to it. only call EndPopup() if BeginPopup() returned true!
    IMGUI_API bool          BeginPopupModal(const char* name, bool* p_open = NULL, ImGuiWindowFlags extra_flags = 0);               // modal dialog (block interactions behind the modal window, can't close the modal window by clicking outside)
    IMGUI_API bool          BeginPopupContextItem(const char* str_id = NULL, int mouse_button = 1);                                 // helper to open and begin popup when clicked on last item. if you can pass a NULL str_id only if the previous item had an id. If you want to use that on a non-interactive item such as Text() you need to pass in an explicit ID here. read comments in .cpp!
    IMGUI_API bool          BeginPopupContextWindow(const char* str_id = NULL, int mouse_button = 1, bool also_over_items = true);  // helper to open and begin popup when clicked on current window.
    IMGUI_API bool          BeginPopupContextVoid(const char* str_id = NULL, int mouse_button = 1);                                 // helper to open and begin popup when clicked in void (where there are no imgui windows).
    IMGUI_API void          EndPopup();
    IMGUI_API bool          IsPopupOpen(const char* str_id);                                    // return true if the popup is open
    IMGUI_API void          CloseCurrentPopup();                                                // close the popup we have begin-ed into. clicking on a MenuItem or Selectable automatically close the current popup.

    // Logging/Capture: all text output from interface is captured to tty/file/clipboard. By default, tree nodes are automatically opened during logging.
    IMGUI_API void          LogToTTY(int max_depth = -1);                                       // start logging to tty
    IMGUI_API void          LogToFile(int max_depth = -1, const char* filename = NULL);         // start logging to file
    IMGUI_API void          LogToClipboard(int max_depth = -1);                                 // start logging to OS clipboard
    IMGUI_API void          LogFinish();                                                        // stop logging (close file, etc.)
    IMGUI_API void          LogButtons();                                                       // helper to display buttons for logging to tty/file/clipboard
    IMGUI_API void          LogText(const char* fmt, ...) IM_FMTARGS(1);                        // pass text data straight to log (without being displayed)

    // Drag and Drop
    // [BETA API] Missing Demo code. API may evolve.
    IMGUI_API bool          BeginDragDropSource(ImGuiDragDropFlags flags = 0, int mouse_button = 0);                      // Call when the current item is active. If this return true, you can call SetDragDropPayload() + EndDragDropSource()
    IMGUI_API bool          SetDragDropPayload(const char* type, const void* data, size_t data_size, ImGuiCond cond = 0); // Type is a user defined string of maximum 8 characters. Strings starting with '_' are reserved for dear imgui internal types. Data is copied and held by imgui.
    IMGUI_API void          EndDragDropSource();
    IMGUI_API bool          BeginDragDropTarget();                                                                        // Call after submitting an item that may receive an item. If this returns true, you can call AcceptDragDropPayload() + EndDragDropTarget()
    IMGUI_API const ImGuiPayload* AcceptDragDropPayload(const char* type, ImGuiDragDropFlags flags = 0);                  // Accept contents of a given type. If ImGuiDragDropFlags_AcceptBeforeDelivery is set you can peek into the payload before the mouse button is released.
    IMGUI_API void          EndDragDropTarget();

    // Clipping
    IMGUI_API void          PushClipRect(const ImVec2& clip_rect_min, const ImVec2& clip_rect_max, bool intersect_with_current_clip_rect);
    IMGUI_API void          PopClipRect();

    // Styles
    IMGUI_API void          StyleColorsClassic(ImGuiStyle* dst = NULL);
    IMGUI_API void          StyleColorsDark(ImGuiStyle* dst = NULL);
    IMGUI_API void          StyleColorsLight(ImGuiStyle* dst = NULL);

    // Focus, Activation
    IMGUI_API void          ActivateItem(ImGuiID id);                                           // remotely activate a button, checkbox, tree node etc. given its unique ID. activation is queued and processed on the next frame when the item is encountered again.
    IMGUI_API ImGuiID       GetItemID();                                                        // get id of previous item, generally ~GetID(label)
    IMGUI_API void          SetItemDefaultFocus();                                              // make last item the default focused item of a window. Please use instead of "if (IsWindowAppearing()) SetScrollHere()" to signify "default item".
    IMGUI_API void          SetKeyboardFocusHere(int offset = 0);                               // focus keyboard on the next widget. Use positive 'offset' to access sub components of a multiple component widget. Use -1 to access previous widget.

    // Utilities
    IMGUI_API bool          IsItemHovered(ImGuiHoveredFlags flags = 0);                         // is the last item hovered by mouse (and usable)? or we are currently using Nav and the item is focused.
    IMGUI_API bool          IsItemActive();                                                     // is the last item active? (e.g. button being held, text field being edited- items that don't interact will always return false)
    IMGUI_API bool          IsItemFocused();                                                    // is the last item focused for keyboard/gamepad navigation?
    IMGUI_API bool          IsItemClicked(int mouse_button = 0);                                // is the last item clicked? (e.g. button/node just clicked on)
    IMGUI_API bool          IsItemVisible();                                                    // is the last item visible? (aka not out of sight due to clipping/scrolling.)
    IMGUI_API bool          IsAnyItemHovered();
    IMGUI_API bool          IsAnyItemActive();
    IMGUI_API bool          IsAnyItemFocused();
    IMGUI_API ImVec2        GetItemRectMin();                                                   // get bounding rect of last item in screen space
    IMGUI_API ImVec2        GetItemRectMax();                                                   // "
    IMGUI_API ImVec2        GetItemRectSize();                                                  // "
    IMGUI_API void          SetItemAllowOverlap();                                              // allow last item to be overlapped by a subsequent item. sometimes useful with invisible buttons, selectables, etc. to catch unused area.
    IMGUI_API bool          IsWindowFocused(ImGuiFocusedFlags flags = 0);                       // is current window focused? or its root/child, depending on flags. see flags for options.
    IMGUI_API bool          IsWindowHovered(ImGuiHoveredFlags flags = 0);                       // is current window hovered (and typically: not blocked by a popup/modal)? see flags for options.
    IMGUI_API bool          IsAnyWindowFocused();
    IMGUI_API bool          IsAnyWindowHovered();                                               // is mouse hovering any visible window
    IMGUI_API bool          IsRectVisible(const ImVec2& size);                                  // test if rectangle (of given size, starting from cursor position) is visible / not clipped.
    IMGUI_API bool          IsRectVisible(const ImVec2& rect_min, const ImVec2& rect_max);      // test if rectangle (in screen space) is visible / not clipped. to perform coarse clipping on user's side.
    IMGUI_API float         GetTime();
    IMGUI_API int           GetFrameCount();
    IMGUI_API ImDrawList*   GetOverlayDrawList();                                               // this draw list will be the last rendered one, useful to quickly draw overlays shapes/text
    IMGUI_API const char*   GetStyleColorName(ImGuiCol idx);
    IMGUI_API ImVec2        CalcItemRectClosestPoint(const ImVec2& pos, bool on_edge = false, float outward = +0.0f);   // utility to find the closest point the last item bounding rectangle edge. useful to visually link items
    IMGUI_API ImVec2        CalcTextSize(const char* text, const char* text_end = NULL, bool hide_text_after_double_hash = false, float wrap_width = -1.0f);
    IMGUI_API void          CalcListClipping(int items_count, float items_height, int* out_items_display_start, int* out_items_display_end);    // calculate coarse clipping for large list of evenly sized items. Prefer using the ImGuiListClipper higher-level helper if you can.

    IMGUI_API bool          BeginChildFrame(ImGuiID id, const ImVec2& size, ImGuiWindowFlags extra_flags = 0);    // helper to create a child window / scrolling region that looks like a normal widget frame
    IMGUI_API void          EndChildFrame();

    IMGUI_API ImVec4        ColorConvertU32ToFloat4(ImU32 in);
    IMGUI_API ImU32         ColorConvertFloat4ToU32(const ImVec4& in);
    IMGUI_API void          ColorConvertRGBtoHSV(float r, float g, float b, float& out_h, float& out_s, float& out_v);
    IMGUI_API void          ColorConvertHSVtoRGB(float h, float s, float v, float& out_r, float& out_g, float& out_b);

    // Inputs
    IMGUI_API int           GetKeyIndex(ImGuiKey imgui_key);                                    // map ImGuiKey_* values into user's key index. == io.KeyMap[key]
    IMGUI_API bool          IsKeyDown(int user_key_index);                                      // is key being held. == io.KeysDown[user_key_index]. note that imgui doesn't know the semantic of each entry of io.KeyDown[]. Use your own indices/enums according to how your backend/engine stored them into KeyDown[]!
    IMGUI_API bool          IsKeyPressed(int user_key_index, bool repeat = true);               // was key pressed (went from !Down to Down). if repeat=true, uses io.KeyRepeatDelay / KeyRepeatRate
    IMGUI_API bool          IsKeyReleased(int user_key_index);                                  // was key released (went from Down to !Down)..
    IMGUI_API int           GetKeyPressedAmount(int key_index, float repeat_delay, float rate); // uses provided repeat rate/delay. return a count, most often 0 or 1 but might be >1 if RepeatRate is small enough that DeltaTime > RepeatRate
    IMGUI_API bool          IsMouseDown(int button);                                            // is mouse button held
    IMGUI_API bool          IsMouseClicked(int button, bool repeat = false);                    // did mouse button clicked (went from !Down to Down)
    IMGUI_API bool          IsMouseDoubleClicked(int button);                                   // did mouse button double-clicked. a double-click returns false in IsMouseClicked(). uses io.MouseDoubleClickTime.
    IMGUI_API bool          IsMouseReleased(int button);                                        // did mouse button released (went from Down to !Down)
    IMGUI_API bool          IsMouseDragging(int button = 0, float lock_threshold = -1.0f);      // is mouse dragging. if lock_threshold < -1.0f uses io.MouseDraggingThreshold
    IMGUI_API bool          IsMouseHoveringRect(const ImVec2& r_min, const ImVec2& r_max, bool clip = true);  // is mouse hovering given bounding rect (in screen space). clipped by current clipping settings. disregarding of consideration of focus/window ordering/blocked by a popup.
    IMGUI_API bool          IsMousePosValid(const ImVec2* mouse_pos = NULL);                    //
    IMGUI_API ImVec2        GetMousePos();                                                      // shortcut to ImGui::GetIO().MousePos provided by user, to be consistent with other calls
    IMGUI_API ImVec2        GetMousePosOnOpeningCurrentPopup();                                 // retrieve backup of mouse positioning at the time of opening popup we have BeginPopup() into
    IMGUI_API ImVec2        GetMouseDragDelta(int button = 0, float lock_threshold = -1.0f);    // dragging amount since clicking. if lock_threshold < -1.0f uses io.MouseDraggingThreshold
    IMGUI_API void          ResetMouseDragDelta(int button = 0);                                //
    IMGUI_API ImGuiMouseCursor GetMouseCursor();                                                // get desired cursor type, reset in ImGui::NewFrame(), this is updated during the frame. valid before Render(). If you use software rendering by setting io.MouseDrawCursor ImGui will render those for you
    IMGUI_API void          SetMouseCursor(ImGuiMouseCursor type);                              // set desired cursor type
    IMGUI_API void          CaptureKeyboardFromApp(bool capture = true);                        // manually override io.WantCaptureKeyboard flag next frame (said flag is entirely left for your application handle). e.g. force capture keyboard when your widget is being hovered.
    IMGUI_API void          CaptureMouseFromApp(bool capture = true);                           // manually override io.WantCaptureMouse flag next frame (said flag is entirely left for your application handle).

    // Helpers functions to access functions pointers in ImGui::GetIO()
    IMGUI_API void*         MemAlloc(size_t sz);
    IMGUI_API void          MemFree(void* ptr);
    IMGUI_API const char*   GetClipboardText();
    IMGUI_API void          SetClipboardText(const char* text);

    // Internal context access - if you want to use multiple context, share context between modules (e.g. DLL). There is a default context created and active by default.
    // All contexts share a same ImFontAtlas by default. If you want different font atlas, you can new() them and overwrite the GetIO().Fonts variable of an ImGui context.
    IMGUI_API const char*   GetVersion();
    IMGUI_API ImGuiContext* CreateContext(void* (*malloc_fn)(size_t) = NULL, void (*free_fn)(void*) = NULL);
    IMGUI_API void          DestroyContext(ImGuiContext* ctx);
    IMGUI_API ImGuiContext* GetCurrentContext();
    IMGUI_API void          SetCurrentContext(ImGuiContext* ctx);

} // namespace ImGui

// Flags for ImGui::Begin()
enum ImGuiWindowFlags_
{
    ImGuiWindowFlags_NoTitleBar             = 1 << 0,   // Disable title-bar
    ImGuiWindowFlags_NoResize               = 1 << 1,   // Disable user resizing with the lower-right grip
    ImGuiWindowFlags_NoMove                 = 1 << 2,   // Disable user moving the window
    ImGuiWindowFlags_NoScrollbar            = 1 << 3,   // Disable scrollbars (window can still scroll with mouse or programatically)
    ImGuiWindowFlags_NoScrollWithMouse      = 1 << 4,   // Disable user vertically scrolling with mouse wheel
    ImGuiWindowFlags_NoCollapse             = 1 << 5,   // Disable user collapsing window by double-clicking on it
    ImGuiWindowFlags_AlwaysAutoResize       = 1 << 6,   // Resize every window to its content every frame
    //ImGuiWindowFlags_ShowBorders          = 1 << 7,   // Show borders around windows and items (OBSOLETE! Use e.g. style.FrameBorderSize=1.0f to enable borders).
    ImGuiWindowFlags_NoSavedSettings        = 1 << 8,   // Never load/save settings in .ini file
    ImGuiWindowFlags_NoInputs               = 1 << 9,   // Disable catching mouse or keyboard inputs, hovering test with pass through.
    ImGuiWindowFlags_MenuBar                = 1 << 10,  // Has a menu-bar
    ImGuiWindowFlags_HorizontalScrollbar    = 1 << 11,  // Allow horizontal scrollbar to appear (off by default). You may use SetNextWindowContentSize(ImVec2(width,0.0f)); prior to calling Begin() to specify width. Read code in imgui_demo in the "Horizontal Scrolling" section.
    ImGuiWindowFlags_NoFocusOnAppearing     = 1 << 12,  // Disable taking focus when transitioning from hidden to visible state
    ImGuiWindowFlags_NoBringToFrontOnFocus  = 1 << 13,  // Disable bringing window to front when taking focus (e.g. clicking on it or programatically giving it focus)
    ImGuiWindowFlags_AlwaysVerticalScrollbar= 1 << 14,  // Always show vertical scrollbar (even if ContentSize.y < Size.y)
    ImGuiWindowFlags_AlwaysHorizontalScrollbar=1<< 15,  // Always show horizontal scrollbar (even if ContentSize.x < Size.x)
    ImGuiWindowFlags_AlwaysUseWindowPadding = 1 << 16,  // Ensure child windows without border uses style.WindowPadding (ignored by default for non-bordered child windows, because more convenient)
    ImGuiWindowFlags_ResizeFromAnySide      = 1 << 17,  // (WIP) Enable resize from any corners and borders. Your back-end needs to honor the different values of io.MouseCursor set by imgui.
    ImGuiWindowFlags_NoNavFocus             = 1 << 18,  // No focusing of this window with gamepad/keyboard navigation
    ImGuiWindowFlags_NoNavInputs            = 1 << 19,  // No gamepad/keyboard navigation within the window
    //ImGuiWindowFlags_NavFlattened         = 1 << 20,  // Allow gamepad/keyboard navigation to cross over parent border to this child (only use on child that have no scrolling!)

    // [Internal]
    ImGuiWindowFlags_ChildWindow            = 1 << 24,  // Don't use! For internal use by BeginChild()
    ImGuiWindowFlags_Tooltip                = 1 << 25,  // Don't use! For internal use by BeginTooltip()
    ImGuiWindowFlags_Popup                  = 1 << 26,  // Don't use! For internal use by BeginPopup()
    ImGuiWindowFlags_Modal                  = 1 << 27,  // Don't use! For internal use by BeginPopupModal()
    ImGuiWindowFlags_ChildMenu              = 1 << 28   // Don't use! For internal use by BeginMenu()
};

// Flags for ImGui::InputText()
enum ImGuiInputTextFlags_
{
    ImGuiInputTextFlags_CharsDecimal        = 1 << 0,   // Allow 0123456789.+-*/
    ImGuiInputTextFlags_CharsHexadecimal    = 1 << 1,   // Allow 0123456789ABCDEFabcdef
    ImGuiInputTextFlags_CharsUppercase      = 1 << 2,   // Turn a..z into A..Z
    ImGuiInputTextFlags_CharsNoBlank        = 1 << 3,   // Filter out spaces, tabs
    ImGuiInputTextFlags_AutoSelectAll       = 1 << 4,   // Select entire text when first taking mouse focus
    ImGuiInputTextFlags_EnterReturnsTrue    = 1 << 5,   // Return 'true' when Enter is pressed (as opposed to when the value was modified)
    ImGuiInputTextFlags_CallbackCompletion  = 1 << 6,   // Call user function on pressing TAB (for completion handling)
    ImGuiInputTextFlags_CallbackHistory     = 1 << 7,   // Call user function on pressing Up/Down arrows (for history handling)
    ImGuiInputTextFlags_CallbackAlways      = 1 << 8,   // Call user function every time. User code may query cursor position, modify text buffer.
    ImGuiInputTextFlags_CallbackCharFilter  = 1 << 9,   // Call user function to filter character. Modify data->EventChar to replace/filter input, or return 1 to discard character.
    ImGuiInputTextFlags_AllowTabInput       = 1 << 10,  // Pressing TAB input a '\t' character into the text field
    ImGuiInputTextFlags_CtrlEnterForNewLine = 1 << 11,  // In multi-line mode, unfocus with Enter, add new line with Ctrl+Enter (default is opposite: unfocus with Ctrl+Enter, add line with Enter).
    ImGuiInputTextFlags_NoHorizontalScroll  = 1 << 12,  // Disable following the cursor horizontally
    ImGuiInputTextFlags_AlwaysInsertMode    = 1 << 13,  // Insert mode
    ImGuiInputTextFlags_ReadOnly            = 1 << 14,  // Read-only mode
    ImGuiInputTextFlags_Password            = 1 << 15,  // Password mode, display all characters as '*'
    // [Internal]
    ImGuiInputTextFlags_Multiline           = 1 << 20   // For internal use by InputTextMultiline()
};

// Flags for ImGui::TreeNodeEx(), ImGui::CollapsingHeader*()
enum ImGuiTreeNodeFlags_
{
    ImGuiTreeNodeFlags_Selected             = 1 << 0,   // Draw as selected
    ImGuiTreeNodeFlags_Framed               = 1 << 1,   // Full colored frame (e.g. for CollapsingHeader)
    ImGuiTreeNodeFlags_AllowItemOverlap     = 1 << 2,   // Hit testing to allow subsequent widgets to overlap this one
    ImGuiTreeNodeFlags_NoTreePushOnOpen     = 1 << 3,   // Don't do a TreePush() when open (e.g. for CollapsingHeader) = no extra indent nor pushing on ID stack
    ImGuiTreeNodeFlags_NoAutoOpenOnLog      = 1 << 4,   // Don't automatically and temporarily open node when Logging is active (by default logging will automatically open tree nodes)
    ImGuiTreeNodeFlags_DefaultOpen          = 1 << 5,   // Default node to be open
    ImGuiTreeNodeFlags_OpenOnDoubleClick    = 1 << 6,   // Need double-click to open node
    ImGuiTreeNodeFlags_OpenOnArrow          = 1 << 7,   // Only open when clicking on the arrow part. If ImGuiTreeNodeFlags_OpenOnDoubleClick is also set, single-click arrow or double-click all box to open.
    ImGuiTreeNodeFlags_Leaf                 = 1 << 8,   // No collapsing, no arrow (use as a convenience for leaf nodes). 
    ImGuiTreeNodeFlags_Bullet               = 1 << 9,   // Display a bullet instead of arrow
    ImGuiTreeNodeFlags_FramePadding         = 1 << 10,  // Use FramePadding (even for an unframed text node) to vertically align text baseline to regular widget height. Equivalent to calling AlignTextToFramePadding().
    //ImGuITreeNodeFlags_SpanAllAvailWidth  = 1 << 11,  // FIXME: TODO: Extend hit box horizontally even if not framed
    //ImGuiTreeNodeFlags_NoScrollOnOpen     = 1 << 12,  // FIXME: TODO: Disable automatic scroll on TreePop() if node got just open and contents is not visible
    ImGuiTreeNodeFlags_CollapsingHeader     = ImGuiTreeNodeFlags_Framed | ImGuiTreeNodeFlags_NoAutoOpenOnLog

    // Obsolete names (will be removed)
#ifndef IMGUI_DISABLE_OBSOLETE_FUNCTIONS
    , ImGuiTreeNodeFlags_AllowOverlapMode = ImGuiTreeNodeFlags_AllowItemOverlap
#endif
};

// Flags for ImGui::Selectable()
enum ImGuiSelectableFlags_
{
    ImGuiSelectableFlags_DontClosePopups    = 1 << 0,   // Clicking this don't close parent popup window
    ImGuiSelectableFlags_SpanAllColumns     = 1 << 1,   // Selectable frame can span all columns (text will still fit in current column)
    ImGuiSelectableFlags_AllowDoubleClick   = 1 << 2    // Generate press events on double clicks too
};

// Flags for ImGui::BeginCombo()
enum ImGuiComboFlags_
{
    ImGuiComboFlags_PopupAlignLeft          = 1 << 0,   // Align the popup toward the left by default
    ImGuiComboFlags_HeightSmall             = 1 << 1,   // Max ~4 items visible. Tip: If you want your combo popup to be a specific size you can use SetNextWindowSizeConstraints() prior to calling BeginCombo()
    ImGuiComboFlags_HeightRegular           = 1 << 2,   // Max ~8 items visible (default)
    ImGuiComboFlags_HeightLarge             = 1 << 3,   // Max ~20 items visible
    ImGuiComboFlags_HeightLargest           = 1 << 4,   // As many fitting items as possible
    ImGuiComboFlags_HeightMask_             = ImGuiComboFlags_HeightSmall | ImGuiComboFlags_HeightRegular | ImGuiComboFlags_HeightLarge | ImGuiComboFlags_HeightLargest
};

// Flags for ImGui::IsWindowFocused()
enum ImGuiFocusedFlags_
{
    ImGuiFocusedFlags_ChildWindows                  = 1 << 0,   // IsWindowFocused(): Return true if any children of the window is focused
    ImGuiFocusedFlags_RootWindow                    = 1 << 1,   // IsWindowFocused(): Test from root window (top most parent of the current hierarchy)
    ImGuiFocusedFlags_RootAndChildWindows           = ImGuiFocusedFlags_RootWindow | ImGuiFocusedFlags_ChildWindows,
};

// Flags for ImGui::IsItemHovered(), ImGui::IsWindowHovered()
enum ImGuiHoveredFlags_
{
    ImGuiHoveredFlags_Default                       = 0,        // Return true if directly over the item/window, not obstructed by another window, not obstructed by an active popup or modal blocking inputs under them.
    ImGuiHoveredFlags_ChildWindows                  = 1 << 0,   // IsWindowHovered() only: Return true if any children of the window is hovered
    ImGuiHoveredFlags_RootWindow                    = 1 << 1,   // IsWindowHovered() only: Test from root window (top most parent of the current hierarchy)
    ImGuiHoveredFlags_AllowWhenBlockedByPopup       = 1 << 2,   // Return true even if a popup window is normally blocking access to this item/window
    //ImGuiHoveredFlags_AllowWhenBlockedByModal     = 1 << 3,   // Return true even if a modal popup window is normally blocking access to this item/window. FIXME-TODO: Unavailable yet.
    ImGuiHoveredFlags_AllowWhenBlockedByActiveItem  = 1 << 4,   // Return true even if an active item is blocking access to this item/window
    ImGuiHoveredFlags_AllowWhenOverlapped           = 1 << 5,   // Return true even if the position is overlapped by another window
    ImGuiHoveredFlags_RectOnly                      = ImGuiHoveredFlags_AllowWhenBlockedByPopup | ImGuiHoveredFlags_AllowWhenBlockedByActiveItem | ImGuiHoveredFlags_AllowWhenOverlapped
};

// Flags for ImGui::BeginDragDropSource(), ImGui::AcceptDragDropPayload()
enum ImGuiDragDropFlags_
{
    // BeginDragDropSource() flags
    ImGuiDragDropFlags_SourceNoAutoTooltip          = 1 << 0,       // By default, a successful call to BeginDragDropSource opens a tooltip so you can display a preview or description of the dragged contents. This flag disable this behavior.
    ImGuiDragDropFlags_SourceNoDisableHover         = 1 << 1,       // By default, when dragging we clear data so that IsItemHovered() will return true, to avoid subsequent user code submitting tooltips. This flag disable this behavior so you can still call IsItemHovered() on the source item.
    ImGuiDragDropFlags_SourceNoHoldToOpenOthers     = 1 << 2,       // Disable the behavior that allows to open tree nodes and collapsing header by holding over them while dragging a source item.
    ImGuiDragDropFlags_SourceAllowNullID            = 1 << 3,       // Allow items such as Text(), Image() that have no unique identifier to be used as drag source, by manufacturing a temporary identifier based on their window-relative position. This is extremely unusual within the dear imgui ecosystem and so we made it explicit.
    // AcceptDragDropPayload() flags
    ImGuiDragDropFlags_AcceptBeforeDelivery         = 1 << 10,      // AcceptDragDropPayload() will returns true even before the mouse button is released. You can then call IsDelivery() to test if the payload needs to be delivered.
    ImGuiDragDropFlags_AcceptNoDrawDefaultRect      = 1 << 11,      // Do not draw the default highlight rectangle when hovering over target.
    ImGuiDragDropFlags_AcceptPeekOnly               = ImGuiDragDropFlags_AcceptBeforeDelivery | ImGuiDragDropFlags_AcceptNoDrawDefaultRect  // For peeking ahead and inspecting the payload before delivery.
};

// Standard Drag and Drop payload types. Types starting with '_' are defined by Dear ImGui.
#define IMGUI_PAYLOAD_TYPE_COLOR_3F     "_COL3F"    // float[3]     // Standard type for colors, without alpha. User code may use this type. 
#define IMGUI_PAYLOAD_TYPE_COLOR_4F     "_COL4F"    // float[4]     // Standard type for colors. User code may use this type.

// User fill ImGuiIO.KeyMap[] array with indices into the ImGuiIO.KeysDown[512] array
enum ImGuiKey_
{
    ImGuiKey_Tab,       // for tabbing through fields
    ImGuiKey_LeftArrow, // for text edit
    ImGuiKey_RightArrow,// for text edit
    ImGuiKey_UpArrow,   // for text edit
    ImGuiKey_DownArrow, // for text edit
    ImGuiKey_PageUp,
    ImGuiKey_PageDown,
    ImGuiKey_Home,      // for text edit
    ImGuiKey_End,       // for text edit
    ImGuiKey_Delete,    // for text edit
    ImGuiKey_Backspace, // for text edit
    ImGuiKey_Enter,     // for text edit
    ImGuiKey_Escape,    // for text edit
    ImGuiKey_A,         // for text edit CTRL+A: select all
    ImGuiKey_C,         // for text edit CTRL+C: copy
    ImGuiKey_V,         // for text edit CTRL+V: paste
    ImGuiKey_X,         // for text edit CTRL+X: cut
    ImGuiKey_Y,         // for text edit CTRL+Y: redo
    ImGuiKey_Z,         // for text edit CTRL+Z: undo
    ImGuiKey_COUNT
};

// [BETA] Gamepad/Keyboard directional navigation
// Fill ImGuiIO.NavInputs[] float array every frame to feed gamepad/keyboard navigation inputs.
// 0.0f= not held. 1.0f= fully held. Pass intermediate 0.0f..1.0f values for analog triggers/sticks.
// ImGui uses a simple >0.0f for activation testing, and won't attempt to test for a dead-zone.
// Your code passing analog gamepad values is likely to want to transform your raw inputs, using a dead-zone and maybe a power curve.
enum ImGuiNavInput_
{
    ImGuiNavInput_PadActivate,      // press button, tweak value                    // e.g. Circle button
    ImGuiNavInput_PadCancel,        // close menu/popup/child, lose selection       // e.g. Cross button
    ImGuiNavInput_PadInput,         // text input                                   // e.g. Triangle button
    ImGuiNavInput_PadMenu,          // access menu, focus, move, resize             // e.g. Square button
    ImGuiNavInput_PadUp,            // move up, resize window (with PadMenu held)   // e.g. D-pad up/down/left/right, analog
    ImGuiNavInput_PadDown,          // move down
    ImGuiNavInput_PadLeft,          // move left
    ImGuiNavInput_PadRight,         // move right
    ImGuiNavInput_PadScrollUp,      // scroll up, move window (with PadMenu held)   // e.g. right stick up/down/left/right, analog
    ImGuiNavInput_PadScrollDown,    // "
    ImGuiNavInput_PadScrollLeft,    //
    ImGuiNavInput_PadScrollRight,   //
    ImGuiNavInput_PadFocusPrev,     // next window (with PadMenu held)              // e.g. L-trigger
    ImGuiNavInput_PadFocusNext,     // prev window (with PadMenu held)              // e.g. R-trigger
    ImGuiNavInput_PadTweakSlow,     // slower tweaks                                // e.g. L-trigger, analog
    ImGuiNavInput_PadTweakFast,     // faster tweaks                                // e.g. R-trigger, analog
    ImGuiNavInput_KeyMenu,          // access menu                                  // e.g. ALT
    ImGuiNavInput_COUNT,
};

// Enumeration for PushStyleColor() / PopStyleColor()
enum ImGuiCol_
{
    ImGuiCol_Text,
    ImGuiCol_TextDisabled,
    ImGuiCol_WindowBg,              // Background of normal windows
    ImGuiCol_ChildBg,               // Background of child windows
    ImGuiCol_PopupBg,               // Background of popups, menus, tooltips windows
    ImGuiCol_Border,
    ImGuiCol_BorderShadow,
    ImGuiCol_FrameBg,               // Background of checkbox, radio button, plot, slider, text input
    ImGuiCol_FrameBgHovered,
    ImGuiCol_FrameBgActive,
    ImGuiCol_TitleBg,
    ImGuiCol_TitleBgActive,
    ImGuiCol_TitleBgCollapsed,
    ImGuiCol_MenuBarBg,
    ImGuiCol_ScrollbarBg,
    ImGuiCol_ScrollbarGrab,
    ImGuiCol_ScrollbarGrabHovered,
    ImGuiCol_ScrollbarGrabActive,
    ImGuiCol_CheckMark,
    ImGuiCol_SliderGrab,
    ImGuiCol_SliderGrabActive,
    ImGuiCol_Button,
    ImGuiCol_ButtonHovered,
    ImGuiCol_ButtonActive,
    ImGuiCol_Header,
    ImGuiCol_HeaderHovered,
    ImGuiCol_HeaderActive,
    ImGuiCol_Separator,
    ImGuiCol_SeparatorHovered,
    ImGuiCol_SeparatorActive,
    ImGuiCol_ResizeGrip,
    ImGuiCol_ResizeGripHovered,
    ImGuiCol_ResizeGripActive,
    ImGuiCol_CloseButton,
    ImGuiCol_CloseButtonHovered,
    ImGuiCol_CloseButtonActive,
    ImGuiCol_PlotLines,
    ImGuiCol_PlotLinesHovered,
    ImGuiCol_PlotHistogram,
    ImGuiCol_PlotHistogramHovered,
    ImGuiCol_TextSelectedBg,
    ImGuiCol_ModalWindowDarkening,  // darken entire screen when a modal window is active
<<<<<<< HEAD
    ImGuiCol_NavHighlight,          // gamepad/keyboard: current highlighted item 
    ImGuiCol_NavWindowingHighlight, // gamepad/keyboard: when holding NavMenu to focus/move/resize windows
=======
    ImGuiCol_DragDropTarget,
>>>>>>> d0a1be0d
    ImGuiCol_COUNT

    // Obsolete names (will be removed)
#ifndef IMGUI_DISABLE_OBSOLETE_FUNCTIONS
    //, ImGuiCol_ComboBg = ImGuiCol_PopupBg     // ComboBg has been merged with PopupBg, so a redirect isn't accurate.
    , ImGuiCol_ChildWindowBg = ImGuiCol_ChildBg, ImGuiCol_Column = ImGuiCol_Separator, ImGuiCol_ColumnHovered = ImGuiCol_SeparatorHovered, ImGuiCol_ColumnActive = ImGuiCol_SeparatorActive
#endif
};

// Enumeration for PushStyleVar() / PopStyleVar() to temporarily modify the ImGuiStyle structure.
// NB: the enum only refers to fields of ImGuiStyle which makes sense to be pushed/poped inside UI code. During initialization, feel free to just poke into ImGuiStyle directly.
// NB: if changing this enum, you need to update the associated internal table GStyleVarInfo[] accordingly. This is where we link enum values to members offset/type.
enum ImGuiStyleVar_
{
    // Enum name ......................// Member in ImGuiStyle structure (see ImGuiStyle for descriptions)
    ImGuiStyleVar_Alpha,               // float     Alpha
    ImGuiStyleVar_WindowPadding,       // ImVec2    WindowPadding
    ImGuiStyleVar_WindowRounding,      // float     WindowRounding
    ImGuiStyleVar_WindowBorderSize,    // float     WindowBorderSize
    ImGuiStyleVar_WindowMinSize,       // ImVec2    WindowMinSize
    ImGuiStyleVar_ChildRounding,       // float     ChildRounding
    ImGuiStyleVar_ChildBorderSize,     // float     ChildBorderSize
    ImGuiStyleVar_PopupRounding,       // float     PopupRounding
    ImGuiStyleVar_PopupBorderSize,     // float     PopupBorderSize
    ImGuiStyleVar_FramePadding,        // ImVec2    FramePadding
    ImGuiStyleVar_FrameRounding,       // float     FrameRounding
    ImGuiStyleVar_FrameBorderSize,     // float     FrameBorderSize
    ImGuiStyleVar_ItemSpacing,         // ImVec2    ItemSpacing
    ImGuiStyleVar_ItemInnerSpacing,    // ImVec2    ItemInnerSpacing
    ImGuiStyleVar_IndentSpacing,       // float     IndentSpacing
    ImGuiStyleVar_GrabMinSize,         // float     GrabMinSize
    ImGuiStyleVar_ButtonTextAlign,     // ImVec2    ButtonTextAlign
    ImGuiStyleVar_Count_

    // Obsolete names (will be removed)
#ifndef IMGUI_DISABLE_OBSOLETE_FUNCTIONS
    , ImGuiStyleVar_ChildWindowRounding = ImGuiStyleVar_ChildRounding
#endif
};

// Enumeration for ColorEdit3() / ColorEdit4() / ColorPicker3() / ColorPicker4() / ColorButton()
enum ImGuiColorEditFlags_
{
    ImGuiColorEditFlags_NoAlpha         = 1 << 1,   //              // ColorEdit, ColorPicker, ColorButton: ignore Alpha component (read 3 components from the input pointer).
    ImGuiColorEditFlags_NoPicker        = 1 << 2,   //              // ColorEdit: disable picker when clicking on colored square.
    ImGuiColorEditFlags_NoOptions       = 1 << 3,   //              // ColorEdit: disable toggling options menu when right-clicking on inputs/small preview.
    ImGuiColorEditFlags_NoSmallPreview  = 1 << 4,   //              // ColorEdit, ColorPicker: disable colored square preview next to the inputs. (e.g. to show only the inputs)
    ImGuiColorEditFlags_NoInputs        = 1 << 5,   //              // ColorEdit, ColorPicker: disable inputs sliders/text widgets (e.g. to show only the small preview colored square).
    ImGuiColorEditFlags_NoTooltip       = 1 << 6,   //              // ColorEdit, ColorPicker, ColorButton: disable tooltip when hovering the preview.
    ImGuiColorEditFlags_NoLabel         = 1 << 7,   //              // ColorEdit, ColorPicker: disable display of inline text label (the label is still forwarded to the tooltip and picker).
    ImGuiColorEditFlags_NoSidePreview   = 1 << 8,   //              // ColorPicker: disable bigger color preview on right side of the picker, use small colored square preview instead.
    // User Options (right-click on widget to change some of them). You can set application defaults using SetColorEditOptions(). The idea is that you probably don't want to override them in most of your calls, let the user choose and/or call SetColorEditOptions() during startup.
    ImGuiColorEditFlags_AlphaBar        = 1 << 9,   //              // ColorEdit, ColorPicker: show vertical alpha bar/gradient in picker.
    ImGuiColorEditFlags_AlphaPreview    = 1 << 10,  //              // ColorEdit, ColorPicker, ColorButton: display preview as a transparent color over a checkerboard, instead of opaque.
    ImGuiColorEditFlags_AlphaPreviewHalf= 1 << 11,  //              // ColorEdit, ColorPicker, ColorButton: display half opaque / half checkerboard, instead of opaque.
    ImGuiColorEditFlags_HDR             = 1 << 12,  //              // (WIP) ColorEdit: Currently only disable 0.0f..1.0f limits in RGBA edition (note: you probably want to use ImGuiColorEditFlags_Float flag as well).
    ImGuiColorEditFlags_RGB             = 1 << 13,  // [Inputs]     // ColorEdit: choose one among RGB/HSV/HEX. ColorPicker: choose any combination using RGB/HSV/HEX.
    ImGuiColorEditFlags_HSV             = 1 << 14,  // [Inputs]     // "
    ImGuiColorEditFlags_HEX             = 1 << 15,  // [Inputs]     // "
    ImGuiColorEditFlags_Uint8           = 1 << 16,  // [DataType]   // ColorEdit, ColorPicker, ColorButton: _display_ values formatted as 0..255. 
    ImGuiColorEditFlags_Float           = 1 << 17,  // [DataType]   // ColorEdit, ColorPicker, ColorButton: _display_ values formatted as 0.0f..1.0f floats instead of 0..255 integers. No round-trip of value via integers.
    ImGuiColorEditFlags_PickerHueBar    = 1 << 18,  // [PickerMode] // ColorPicker: bar for Hue, rectangle for Sat/Value.
    ImGuiColorEditFlags_PickerHueWheel  = 1 << 19,  // [PickerMode] // ColorPicker: wheel for Hue, triangle for Sat/Value.
    // Internals/Masks
    ImGuiColorEditFlags__InputsMask     = ImGuiColorEditFlags_RGB|ImGuiColorEditFlags_HSV|ImGuiColorEditFlags_HEX,
    ImGuiColorEditFlags__DataTypeMask   = ImGuiColorEditFlags_Uint8|ImGuiColorEditFlags_Float,
    ImGuiColorEditFlags__PickerMask     = ImGuiColorEditFlags_PickerHueWheel|ImGuiColorEditFlags_PickerHueBar,
    ImGuiColorEditFlags__OptionsDefault = ImGuiColorEditFlags_Uint8|ImGuiColorEditFlags_RGB|ImGuiColorEditFlags_PickerHueBar    // Change application default using SetColorEditOptions()
};

// Enumeration for GetMouseCursor()
enum ImGuiMouseCursor_
{
    ImGuiMouseCursor_None = -1,
    ImGuiMouseCursor_Arrow = 0,
    ImGuiMouseCursor_TextInput,         // When hovering over InputText, etc.
    ImGuiMouseCursor_Move,              // Unused
    ImGuiMouseCursor_ResizeNS,          // When hovering over an horizontal border
    ImGuiMouseCursor_ResizeEW,          // When hovering over a vertical border or a column
    ImGuiMouseCursor_ResizeNESW,        // When hovering over the bottom-left corner of a window
    ImGuiMouseCursor_ResizeNWSE,        // When hovering over the bottom-right corner of a window
    ImGuiMouseCursor_Count_
};

// Condition for ImGui::SetWindow***(), SetNextWindow***(), SetNextTreeNode***() functions
// All those functions treat 0 as a shortcut to ImGuiCond_Always. From the point of view of the user use this as an enum (don't combine multiple values into flags).
enum ImGuiCond_
{
    ImGuiCond_Always        = 1 << 0,   // Set the variable
    ImGuiCond_Once          = 1 << 1,   // Set the variable once per runtime session (only the first call with succeed)
    ImGuiCond_FirstUseEver  = 1 << 2,   // Set the variable if the window has no saved data (if doesn't exist in the .ini file)
    ImGuiCond_Appearing     = 1 << 3    // Set the variable if the window is appearing after being hidden/inactive (or the first time)

    // Obsolete names (will be removed)
#ifndef IMGUI_DISABLE_OBSOLETE_FUNCTIONS
    , ImGuiSetCond_Always = ImGuiCond_Always, ImGuiSetCond_Once = ImGuiCond_Once, ImGuiSetCond_FirstUseEver = ImGuiCond_FirstUseEver, ImGuiSetCond_Appearing = ImGuiCond_Appearing
#endif
};

struct ImGuiStyle
{
    float       Alpha;                      // Global alpha applies to everything in ImGui
    ImVec2      WindowPadding;              // Padding within a window
    float       WindowRounding;             // Radius of window corners rounding. Set to 0.0f to have rectangular windows
    float       WindowBorderSize;           // Thickness of border around windows. Generally set to 0.0f or 1.0f. (Other values are not well tested and more CPU/GPU costly)
    ImVec2      WindowMinSize;              // Minimum window size
    ImVec2      WindowTitleAlign;           // Alignment for title bar text. Defaults to (0.0f,0.5f) for left-aligned,vertically centered.
    float       ChildRounding;              // Radius of child window corners rounding. Set to 0.0f to have rectangular windows.
    float       ChildBorderSize;            // Thickness of border around child windows. Generally set to 0.0f or 1.0f. (Other values are not well tested and more CPU/GPU costly)
    float       PopupRounding;              // Radius of popup window corners rounding.
    float       PopupBorderSize;            // Thickness of border around popup windows. Generally set to 0.0f or 1.0f. (Other values are not well tested and more CPU/GPU costly)
    ImVec2      FramePadding;               // Padding within a framed rectangle (used by most widgets)
    float       FrameRounding;              // Radius of frame corners rounding. Set to 0.0f to have rectangular frame (used by most widgets).
    float       FrameBorderSize;            // Thickness of border around frames. Generally set to 0.0f or 1.0f. (Other values are not well tested and more CPU/GPU costly)
    ImVec2      ItemSpacing;                // Horizontal and vertical spacing between widgets/lines
    ImVec2      ItemInnerSpacing;           // Horizontal and vertical spacing between within elements of a composed widget (e.g. a slider and its label)
    ImVec2      TouchExtraPadding;          // Expand reactive bounding box for touch-based system where touch position is not accurate enough. Unfortunately we don't sort widgets so priority on overlap will always be given to the first widget. So don't grow this too much!
    float       IndentSpacing;              // Horizontal indentation when e.g. entering a tree node. Generally == (FontSize + FramePadding.x*2).
    float       ColumnsMinSpacing;          // Minimum horizontal spacing between two columns
    float       ScrollbarSize;              // Width of the vertical scrollbar, Height of the horizontal scrollbar
    float       ScrollbarRounding;          // Radius of grab corners for scrollbar
    float       GrabMinSize;                // Minimum width/height of a grab box for slider/scrollbar.
    float       GrabRounding;               // Radius of grabs corners rounding. Set to 0.0f to have rectangular slider grabs.
    ImVec2      ButtonTextAlign;            // Alignment of button text when button is larger than text. Defaults to (0.5f,0.5f) for horizontally+vertically centered.
    ImVec2      DisplayWindowPadding;       // Window positions are clamped to be visible within the display area by at least this amount. Only covers regular windows.
    ImVec2      DisplaySafeAreaPadding;     // If you cannot see the edge of your screen (e.g. on a TV) increase the safe area padding. Covers popups/tooltips as well regular windows.
    bool        AntiAliasedLines;           // Enable anti-aliasing on lines/borders. Disable if you are really tight on CPU/GPU.
    bool        AntiAliasedShapes;          // Enable anti-aliasing on filled shapes (rounded rectangles, circles, etc.)
    float       CurveTessellationTol;       // Tessellation tolerance. Decrease for highly tessellated curves (higher quality, more polygons), increase to reduce quality.
    ImVec4      Colors[ImGuiCol_COUNT];

    IMGUI_API ImGuiStyle();
    IMGUI_API void ScaleAllSizes(float scale_factor);
};

// This is where your app communicate with ImGui. Access via ImGui::GetIO().
// Read 'Programmer guide' section in .cpp file for general usage.
struct ImGuiIO
{
    //------------------------------------------------------------------
    // Settings (fill once)                 // Default value:
    //------------------------------------------------------------------

    ImVec2        DisplaySize;              // <unset>              // Display size, in pixels. For clamping windows positions.
    float         DeltaTime;                // = 1.0f/60.0f         // Time elapsed since last frame, in seconds.
    float         IniSavingRate;            // = 5.0f               // Maximum time between saving positions/sizes to .ini file, in seconds.
    const char*   IniFilename;              // = "imgui.ini"        // Path to .ini file. NULL to disable .ini saving.
    const char*   LogFilename;              // = "imgui_log.txt"    // Path to .log file (default parameter to ImGui::LogToFile when no file is specified).
    float         MouseDoubleClickTime;     // = 0.30f              // Time for a double-click, in seconds.
    float         MouseDoubleClickMaxDist;  // = 6.0f               // Distance threshold to stay in to validate a double-click, in pixels.
    float         MouseDragThreshold;       // = 6.0f               // Distance threshold before considering we are dragging
    int           KeyMap[ImGuiKey_COUNT];   // <unset>              // Map of indices into the KeysDown[512] entries array
    float         KeyRepeatDelay;           // = 0.250f             // When holding a key/button, time before it starts repeating, in seconds (for buttons in Repeat mode, etc.).
    float         KeyRepeatRate;            // = 0.050f             // When holding a key/button, rate at which it repeats, in seconds.
    bool          NavMovesMouse;            // = false              // Directional navigation can move the mouse cursor. Updates MousePos and set WantMoveMouse=true. If enabled you MUST honor those requests in your binding, otherwise ImGui will react as if mouse is jumping around.
    void*         UserData;                 // = NULL               // Store your own data for retrieval by callbacks.

    ImFontAtlas*  Fonts;                    // <auto>               // Load and assemble one or more fonts into a single tightly packed texture. Output to Fonts array.
    float         FontGlobalScale;          // = 1.0f               // Global scale all fonts
    bool          FontAllowUserScaling;     // = false              // Allow user scaling text of individual window with CTRL+Wheel.
    ImFont*       FontDefault;              // = NULL               // Font to use on NewFrame(). Use NULL to uses Fonts->Fonts[0].
    ImVec2        DisplayFramebufferScale;  // = (1.0f,1.0f)        // For retina display or other situations where window coordinates are different from framebuffer coordinates. User storage only, presently not used by ImGui.
    ImVec2        DisplayVisibleMin;        // <unset> (0.0f,0.0f)  // If you use DisplaySize as a virtual space larger than your screen, set DisplayVisibleMin/Max to the visible area.
    ImVec2        DisplayVisibleMax;        // <unset> (0.0f,0.0f)  // If the values are the same, we defaults to Min=(0.0f) and Max=DisplaySize

    // Advanced/subtle behaviors
    bool          OptMacOSXBehaviors;       // = defined(__APPLE__) // OS X style: Text editing cursor movement using Alt instead of Ctrl, Shortcuts using Cmd/Super instead of Ctrl, Line/Text Start and End using Cmd+Arrows instead of Home/End, Double click selects by word instead of selecting whole text, Multi-selection in lists uses Cmd/Super instead of Ctrl
    bool          OptCursorBlink;           // = true               // Enable blinking cursor, for users who consider it annoying.

    //------------------------------------------------------------------
    // Settings (User Functions)
    //------------------------------------------------------------------

    // Rendering function, will be called in Render().
    // Alternatively you can keep this to NULL and call GetDrawData() after Render() to get the same pointer.
    // See example applications if you are unsure of how to implement this.
    void        (*RenderDrawListsFn)(ImDrawData* data);

    // Optional: access OS clipboard
    // (default to use native Win32 clipboard on Windows, otherwise uses a private clipboard. Override to access OS clipboard on other architectures)
    const char* (*GetClipboardTextFn)(void* user_data);
    void        (*SetClipboardTextFn)(void* user_data, const char* text);
    void*       ClipboardUserData;

    // Optional: override memory allocations. MemFreeFn() may be called with a NULL pointer.
    // (default to posix malloc/free)
    void*       (*MemAllocFn)(size_t sz);
    void        (*MemFreeFn)(void* ptr);

    // Optional: notify OS Input Method Editor of the screen position of your cursor for text input position (e.g. when using Japanese/Chinese IME in Windows)
    // (default to use native imm32 api on Windows)
    void        (*ImeSetInputScreenPosFn)(int x, int y);
    void*       ImeWindowHandle;            // (Windows) Set this to your HWND to get automatic IME cursor positioning.

    //------------------------------------------------------------------
    // Input - Fill before calling NewFrame()
    //------------------------------------------------------------------

    ImVec2      MousePos;                   // Mouse position, in pixels. Set to ImVec2(-FLT_MAX,-FLT_MAX) if mouse is unavailable (on another screen, etc.)
    bool        MouseDown[5];               // Mouse buttons: left, right, middle + extras. ImGui itself mostly only uses left button (BeginPopupContext** are using right button). Others buttons allows us to track if the mouse is being used by your application + available to user as a convenience via IsMouse** API.
    float       MouseWheel;                 // Mouse wheel: 1 unit scrolls about 5 lines text.
    bool        MouseDrawCursor;            // Request ImGui to draw a mouse cursor for you (if you are on a platform without a mouse cursor).
    bool        KeyCtrl;                    // Keyboard modifier pressed: Control
    bool        KeyShift;                   // Keyboard modifier pressed: Shift
    bool        KeyAlt;                     // Keyboard modifier pressed: Alt
    bool        KeySuper;                   // Keyboard modifier pressed: Cmd/Super/Windows
    bool        KeysDown[512];              // Keyboard keys that are pressed (in whatever storage order you naturally have access to keyboard data)
    ImWchar     InputCharacters[16+1];      // List of characters input (translated by user from keypress+keyboard state). Fill using AddInputCharacter() helper.
    float       NavInputs[ImGuiNavInput_COUNT];

    // Functions
    IMGUI_API void AddInputCharacter(ImWchar c);                        // Add new character into InputCharacters[]
    IMGUI_API void AddInputCharactersUTF8(const char* utf8_chars);      // Add new characters into InputCharacters[] from an UTF-8 string
    inline void    ClearInputCharacters() { InputCharacters[0] = 0; }   // Clear the text input buffer manually

    //------------------------------------------------------------------
    // Output - Retrieve after calling NewFrame()
    //------------------------------------------------------------------

    bool        WantCaptureMouse;           // When io.WantCaptureMouse is true, do not dispatch mouse input data to your main application. This is set by ImGui when it wants to use your mouse (e.g. unclicked mouse is hovering a window, or a widget is active). 
    bool        WantCaptureKeyboard;        // When io.WantCaptureKeyboard is true, do not dispatch keyboard input data to your main application. This is set by ImGui when it wants to use your keyboard inputs.
    bool        WantTextInput;              // Mobile/console: when io.WantTextInput is true, you may display an on-screen keyboard. This is set by ImGui when it wants textual keyboard input to happen (e.g. when a InputText widget is active).
    bool        WantMoveMouse;              // MousePos has been altered, back-end should reposition mouse on next frame. Set only when 'NavMovesMouse=true'.
    bool        NavUsable;                  // Directional navigation is currently allowed (will handle ImGuiKey_NavXXX events).
    bool        NavActive;                  // Directional navigation is active/visible and currently allowed (will handle ImGuiKey_NavXXX events).
    float       Framerate;                  // Application framerate estimation, in frame per second. Solely for convenience. Rolling average estimation based on IO.DeltaTime over 120 frames
    int         MetricsAllocs;              // Number of active memory allocations
    int         MetricsRenderVertices;      // Vertices output during last call to Render()
    int         MetricsRenderIndices;       // Indices output during last call to Render() = number of triangles * 3
    int         MetricsActiveWindows;       // Number of visible root windows (exclude child windows)
    ImVec2      MouseDelta;                 // Mouse delta. Note that this is zero if either current or previous position are invalid (-FLT_MAX,-FLT_MAX), so a disappearing/reappearing mouse won't have a huge delta.

    //------------------------------------------------------------------
    // [Internal] ImGui will maintain those fields. Forward compatibility not guaranteed!
    //------------------------------------------------------------------

    ImVec2      MousePosPrev;               // Previous mouse position temporary storage (nb: not for public use, set to MousePos in NewFrame())
    ImVec2      MouseClickedPos[5];         // Position at time of clicking
    float       MouseClickedTime[5];        // Time of last click (used to figure out double-click)
    bool        MouseClicked[5];            // Mouse button went from !Down to Down
    bool        MouseDoubleClicked[5];      // Has mouse button been double-clicked?
    bool        MouseReleased[5];           // Mouse button went from Down to !Down
    bool        MouseDownOwned[5];          // Track if button was clicked inside a window. We don't request mouse capture from the application if click started outside ImGui bounds.
    float       MouseDownDuration[5];       // Duration the mouse button has been down (0.0f == just clicked)
    float       MouseDownDurationPrev[5];   // Previous time the mouse button has been down
    ImVec2      MouseDragMaxDistanceAbs[5]; // Maximum distance, absolute, on each axis, of how much mouse has traveled from the clicking point
    float       MouseDragMaxDistanceSqr[5]; // Squared maximum distance of how much mouse has traveled from the clicking point
    float       KeysDownDuration[512];      // Duration the keyboard key has been down (0.0f == just pressed)
    float       KeysDownDurationPrev[512];  // Previous duration the key has been down
    float       NavInputsDownDuration[ImGuiNavInput_COUNT];
    float       NavInputsDownDurationPrev[ImGuiNavInput_COUNT];

    IMGUI_API   ImGuiIO();
};

//-----------------------------------------------------------------------------
// Obsolete functions (Will be removed! Also see 'API BREAKING CHANGES' section in imgui.cpp)
//-----------------------------------------------------------------------------

#ifndef IMGUI_DISABLE_OBSOLETE_FUNCTIONS
namespace ImGui
{
    static inline bool      IsRootWindowFocused() { return IsWindowFocused(ImGuiFocusedFlags_RootWindow); } // OBSOLETE 1.53+
    static inline bool      IsRootWindowOrAnyChildFocused() { return IsWindowFocused(ImGuiFocusedFlags_RootAndChildWindows); } // OBSOLETE 1.53+
    static inline void      SetNextWindowContentWidth(float width) { SetNextWindowContentSize(ImVec2(width, 0.0f)); } // OBSOLETE 1.53+ (nb: original version preserved last Y value set by SetNextWindowContentSize())
    static inline bool      IsRootWindowOrAnyChildHovered(ImGuiHoveredFlags flags = 0) { return IsItemHovered(flags | ImGuiHoveredFlags_RootWindow | ImGuiHoveredFlags_ChildWindows); } // OBSOLETE 1.53+ use flags directly
    bool                    Begin(const char* name, bool* p_open, const ImVec2& size_on_first_use, float bg_alpha_override = -1.0f, ImGuiWindowFlags flags = 0); // OBSOLETE 1.52+. use SetNextWindowSize() instead if you want to set a window size.
    static inline void      AlignFirstTextHeightToWidgets() { AlignTextToFramePadding(); }     // OBSOLETE 1.52+
    static inline void      SetNextWindowPosCenter(ImGuiCond cond = 0) { SetNextWindowPos(ImVec2(GetIO().DisplaySize.x * 0.5f, GetIO().DisplaySize.y * 0.5f), cond, ImVec2(0.5f, 0.5f)); } // OBSOLETE 1.52+
    static inline bool      IsItemHoveredRect() { return IsItemHovered(ImGuiHoveredFlags_RectOnly); } // OBSOLETE 1.51+
    static inline bool      IsPosHoveringAnyWindow(const ImVec2&) { IM_ASSERT(0); return false; } // OBSOLETE 1.51+. This was partly broken. You probably wanted to use ImGui::GetIO().WantCaptureMouse instead.
    static inline bool      IsMouseHoveringAnyWindow() { return IsAnyWindowHovered(); }        // OBSOLETE 1.51+
    static inline bool      IsMouseHoveringWindow() { return IsWindowHovered(ImGuiHoveredFlags_AllowWhenBlockedByPopup | ImGuiHoveredFlags_AllowWhenBlockedByActiveItem); } // OBSOLETE 1.51+
    static inline bool      CollapsingHeader(const char* label, const char* str_id, bool framed = true, bool default_open = false) { (void)str_id; (void)framed; ImGuiTreeNodeFlags default_open_flags = 1 << 5; return CollapsingHeader(label, (default_open ? default_open_flags : 0)); } // OBSOLETE 1.49+
}
#endif

//-----------------------------------------------------------------------------
// Helpers
//-----------------------------------------------------------------------------

// Lightweight std::vector<> like class to avoid dragging dependencies (also: windows implementation of STL with debug enabled is absurdly slow, so let's bypass it so our code runs fast in debug).
// Our implementation does NOT call c++ constructors because we don't use them in ImGui. Don't use this class as a straight std::vector replacement in your code!
template<typename T>
class ImVector
{
public:
    int                         Size;
    int                         Capacity;
    T*                          Data;

    typedef T                   value_type;
    typedef value_type*         iterator;
    typedef const value_type*   const_iterator;

    ImVector()                  { Size = Capacity = 0; Data = NULL; }
    ~ImVector()                 { if (Data) ImGui::MemFree(Data); }

    inline bool                 empty() const                   { return Size == 0; }
    inline int                  size() const                    { return Size; }
    inline int                  capacity() const                { return Capacity; }

    inline value_type&          operator[](int i)               { IM_ASSERT(i < Size); return Data[i]; }
    inline const value_type&    operator[](int i) const         { IM_ASSERT(i < Size); return Data[i]; }

    inline void                 clear()                         { if (Data) { Size = Capacity = 0; ImGui::MemFree(Data); Data = NULL; } }
    inline iterator             begin()                         { return Data; }
    inline const_iterator       begin() const                   { return Data; }
    inline iterator             end()                           { return Data + Size; }
    inline const_iterator       end() const                     { return Data + Size; }
    inline value_type&          front()                         { IM_ASSERT(Size > 0); return Data[0]; }
    inline const value_type&    front() const                   { IM_ASSERT(Size > 0); return Data[0]; }
    inline value_type&          back()                          { IM_ASSERT(Size > 0); return Data[Size-1]; }
    inline const value_type&    back() const                    { IM_ASSERT(Size > 0); return Data[Size-1]; }
    inline void                 swap(ImVector<T>& rhs)          { int rhs_size = rhs.Size; rhs.Size = Size; Size = rhs_size; int rhs_cap = rhs.Capacity; rhs.Capacity = Capacity; Capacity = rhs_cap; value_type* rhs_data = rhs.Data; rhs.Data = Data; Data = rhs_data; }

    inline int                  _grow_capacity(int size) const  { int new_capacity = Capacity ? (Capacity + Capacity/2) : 8; return new_capacity > size ? new_capacity : size; }

    inline void                 resize(int new_size)            { if (new_size > Capacity) reserve(_grow_capacity(new_size)); Size = new_size; }
    inline void                 resize(int new_size, const T& v){ if (new_size > Capacity) reserve(_grow_capacity(new_size)); if (new_size > Size) for (int n = Size; n < new_size; n++) Data[n] = v; Size = new_size; }
    inline void                 reserve(int new_capacity)
    {
        if (new_capacity <= Capacity) return;
        T* new_data = (value_type*)ImGui::MemAlloc((size_t)new_capacity * sizeof(T));
        if (Data)
            memcpy(new_data, Data, (size_t)Size * sizeof(T));
        ImGui::MemFree(Data);
        Data = new_data;
        Capacity = new_capacity;
    }

    inline void                 push_back(const value_type& v)  { if (Size == Capacity) reserve(_grow_capacity(Size+1)); Data[Size++] = v; }
    inline void                 pop_back()                      { IM_ASSERT(Size > 0); Size--; }
    inline void                 push_front(const value_type& v) { if (Size == 0) push_back(v); else insert(Data, v); }

    inline iterator             erase(const_iterator it)        { IM_ASSERT(it >= Data && it < Data+Size); const ptrdiff_t off = it - Data; memmove(Data + off, Data + off + 1, ((size_t)Size - (size_t)off - 1) * sizeof(value_type)); Size--; return Data + off; }
    inline iterator             insert(const_iterator it, const value_type& v)  { IM_ASSERT(it >= Data && it <= Data+Size); const ptrdiff_t off = it - Data; if (Size == Capacity) reserve(Capacity ? Capacity * 2 : 4); if (off < (int)Size) memmove(Data + off + 1, Data + off, ((size_t)Size - (size_t)off) * sizeof(value_type)); Data[off] = v; Size++; return Data + off; }
};

// Helper: execute a block of code at maximum once a frame. Convenient if you want to quickly create an UI within deep-nested code that runs multiple times every frame.
// Usage:
//   static ImGuiOnceUponAFrame oaf;
//   if (oaf)
//       ImGui::Text("This will be called only once per frame");
struct ImGuiOnceUponAFrame
{
    ImGuiOnceUponAFrame() { RefFrame = -1; }
    mutable int RefFrame;
    operator bool() const { int current_frame = ImGui::GetFrameCount(); if (RefFrame == current_frame) return false; RefFrame = current_frame; return true; }
};

// Helper macro for ImGuiOnceUponAFrame. Attention: The macro expands into 2 statement so make sure you don't use it within e.g. an if() statement without curly braces.
#ifndef IMGUI_DISABLE_OBSOLETE_FUNCTIONS    // Will obsolete
#define IMGUI_ONCE_UPON_A_FRAME     static ImGuiOnceUponAFrame imgui_oaf; if (imgui_oaf)
#endif

// Helper: Parse and apply text filters. In format "aaaaa[,bbbb][,ccccc]"
struct ImGuiTextFilter
{
    struct TextRange
    {
        const char* b;
        const char* e;

        TextRange() { b = e = NULL; }
        TextRange(const char* _b, const char* _e) { b = _b; e = _e; }
        const char* begin() const { return b; }
        const char* end() const { return e; }
        bool empty() const { return b == e; }
        char front() const { return *b; }
        static bool is_blank(char c) { return c == ' ' || c == '\t'; }
        void trim_blanks() { while (b < e && is_blank(*b)) b++; while (e > b && is_blank(*(e-1))) e--; }
        IMGUI_API void split(char separator, ImVector<TextRange>& out);
    };

    char                InputBuf[256];
    ImVector<TextRange> Filters;
    int                 CountGrep;

    IMGUI_API           ImGuiTextFilter(const char* default_filter = "");
    IMGUI_API bool      Draw(const char* label = "Filter (inc,-exc)", float width = 0.0f);    // Helper calling InputText+Build
    IMGUI_API bool      PassFilter(const char* text, const char* text_end = NULL) const;
    IMGUI_API void      Build();
    void                Clear() { InputBuf[0] = 0; Build(); }
    bool                IsActive() const { return !Filters.empty(); }
};

// Helper: Text buffer for logging/accumulating text
struct ImGuiTextBuffer
{
    ImVector<char>      Buf;

    ImGuiTextBuffer()   { Buf.push_back(0); }
    inline char         operator[](int i) { return Buf.Data[i]; }
    const char*         begin() const { return &Buf.front(); }
    const char*         end() const { return &Buf.back(); }      // Buf is zero-terminated, so end() will point on the zero-terminator
    int                 size() const { return Buf.Size - 1; }
    bool                empty() { return Buf.Size <= 1; }
    void                clear() { Buf.clear(); Buf.push_back(0); }
    void                reserve(int capacity) { Buf.reserve(capacity); }
    const char*         c_str() const { return Buf.Data; }
    IMGUI_API void      appendf(const char* fmt, ...) IM_FMTARGS(2);
    IMGUI_API void      appendfv(const char* fmt, va_list args) IM_FMTLIST(2);
};

// Helper: Simple Key->value storage
// Typically you don't have to worry about this since a storage is held within each Window.
// We use it to e.g. store collapse state for a tree (Int 0/1), store color edit options. 
// This is optimized for efficient reading (dichotomy into a contiguous buffer), rare writing (typically tied to user interactions)
// You can use it as custom user storage for temporary values. Declare your own storage if, for example:
// - You want to manipulate the open/close state of a particular sub-tree in your interface (tree node uses Int 0/1 to store their state).
// - You want to store custom debug data easily without adding or editing structures in your code (probably not efficient, but convenient)
// Types are NOT stored, so it is up to you to make sure your Key don't collide with different types.
struct ImGuiStorage
{
    struct Pair
    {
        ImGuiID key;
        union { int val_i; float val_f; void* val_p; };
        Pair(ImGuiID _key, int _val_i)   { key = _key; val_i = _val_i; }
        Pair(ImGuiID _key, float _val_f) { key = _key; val_f = _val_f; }
        Pair(ImGuiID _key, void* _val_p) { key = _key; val_p = _val_p; }
    };
    ImVector<Pair>      Data;

    // - Get***() functions find pair, never add/allocate. Pairs are sorted so a query is O(log N)
    // - Set***() functions find pair, insertion on demand if missing.
    // - Sorted insertion is costly, paid once. A typical frame shouldn't need to insert any new pair.
    void                Clear() { Data.clear(); }
    IMGUI_API int       GetInt(ImGuiID key, int default_val = 0) const;
    IMGUI_API void      SetInt(ImGuiID key, int val);
    IMGUI_API bool      GetBool(ImGuiID key, bool default_val = false) const;
    IMGUI_API void      SetBool(ImGuiID key, bool val);
    IMGUI_API float     GetFloat(ImGuiID key, float default_val = 0.0f) const;
    IMGUI_API void      SetFloat(ImGuiID key, float val);
    IMGUI_API void*     GetVoidPtr(ImGuiID key) const; // default_val is NULL
    IMGUI_API void      SetVoidPtr(ImGuiID key, void* val);

    // - Get***Ref() functions finds pair, insert on demand if missing, return pointer. Useful if you intend to do Get+Set.
    // - References are only valid until a new value is added to the storage. Calling a Set***() function or a Get***Ref() function invalidates the pointer.
    // - A typical use case where this is convenient for quick hacking (e.g. add storage during a live Edit&Continue session if you can't modify existing struct)
    //      float* pvar = ImGui::GetFloatRef(key); ImGui::SliderFloat("var", pvar, 0, 100.0f); some_var += *pvar;
    IMGUI_API int*      GetIntRef(ImGuiID key, int default_val = 0);
    IMGUI_API bool*     GetBoolRef(ImGuiID key, bool default_val = false);
    IMGUI_API float*    GetFloatRef(ImGuiID key, float default_val = 0.0f);
    IMGUI_API void**    GetVoidPtrRef(ImGuiID key, void* default_val = NULL);

    // Use on your own storage if you know only integer are being stored (open/close all tree nodes)
    IMGUI_API void      SetAllInt(int val);

    // For quicker full rebuild of a storage (instead of an incremental one), you may add all your contents and then sort once.
    IMGUI_API void      BuildSortByKey();
};

// Shared state of InputText(), passed to callback when a ImGuiInputTextFlags_Callback* flag is used and the corresponding callback is triggered.
struct ImGuiTextEditCallbackData
{
    ImGuiInputTextFlags EventFlag;      // One of ImGuiInputTextFlags_Callback* // Read-only
    ImGuiInputTextFlags Flags;          // What user passed to InputText()      // Read-only
    void*               UserData;       // What user passed to InputText()      // Read-only
    bool                ReadOnly;       // Read-only mode                       // Read-only

    // CharFilter event:
    ImWchar             EventChar;      // Character input                      // Read-write (replace character or set to zero)

    // Completion,History,Always events:
    // If you modify the buffer contents make sure you update 'BufTextLen' and set 'BufDirty' to true.
    ImGuiKey            EventKey;       // Key pressed (Up/Down/TAB)            // Read-only
    char*               Buf;            // Current text buffer                  // Read-write (pointed data only, can't replace the actual pointer)
    int                 BufTextLen;     // Current text length in bytes         // Read-write
    int                 BufSize;        // Maximum text length in bytes         // Read-only
    bool                BufDirty;       // Set if you modify Buf/BufTextLen!!   // Write
    int                 CursorPos;      //                                      // Read-write
    int                 SelectionStart; //                                      // Read-write (== to SelectionEnd when no selection)
    int                 SelectionEnd;   //                                      // Read-write

    // NB: Helper functions for text manipulation. Calling those function loses selection.
    IMGUI_API void    DeleteChars(int pos, int bytes_count);
    IMGUI_API void    InsertChars(int pos, const char* text, const char* text_end = NULL);
    bool              HasSelection() const { return SelectionStart != SelectionEnd; }
};

// Resizing callback data to apply custom constraint. As enabled by SetNextWindowSizeConstraints(). Callback is called during the next Begin().
// NB: For basic min/max size constraint on each axis you don't need to use the callback! The SetNextWindowSizeConstraints() parameters are enough.
struct ImGuiSizeConstraintCallbackData
{
    void*   UserData;       // Read-only.   What user passed to SetNextWindowSizeConstraints()
    ImVec2  Pos;            // Read-only.    Window position, for reference.
    ImVec2  CurrentSize;    // Read-only.    Current window size.
    ImVec2  DesiredSize;    // Read-write.  Desired size, based on user's mouse position. Write to this field to restrain resizing.
};

// Data payload for Drag and Drop operations
struct ImGuiPayload
{
    // Members
    const void*     Data;               // Data (copied and owned by dear imgui)
    int             DataSize;           // Data size

    // [Internal]
    ImGuiID         SourceId;           // Source item id
    ImGuiID         SourceParentId;     // Source parent id (if available)
    int             DataFrameCount;     // Data timestamp
    char            DataType[8 + 1];    // Data type tag (short user-supplied string)
    bool            Preview;            // Set when AcceptDragDropPayload() was called and mouse has been hovering the target item (nb: handle overlapping drag targets)
    bool            Delivery;           // Set when AcceptDragDropPayload() was called and mouse button is released over the target item.

    ImGuiPayload()  { Clear(); }
    void Clear()    { SourceId = SourceParentId = 0; Data = NULL; DataSize = 0; memset(DataType, 0, sizeof(DataType)); DataFrameCount = -1; Preview = Delivery = false; }
    bool IsDataType(const char* type) const { return DataFrameCount != -1 && strcmp(type, DataType) == 0; }
    bool IsPreview() const                  { return Preview; }
    bool IsDelivery() const                 { return Delivery; }
};

// Helpers macros to generate 32-bits encoded colors
#ifdef IMGUI_USE_BGRA_PACKED_COLOR
#define IM_COL32_R_SHIFT    16
#define IM_COL32_G_SHIFT    8
#define IM_COL32_B_SHIFT    0
#define IM_COL32_A_SHIFT    24
#define IM_COL32_A_MASK     0xFF000000
#else
#define IM_COL32_R_SHIFT    0
#define IM_COL32_G_SHIFT    8
#define IM_COL32_B_SHIFT    16
#define IM_COL32_A_SHIFT    24
#define IM_COL32_A_MASK     0xFF000000
#endif
#define IM_COL32(R,G,B,A)    (((ImU32)(A)<<IM_COL32_A_SHIFT) | ((ImU32)(B)<<IM_COL32_B_SHIFT) | ((ImU32)(G)<<IM_COL32_G_SHIFT) | ((ImU32)(R)<<IM_COL32_R_SHIFT))
#define IM_COL32_WHITE       IM_COL32(255,255,255,255)  // Opaque white = 0xFFFFFFFF
#define IM_COL32_BLACK       IM_COL32(0,0,0,255)        // Opaque black
#define IM_COL32_BLACK_TRANS IM_COL32(0,0,0,0)          // Transparent black = 0x00000000

// ImColor() helper to implicity converts colors to either ImU32 (packed 4x1 byte) or ImVec4 (4x1 float)
// Prefer using IM_COL32() macros if you want a guaranteed compile-time ImU32 for usage with ImDrawList API.
// **Avoid storing ImColor! Store either u32 of ImVec4. This is not a full-featured color class. MAY OBSOLETE.
// **None of the ImGui API are using ImColor directly but you can use it as a convenience to pass colors in either ImU32 or ImVec4 formats. Explicitly cast to ImU32 or ImVec4 if needed.
struct ImColor
{
    ImVec4              Value;

    ImColor()                                                       { Value.x = Value.y = Value.z = Value.w = 0.0f; }
    ImColor(int r, int g, int b, int a = 255)                       { float sc = 1.0f/255.0f; Value.x = (float)r * sc; Value.y = (float)g * sc; Value.z = (float)b * sc; Value.w = (float)a * sc; }
    ImColor(ImU32 rgba)                                             { float sc = 1.0f/255.0f; Value.x = (float)((rgba>>IM_COL32_R_SHIFT)&0xFF) * sc; Value.y = (float)((rgba>>IM_COL32_G_SHIFT)&0xFF) * sc; Value.z = (float)((rgba>>IM_COL32_B_SHIFT)&0xFF) * sc; Value.w = (float)((rgba>>IM_COL32_A_SHIFT)&0xFF) * sc; }
    ImColor(float r, float g, float b, float a = 1.0f)              { Value.x = r; Value.y = g; Value.z = b; Value.w = a; }
    ImColor(const ImVec4& col)                                      { Value = col; }
    inline operator ImU32() const                                   { return ImGui::ColorConvertFloat4ToU32(Value); }
    inline operator ImVec4() const                                  { return Value; }

    // FIXME-OBSOLETE: May need to obsolete/cleanup those helpers.
    inline void    SetHSV(float h, float s, float v, float a = 1.0f){ ImGui::ColorConvertHSVtoRGB(h, s, v, Value.x, Value.y, Value.z); Value.w = a; }
    static ImColor HSV(float h, float s, float v, float a = 1.0f)   { float r,g,b; ImGui::ColorConvertHSVtoRGB(h, s, v, r, g, b); return ImColor(r,g,b,a); }
};

// Helper: Manually clip large list of items.
// If you are submitting lots of evenly spaced items and you have a random access to the list, you can perform coarse clipping based on visibility to save yourself from processing those items at all.
// The clipper calculates the range of visible items and advance the cursor to compensate for the non-visible items we have skipped. 
// ImGui already clip items based on their bounds but it needs to measure text size to do so. Coarse clipping before submission makes this cost and your own data fetching/submission cost null.
// Usage:
//     ImGuiListClipper clipper(1000);  // we have 1000 elements, evenly spaced.
//     while (clipper.Step())
//         for (int i = clipper.DisplayStart; i < clipper.DisplayEnd; i++)
//             ImGui::Text("line number %d", i);
// - Step 0: the clipper let you process the first element, regardless of it being visible or not, so we can measure the element height (step skipped if we passed a known height as second arg to constructor).
// - Step 1: the clipper infer height from first element, calculate the actual range of elements to display, and position the cursor before the first element.
// - (Step 2: dummy step only required if an explicit items_height was passed to constructor or Begin() and user call Step(). Does nothing and switch to Step 3.)
// - Step 3: the clipper validate that we have reached the expected Y position (corresponding to element DisplayEnd), advance the cursor to the end of the list and then returns 'false' to end the loop.
struct ImGuiListClipper
{
    float   StartPosY;
    float   ItemsHeight;
    int     ItemsCount, StepNo, DisplayStart, DisplayEnd;

    // items_count:  Use -1 to ignore (you can call Begin later). Use INT_MAX if you don't know how many items you have (in which case the cursor won't be advanced in the final step).
    // items_height: Use -1.0f to be calculated automatically on first step. Otherwise pass in the distance between your items, typically GetTextLineHeightWithSpacing() or GetFrameHeightWithSpacing().
    // If you don't specify an items_height, you NEED to call Step(). If you specify items_height you may call the old Begin()/End() api directly, but prefer calling Step().
    ImGuiListClipper(int items_count = -1, float items_height = -1.0f)  { Begin(items_count, items_height); } // NB: Begin() initialize every fields (as we allow user to call Begin/End multiple times on a same instance if they want).
    ~ImGuiListClipper()                                                 { IM_ASSERT(ItemsCount == -1); }      // Assert if user forgot to call End() or Step() until false.

    IMGUI_API bool Step();                                              // Call until it returns false. The DisplayStart/DisplayEnd fields will be set and you can process/draw those items.
    IMGUI_API void Begin(int items_count, float items_height = -1.0f);  // Automatically called by constructor if you passed 'items_count' or by Step() in Step 1.
    IMGUI_API void End();                                               // Automatically called on the last call of Step() that returns false.
};

//-----------------------------------------------------------------------------
// Draw List
// Hold a series of drawing commands. The user provides a renderer for ImDrawData which essentially contains an array of ImDrawList.
//-----------------------------------------------------------------------------

// Draw callbacks for advanced uses.
// NB- You most likely do NOT need to use draw callbacks just to create your own widget or customized UI rendering (you can poke into the draw list for that)
// Draw callback may be useful for example, A) Change your GPU render state, B) render a complex 3D scene inside a UI element (without an intermediate texture/render target), etc.
// The expected behavior from your rendering function is 'if (cmd.UserCallback != NULL) cmd.UserCallback(parent_list, cmd); else RenderTriangles()'
typedef void (*ImDrawCallback)(const ImDrawList* parent_list, const ImDrawCmd* cmd);

// Typically, 1 command = 1 gpu draw call (unless command is a callback)
struct ImDrawCmd
{
    unsigned int    ElemCount;              // Number of indices (multiple of 3) to be rendered as triangles. Vertices are stored in the callee ImDrawList's vtx_buffer[] array, indices in idx_buffer[].
    ImVec4          ClipRect;               // Clipping rectangle (x1, y1, x2, y2)
    ImTextureID     TextureId;              // User-provided texture ID. Set by user in ImfontAtlas::SetTexID() for fonts or passed to Image*() functions. Ignore if never using images or multiple fonts atlas.
    ImDrawCallback  UserCallback;           // If != NULL, call the function instead of rendering the vertices. clip_rect and texture_id will be set normally.
    void*           UserCallbackData;       // The draw callback code can access this.

    ImDrawCmd() { ElemCount = 0; ClipRect.x = ClipRect.y = -8192.0f; ClipRect.z = ClipRect.w = +8192.0f; TextureId = NULL; UserCallback = NULL; UserCallbackData = NULL; }
};

// Vertex index (override with '#define ImDrawIdx unsigned int' inside in imconfig.h)
#ifndef ImDrawIdx
typedef unsigned short ImDrawIdx;
#endif

// Vertex layout
#ifndef IMGUI_OVERRIDE_DRAWVERT_STRUCT_LAYOUT
struct ImDrawVert
{
    ImVec2  pos;
    ImVec2  uv;
    ImU32   col;
};
#else
// You can override the vertex format layout by defining IMGUI_OVERRIDE_DRAWVERT_STRUCT_LAYOUT in imconfig.h
// The code expect ImVec2 pos (8 bytes), ImVec2 uv (8 bytes), ImU32 col (4 bytes), but you can re-order them or add other fields as needed to simplify integration in your engine.
// The type has to be described within the macro (you can either declare the struct or use a typedef)
// NOTE: IMGUI DOESN'T CLEAR THE STRUCTURE AND DOESN'T CALL A CONSTRUCTOR SO ANY CUSTOM FIELD WILL BE UNINITIALIZED. IF YOU ADD EXTRA FIELDS (SUCH AS A 'Z' COORDINATES) YOU WILL NEED TO CLEAR THEM DURING RENDER OR TO IGNORE THEM. 
IMGUI_OVERRIDE_DRAWVERT_STRUCT_LAYOUT;
#endif

// Draw channels are used by the Columns API to "split" the render list into different channels while building, so items of each column can be batched together.
// You can also use them to simulate drawing layers and submit primitives in a different order than how they will be rendered.
struct ImDrawChannel
{
    ImVector<ImDrawCmd>     CmdBuffer;
    ImVector<ImDrawIdx>     IdxBuffer;
};

enum ImDrawCornerFlags_
{
    ImDrawCornerFlags_TopLeft   = 1 << 0, // 0x1
    ImDrawCornerFlags_TopRight  = 1 << 1, // 0x2
    ImDrawCornerFlags_BotLeft   = 1 << 2, // 0x4
    ImDrawCornerFlags_BotRight  = 1 << 3, // 0x8
    ImDrawCornerFlags_Top       = ImDrawCornerFlags_TopLeft | ImDrawCornerFlags_TopRight,   // 0x3
    ImDrawCornerFlags_Bot       = ImDrawCornerFlags_BotLeft | ImDrawCornerFlags_BotRight,   // 0xC
    ImDrawCornerFlags_Left      = ImDrawCornerFlags_TopLeft | ImDrawCornerFlags_BotLeft,    // 0x5
    ImDrawCornerFlags_Right     = ImDrawCornerFlags_TopRight | ImDrawCornerFlags_BotRight,  // 0xA
    ImDrawCornerFlags_All       = 0xF     // In your function calls you may use ~0 (= all bits sets) instead of ImDrawCornerFlags_All, as a convenience
};

// Draw command list
// This is the low-level list of polygons that ImGui functions are filling. At the end of the frame, all command lists are passed to your ImGuiIO::RenderDrawListFn function for rendering.
// At the moment, each ImGui window contains its own ImDrawList but they could potentially be merged in the future.
// If you want to add custom rendering within a window, you can use ImGui::GetWindowDrawList() to access the current draw list and add your own primitives.
// You can interleave normal ImGui:: calls and adding primitives to the current draw list.
// All positions are generally in pixel coordinates (top-left at (0,0), bottom-right at io.DisplaySize), however you are totally free to apply whatever transformation matrix to want to the data (if you apply such transformation you'll want to apply it to ClipRect as well)
// Primitives are always added to the list and not culled (culling is done at higher-level by ImGui:: functions).
struct ImDrawList
{
    // This is what you have to render
    ImVector<ImDrawCmd>     CmdBuffer;          // Commands. Typically 1 command = 1 GPU draw call.
    ImVector<ImDrawIdx>     IdxBuffer;          // Index buffer. Each command consume ImDrawCmd::ElemCount of those
    ImVector<ImDrawVert>    VtxBuffer;          // Vertex buffer.

    // [Internal, used while building lists]
    const char*             _OwnerName;         // Pointer to owner window's name for debugging
    unsigned int            _VtxCurrentIdx;     // [Internal] == VtxBuffer.Size
    ImDrawVert*             _VtxWritePtr;       // [Internal] point within VtxBuffer.Data after each add command (to avoid using the ImVector<> operators too much)
    ImDrawIdx*              _IdxWritePtr;       // [Internal] point within IdxBuffer.Data after each add command (to avoid using the ImVector<> operators too much)
    ImVector<ImVec4>        _ClipRectStack;     // [Internal]
    ImVector<ImTextureID>   _TextureIdStack;    // [Internal]
    ImVector<ImVec2>        _Path;              // [Internal] current path building
    int                     _ChannelsCurrent;   // [Internal] current channel number (0)
    int                     _ChannelsCount;     // [Internal] number of active channels (1+)
    ImVector<ImDrawChannel> _Channels;          // [Internal] draw channels for columns API (not resized down so _ChannelsCount may be smaller than _Channels.Size)

    ImDrawList()  { _OwnerName = NULL; Clear(); }
    ~ImDrawList() { ClearFreeMemory(); }
    IMGUI_API void  PushClipRect(ImVec2 clip_rect_min, ImVec2 clip_rect_max, bool intersect_with_current_clip_rect = false);  // Render-level scissoring. This is passed down to your render function but not used for CPU-side coarse clipping. Prefer using higher-level ImGui::PushClipRect() to affect logic (hit-testing and widget culling)
    IMGUI_API void  PushClipRectFullScreen();
    IMGUI_API void  PopClipRect();
    IMGUI_API void  PushTextureID(const ImTextureID& texture_id);
    IMGUI_API void  PopTextureID();
    inline ImVec2   GetClipRectMin() const { const ImVec4& cr = _ClipRectStack.back(); return ImVec2(cr.x, cr.y); }
    inline ImVec2   GetClipRectMax() const { const ImVec4& cr = _ClipRectStack.back(); return ImVec2(cr.z, cr.w); }

    // Primitives
    IMGUI_API void  AddLine(const ImVec2& a, const ImVec2& b, ImU32 col, float thickness = 1.0f);
    IMGUI_API void  AddRect(const ImVec2& a, const ImVec2& b, ImU32 col, float rounding = 0.0f, int rounding_corners_flags = ImDrawCornerFlags_All, float thickness = 1.0f);   // a: upper-left, b: lower-right, rounding_corners_flags: 4-bits corresponding to which corner to round
    IMGUI_API void  AddRectFilled(const ImVec2& a, const ImVec2& b, ImU32 col, float rounding = 0.0f, int rounding_corners_flags = ImDrawCornerFlags_All);                     // a: upper-left, b: lower-right
    IMGUI_API void  AddRectFilledMultiColor(const ImVec2& a, const ImVec2& b, ImU32 col_upr_left, ImU32 col_upr_right, ImU32 col_bot_right, ImU32 col_bot_left);
    IMGUI_API void  AddQuad(const ImVec2& a, const ImVec2& b, const ImVec2& c, const ImVec2& d, ImU32 col, float thickness = 1.0f);
    IMGUI_API void  AddQuadFilled(const ImVec2& a, const ImVec2& b, const ImVec2& c, const ImVec2& d, ImU32 col);
    IMGUI_API void  AddTriangle(const ImVec2& a, const ImVec2& b, const ImVec2& c, ImU32 col, float thickness = 1.0f);
    IMGUI_API void  AddTriangleFilled(const ImVec2& a, const ImVec2& b, const ImVec2& c, ImU32 col);
    IMGUI_API void  AddCircle(const ImVec2& centre, float radius, ImU32 col, int num_segments = 12, float thickness = 1.0f);
    IMGUI_API void  AddCircleFilled(const ImVec2& centre, float radius, ImU32 col, int num_segments = 12);
    IMGUI_API void  AddText(const ImVec2& pos, ImU32 col, const char* text_begin, const char* text_end = NULL);
    IMGUI_API void  AddText(const ImFont* font, float font_size, const ImVec2& pos, ImU32 col, const char* text_begin, const char* text_end = NULL, float wrap_width = 0.0f, const ImVec4* cpu_fine_clip_rect = NULL);
    IMGUI_API void  AddImage(ImTextureID user_texture_id, const ImVec2& a, const ImVec2& b, const ImVec2& uv_a = ImVec2(0,0), const ImVec2& uv_b = ImVec2(1,1), ImU32 col = 0xFFFFFFFF);
    IMGUI_API void  AddImageQuad(ImTextureID user_texture_id, const ImVec2& a, const ImVec2& b, const ImVec2& c, const ImVec2& d, const ImVec2& uv_a = ImVec2(0,0), const ImVec2& uv_b = ImVec2(1,0), const ImVec2& uv_c = ImVec2(1,1), const ImVec2& uv_d = ImVec2(0,1), ImU32 col = 0xFFFFFFFF);
    IMGUI_API void  AddImageRounded(ImTextureID user_texture_id, const ImVec2& a, const ImVec2& b, const ImVec2& uv_a, const ImVec2& uv_b, ImU32 col, float rounding, int rounding_corners = ImDrawCornerFlags_All);
    IMGUI_API void  AddPolyline(const ImVec2* points, const int num_points, ImU32 col, bool closed, float thickness, bool anti_aliased);
    IMGUI_API void  AddConvexPolyFilled(const ImVec2* points, const int num_points, ImU32 col, bool anti_aliased);
    IMGUI_API void  AddBezierCurve(const ImVec2& pos0, const ImVec2& cp0, const ImVec2& cp1, const ImVec2& pos1, ImU32 col, float thickness, int num_segments = 0);

    // Stateful path API, add points then finish with PathFill() or PathStroke()
    inline    void  PathClear()                                                 { _Path.resize(0); }
    inline    void  PathLineTo(const ImVec2& pos)                               { _Path.push_back(pos); }
    inline    void  PathLineToMergeDuplicate(const ImVec2& pos)                 { if (_Path.Size == 0 || memcmp(&_Path[_Path.Size-1], &pos, 8) != 0) _Path.push_back(pos); }
    inline    void  PathFillConvex(ImU32 col)                                   { AddConvexPolyFilled(_Path.Data, _Path.Size, col, true); PathClear(); }
    inline    void  PathStroke(ImU32 col, bool closed, float thickness = 1.0f)  { AddPolyline(_Path.Data, _Path.Size, col, closed, thickness, true); PathClear(); }
    IMGUI_API void  PathArcTo(const ImVec2& centre, float radius, float a_min, float a_max, int num_segments = 10);
    IMGUI_API void  PathArcToFast(const ImVec2& centre, float radius, int a_min_of_12, int a_max_of_12);                                // Use precomputed angles for a 12 steps circle
    IMGUI_API void  PathBezierCurveTo(const ImVec2& p1, const ImVec2& p2, const ImVec2& p3, int num_segments = 0);
    IMGUI_API void  PathRect(const ImVec2& rect_min, const ImVec2& rect_max, float rounding = 0.0f, int rounding_corners_flags = ImDrawCornerFlags_All);

    // Channels
    // - Use to simulate layers. By switching channels to can render out-of-order (e.g. submit foreground primitives before background primitives)
    // - Use to minimize draw calls (e.g. if going back-and-forth between multiple non-overlapping clipping rectangles, prefer to append into separate channels then merge at the end)
    IMGUI_API void  ChannelsSplit(int channels_count);
    IMGUI_API void  ChannelsMerge();
    IMGUI_API void  ChannelsSetCurrent(int channel_index);

    // Advanced
    IMGUI_API void  AddCallback(ImDrawCallback callback, void* callback_data);  // Your rendering function must check for 'UserCallback' in ImDrawCmd and call the function instead of rendering triangles.
    IMGUI_API void  AddDrawCmd();                                               // This is useful if you need to forcefully create a new draw call (to allow for dependent rendering / blending). Otherwise primitives are merged into the same draw-call as much as possible

    // Internal helpers
    // NB: all primitives needs to be reserved via PrimReserve() beforehand!
    IMGUI_API void  Clear();
    IMGUI_API void  ClearFreeMemory();
    IMGUI_API void  PrimReserve(int idx_count, int vtx_count);
    IMGUI_API void  PrimRect(const ImVec2& a, const ImVec2& b, ImU32 col);      // Axis aligned rectangle (composed of two triangles)
    IMGUI_API void  PrimRectUV(const ImVec2& a, const ImVec2& b, const ImVec2& uv_a, const ImVec2& uv_b, ImU32 col);
    IMGUI_API void  PrimQuadUV(const ImVec2& a, const ImVec2& b, const ImVec2& c, const ImVec2& d, const ImVec2& uv_a, const ImVec2& uv_b, const ImVec2& uv_c, const ImVec2& uv_d, ImU32 col);
    inline    void  PrimWriteVtx(const ImVec2& pos, const ImVec2& uv, ImU32 col){ _VtxWritePtr->pos = pos; _VtxWritePtr->uv = uv; _VtxWritePtr->col = col; _VtxWritePtr++; _VtxCurrentIdx++; }
    inline    void  PrimWriteIdx(ImDrawIdx idx)                                 { *_IdxWritePtr = idx; _IdxWritePtr++; }
    inline    void  PrimVtx(const ImVec2& pos, const ImVec2& uv, ImU32 col)     { PrimWriteIdx((ImDrawIdx)_VtxCurrentIdx); PrimWriteVtx(pos, uv, col); }
    IMGUI_API void  UpdateClipRect();
    IMGUI_API void  UpdateTextureID();
};

// All draw data to render an ImGui frame
struct ImDrawData
{
    bool            Valid;                  // Only valid after Render() is called and before the next NewFrame() is called.
    ImDrawList**    CmdLists;
    int             CmdListsCount;
    int             TotalVtxCount;          // For convenience, sum of all cmd_lists vtx_buffer.Size
    int             TotalIdxCount;          // For convenience, sum of all cmd_lists idx_buffer.Size

    // Functions
    ImDrawData() { Valid = false; CmdLists = NULL; CmdListsCount = TotalVtxCount = TotalIdxCount = 0; }
    IMGUI_API void DeIndexAllBuffers();               // For backward compatibility or convenience: convert all buffers from indexed to de-indexed, in case you cannot render indexed. Note: this is slow and most likely a waste of resources. Always prefer indexed rendering!
    IMGUI_API void ScaleClipRects(const ImVec2& sc);  // Helper to scale the ClipRect field of each ImDrawCmd. Use if your final output buffer is at a different scale than ImGui expects, or if there is a difference between your window resolution and framebuffer resolution.
};

struct ImFontConfig
{
    void*           FontData;                   //          // TTF/OTF data
    int             FontDataSize;               //          // TTF/OTF data size
    bool            FontDataOwnedByAtlas;       // true     // TTF/OTF data ownership taken by the container ImFontAtlas (will delete memory itself).
    int             FontNo;                     // 0        // Index of font within TTF/OTF file
    float           SizePixels;                 //          // Size in pixels for rasterizer.
    int             OversampleH, OversampleV;   // 3, 1     // Rasterize at higher quality for sub-pixel positioning. We don't use sub-pixel positions on the Y axis.
    bool            PixelSnapH;                 // false    // Align every glyph to pixel boundary. Useful e.g. if you are merging a non-pixel aligned font with the default font. If enabled, you can set OversampleH/V to 1.
    ImVec2          GlyphExtraSpacing;          // 0, 0     // Extra spacing (in pixels) between glyphs. Only X axis is supported for now.
    ImVec2          GlyphOffset;                // 0, 0     // Offset all glyphs from this font input.
    const ImWchar*  GlyphRanges;                // NULL     // Pointer to a user-provided list of Unicode range (2 value per range, values are inclusive, zero-terminated list). THE ARRAY DATA NEEDS TO PERSIST AS LONG AS THE FONT IS ALIVE.
    bool            MergeMode;                  // false    // Merge into previous ImFont, so you can combine multiple inputs font into one ImFont (e.g. ASCII font + icons + Japanese glyphs). You may want to use GlyphOffset.y when merge font of different heights.
    unsigned int    RasterizerFlags;            // 0x00     // Settings for custom font rasterizer (e.g. ImGuiFreeType). Leave as zero if you aren't using one.
    float           RasterizerMultiply;         // 1.0f     // Brighten (>1.0f) or darken (<1.0f) font output. Brightening small fonts may be a good workaround to make them more readable.

    // [Internal]
    char            Name[32];                               // Name (strictly to ease debugging)
    ImFont*         DstFont;

    IMGUI_API ImFontConfig();
};

struct ImFontGlyph
{
    ImWchar         Codepoint;          // 0x0000..0xFFFF
    float           AdvanceX;           // Distance to next character (= data from font + ImFontConfig::GlyphExtraSpacing.x baked in)
    float           X0, Y0, X1, Y1;     // Glyph corners
    float           U0, V0, U1, V1;     // Texture coordinates
};

// Load and rasterize multiple TTF/OTF fonts into a same texture.
// Sharing a texture for multiple fonts allows us to reduce the number of draw calls during rendering.
// We also add custom graphic data into the texture that serves for ImGui.
//  1. (Optional) Call AddFont*** functions. If you don't call any, the default font will be loaded for you.
//  2. Call GetTexDataAsAlpha8() or GetTexDataAsRGBA32() to build and retrieve pixels data.
//  3. Upload the pixels data into a texture within your graphics system.
//  4. Call SetTexID(my_tex_id); and pass the pointer/identifier to your texture. This value will be passed back to you during rendering to identify the texture.
// IMPORTANT: If you pass a 'glyph_ranges' array to AddFont*** functions, you need to make sure that your array persist up until the ImFont is build (when calling GetTextData*** or Build()). We only copy the pointer, not the data.
struct ImFontAtlas
{
    IMGUI_API ImFontAtlas();
    IMGUI_API ~ImFontAtlas();
    IMGUI_API ImFont*           AddFont(const ImFontConfig* font_cfg);
    IMGUI_API ImFont*           AddFontDefault(const ImFontConfig* font_cfg = NULL);
    IMGUI_API ImFont*           AddFontFromFileTTF(const char* filename, float size_pixels, const ImFontConfig* font_cfg = NULL, const ImWchar* glyph_ranges = NULL);
    IMGUI_API ImFont*           AddFontFromMemoryTTF(void* font_data, int font_size, float size_pixels, const ImFontConfig* font_cfg = NULL, const ImWchar* glyph_ranges = NULL); // Note: Transfer ownership of 'ttf_data' to ImFontAtlas! Will be deleted after Build(). Set font_cfg->FontDataOwnedByAtlas to false to keep ownership.
    IMGUI_API ImFont*           AddFontFromMemoryCompressedTTF(const void* compressed_font_data, int compressed_font_size, float size_pixels, const ImFontConfig* font_cfg = NULL, const ImWchar* glyph_ranges = NULL); // 'compressed_font_data' still owned by caller. Compress with binary_to_compressed_c.cpp.
    IMGUI_API ImFont*           AddFontFromMemoryCompressedBase85TTF(const char* compressed_font_data_base85, float size_pixels, const ImFontConfig* font_cfg = NULL, const ImWchar* glyph_ranges = NULL);              // 'compressed_font_data_base85' still owned by caller. Compress with binary_to_compressed_c.cpp with -base85 parameter.
    IMGUI_API void              ClearTexData();             // Clear the CPU-side texture data. Saves RAM once the texture has been copied to graphics memory.
    IMGUI_API void              ClearInputData();           // Clear the input TTF data (inc sizes, glyph ranges)
    IMGUI_API void              ClearFonts();               // Clear the ImGui-side font data (glyphs storage, UV coordinates)
    IMGUI_API void              Clear();                    // Clear all

    // Build atlas, retrieve pixel data.
    // User is in charge of copying the pixels into graphics memory (e.g. create a texture with your engine). Then store your texture handle with SetTexID().
    // RGBA32 format is provided for convenience and compatibility, but note that unless you use CustomRect to draw color data, the RGB pixels emitted from Fonts will all be white (~75% of waste). 
    // Pitch = Width * BytesPerPixels
    IMGUI_API bool              Build();                    // Build pixels data. This is called automatically for you by the GetTexData*** functions.
    IMGUI_API void              GetTexDataAsAlpha8(unsigned char** out_pixels, int* out_width, int* out_height, int* out_bytes_per_pixel = NULL);  // 1 byte per-pixel
    IMGUI_API void              GetTexDataAsRGBA32(unsigned char** out_pixels, int* out_width, int* out_height, int* out_bytes_per_pixel = NULL);  // 4 bytes-per-pixel
    void                        SetTexID(ImTextureID id)    { TexID = id; }

    //-------------------------------------------
    // Glyph Ranges
    //-------------------------------------------

    // Helpers to retrieve list of common Unicode ranges (2 value per range, values are inclusive, zero-terminated list)
    // NB: Make sure that your string are UTF-8 and NOT in your local code page. In C++11, you can create UTF-8 string literal using the u8"Hello world" syntax. See FAQ for details.
    IMGUI_API const ImWchar*    GetGlyphRangesDefault();    // Basic Latin, Extended Latin
    IMGUI_API const ImWchar*    GetGlyphRangesKorean();     // Default + Korean characters
    IMGUI_API const ImWchar*    GetGlyphRangesJapanese();   // Default + Hiragana, Katakana, Half-Width, Selection of 1946 Ideographs
    IMGUI_API const ImWchar*    GetGlyphRangesChinese();    // Default + Japanese + full set of about 21000 CJK Unified Ideographs
    IMGUI_API const ImWchar*    GetGlyphRangesCyrillic();   // Default + about 400 Cyrillic characters
    IMGUI_API const ImWchar*    GetGlyphRangesThai();       // Default + Thai characters

    // Helpers to build glyph ranges from text data. Feed your application strings/characters to it then call BuildRanges().
    struct GlyphRangesBuilder
    {
        ImVector<unsigned char> UsedChars;  // Store 1-bit per Unicode code point (0=unused, 1=used)
        GlyphRangesBuilder()                { UsedChars.resize(0x10000 / 8); memset(UsedChars.Data, 0, 0x10000 / 8); }
        bool           GetBit(int n)        { return (UsedChars[n >> 3] & (1 << (n & 7))) != 0; }
        void           SetBit(int n)        { UsedChars[n >> 3] |= 1 << (n & 7); }  // Set bit 'c' in the array
        void           AddChar(ImWchar c)   { SetBit(c); }                          // Add character
        IMGUI_API void AddText(const char* text, const char* text_end = NULL);      // Add string (each character of the UTF-8 string are added)
        IMGUI_API void AddRanges(const ImWchar* ranges);                            // Add ranges, e.g. builder.AddRanges(ImFontAtlas::GetGlyphRangesDefault) to force add all of ASCII/Latin+Ext
        IMGUI_API void BuildRanges(ImVector<ImWchar>* out_ranges);                  // Output new ranges
    };

    //-------------------------------------------
    // Custom Rectangles/Glyphs API
    //-------------------------------------------

    // You can request arbitrary rectangles to be packed into the atlas, for your own purposes. After calling Build(), you can query the rectangle position and render your pixels.
    // You can also request your rectangles to be mapped as font glyph (given a font + Unicode point), so you can render e.g. custom colorful icons and use them as regular glyphs.
    struct CustomRect
    {
        unsigned int    ID;             // Input    // User ID. Use <0x10000 to map into a font glyph, >=0x10000 for other/internal/custom texture data.
        unsigned short  Width, Height;  // Input    // Desired rectangle dimension
        unsigned short  X, Y;           // Output   // Packed position in Atlas
        float           GlyphAdvanceX;  // Input    // For custom font glyphs only (ID<0x10000): glyph xadvance
        ImVec2          GlyphOffset;    // Input    // For custom font glyphs only (ID<0x10000): glyph display offset
        ImFont*         Font;           // Input    // For custom font glyphs only (ID<0x10000): target font
        CustomRect()            { ID = 0xFFFFFFFF; Width = Height = 0; X = Y = 0xFFFF; GlyphAdvanceX = 0.0f; GlyphOffset = ImVec2(0,0); Font = NULL; }
        bool IsPacked() const   { return X != 0xFFFF; }
    };

    IMGUI_API int       AddCustomRectRegular(unsigned int id, int width, int height);                                                                   // Id needs to be >= 0x10000. Id >= 0x80000000 are reserved for ImGui and ImDrawList
    IMGUI_API int       AddCustomRectFontGlyph(ImFont* font, ImWchar id, int width, int height, float advance_x, const ImVec2& offset = ImVec2(0,0));   // Id needs to be < 0x10000 to register a rectangle to map into a specific font.
    IMGUI_API void      CalcCustomRectUV(const CustomRect* rect, ImVec2* out_uv_min, ImVec2* out_uv_max);
    const CustomRect*   GetCustomRectByIndex(int index) const { if (index < 0) return NULL; return &CustomRects[index]; }

    //-------------------------------------------
    // Members
    //-------------------------------------------

    ImTextureID                 TexID;              // User data to refer to the texture once it has been uploaded to user's graphic systems. It is passed back to you during rendering via the ImDrawCmd structure.
    int                         TexDesiredWidth;    // Texture width desired by user before Build(). Must be a power-of-two. If have many glyphs your graphics API have texture size restrictions you may want to increase texture width to decrease height.
    int                         TexGlyphPadding;    // Padding between glyphs within texture in pixels. Defaults to 1.

    // [Internal]
    // NB: Access texture data via GetTexData*() calls! Which will setup a default font for you.
    unsigned char*              TexPixelsAlpha8;    // 1 component per pixel, each component is unsigned 8-bit. Total size = TexWidth * TexHeight
    unsigned int*               TexPixelsRGBA32;    // 4 component per pixel, each component is unsigned 8-bit. Total size = TexWidth * TexHeight * 4
    int                         TexWidth;           // Texture width calculated during Build().
    int                         TexHeight;          // Texture height calculated during Build().
    ImVec2                      TexUvWhitePixel;    // Texture coordinates to a white pixel
    ImVector<ImFont*>           Fonts;              // Hold all the fonts returned by AddFont*. Fonts[0] is the default font upon calling ImGui::NewFrame(), use ImGui::PushFont()/PopFont() to change the current font.
    ImVector<CustomRect>        CustomRects;        // Rectangles for packing custom texture data into the atlas.
    ImVector<ImFontConfig>      ConfigData;         // Internal data
    int                         CustomRectIds[1];   // Identifiers of custom texture rectangle used by ImFontAtlas/ImDrawList
};

// Font runtime data and rendering
// ImFontAtlas automatically loads a default embedded font for you when you call GetTexDataAsAlpha8() or GetTexDataAsRGBA32().
struct ImFont
{
    // Members: Hot ~62/78 bytes
    float                       FontSize;           // <user set>   // Height of characters, set during loading (don't change after loading)
    float                       Scale;              // = 1.f        // Base font scale, multiplied by the per-window font scale which you can adjust with SetFontScale()
    ImVec2                      DisplayOffset;      // = (0.f,1.f)  // Offset font rendering by xx pixels
    ImVector<ImFontGlyph>       Glyphs;             //              // All glyphs.
    ImVector<float>             IndexAdvanceX;      //              // Sparse. Glyphs->AdvanceX in a directly indexable way (more cache-friendly, for CalcTextSize functions which are often bottleneck in large UI).
    ImVector<unsigned short>    IndexLookup;        //              // Sparse. Index glyphs by Unicode code-point.
    const ImFontGlyph*          FallbackGlyph;      // == FindGlyph(FontFallbackChar)
    float                       FallbackAdvanceX;   // == FallbackGlyph->AdvanceX
    ImWchar                     FallbackChar;       // = '?'        // Replacement glyph if one isn't found. Only set via SetFallbackChar()

    // Members: Cold ~18/26 bytes
    short                       ConfigDataCount;    // ~ 1          // Number of ImFontConfig involved in creating this font. Bigger than 1 when merging multiple font sources into one ImFont.
    ImFontConfig*               ConfigData;         //              // Pointer within ContainerAtlas->ConfigData
    ImFontAtlas*                ContainerAtlas;     //              // What we has been loaded into
    float                       Ascent, Descent;    //              // Ascent: distance from top to bottom of e.g. 'A' [0..FontSize]
    int                         MetricsTotalSurface;//              // Total surface in pixels to get an idea of the font rasterization/texture cost (not exact, we approximate the cost of padding between glyphs)

    // Methods
    IMGUI_API ImFont();
    IMGUI_API ~ImFont();
    IMGUI_API void              ClearOutputData();
    IMGUI_API void              BuildLookupTable();
    IMGUI_API const ImFontGlyph*FindGlyph(ImWchar c) const;
    IMGUI_API void              SetFallbackChar(ImWchar c);
    float                       GetCharAdvance(ImWchar c) const     { return ((int)c < IndexAdvanceX.Size) ? IndexAdvanceX[(int)c] : FallbackAdvanceX; }
    bool                        IsLoaded() const                    { return ContainerAtlas != NULL; }
    const char*                 GetDebugName() const                { return ConfigData ? ConfigData->Name : "<unknown>"; }

    // 'max_width' stops rendering after a certain width (could be turned into a 2d size). FLT_MAX to disable.
    // 'wrap_width' enable automatic word-wrapping across multiple lines to fit into given width. 0.0f to disable.
    IMGUI_API ImVec2            CalcTextSizeA(float size, float max_width, float wrap_width, const char* text_begin, const char* text_end = NULL, const char** remaining = NULL) const; // utf8
    IMGUI_API const char*       CalcWordWrapPositionA(float scale, const char* text, const char* text_end, float wrap_width) const;
    IMGUI_API void              RenderChar(ImDrawList* draw_list, float size, ImVec2 pos, ImU32 col, unsigned short c) const;
    IMGUI_API void              RenderText(ImDrawList* draw_list, float size, ImVec2 pos, ImU32 col, const ImVec4& clip_rect, const char* text_begin, const char* text_end, float wrap_width = 0.0f, bool cpu_fine_clip = false) const;

    // [Internal]
    IMGUI_API void              GrowIndex(int new_size);
    IMGUI_API void              AddGlyph(ImWchar c, float x0, float y0, float x1, float y1, float u0, float v0, float u1, float v1, float advance_x);
    IMGUI_API void              AddRemapChar(ImWchar dst, ImWchar src, bool overwrite_dst = true); // Makes 'dst' character/glyph points to 'src' character/glyph. Currently needs to be called AFTER fonts have been built.

#ifndef IMGUI_DISABLE_OBSOLETE_FUNCTIONS
    typedef ImFontGlyph Glyph; // OBSOLETE 1.52+
#endif
};

#if defined(__clang__)
#pragma clang diagnostic pop
#endif

// Include imgui_user.h at the end of imgui.h (convenient for user to only explicitly include vanilla imgui.h)
#ifdef IMGUI_INCLUDE_IMGUI_USER_H
#include "imgui_user.h"
#endif<|MERGE_RESOLUTION|>--- conflicted
+++ resolved
@@ -755,12 +755,9 @@
     ImGuiCol_PlotHistogramHovered,
     ImGuiCol_TextSelectedBg,
     ImGuiCol_ModalWindowDarkening,  // darken entire screen when a modal window is active
-<<<<<<< HEAD
+    ImGuiCol_DragDropTarget,
     ImGuiCol_NavHighlight,          // gamepad/keyboard: current highlighted item 
     ImGuiCol_NavWindowingHighlight, // gamepad/keyboard: when holding NavMenu to focus/move/resize windows
-=======
-    ImGuiCol_DragDropTarget,
->>>>>>> d0a1be0d
     ImGuiCol_COUNT
 
     // Obsolete names (will be removed)
