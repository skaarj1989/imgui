--- conflicted
+++ resolved
@@ -1173,13 +1173,8 @@
     //------------------------------------------------------------------
 
     ImGuiConfigFlags   ConfigFlags;         // = 0                  // See ImGuiConfigFlags_ enum. Set by user/application. Gamepad/keyboard navigation options, etc.
-<<<<<<< HEAD
-    ImGuiBackendFlags  BackendFlags;        // = 0                  // Set ImGuiBackendFlags_ enum. Set by imgui_impl_xxx files or custom back-end to communicate features supported by the back-end.
+    ImGuiBackendFlags  BackendFlags;        // = 0                  // See ImGuiBackendFlags_ enum. Set by back-end (imgui_impl_xxx files or custom back-end) to communicate features supported by the back-end.
     ImVec2        DisplaySize;              // <unset>              // Main display size, in pixels. Used e.g. to clamp windows positions. This is the default viewport. Use BeginViewport() for other viewports.
-=======
-    ImGuiBackendFlags  BackendFlags;        // = 0                  // See ImGuiBackendFlags_ enum. Set by back-end (imgui_impl_xxx files or custom back-end) to communicate features supported by the back-end.
-    ImVec2        DisplaySize;              // <unset>              // Main display size, in pixels. For clamping windows positions.
->>>>>>> a423f032
     float         DeltaTime;                // = 1.0f/60.0f         // Time elapsed since last frame, in seconds.
     float         IniSavingRate;            // = 5.0f               // Minimum time between saving positions/sizes to .ini file, in seconds.
     const char*   IniFilename;              // = "imgui.ini"        // Path to .ini file. Set NULL to disable automatic .ini loading/saving, if e.g. you want to manually load/save from memory.
@@ -1197,11 +1192,6 @@
     bool          FontAllowUserScaling;     // = false              // Allow user scaling text of individual window with CTRL+Wheel.
     ImFont*       FontDefault;              // = NULL               // Font to use on NewFrame(). Use NULL to uses Fonts->Fonts[0].
     ImVec2        DisplayFramebufferScale;  // = (1.0f,1.0f)        // For retina display or other situations where window coordinates are different from framebuffer coordinates. User storage only, presently not used by ImGui.
-<<<<<<< HEAD
-=======
-    ImVec2        DisplayVisibleMin;        // <unset> (0.0f,0.0f)  // [OBSOLETE] If you use DisplaySize as a virtual space larger than your screen, set DisplayVisibleMin/Max to the visible area.
-    ImVec2        DisplayVisibleMax;        // <unset> (0.0f,0.0f)  // [OBSOLETE: just use io.DisplaySize!] If the values are the same, we defaults to Min=(0.0f) and Max=DisplaySize
->>>>>>> a423f032
 
     // Miscellaneous configuration options
     bool          MouseDrawCursor;              // = false          // Request ImGui to draw a mouse cursor for you (if you are on a platform without a mouse cursor). Cannot be easily renamed to 'io.ConfigXXX' because this is frequently used by back-end implementations.
@@ -1224,14 +1214,6 @@
     void        (*SetClipboardTextFn)(void* user_data, const char* text);
     void*       ClipboardUserData;
 
-<<<<<<< HEAD
-=======
-    // Optional: Notify OS Input Method Editor of the screen position of your cursor for text input position (e.g. when using Japanese/Chinese IME on Windows)
-    // (default to use native imm32 api on Windows)
-    void        (*ImeSetInputScreenPosFn)(int x, int y);
-    void*       ImeWindowHandle;                // (Windows) Set this to your HWND to get automatic IME cursor positioning.
-
->>>>>>> a423f032
 #ifndef IMGUI_DISABLE_OBSOLETE_FUNCTIONS
     // [OBSOLETE since 1.60+] Rendering function, will be automatically called in Render(). Please call your rendering function yourself now!
     // You can obtain the ImDrawData* by calling ImGui::GetDrawData() after Render(). See example applications if you are unsure of how to implement this.
