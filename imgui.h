--- conflicted
+++ resolved
@@ -21,12 +21,8 @@
 #include <stddef.h>         // ptrdiff_t, NULL
 #include <string.h>         // memset, memmove, memcpy, strlen, strchr, strcpy, strcmp
 
-<<<<<<< HEAD
-#define IMGUI_VERSION       "1.60 WIP"
+#define IMGUI_VERSION       "1.61 WIP"
 #define IMGUI_HAS_VIEWPORT  1 // Viewport WIP branch
-=======
-#define IMGUI_VERSION       "1.61 WIP"
->>>>>>> 660c1578
 
 // Define attributes of all API symbols declarations, e.g. for DLL under Windows.
 #ifndef IMGUI_API
