--- conflicted
+++ resolved
@@ -841,51 +841,36 @@
 // Configuration flags stored in io.ConfigFlags. Set by user/application.
 enum ImGuiConfigFlags_
 {
-<<<<<<< HEAD
-    ImGuiConfigFlags_NavEnableKeyboard       = 1 << 0,   // Master keyboard navigation enable flag. NewFrame() will automatically fill io.NavInputs[] based on io.KeysDown[].
-    ImGuiConfigFlags_NavEnableGamepad        = 1 << 1,   // Master gamepad navigation enable flag. This is mostly to instruct your imgui back-end to fill io.NavInputs[]. Back-end also needs to set ImGuiBackendFlags_HasGamepad.
-    ImGuiConfigFlags_NavEnableSetMousePos    = 1 << 2,   // Instruct navigation to move the mouse cursor. May be useful on TV/console systems where moving a virtual mouse is awkward. Will update io.MousePos and set io.WantSetMousePos=true. If enabled you MUST honor io.WantSetMousePos requests in your binding, otherwise ImGui will react as if the mouse is jumping around back and forth.
-    ImGuiConfigFlags_NavNoCaptureKeyboard    = 1 << 3,   // Instruct navigation to not set the io.WantCaptureKeyboard flag with io.NavActive is set.
-    ImGuiConfigFlags_NoMouse                 = 1 << 4,   // Instruct imgui to clear mouse position/buttons in NewFrame(). This allows ignoring the mouse information back-end
-    ImGuiConfigFlags_NoMouseCursorChange     = 1 << 5,   // Instruct back-end to not alter mouse cursor shape and visibility.
-
-    // [BETA] Viewports
-    ImGuiConfigFlags_ViewportsEnable         = 1 << 10,  // Viewport enable flags (require both ImGuiConfigFlags_PlatformHasViewports + ImGuiConfigFlags_RendererHasViewports set by the respective back-ends)
-    ImGuiConfigFlags_ViewportsNoTaskBarIcons = 1 << 11,  // Disable task bars icons for all secondary viewports (will set ImGuiViewportFlags_NoTaskBarIcon on them)
-    ImGuiConfigFlags_ViewportsNoMerge        = 1 << 12,  // All floating windows _always_ have create their own viewport and platform window.
-    ImGuiConfigFlags_DpiEnableScaleViewports = 1 << 13,  // Reposition and resize imgui windows when the DpiScale of a viewport changed (mostly useful for the main viewport hosting other window). Note that resizing the main window itself is up to your application.
-    ImGuiConfigFlags_DpiEnableScaleFonts     = 1 << 14,  // FIXME-DPI: Request bitmap-scaled fonts to match DpiScale. This is a very low-quality workaround. The correct way to handle DPI is _currently_ to replace the atlas and/or fonts in the Platform_OnChangedViewport callback, but this is all early work in progress.
-=======
     ImGuiConfigFlags_NavEnableKeyboard      = 1 << 0,   // Master keyboard navigation enable flag. NewFrame() will automatically fill io.NavInputs[] based on io.KeysDown[].
     ImGuiConfigFlags_NavEnableGamepad       = 1 << 1,   // Master gamepad navigation enable flag. This is mostly to instruct your imgui back-end to fill io.NavInputs[]. Back-end also needs to set ImGuiBackendFlags_HasGamepad.
     ImGuiConfigFlags_NavEnableSetMousePos   = 1 << 2,   // Instruct navigation to move the mouse cursor. May be useful on TV/console systems where moving a virtual mouse is awkward. Will update io.MousePos and set io.WantSetMousePos=true. If enabled you MUST honor io.WantSetMousePos requests in your binding, otherwise ImGui will react as if the mouse is jumping around back and forth.
     ImGuiConfigFlags_NavNoCaptureKeyboard   = 1 << 3,   // Instruct navigation to not set the io.WantCaptureKeyboard flag when io.NavActive is set.
     ImGuiConfigFlags_NoMouse                = 1 << 4,   // Instruct imgui to clear mouse position/buttons in NewFrame(). This allows ignoring the mouse information set by the back-end.
     ImGuiConfigFlags_NoMouseCursorChange    = 1 << 5,   // Instruct back-end to not alter mouse cursor shape and visibility. Use if the back-end cursor changes are interfering with yours and you don't want to use SetMouseCursor() to change mouse cursor. You may want to honor requests from imgui by reading GetMouseCursor() yourself instead.
->>>>>>> b5d38582
+
+        // [BETA] Viewports
+    ImGuiConfigFlags_ViewportsEnable        = 1 << 10,  // Viewport enable flags (require both ImGuiConfigFlags_PlatformHasViewports + ImGuiConfigFlags_RendererHasViewports set by the respective back-ends)
+    ImGuiConfigFlags_ViewportsNoTaskBarIcons= 1 << 11,  // Disable task bars icons for all secondary viewports (will set ImGuiViewportFlags_NoTaskBarIcon on them)
+    ImGuiConfigFlags_ViewportsNoMerge       = 1 << 12,  // All floating windows _always_ have create their own viewport and platform window.
+    ImGuiConfigFlags_DpiEnableScaleViewports= 1 << 13,  // Reposition and resize imgui windows when the DpiScale of a viewport changed (mostly useful for the main viewport hosting other window). Note that resizing the main window itself is up to your application.
+    ImGuiConfigFlags_DpiEnableScaleFonts    = 1 << 14,  // FIXME-DPI: Request bitmap-scaled fonts to match DpiScale. This is a very low-quality workaround. The correct way to handle DPI is _currently_ to replace the atlas and/or fonts in the Platform_OnChangedViewport callback, but this is all early work in progress.
 
     // User storage (to allow your back-end/engine to communicate to code that may be shared between multiple projects. Those flags are not used by core ImGui)
-    ImGuiConfigFlags_IsSRGB                  = 1 << 20,  // Application is SRGB-aware.
-    ImGuiConfigFlags_IsTouchScreen           = 1 << 21   // Application is using a touch screen instead of a mouse.
+    ImGuiConfigFlags_IsSRGB                 = 1 << 20,  // Application is SRGB-aware.
+    ImGuiConfigFlags_IsTouchScreen          = 1 << 21   // Application is using a touch screen instead of a mouse.
 };
 
 // Back-end capabilities flags stored in io.BackendFlags. Set by imgui_impl_xxx or custom back-end.
 enum ImGuiBackendFlags_
 {
-<<<<<<< HEAD
-    ImGuiBackendFlags_HasGamepad              = 1 << 0,  // Back-end supports and has a connected gamepad.
-    ImGuiBackendFlags_HasMouseCursors         = 1 << 1,  // Back-end supports reading GetMouseCursor() to change the OS cursor shape.
-    ImGuiBackendFlags_HasSetMousePos          = 1 << 2,  // Back-end supports io.WantSetMousePos requests to reposition the OS mouse position (only used if ImGuiConfigFlags_NavEnableSetMousePos is set).
-
-    // [BETA] Viewports
-    ImGuiBackendFlags_PlatformHasViewports    = 1 << 10, // Back-end Platform supports multiple viewports.
-    ImGuiBackendFlags_RendererHasViewports    = 1 << 11, // Back-end Renderer supports multiple viewports.
-    ImGuiBackendFlags_HasMouseHoveredViewport = 1 << 12  // Back-end Platform supports setting io.MouseHoveredViewport to the viewport directly under the mouse _IGNORING_ viewports with the ImGuiViewportFlags_NoInputs flag and _REGARDLESS_ of whether another viewport is focused and may be capturing the mouse. This information is _NOT EASY_ to provide correctly with most high-level engines! Don't set this without studying how the examples/ back-end handle it!
-=======
     ImGuiBackendFlags_HasGamepad            = 1 << 0,   // Back-end supports gamepad and currently has one connected.
     ImGuiBackendFlags_HasMouseCursors       = 1 << 1,   // Back-end supports honoring GetMouseCursor() value to change the OS cursor shape.
-    ImGuiBackendFlags_HasSetMousePos        = 1 << 2    // Back-end supports io.WantSetMousePos requests to reposition the OS mouse position (only used if ImGuiConfigFlags_NavEnableSetMousePos is set).
->>>>>>> b5d38582
+    ImGuiBackendFlags_HasSetMousePos        = 1 << 2,   // Back-end supports io.WantSetMousePos requests to reposition the OS mouse position (only used if ImGuiConfigFlags_NavEnableSetMousePos is set).
+
+    // [BETA] Viewports
+    ImGuiBackendFlags_PlatformHasViewports  = 1 << 10,  // Back-end Platform supports multiple viewports.
+    ImGuiBackendFlags_RendererHasViewports  = 1 << 11,  // Back-end Renderer supports multiple viewports.
+    ImGuiBackendFlags_HasMouseHoveredViewport=1 << 12   // Back-end Platform supports setting io.MouseHoveredViewport to the viewport directly under the mouse _IGNORING_ viewports with the ImGuiViewportFlags_NoInputs flag and _REGARDLESS_ of whether another viewport is focused and may be capturing the mouse. This information is _NOT EASY_ to provide correctly with most high-level engines! Don't set this without studying how the examples/ back-end handle it!
 };
 
 // Enumeration for PushStyleColor() / PopStyleColor()
