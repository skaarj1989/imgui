// dear imgui, v1.65 WIP
// (headers)

// See imgui.cpp file for documentation.
// Call and read ImGui::ShowDemoWindow() in imgui_demo.cpp for demo code.
// Read 'Programmer guide' in imgui.cpp for notes on how to setup ImGui in your codebase.
// Get latest version at https://github.com/ocornut/imgui

#pragma once

// Configuration file (edit imconfig.h or define IMGUI_USER_CONFIG to set your own filename)
#ifdef IMGUI_USER_CONFIG
#include IMGUI_USER_CONFIG
#endif
#if !defined(IMGUI_DISABLE_INCLUDE_IMCONFIG_H) || defined(IMGUI_INCLUDE_IMCONFIG_H)
#include "imconfig.h"
#endif

#include <float.h>                  // FLT_MAX
#include <stdarg.h>                 // va_list
#include <stddef.h>                 // ptrdiff_t, NULL
#include <string.h>                 // memset, memmove, memcpy, strlen, strchr, strcpy, strcmp

// Version
// (Integer encoded as XYYZZ for use in #if preprocessor conditionals. Work in progress versions typically starts at XYY00 then bounced up to XYY01 when release tagging happens)
#define IMGUI_VERSION               "1.65 WIP"
#define IMGUI_VERSION_NUM           16500
#define IMGUI_CHECKVERSION()        ImGui::DebugCheckVersionAndDataLayout(IMGUI_VERSION, sizeof(ImGuiIO), sizeof(ImGuiStyle), sizeof(ImVec2), sizeof(ImVec4), sizeof(ImDrawVert))
#define IMGUI_HAS_VIEWPORT          1 // Viewport WIP branch

// Define attributes of all API symbols declarations (e.g. for DLL under Windows)
// IMGUI_API is used for core imgui functions, IMGUI_IMPL_API is used for the default bindings files (imgui_impl_xxx.h)
#ifndef IMGUI_API
#define IMGUI_API
#endif
#ifndef IMGUI_IMPL_API
#define IMGUI_IMPL_API              IMGUI_API
#endif

// Helpers
#ifndef IM_ASSERT
#include <assert.h>
#define IM_ASSERT(_EXPR)            assert(_EXPR)                               // You can override the default assert handler by editing imconfig.h
#endif
#if defined(__clang__) || defined(__GNUC__)
#define IM_FMTARGS(FMT)             __attribute__((format(printf, FMT, FMT+1))) // Apply printf-style warnings to user functions.
#define IM_FMTLIST(FMT)             __attribute__((format(printf, FMT, 0)))
#else
#define IM_FMTARGS(FMT)
#define IM_FMTLIST(FMT)
#endif
#define IM_ARRAYSIZE(_ARR)          ((int)(sizeof(_ARR)/sizeof(*_ARR)))         // Size of a static C-style array. Don't use on pointers!
#define IM_OFFSETOF(_TYPE,_MEMBER)  ((size_t)&(((_TYPE*)0)->_MEMBER))           // Offset of _MEMBER within _TYPE. Standardized as offsetof() in modern C++.

#if defined(__clang__)
#pragma clang diagnostic push
#pragma clang diagnostic ignored "-Wold-style-cast"
#elif defined(__GNUC__) && __GNUC__ >= 8
#pragma GCC diagnostic push
#pragma GCC diagnostic ignored "-Wclass-memaccess"
#endif

// Forward declarations
struct ImDrawChannel;               // Temporary storage for outputting drawing commands out of order, used by ImDrawList::ChannelsSplit()
struct ImDrawCmd;                   // A single draw command within a parent ImDrawList (generally maps to 1 GPU draw call)
struct ImDrawData;                  // All draw command lists required to render the frame
struct ImDrawList;                  // A single draw command list (generally one per window, conceptually you may see this as a dynamic "mesh" builder)
struct ImDrawListSharedData;        // Data shared among multiple draw lists (typically owned by parent ImGui context, but you may create one yourself)
struct ImDrawVert;                  // A single vertex (20 bytes by default, override layout with IMGUI_OVERRIDE_DRAWVERT_STRUCT_LAYOUT)
struct ImFont;                      // Runtime data for a single font within a parent ImFontAtlas
struct ImFontAtlas;                 // Runtime data for multiple fonts, bake multiple fonts into a single texture, TTF/OTF font loader
struct ImFontConfig;                // Configuration data when adding a font or merging fonts
struct ImColor;                     // Helper functions to create a color that can be converted to either u32 or float4 (*obsolete* please avoid using)
#ifndef ImTextureID
typedef void* ImTextureID;          // User data to identify a texture (this is whatever to you want it to be! read the FAQ about ImTextureID in imgui.cpp)
#endif
struct ImGuiContext;                // ImGui context (opaque)
struct ImGuiIO;                     // Main configuration and I/O between your application and ImGui
struct ImGuiInputTextCallbackData;  // Shared state of InputText() when using custom ImGuiInputTextCallback (rare/advanced use)
struct ImGuiListClipper;            // Helper to manually clip large list of items
struct ImGuiOnceUponAFrame;         // Helper for running a block of code not more than once a frame, used by IMGUI_ONCE_UPON_A_FRAME macro
struct ImGuiPayload;                // User data payload for drag and drop operations
struct ImGuiPlatformIO;             // Multi-viewport support: interface for Platform/Renderer back-ends + viewports to render
struct ImGuiPlatformMonitor;        // Multi-viewport support: user-provided bounds for each connected monitor/display. Used when positioning popups and tooltips to avoid them straddling monitors
struct ImGuiSizeCallbackData;       // Callback data when using SetNextWindowSizeConstraints() (rare/advanced use)
struct ImGuiStorage;                // Helper for key->value storage
struct ImGuiStyle;                  // Runtime data for styling/colors
struct ImGuiTextFilter;             // Helper to parse and apply text filters (e.g. "aaaaa[,bbbb][,ccccc]")
struct ImGuiTextBuffer;             // Helper to hold and append into a text buffer (~string builder)
struct ImGuiViewport;               // Viewport (generally ~1 per window to output to at the OS level. Need per-platform support to use multiple viewports)

// Typedefs and Enums/Flags (declared as int for compatibility with old C++, to allow using as flags and to not pollute the top of this file)
// Use your programming IDE "Go to definition" facility on the names of the center columns to find the actual flags/enum lists.
typedef unsigned int ImGuiID;       // Unique ID used by widgets (typically hashed from a stack of string)
typedef unsigned short ImWchar;     // Character for keyboard input/display
typedef int ImGuiCol;               // -> enum ImGuiCol_             // Enum: A color identifier for styling
typedef int ImGuiCond;              // -> enum ImGuiCond_            // Enum: A condition for Set*()
typedef int ImGuiDataType;          // -> enum ImGuiDataType_        // Enum: A primary data type
typedef int ImGuiDir;               // -> enum ImGuiDir_             // Enum: A cardinal direction
typedef int ImGuiKey;               // -> enum ImGuiKey_             // Enum: A key identifier (ImGui-side enum)
typedef int ImGuiNavInput;          // -> enum ImGuiNavInput_        // Enum: An input identifier for navigation
typedef int ImGuiMouseCursor;       // -> enum ImGuiMouseCursor_     // Enum: A mouse cursor identifier
typedef int ImGuiStyleVar;          // -> enum ImGuiStyleVar_        // Enum: A variable identifier for styling
typedef int ImDrawCornerFlags;      // -> enum ImDrawCornerFlags_    // Flags: for ImDrawList::AddRect*() etc.
typedef int ImDrawListFlags;        // -> enum ImDrawListFlags_      // Flags: for ImDrawList
typedef int ImFontAtlasFlags;       // -> enum ImFontAtlasFlags_     // Flags: for ImFontAtlas
typedef int ImGuiBackendFlags;      // -> enum ImGuiBackendFlags_    // Flags: for io.BackendFlags
typedef int ImGuiColorEditFlags;    // -> enum ImGuiColorEditFlags_  // Flags: for ColorEdit*(), ColorPicker*()
typedef int ImGuiColumnsFlags;      // -> enum ImGuiColumnsFlags_    // Flags: for Columns(), BeginColumns()
typedef int ImGuiConfigFlags;       // -> enum ImGuiConfigFlags_     // Flags: for io.ConfigFlags
typedef int ImGuiComboFlags;        // -> enum ImGuiComboFlags_      // Flags: for BeginCombo()
typedef int ImGuiDragDropFlags;     // -> enum ImGuiDragDropFlags_   // Flags: for *DragDrop*()
typedef int ImGuiFocusedFlags;      // -> enum ImGuiFocusedFlags_    // Flags: for IsWindowFocused()
typedef int ImGuiHoveredFlags;      // -> enum ImGuiHoveredFlags_    // Flags: for IsItemHovered(), IsWindowHovered() etc.
typedef int ImGuiInputTextFlags;    // -> enum ImGuiInputTextFlags_  // Flags: for InputText*()
typedef int ImGuiSelectableFlags;   // -> enum ImGuiSelectableFlags_ // Flags: for Selectable()
typedef int ImGuiTreeNodeFlags;     // -> enum ImGuiTreeNodeFlags_   // Flags: for TreeNode*(),CollapsingHeader()
typedef int ImGuiViewportFlags;     // -> enum ImGuiViewportFlags_   // Flags: for ImGuiViewport
typedef int ImGuiWindowFlags;       // -> enum ImGuiWindowFlags_     // Flags: for Begin*()
typedef int (*ImGuiInputTextCallback)(ImGuiInputTextCallbackData *data);
typedef void (*ImGuiSizeCallback)(ImGuiSizeCallbackData* data);

// Scalar data types
typedef signed int          ImS32;  // 32-bit signed integer == int
typedef unsigned int        ImU32;  // 32-bit unsigned integer (often used to store packed colors)
#if defined(_MSC_VER) && !defined(__clang__)
typedef signed   __int64    ImS64;  // 64-bit signed integer (pre and post C++11 with Visual Studio)
typedef unsigned __int64    ImU64;  // 64-bit unsigned integer (pre and post C++11 with Visual Studio)
#elif (defined(__clang__) || defined(__GNUC__)) && (__cplusplus < 201100)
#include <stdint.h>
typedef int64_t             ImS64;  // 64-bit signed integer (pre C++11)
typedef uint64_t            ImU64;  // 64-bit unsigned integer (pre C++11)
#else
typedef signed   long long  ImS64;  // 64-bit signed integer (post C++11)
typedef unsigned long long  ImU64;  // 64-bit unsigned integer (post C++11)
#endif

// 2D vector (often used to store positions, sizes, etc.)
struct ImVec2
{
    float     x, y;
    ImVec2()  { x = y = 0.0f; }
    ImVec2(float _x, float _y) { x = _x; y = _y; }
    float  operator[] (size_t idx) const { IM_ASSERT(idx <= 1); return (&x)[idx]; }    // We very rarely use this [] operator, the assert overhead is fine.
    float& operator[] (size_t idx)       { IM_ASSERT(idx <= 1); return (&x)[idx]; }    // We very rarely use this [] operator, the assert overhead is fine.
#ifdef IM_VEC2_CLASS_EXTRA
    IM_VEC2_CLASS_EXTRA     // Define additional constructors and implicit cast operators in imconfig.h to convert back and forth between your math types and ImVec2.
#endif
};

// 4D vector (often used to store floating-point colors)
struct ImVec4
{
    float     x, y, z, w;
    ImVec4()  { x = y = z = w = 0.0f; }
    ImVec4(float _x, float _y, float _z, float _w) { x = _x; y = _y; z = _z; w = _w; }
#ifdef IM_VEC4_CLASS_EXTRA
    IM_VEC4_CLASS_EXTRA     // Define additional constructors and implicit cast operators in imconfig.h to convert back and forth between your math types and ImVec4.
#endif
};

// Dear ImGui end-user API
// (In a namespace so you can add extra functions in your own separate file. Please don't modify imgui.cpp/.h!)
namespace ImGui
{
    // Context creation and access
    // Each context create its own ImFontAtlas by default. You may instance one yourself and pass it to CreateContext() to share a font atlas between imgui contexts.
    // All those functions are not reliant on the current context.
    IMGUI_API ImGuiContext* CreateContext(ImFontAtlas* shared_font_atlas = NULL);
    IMGUI_API void          DestroyContext(ImGuiContext* ctx = NULL);   // NULL = destroy current context
    IMGUI_API ImGuiContext* GetCurrentContext();
    IMGUI_API void          SetCurrentContext(ImGuiContext* ctx);
    IMGUI_API bool          DebugCheckVersionAndDataLayout(const char* version_str, size_t sz_io, size_t sz_style, size_t sz_vec2, size_t sz_vec4, size_t sz_drawvert);

    // Main
    IMGUI_API ImGuiIO&      GetIO();                                    // access the IO structure (mouse/keyboard/gamepad inputs, time, various configuration options/flags)
    IMGUI_API ImGuiStyle&   GetStyle();                                 // access the Style structure (colors, sizes). Always use PushStyleCol(), PushStyleVar() to modify style mid-frame.
    IMGUI_API void          NewFrame();                                 // start a new ImGui frame, you can submit any command from this point until Render()/EndFrame().
    IMGUI_API void          EndFrame();                                 // ends the ImGui frame. automatically called by Render(), you likely don't need to call that yourself directly. If you don't need to render data (skipping rendering) you may call EndFrame() but you'll have wasted CPU already! If you don't need to render, better to not create any imgui windows and not call NewFrame() at all!
    IMGUI_API void          Render();                                   // ends the ImGui frame, finalize the draw data. (Obsolete: optionally call io.RenderDrawListsFn if set. Nowadays, prefer calling your render function yourself.)
    IMGUI_API ImDrawData*   GetDrawData();                              // valid after Render() and until the next call to NewFrame(). this is what you have to render. (Obsolete: this used to be passed to your io.RenderDrawListsFn() function.)

    // Demo, Debug, Information
    IMGUI_API void          ShowDemoWindow(bool* p_open = NULL);        // create demo/test window (previously called ShowTestWindow). demonstrate most ImGui features. call this to learn about the library! try to make it always available in your application!
    IMGUI_API void          ShowMetricsWindow(bool* p_open = NULL);     // create metrics window. display ImGui internals: draw commands (with individual draw calls and vertices), window list, basic internal state, etc.
    IMGUI_API void          ShowStyleEditor(ImGuiStyle* ref = NULL);    // add style editor block (not a window). you can pass in a reference ImGuiStyle structure to compare to, revert to and save to (else it uses the default style)
    IMGUI_API bool          ShowStyleSelector(const char* label);       // add style selector block (not a window), essentially a combo listing the default styles.
    IMGUI_API void          ShowFontSelector(const char* label);        // add font selector block (not a window), essentially a combo listing the loaded fonts.
    IMGUI_API void          ShowUserGuide();                            // add basic help/info block (not a window): how to manipulate ImGui as a end-user (mouse/keyboard controls).
    IMGUI_API const char*   GetVersion();                               // get the compiled version string e.g. "1.23"

    // Styles
    IMGUI_API void          StyleColorsDark(ImGuiStyle* dst = NULL);    // new, recommended style (default)
    IMGUI_API void          StyleColorsClassic(ImGuiStyle* dst = NULL); // classic imgui style
    IMGUI_API void          StyleColorsLight(ImGuiStyle* dst = NULL);   // best used with borders and a custom, thicker font

    // Windows
    // (Begin = push window to the stack and start appending to it. End = pop window from the stack. You may append multiple times to the same window during the same frame)
    // Begin()/BeginChild() return false to indicate the window being collapsed or fully clipped, so you may early out and omit submitting anything to the window.
    // You need to always call a matching End()/EndChild() for a Begin()/BeginChild() call, regardless of its return value (this is due to legacy reason and is inconsistent with BeginMenu/EndMenu, BeginPopup/EndPopup and other functions where the End call should only be called if the corresponding Begin function returned true.)
    // Passing 'bool* p_open != NULL' shows a close widget in the upper-right corner of the window, which when clicking will set the boolean to false.
    // Use child windows to introduce independent scrolling/clipping regions within a host window. Child windows can embed their own child.
    IMGUI_API bool          Begin(const char* name, bool* p_open = NULL, ImGuiWindowFlags flags = 0);
    IMGUI_API void          End();
    IMGUI_API bool          BeginChild(const char* str_id, const ImVec2& size = ImVec2(0,0), bool border = false, ImGuiWindowFlags flags = 0); // Begin a scrolling region. size==0.0f: use remaining window size, size<0.0f: use remaining window size minus abs(size). size>0.0f: fixed size. each axis can use a different mode, e.g. ImVec2(0,400).
    IMGUI_API bool          BeginChild(ImGuiID id, const ImVec2& size = ImVec2(0,0), bool border = false, ImGuiWindowFlags flags = 0);
    IMGUI_API void          EndChild();

    // Windows Utilities
    IMGUI_API bool          IsWindowAppearing();
    IMGUI_API bool          IsWindowCollapsed();
    IMGUI_API bool          IsWindowFocused(ImGuiFocusedFlags flags=0); // is current window focused? or its root/child, depending on flags. see flags for options.
    IMGUI_API bool          IsWindowHovered(ImGuiHoveredFlags flags=0); // is current window hovered (and typically: not blocked by a popup/modal)? see flags for options. NB: If you are trying to check whether your mouse should be dispatched to imgui or to your app, you should use the 'io.WantCaptureMouse' boolean for that! Please read the FAQ!
    IMGUI_API ImDrawList*   GetWindowDrawList();                        // get draw list associated to the current window, to append your own drawing primitives
    IMGUI_API float         GetWindowDpiScale();                        // get DPI scale currently associated to the current window's viewport.
    IMGUI_API ImGuiViewport*GetWindowViewport();                        // get viewport currently associated to the current window.
    IMGUI_API ImVec2        GetWindowPos();                             // get current window position in screen space (useful if you want to do your own drawing via the DrawList API)
    IMGUI_API ImVec2        GetWindowSize();                            // get current window size
    IMGUI_API float         GetWindowWidth();                           // get current window width (shortcut for GetWindowSize().x)
    IMGUI_API float         GetWindowHeight();                          // get current window height (shortcut for GetWindowSize().y)
    IMGUI_API ImVec2        GetContentRegionMax();                      // current content boundaries (typically window boundaries including scrolling, or current column boundaries), in windows coordinates
    IMGUI_API ImVec2        GetContentRegionAvail();                    // == GetContentRegionMax() - GetCursorPos()
    IMGUI_API float         GetContentRegionAvailWidth();               //
    IMGUI_API ImVec2        GetWindowContentRegionMin();                // content boundaries min (roughly (0,0)-Scroll), in window coordinates
    IMGUI_API ImVec2        GetWindowContentRegionMax();                // content boundaries max (roughly (0,0)+Size-Scroll) where Size can be override with SetNextWindowContentSize(), in window coordinates
    IMGUI_API float         GetWindowContentRegionWidth();              //

    IMGUI_API void          SetNextWindowPos(const ImVec2& pos, ImGuiCond cond = 0, const ImVec2& pivot = ImVec2(0,0)); // set next window position. call before Begin(). use pivot=(0.5f,0.5f) to center on given point, etc.
    IMGUI_API void          SetNextWindowSize(const ImVec2& size, ImGuiCond cond = 0);                  // set next window size. set axis to 0.0f to force an auto-fit on this axis. call before Begin()
    IMGUI_API void          SetNextWindowSizeConstraints(const ImVec2& size_min, const ImVec2& size_max, ImGuiSizeCallback custom_callback = NULL, void* custom_callback_data = NULL); // set next window size limits. use -1,-1 on either X/Y axis to preserve the current size. Use callback to apply non-trivial programmatic constraints.
    IMGUI_API void          SetNextWindowContentSize(const ImVec2& size);                               // set next window content size (~ enforce the range of scrollbars). not including window decorations (title bar, menu bar, etc.). set an axis to 0.0f to leave it automatic. call before Begin()
    IMGUI_API void          SetNextWindowCollapsed(bool collapsed, ImGuiCond cond = 0);                 // set next window collapsed state. call before Begin()
    IMGUI_API void          SetNextWindowFocus();                                                       // set next window to be focused / front-most. call before Begin()
    IMGUI_API void          SetNextWindowBgAlpha(float alpha);                                          // set next window background color alpha. helper to easily modify ImGuiCol_WindowBg/ChildBg/PopupBg.
    IMGUI_API void          SetNextWindowViewport(ImGuiID viewport_id);                                 // set next window viewport
    IMGUI_API void          SetWindowPos(const ImVec2& pos, ImGuiCond cond = 0);                        // (not recommended) set current window position - call within Begin()/End(). prefer using SetNextWindowPos(), as this may incur tearing and side-effects.
    IMGUI_API void          SetWindowSize(const ImVec2& size, ImGuiCond cond = 0);                      // (not recommended) set current window size - call within Begin()/End(). set to ImVec2(0,0) to force an auto-fit. prefer using SetNextWindowSize(), as this may incur tearing and minor side-effects.
    IMGUI_API void          SetWindowCollapsed(bool collapsed, ImGuiCond cond = 0);                     // (not recommended) set current window collapsed state. prefer using SetNextWindowCollapsed().
    IMGUI_API void          SetWindowFocus();                                                           // (not recommended) set current window to be focused / front-most. prefer using SetNextWindowFocus().
    IMGUI_API void          SetWindowFontScale(float scale);                                            // set font scale. Adjust IO.FontGlobalScale if you want to scale all windows
    IMGUI_API void          SetWindowPos(const char* name, const ImVec2& pos, ImGuiCond cond = 0);      // set named window position.
    IMGUI_API void          SetWindowSize(const char* name, const ImVec2& size, ImGuiCond cond = 0);    // set named window size. set axis to 0.0f to force an auto-fit on this axis.
    IMGUI_API void          SetWindowCollapsed(const char* name, bool collapsed, ImGuiCond cond = 0);   // set named window collapsed state
    IMGUI_API void          SetWindowFocus(const char* name);                                           // set named window to be focused / front-most. use NULL to remove focus.

    // Windows Scrolling
    IMGUI_API float         GetScrollX();                                                   // get scrolling amount [0..GetScrollMaxX()]
    IMGUI_API float         GetScrollY();                                                   // get scrolling amount [0..GetScrollMaxY()]
    IMGUI_API float         GetScrollMaxX();                                                // get maximum scrolling amount ~~ ContentSize.X - WindowSize.X
    IMGUI_API float         GetScrollMaxY();                                                // get maximum scrolling amount ~~ ContentSize.Y - WindowSize.Y
    IMGUI_API void          SetScrollX(float scroll_x);                                     // set scrolling amount [0..GetScrollMaxX()]
    IMGUI_API void          SetScrollY(float scroll_y);                                     // set scrolling amount [0..GetScrollMaxY()]
    IMGUI_API void          SetScrollHere(float center_y_ratio = 0.5f);                     // adjust scrolling amount to make current cursor position visible. center_y_ratio=0.0: top, 0.5: center, 1.0: bottom. When using to make a "default/current item" visible, consider using SetItemDefaultFocus() instead.
    IMGUI_API void          SetScrollFromPosY(float pos_y, float center_y_ratio = 0.5f);    // adjust scrolling amount to make given position valid. use GetCursorPos() or GetCursorStartPos()+offset to get valid positions.

    // Parameters stacks (shared)
    IMGUI_API void          PushFont(ImFont* font);                                         // use NULL as a shortcut to push default font
    IMGUI_API void          PopFont();
    IMGUI_API void          PushStyleColor(ImGuiCol idx, ImU32 col);
    IMGUI_API void          PushStyleColor(ImGuiCol idx, const ImVec4& col);
    IMGUI_API void          PopStyleColor(int count = 1);
    IMGUI_API void          PushStyleVar(ImGuiStyleVar idx, float val);
    IMGUI_API void          PushStyleVar(ImGuiStyleVar idx, const ImVec2& val);
    IMGUI_API void          PopStyleVar(int count = 1);
    IMGUI_API const ImVec4& GetStyleColorVec4(ImGuiCol idx);                                // retrieve style color as stored in ImGuiStyle structure. use to feed back into PushStyleColor(), otherwise use GetColorU32() to get style color with style alpha baked in.
    IMGUI_API ImFont*       GetFont();                                                      // get current font
    IMGUI_API float         GetFontSize();                                                  // get current font size (= height in pixels) of current font with current scale applied
    IMGUI_API ImVec2        GetFontTexUvWhitePixel();                                       // get UV coordinate for a while pixel, useful to draw custom shapes via the ImDrawList API
    IMGUI_API ImU32         GetColorU32(ImGuiCol idx, float alpha_mul = 1.0f);              // retrieve given style color with style alpha applied and optional extra alpha multiplier
    IMGUI_API ImU32         GetColorU32(const ImVec4& col);                                 // retrieve given color with style alpha applied
    IMGUI_API ImU32         GetColorU32(ImU32 col);                                         // retrieve given color with style alpha applied

    // Parameters stacks (current window)
    IMGUI_API void          PushItemWidth(float item_width);                                // width of items for the common item+label case, pixels. 0.0f = default to ~2/3 of windows width, >0.0f: width in pixels, <0.0f align xx pixels to the right of window (so -1.0f always align width to the right side)
    IMGUI_API void          PopItemWidth();
    IMGUI_API float         CalcItemWidth();                                                // width of item given pushed settings and current cursor position
    IMGUI_API void          PushTextWrapPos(float wrap_pos_x = 0.0f);                       // word-wrapping for Text*() commands. < 0.0f: no wrapping; 0.0f: wrap to end of window (or column); > 0.0f: wrap at 'wrap_pos_x' position in window local space
    IMGUI_API void          PopTextWrapPos();
    IMGUI_API void          PushAllowKeyboardFocus(bool allow_keyboard_focus);              // allow focusing using TAB/Shift-TAB, enabled by default but you can disable it for certain widgets
    IMGUI_API void          PopAllowKeyboardFocus();
    IMGUI_API void          PushButtonRepeat(bool repeat);                                  // in 'repeat' mode, Button*() functions return repeated true in a typematic manner (using io.KeyRepeatDelay/io.KeyRepeatRate setting). Note that you can call IsItemActive() after any Button() to tell if the button is held in the current frame.
    IMGUI_API void          PopButtonRepeat();

    // Cursor / Layout
    IMGUI_API void          Separator();                                                    // separator, generally horizontal. inside a menu bar or in horizontal layout mode, this becomes a vertical separator.
    IMGUI_API void          SameLine(float pos_x = 0.0f, float spacing_w = -1.0f);          // call between widgets or groups to layout them horizontally
    IMGUI_API void          NewLine();                                                      // undo a SameLine()
    IMGUI_API void          Spacing();                                                      // add vertical spacing
    IMGUI_API void          Dummy(const ImVec2& size);                                      // add a dummy item of given size
    IMGUI_API void          Indent(float indent_w = 0.0f);                                  // move content position toward the right, by style.IndentSpacing or indent_w if != 0
    IMGUI_API void          Unindent(float indent_w = 0.0f);                                // move content position back to the left, by style.IndentSpacing or indent_w if != 0
    IMGUI_API void          BeginGroup();                                                   // lock horizontal starting position + capture group bounding box into one "item" (so you can use IsItemHovered() or layout primitives such as SameLine() on whole group, etc.)
    IMGUI_API void          EndGroup();
    IMGUI_API ImVec2        GetCursorPos();                                                 // cursor position is relative to window position
    IMGUI_API float         GetCursorPosX();                                                // "
    IMGUI_API float         GetCursorPosY();                                                // "
    IMGUI_API void          SetCursorPos(const ImVec2& local_pos);                          // "
    IMGUI_API void          SetCursorPosX(float x);                                         // "
    IMGUI_API void          SetCursorPosY(float y);                                         // "
    IMGUI_API ImVec2        GetCursorStartPos();                                            // initial cursor position
    IMGUI_API ImVec2        GetCursorScreenPos();                                           // cursor position in screen coordinates [0..io.DisplaySize] (or [io.ViewportPos..io.ViewportPos + io.ViewportSize] when using multiple viewport). useful to work with ImDrawList API.
    IMGUI_API void          SetCursorScreenPos(const ImVec2& pos);                          // cursor position in screen coordinates [0..io.DisplaySize] (or [io.ViewportPos..io.ViewportPos + io.ViewportSize] when using multiple viewport) 
    IMGUI_API void          AlignTextToFramePadding();                                      // vertically align upcoming text baseline to FramePadding.y so that it will align properly to regularly framed items (call if you have text on a line before a framed item)
    IMGUI_API float         GetTextLineHeight();                                            // ~ FontSize
    IMGUI_API float         GetTextLineHeightWithSpacing();                                 // ~ FontSize + style.ItemSpacing.y (distance in pixels between 2 consecutive lines of text)
    IMGUI_API float         GetFrameHeight();                                               // ~ FontSize + style.FramePadding.y * 2
    IMGUI_API float         GetFrameHeightWithSpacing();                                    // ~ FontSize + style.FramePadding.y * 2 + style.ItemSpacing.y (distance in pixels between 2 consecutive lines of framed widgets)

    // ID stack/scopes
    // Read the FAQ for more details about how ID are handled in dear imgui. If you are creating widgets in a loop you most
    // likely want to push a unique identifier (e.g. object pointer, loop index) to uniquely differentiate them.
    // You can also use the "##foobar" syntax within widget label to distinguish them from each others.
    // In this header file we use the "label"/"name" terminology to denote a string that will be displayed and used as an ID,
    // whereas "str_id" denote a string that is only used as an ID and not aimed to be displayed.
    IMGUI_API void          PushID(const char* str_id);                                     // push identifier into the ID stack. IDs are hash of the entire stack!
    IMGUI_API void          PushID(const char* str_id_begin, const char* str_id_end);
    IMGUI_API void          PushID(const void* ptr_id);
    IMGUI_API void          PushID(int int_id);
    IMGUI_API void          PopID();
    IMGUI_API ImGuiID       GetID(const char* str_id);                                      // calculate unique ID (hash of whole ID stack + given parameter). e.g. if you want to query into ImGuiStorage yourself
    IMGUI_API ImGuiID       GetID(const char* str_id_begin, const char* str_id_end);
    IMGUI_API ImGuiID       GetID(const void* ptr_id);

    // Widgets: Text
    IMGUI_API void          TextUnformatted(const char* text, const char* text_end = NULL);                // raw text without formatting. Roughly equivalent to Text("%s", text) but: A) doesn't require null terminated string if 'text_end' is specified, B) it's faster, no memory copy is done, no buffer size limits, recommended for long chunks of text.
    IMGUI_API void          Text(const char* fmt, ...)                                      IM_FMTARGS(1); // simple formatted text
    IMGUI_API void          TextV(const char* fmt, va_list args)                            IM_FMTLIST(1);
    IMGUI_API void          TextColored(const ImVec4& col, const char* fmt, ...)            IM_FMTARGS(2); // shortcut for PushStyleColor(ImGuiCol_Text, col); Text(fmt, ...); PopStyleColor();
    IMGUI_API void          TextColoredV(const ImVec4& col, const char* fmt, va_list args)  IM_FMTLIST(2);
    IMGUI_API void          TextDisabled(const char* fmt, ...)                              IM_FMTARGS(1); // shortcut for PushStyleColor(ImGuiCol_Text, style.Colors[ImGuiCol_TextDisabled]); Text(fmt, ...); PopStyleColor();
    IMGUI_API void          TextDisabledV(const char* fmt, va_list args)                    IM_FMTLIST(1);
    IMGUI_API void          TextWrapped(const char* fmt, ...)                               IM_FMTARGS(1); // shortcut for PushTextWrapPos(0.0f); Text(fmt, ...); PopTextWrapPos();. Note that this won't work on an auto-resizing window if there's no other widgets to extend the window width, yoy may need to set a size using SetNextWindowSize().
    IMGUI_API void          TextWrappedV(const char* fmt, va_list args)                     IM_FMTLIST(1);
    IMGUI_API void          LabelText(const char* label, const char* fmt, ...)              IM_FMTARGS(2); // display text+label aligned the same way as value+label widgets
    IMGUI_API void          LabelTextV(const char* label, const char* fmt, va_list args)    IM_FMTLIST(2);
    IMGUI_API void          BulletText(const char* fmt, ...)                                IM_FMTARGS(1); // shortcut for Bullet()+Text()
    IMGUI_API void          BulletTextV(const char* fmt, va_list args)                      IM_FMTLIST(1);

    // Widgets: Main
    // Most widgets return true when the value has been changed or when pressed/selected
    IMGUI_API bool          Button(const char* label, const ImVec2& size = ImVec2(0,0));    // button
    IMGUI_API bool          SmallButton(const char* label);                                 // button with FramePadding=(0,0) to easily embed within text
    IMGUI_API bool          InvisibleButton(const char* str_id, const ImVec2& size);        // button behavior without the visuals, useful to build custom behaviors using the public api (along with IsItemActive, IsItemHovered, etc.)
    IMGUI_API bool          ArrowButton(const char* str_id, ImGuiDir dir);                  // square button with an arrow shape
    IMGUI_API void          Image(ImTextureID user_texture_id, const ImVec2& size, const ImVec2& uv0 = ImVec2(0,0), const ImVec2& uv1 = ImVec2(1,1), const ImVec4& tint_col = ImVec4(1,1,1,1), const ImVec4& border_col = ImVec4(0,0,0,0));
    IMGUI_API bool          ImageButton(ImTextureID user_texture_id, const ImVec2& size, const ImVec2& uv0 = ImVec2(0,0),  const ImVec2& uv1 = ImVec2(1,1), int frame_padding = -1, const ImVec4& bg_col = ImVec4(0,0,0,0), const ImVec4& tint_col = ImVec4(1,1,1,1));    // <0 frame_padding uses default frame padding settings. 0 for no padding
    IMGUI_API bool          Checkbox(const char* label, bool* v);
    IMGUI_API bool          CheckboxFlags(const char* label, unsigned int* flags, unsigned int flags_value);
    IMGUI_API bool          RadioButton(const char* label, bool active);                    // use with e.g. if (RadioButton("one", my_value==1)) { my_value = 1; }
    IMGUI_API bool          RadioButton(const char* label, int* v, int v_button);           // shortcut to handle the above pattern when value is an integer
    IMGUI_API void          ProgressBar(float fraction, const ImVec2& size_arg = ImVec2(-1,0), const char* overlay = NULL);
    IMGUI_API void          Bullet();                                                       // draw a small circle and keep the cursor on the same line. advance cursor x position by GetTreeNodeToLabelSpacing(), same distance that TreeNode() uses

    // Widgets: Combo Box
    // The new BeginCombo()/EndCombo() api allows you to manage your contents and selection state however you want it, by creating e.g. Selectable() items.
    // The old Combo() api are helpers over BeginCombo()/EndCombo() which are kept available for convenience purpose.
    IMGUI_API bool          BeginCombo(const char* label, const char* preview_value, ImGuiComboFlags flags = 0);
    IMGUI_API void          EndCombo(); // only call EndCombo() if BeginCombo() returns true!
    IMGUI_API bool          Combo(const char* label, int* current_item, const char* const items[], int items_count, int popup_max_height_in_items = -1);
    IMGUI_API bool          Combo(const char* label, int* current_item, const char* items_separated_by_zeros, int popup_max_height_in_items = -1);      // Separate items with \0 within a string, end item-list with \0\0. e.g. "One\0Two\0Three\0"
    IMGUI_API bool          Combo(const char* label, int* current_item, bool(*items_getter)(void* data, int idx, const char** out_text), void* data, int items_count, int popup_max_height_in_items = -1);

    // Widgets: Drags (tip: ctrl+click on a drag box to input with keyboard. manually input values aren't clamped, can go off-bounds)
    // For all the Float2/Float3/Float4/Int2/Int3/Int4 versions of every functions, note that a 'float v[X]' function argument is the same as 'float* v', the array syntax is just a way to document the number of elements that are expected to be accessible. You can pass address of your first element out of a contiguous set, e.g. &myvector.x
    // Adjust format string to decorate the value with a prefix, a suffix, or adapt the editing and display precision e.g. "%.3f" -> 1.234; "%5.2f secs" -> 01.23 secs; "Biscuit: %.0f" -> Biscuit: 1; etc.
    // Speed are per-pixel of mouse movement (v_speed=0.2f: mouse needs to move by 5 pixels to increase value by 1). For gamepad/keyboard navigation, minimum speed is Max(v_speed, minimum_step_at_given_precision).
    IMGUI_API bool          DragFloat(const char* label, float* v, float v_speed = 1.0f, float v_min = 0.0f, float v_max = 0.0f, const char* format = "%.3f", float power = 1.0f);     // If v_min >= v_max we have no bound
    IMGUI_API bool          DragFloat2(const char* label, float v[2], float v_speed = 1.0f, float v_min = 0.0f, float v_max = 0.0f, const char* format = "%.3f", float power = 1.0f);
    IMGUI_API bool          DragFloat3(const char* label, float v[3], float v_speed = 1.0f, float v_min = 0.0f, float v_max = 0.0f, const char* format = "%.3f", float power = 1.0f);
    IMGUI_API bool          DragFloat4(const char* label, float v[4], float v_speed = 1.0f, float v_min = 0.0f, float v_max = 0.0f, const char* format = "%.3f", float power = 1.0f);
    IMGUI_API bool          DragFloatRange2(const char* label, float* v_current_min, float* v_current_max, float v_speed = 1.0f, float v_min = 0.0f, float v_max = 0.0f, const char* format = "%.3f", const char* format_max = NULL, float power = 1.0f);
    IMGUI_API bool          DragInt(const char* label, int* v, float v_speed = 1.0f, int v_min = 0, int v_max = 0, const char* format = "%d");                                       // If v_min >= v_max we have no bound
    IMGUI_API bool          DragInt2(const char* label, int v[2], float v_speed = 1.0f, int v_min = 0, int v_max = 0, const char* format = "%d");
    IMGUI_API bool          DragInt3(const char* label, int v[3], float v_speed = 1.0f, int v_min = 0, int v_max = 0, const char* format = "%d");
    IMGUI_API bool          DragInt4(const char* label, int v[4], float v_speed = 1.0f, int v_min = 0, int v_max = 0, const char* format = "%d");
    IMGUI_API bool          DragIntRange2(const char* label, int* v_current_min, int* v_current_max, float v_speed = 1.0f, int v_min = 0, int v_max = 0, const char* format = "%d", const char* format_max = NULL);
    IMGUI_API bool          DragScalar(const char* label, ImGuiDataType data_type, void* v, float v_speed, const void* v_min = NULL, const void* v_max = NULL, const char* format = NULL, float power = 1.0f);
    IMGUI_API bool          DragScalarN(const char* label, ImGuiDataType data_type, void* v, int components, float v_speed, const void* v_min = NULL, const void* v_max = NULL, const char* format = NULL, float power = 1.0f);

    // Widgets: Sliders (tip: ctrl+click on a slider to input with keyboard. manually input values aren't clamped, can go off-bounds)
    // Adjust format string to decorate the value with a prefix, a suffix, or adapt the editing and display precision e.g. "%.3f" -> 1.234; "%5.2f secs" -> 01.23 secs; "Biscuit: %.0f" -> Biscuit: 1; etc.
    IMGUI_API bool          SliderFloat(const char* label, float* v, float v_min, float v_max, const char* format = "%.3f", float power = 1.0f);     // adjust format to decorate the value with a prefix or a suffix for in-slider labels or unit display. Use power!=1.0 for power curve sliders
    IMGUI_API bool          SliderFloat2(const char* label, float v[2], float v_min, float v_max, const char* format = "%.3f", float power = 1.0f);
    IMGUI_API bool          SliderFloat3(const char* label, float v[3], float v_min, float v_max, const char* format = "%.3f", float power = 1.0f);
    IMGUI_API bool          SliderFloat4(const char* label, float v[4], float v_min, float v_max, const char* format = "%.3f", float power = 1.0f);
    IMGUI_API bool          SliderAngle(const char* label, float* v_rad, float v_degrees_min = -360.0f, float v_degrees_max = +360.0f);
    IMGUI_API bool          SliderInt(const char* label, int* v, int v_min, int v_max, const char* format = "%d");
    IMGUI_API bool          SliderInt2(const char* label, int v[2], int v_min, int v_max, const char* format = "%d");
    IMGUI_API bool          SliderInt3(const char* label, int v[3], int v_min, int v_max, const char* format = "%d");
    IMGUI_API bool          SliderInt4(const char* label, int v[4], int v_min, int v_max, const char* format = "%d");
    IMGUI_API bool          SliderScalar(const char* label, ImGuiDataType data_type, void* v, const void* v_min, const void* v_max, const char* format = NULL, float power = 1.0f);
    IMGUI_API bool          SliderScalarN(const char* label, ImGuiDataType data_type, void* v, int components, const void* v_min, const void* v_max, const char* format = NULL, float power = 1.0f);
    IMGUI_API bool          VSliderFloat(const char* label, const ImVec2& size, float* v, float v_min, float v_max, const char* format = "%.3f", float power = 1.0f);
    IMGUI_API bool          VSliderInt(const char* label, const ImVec2& size, int* v, int v_min, int v_max, const char* format = "%d");
    IMGUI_API bool          VSliderScalar(const char* label, const ImVec2& size, ImGuiDataType data_type, void* v, const void* v_min, const void* v_max, const char* format = NULL, float power = 1.0f);

    // Widgets: Input with Keyboard
    // If you want to use InputText() with a dynamic string type such as std::string or your own, see misc/stl/imgui_stl.h
    IMGUI_API bool          InputText(const char* label, char* buf, size_t buf_size, ImGuiInputTextFlags flags = 0, ImGuiInputTextCallback callback = NULL, void* user_data = NULL);
    IMGUI_API bool          InputTextMultiline(const char* label, char* buf, size_t buf_size, const ImVec2& size = ImVec2(0,0), ImGuiInputTextFlags flags = 0, ImGuiInputTextCallback callback = NULL, void* user_data = NULL);
    IMGUI_API bool          InputFloat(const char* label, float* v, float step = 0.0f, float step_fast = 0.0f, const char* format = "%.3f", ImGuiInputTextFlags extra_flags = 0);
    IMGUI_API bool          InputFloat2(const char* label, float v[2], const char* format = "%.3f", ImGuiInputTextFlags extra_flags = 0);
    IMGUI_API bool          InputFloat3(const char* label, float v[3], const char* format = "%.3f", ImGuiInputTextFlags extra_flags = 0);
    IMGUI_API bool          InputFloat4(const char* label, float v[4], const char* format = "%.3f", ImGuiInputTextFlags extra_flags = 0);
    IMGUI_API bool          InputInt(const char* label, int* v, int step = 1, int step_fast = 100, ImGuiInputTextFlags extra_flags = 0);
    IMGUI_API bool          InputInt2(const char* label, int v[2], ImGuiInputTextFlags extra_flags = 0);
    IMGUI_API bool          InputInt3(const char* label, int v[3], ImGuiInputTextFlags extra_flags = 0);
    IMGUI_API bool          InputInt4(const char* label, int v[4], ImGuiInputTextFlags extra_flags = 0);
    IMGUI_API bool          InputDouble(const char* label, double* v, double step = 0.0f, double step_fast = 0.0f, const char* format = "%.6f", ImGuiInputTextFlags extra_flags = 0);
    IMGUI_API bool          InputScalar(const char* label, ImGuiDataType data_type, void* v, const void* step = NULL, const void* step_fast = NULL, const char* format = NULL, ImGuiInputTextFlags extra_flags = 0);
    IMGUI_API bool          InputScalarN(const char* label, ImGuiDataType data_type, void* v, int components, const void* step = NULL, const void* step_fast = NULL, const char* format = NULL, ImGuiInputTextFlags extra_flags = 0);

    // Widgets: Color Editor/Picker (tip: the ColorEdit* functions have a little colored preview square that can be left-clicked to open a picker, and right-clicked to open an option menu.)
    // Note that a 'float v[X]' function argument is the same as 'float* v', the array syntax is just a way to document the number of elements that are expected to be accessible. You can the pass the address of a first float element out of a contiguous structure, e.g. &myvector.x
    IMGUI_API bool          ColorEdit3(const char* label, float col[3], ImGuiColorEditFlags flags = 0);
    IMGUI_API bool          ColorEdit4(const char* label, float col[4], ImGuiColorEditFlags flags = 0);
    IMGUI_API bool          ColorPicker3(const char* label, float col[3], ImGuiColorEditFlags flags = 0);
    IMGUI_API bool          ColorPicker4(const char* label, float col[4], ImGuiColorEditFlags flags = 0, const float* ref_col = NULL);
    IMGUI_API bool          ColorButton(const char* desc_id, const ImVec4& col, ImGuiColorEditFlags flags = 0, ImVec2 size = ImVec2(0,0));  // display a colored square/button, hover for details, return true when pressed.
    IMGUI_API void          SetColorEditOptions(ImGuiColorEditFlags flags);                     // initialize current options (generally on application startup) if you want to select a default format, picker type, etc. User will be able to change many settings, unless you pass the _NoOptions flag to your calls.

    // Widgets: Trees
    // TreeNode functions return true when the node is open, in which case you need to also call TreePop() when you are finished displaying the tree node contents.
    IMGUI_API bool          TreeNode(const char* label);
    IMGUI_API bool          TreeNode(const char* str_id, const char* fmt, ...) IM_FMTARGS(2);   // helper variation to completely decorelate the id from the displayed string. Read the FAQ about why and how to use ID. to align arbitrary text at the same level as a TreeNode() you can use Bullet().
    IMGUI_API bool          TreeNode(const void* ptr_id, const char* fmt, ...) IM_FMTARGS(2);   // "
    IMGUI_API bool          TreeNodeV(const char* str_id, const char* fmt, va_list args) IM_FMTLIST(2);
    IMGUI_API bool          TreeNodeV(const void* ptr_id, const char* fmt, va_list args) IM_FMTLIST(2);
    IMGUI_API bool          TreeNodeEx(const char* label, ImGuiTreeNodeFlags flags = 0);
    IMGUI_API bool          TreeNodeEx(const char* str_id, ImGuiTreeNodeFlags flags, const char* fmt, ...) IM_FMTARGS(3);
    IMGUI_API bool          TreeNodeEx(const void* ptr_id, ImGuiTreeNodeFlags flags, const char* fmt, ...) IM_FMTARGS(3);
    IMGUI_API bool          TreeNodeExV(const char* str_id, ImGuiTreeNodeFlags flags, const char* fmt, va_list args) IM_FMTLIST(3);
    IMGUI_API bool          TreeNodeExV(const void* ptr_id, ImGuiTreeNodeFlags flags, const char* fmt, va_list args) IM_FMTLIST(3);
    IMGUI_API void          TreePush(const char* str_id);                                       // ~ Indent()+PushId(). Already called by TreeNode() when returning true, but you can call TreePush/TreePop yourself if desired.
    IMGUI_API void          TreePush(const void* ptr_id = NULL);                                // "
    IMGUI_API void          TreePop();                                                          // ~ Unindent()+PopId()
    IMGUI_API void          TreeAdvanceToLabelPos();                                            // advance cursor x position by GetTreeNodeToLabelSpacing()
    IMGUI_API float         GetTreeNodeToLabelSpacing();                                        // horizontal distance preceding label when using TreeNode*() or Bullet() == (g.FontSize + style.FramePadding.x*2) for a regular unframed TreeNode
    IMGUI_API void          SetNextTreeNodeOpen(bool is_open, ImGuiCond cond = 0);              // set next TreeNode/CollapsingHeader open state.
    IMGUI_API bool          CollapsingHeader(const char* label, ImGuiTreeNodeFlags flags = 0);  // if returning 'true' the header is open. doesn't indent nor push on ID stack. user doesn't have to call TreePop().
    IMGUI_API bool          CollapsingHeader(const char* label, bool* p_open, ImGuiTreeNodeFlags flags = 0); // when 'p_open' isn't NULL, display an additional small close button on upper right of the header

    // Widgets: Selectables
    IMGUI_API bool          Selectable(const char* label, bool selected = false, ImGuiSelectableFlags flags = 0, const ImVec2& size = ImVec2(0,0));  // "bool selected" carry the selection state (read-only). Selectable() is clicked is returns true so you can modify your selection state. size.x==0.0: use remaining width, size.x>0.0: specify width. size.y==0.0: use label height, size.y>0.0: specify height
    IMGUI_API bool          Selectable(const char* label, bool* p_selected, ImGuiSelectableFlags flags = 0, const ImVec2& size = ImVec2(0,0));       // "bool* p_selected" point to the selection state (read-write), as a convenient helper.

    // Widgets: List Boxes
    IMGUI_API bool          ListBox(const char* label, int* current_item, const char* const items[], int items_count, int height_in_items = -1);
    IMGUI_API bool          ListBox(const char* label, int* current_item, bool (*items_getter)(void* data, int idx, const char** out_text), void* data, int items_count, int height_in_items = -1);
    IMGUI_API bool          ListBoxHeader(const char* label, const ImVec2& size = ImVec2(0,0)); // use if you want to reimplement ListBox() will custom data or interactions. if the function return true, you can output elements then call ListBoxFooter() afterwards.
    IMGUI_API bool          ListBoxHeader(const char* label, int items_count, int height_in_items = -1); // "
    IMGUI_API void          ListBoxFooter();                                                    // terminate the scrolling region. only call ListBoxFooter() if ListBoxHeader() returned true!

    // Widgets: Data Plotting
    IMGUI_API void          PlotLines(const char* label, const float* values, int values_count, int values_offset = 0, const char* overlay_text = NULL, float scale_min = FLT_MAX, float scale_max = FLT_MAX, ImVec2 graph_size = ImVec2(0, 0), int stride = sizeof(float));
    IMGUI_API void          PlotLines(const char* label, float(*values_getter)(void* data, int idx), void* data, int values_count, int values_offset = 0, const char* overlay_text = NULL, float scale_min = FLT_MAX, float scale_max = FLT_MAX, ImVec2 graph_size = ImVec2(0, 0));
    IMGUI_API void          PlotHistogram(const char* label, const float* values, int values_count, int values_offset = 0, const char* overlay_text = NULL, float scale_min = FLT_MAX, float scale_max = FLT_MAX, ImVec2 graph_size = ImVec2(0, 0), int stride = sizeof(float));
    IMGUI_API void          PlotHistogram(const char* label, float(*values_getter)(void* data, int idx), void* data, int values_count, int values_offset = 0, const char* overlay_text = NULL, float scale_min = FLT_MAX, float scale_max = FLT_MAX, ImVec2 graph_size = ImVec2(0, 0));

    // Widgets: Value() Helpers. Output single value in "name: value" format (tip: freely declare more in your code to handle your types. you can add functions to the ImGui namespace)
    IMGUI_API void          Value(const char* prefix, bool b);
    IMGUI_API void          Value(const char* prefix, int v);
    IMGUI_API void          Value(const char* prefix, unsigned int v);
    IMGUI_API void          Value(const char* prefix, float v, const char* float_format = NULL);

    // Widgets: Menus
    IMGUI_API bool          BeginMainMenuBar();                                                 // create and append to a full screen menu-bar.
    IMGUI_API void          EndMainMenuBar();                                                   // only call EndMainMenuBar() if BeginMainMenuBar() returns true!
    IMGUI_API bool          BeginMenuBar();                                                     // append to menu-bar of current window (requires ImGuiWindowFlags_MenuBar flag set on parent window).
    IMGUI_API void          EndMenuBar();                                                       // only call EndMenuBar() if BeginMenuBar() returns true!
    IMGUI_API bool          BeginMenu(const char* label, bool enabled = true);                  // create a sub-menu entry. only call EndMenu() if this returns true!
    IMGUI_API void          EndMenu();                                                          // only call EndMenu() if BeginMenu() returns true!
    IMGUI_API bool          MenuItem(const char* label, const char* shortcut = NULL, bool selected = false, bool enabled = true);  // return true when activated. shortcuts are displayed for convenience but not processed by ImGui at the moment
    IMGUI_API bool          MenuItem(const char* label, const char* shortcut, bool* p_selected, bool enabled = true);              // return true when activated + toggle (*p_selected) if p_selected != NULL

    // Tooltips
    IMGUI_API void          BeginTooltip();                                                     // begin/append a tooltip window. to create full-featured tooltip (with any kind of items).
    IMGUI_API void          EndTooltip();
    IMGUI_API void          SetTooltip(const char* fmt, ...) IM_FMTARGS(1);                     // set a text-only tooltip, typically use with ImGui::IsItemHovered(). overidde any previous call to SetTooltip().
    IMGUI_API void          SetTooltipV(const char* fmt, va_list args) IM_FMTLIST(1);

    // Popups
    IMGUI_API void          OpenPopup(const char* str_id);                                      // call to mark popup as open (don't call every frame!). popups are closed when user click outside, or if CloseCurrentPopup() is called within a BeginPopup()/EndPopup() block. By default, Selectable()/MenuItem() are calling CloseCurrentPopup(). Popup identifiers are relative to the current ID-stack (so OpenPopup and BeginPopup needs to be at the same level).
    IMGUI_API bool          BeginPopup(const char* str_id, ImGuiWindowFlags flags = 0);                                             // return true if the popup is open, and you can start outputting to it. only call EndPopup() if BeginPopup() returns true!
    IMGUI_API bool          BeginPopupContextItem(const char* str_id = NULL, int mouse_button = 1);                                 // helper to open and begin popup when clicked on last item. if you can pass a NULL str_id only if the previous item had an id. If you want to use that on a non-interactive item such as Text() you need to pass in an explicit ID here. read comments in .cpp!
    IMGUI_API bool          BeginPopupContextWindow(const char* str_id = NULL, int mouse_button = 1, bool also_over_items = true);  // helper to open and begin popup when clicked on current window.
    IMGUI_API bool          BeginPopupContextVoid(const char* str_id = NULL, int mouse_button = 1);                                 // helper to open and begin popup when clicked in void (where there are no imgui windows).
    IMGUI_API bool          BeginPopupModal(const char* name, bool* p_open = NULL, ImGuiWindowFlags flags = 0);                     // modal dialog (regular window with title bar, block interactions behind the modal window, can't close the modal window by clicking outside)
    IMGUI_API void          EndPopup();                                                                                             // only call EndPopup() if BeginPopupXXX() returns true!
    IMGUI_API bool          OpenPopupOnItemClick(const char* str_id = NULL, int mouse_button = 1);                                  // helper to open popup when clicked on last item. return true when just opened.
    IMGUI_API bool          IsPopupOpen(const char* str_id);                                    // return true if the popup is open
    IMGUI_API void          CloseCurrentPopup();                                                // close the popup we have begin-ed into. clicking on a MenuItem or Selectable automatically close the current popup.

    // Columns
    // You can also use SameLine(pos_x) for simplified columns. The columns API is still work-in-progress and rather lacking.
    IMGUI_API void          Columns(int count = 1, const char* id = NULL, bool border = true);
    IMGUI_API void          NextColumn();                                                       // next column, defaults to current row or next row if the current row is finished
    IMGUI_API int           GetColumnIndex();                                                   // get current column index
    IMGUI_API float         GetColumnWidth(int column_index = -1);                              // get column width (in pixels). pass -1 to use current column
    IMGUI_API void          SetColumnWidth(int column_index, float width);                      // set column width (in pixels). pass -1 to use current column
    IMGUI_API float         GetColumnOffset(int column_index = -1);                             // get position of column line (in pixels, from the left side of the contents region). pass -1 to use current column, otherwise 0..GetColumnsCount() inclusive. column 0 is typically 0.0f
    IMGUI_API void          SetColumnOffset(int column_index, float offset_x);                  // set position of column line (in pixels, from the left side of the contents region). pass -1 to use current column
    IMGUI_API int           GetColumnsCount();

    // Logging/Capture: all text output from interface is captured to tty/file/clipboard. By default, tree nodes are automatically opened during logging.
    IMGUI_API void          LogToTTY(int max_depth = -1);                                       // start logging to tty
    IMGUI_API void          LogToFile(int max_depth = -1, const char* filename = NULL);         // start logging to file
    IMGUI_API void          LogToClipboard(int max_depth = -1);                                 // start logging to OS clipboard
    IMGUI_API void          LogFinish();                                                        // stop logging (close file, etc.)
    IMGUI_API void          LogButtons();                                                       // helper to display buttons for logging to tty/file/clipboard
    IMGUI_API void          LogText(const char* fmt, ...) IM_FMTARGS(1);                        // pass text data straight to log (without being displayed)

    // Drag and Drop
    // [BETA API] Missing Demo code. API may evolve.
    IMGUI_API bool          BeginDragDropSource(ImGuiDragDropFlags flags = 0);                                      // call when the current item is active. If this return true, you can call SetDragDropPayload() + EndDragDropSource()
    IMGUI_API bool          SetDragDropPayload(const char* type, const void* data, size_t size, ImGuiCond cond = 0);// type is a user defined string of maximum 32 characters. Strings starting with '_' are reserved for dear imgui internal types. Data is copied and held by imgui.
    IMGUI_API void          EndDragDropSource();                                                                    // only call EndDragDropSource() if BeginDragDropSource() returns true!
    IMGUI_API bool          BeginDragDropTarget();                                                                  // call after submitting an item that may receive an item. If this returns true, you can call AcceptDragDropPayload() + EndDragDropTarget()
    IMGUI_API const ImGuiPayload* AcceptDragDropPayload(const char* type, ImGuiDragDropFlags flags = 0);            // accept contents of a given type. If ImGuiDragDropFlags_AcceptBeforeDelivery is set you can peek into the payload before the mouse button is released.
    IMGUI_API void          EndDragDropTarget();                                                                    // only call EndDragDropTarget() if BeginDragDropTarget() returns true!

    // Clipping
    IMGUI_API void          PushClipRect(const ImVec2& clip_rect_min, const ImVec2& clip_rect_max, bool intersect_with_current_clip_rect);
    IMGUI_API void          PopClipRect();

    // Focus, Activation
    // (Prefer using "SetItemDefaultFocus()" over "if (IsWindowAppearing()) SetScrollHere()" when applicable, to make your code more forward compatible when navigation branch is merged)
    IMGUI_API void          SetItemDefaultFocus();                                              // make last item the default focused item of a window. Please use instead of "if (IsWindowAppearing()) SetScrollHere()" to signify "default item".
    IMGUI_API void          SetKeyboardFocusHere(int offset = 0);                               // focus keyboard on the next widget. Use positive 'offset' to access sub components of a multiple component widget. Use -1 to access previous widget.

    // Utilities
    // See Demo Window under "Widgets->Querying Status" for an interactive visualization of many of those functions.
    IMGUI_API bool          IsItemHovered(ImGuiHoveredFlags flags = 0);                         // is the last item hovered? (and usable, aka not blocked by a popup, etc.). See ImGuiHoveredFlags for more options.
    IMGUI_API bool          IsItemActive();                                                     // is the last item active? (e.g. button being held, text field being edited. This will continuously return true while holding mouse button on an item. Items that don't interact will always return false)
    IMGUI_API bool          IsItemFocused();                                                    // is the last item focused for keyboard/gamepad navigation?
    IMGUI_API bool          IsItemClicked(int mouse_button = 0);                                // is the last item clicked? (e.g. button/node just clicked on) == IsMouseClicked(mouse_button) && IsItemHovered()
    IMGUI_API bool          IsItemVisible();                                                    // is the last item visible? (items may be out of sight because of clipping/scrolling)
    IMGUI_API bool          IsItemEdited();                                                     // did the last item modify its underlying value this frame? or was pressed? This is generally the same as the "bool" return value of many widgets.
    IMGUI_API bool          IsItemDeactivated();                                                // was the last item just made inactive (item was previously active). Useful for Undo/Redo patterns with widgets that requires continuous editing.
    IMGUI_API bool          IsItemDeactivatedAfterEdit();                                       // was the last item just made inactive and made a value change when it was active? (e.g. Slider/Drag moved). Useful for Undo/Redo patterns with widgets that requires continuous editing. Note that you may get false positives (some widgets such as Combo()/ListBox()/Selectable() will return true even when clicking an already selected item).
    IMGUI_API bool          IsAnyItemHovered();
    IMGUI_API bool          IsAnyItemActive();
    IMGUI_API bool          IsAnyItemFocused();
    IMGUI_API ImVec2        GetItemRectMin();                                                   // get bounding rectangle of last item, in screen space
    IMGUI_API ImVec2        GetItemRectMax();                                                   // "
    IMGUI_API ImVec2        GetItemRectSize();                                                  // get size of last item, in screen space
    IMGUI_API void          SetItemAllowOverlap();                                              // allow last item to be overlapped by a subsequent item. sometimes useful with invisible buttons, selectables, etc. to catch unused area.
    IMGUI_API bool          IsRectVisible(const ImVec2& size);                                  // test if rectangle (of given size, starting from cursor position) is visible / not clipped.
    IMGUI_API bool          IsRectVisible(const ImVec2& rect_min, const ImVec2& rect_max);      // test if rectangle (in screen space) is visible / not clipped. to perform coarse clipping on user's side.
    IMGUI_API double        GetTime();
    IMGUI_API int           GetFrameCount();
    IMGUI_API ImDrawList*   GetOverlayDrawList();                                               // this draw list will be the last rendered. it covers the entire current viewport. useful to quickly draw overlays shapes/text
    IMGUI_API ImDrawListSharedData* GetDrawListSharedData();                                    // you may use this when creating your own ImDrawList instances
    IMGUI_API const char*   GetStyleColorName(ImGuiCol idx);
    IMGUI_API void          SetStateStorage(ImGuiStorage* storage);                             // replace current window storage with our own (if you want to manipulate it yourself, typically clear subsection of it)
    IMGUI_API ImGuiStorage* GetStateStorage();
    IMGUI_API ImVec2        CalcTextSize(const char* text, const char* text_end = NULL, bool hide_text_after_double_hash = false, float wrap_width = -1.0f);
    IMGUI_API void          CalcListClipping(int items_count, float items_height, int* out_items_display_start, int* out_items_display_end);    // calculate coarse clipping for large list of evenly sized items. Prefer using the ImGuiListClipper higher-level helper if you can.

    IMGUI_API bool          BeginChildFrame(ImGuiID id, const ImVec2& size, ImGuiWindowFlags flags = 0); // helper to create a child window / scrolling region that looks like a normal widget frame
    IMGUI_API void          EndChildFrame();                                                    // always call EndChildFrame() regardless of BeginChildFrame() return values (which indicates a collapsed/clipped window)

    IMGUI_API ImVec4        ColorConvertU32ToFloat4(ImU32 in);
    IMGUI_API ImU32         ColorConvertFloat4ToU32(const ImVec4& in);
    IMGUI_API void          ColorConvertRGBtoHSV(float r, float g, float b, float& out_h, float& out_s, float& out_v);
    IMGUI_API void          ColorConvertHSVtoRGB(float h, float s, float v, float& out_r, float& out_g, float& out_b);

    // Inputs
    IMGUI_API int           GetKeyIndex(ImGuiKey imgui_key);                                    // map ImGuiKey_* values into user's key index. == io.KeyMap[key]
    IMGUI_API bool          IsKeyDown(int user_key_index);                                      // is key being held. == io.KeysDown[user_key_index]. note that imgui doesn't know the semantic of each entry of io.KeysDown[]. Use your own indices/enums according to how your backend/engine stored them into io.KeysDown[]!
    IMGUI_API bool          IsKeyPressed(int user_key_index, bool repeat = true);               // was key pressed (went from !Down to Down). if repeat=true, uses io.KeyRepeatDelay / KeyRepeatRate
    IMGUI_API bool          IsKeyReleased(int user_key_index);                                  // was key released (went from Down to !Down)..
    IMGUI_API int           GetKeyPressedAmount(int key_index, float repeat_delay, float rate); // uses provided repeat rate/delay. return a count, most often 0 or 1 but might be >1 if RepeatRate is small enough that DeltaTime > RepeatRate
    IMGUI_API bool          IsMouseDown(int button);                                            // is mouse button held (0=left, 1=right, 2=middle)
    IMGUI_API bool          IsAnyMouseDown();                                                   // is any mouse button held
    IMGUI_API bool          IsMouseClicked(int button, bool repeat = false);                    // did mouse button clicked (went from !Down to Down) (0=left, 1=right, 2=middle)
    IMGUI_API bool          IsMouseDoubleClicked(int button);                                   // did mouse button double-clicked. a double-click returns false in IsMouseClicked(). uses io.MouseDoubleClickTime.
    IMGUI_API bool          IsMouseReleased(int button);                                        // did mouse button released (went from Down to !Down)
    IMGUI_API bool          IsMouseDragging(int button = 0, float lock_threshold = -1.0f);      // is mouse dragging. if lock_threshold < -1.0f uses io.MouseDraggingThreshold
    IMGUI_API bool          IsMouseHoveringRect(const ImVec2& r_min, const ImVec2& r_max, bool clip = true);  // is mouse hovering given bounding rect (in screen space). clipped by current clipping settings, but  disregarding of other consideration of focus/window ordering/popup-block.
    IMGUI_API bool          IsMousePosValid(const ImVec2* mouse_pos = NULL);                    //
    IMGUI_API ImVec2        GetMousePos();                                                      // shortcut to ImGui::GetIO().MousePos provided by user, to be consistent with other calls
    IMGUI_API ImVec2        GetMousePosOnOpeningCurrentPopup();                                 // retrieve backup of mouse position at the time of opening popup we have BeginPopup() into
    IMGUI_API ImVec2        GetMouseDragDelta(int button = 0, float lock_threshold = -1.0f);    // dragging amount since clicking. if lock_threshold < -1.0f uses io.MouseDraggingThreshold
    IMGUI_API void          ResetMouseDragDelta(int button = 0);                                //
    IMGUI_API ImGuiMouseCursor GetMouseCursor();                                                // get desired cursor type, reset in ImGui::NewFrame(), this is updated during the frame. valid before Render(). If you use software rendering by setting io.MouseDrawCursor ImGui will render those for you
    IMGUI_API void          SetMouseCursor(ImGuiMouseCursor type);                              // set desired cursor type
    IMGUI_API void          CaptureKeyboardFromApp(bool capture = true);                        // manually override io.WantCaptureKeyboard flag next frame (said flag is entirely left for your application to handle). e.g. force capture keyboard when your widget is being hovered.
    IMGUI_API void          CaptureMouseFromApp(bool capture = true);                           // manually override io.WantCaptureMouse flag next frame (said flag is entirely left for your application to handle).

    // Clipboard Utilities (also see the LogToClipboard() function to capture or output text data to the clipboard)
    IMGUI_API const char*   GetClipboardText();
    IMGUI_API void          SetClipboardText(const char* text);

    // Settings/.Ini Utilities
    // The disk functions are automatically called if io.IniFilename != NULL (default is "imgui.ini").
    // Set io.IniFilename to NULL to load/save manually. Read io.WantSaveIniSettings description about handling .ini saving manually.
    IMGUI_API void          LoadIniSettingsFromDisk(const char* ini_filename);                  // call after CreateContext() and before the first call to NewFrame(). NewFrame() automatically calls LoadIniSettingsFromDisk(io.IniFilename).
    IMGUI_API void          LoadIniSettingsFromMemory(const char* ini_data, size_t ini_size=0); // call after CreateContext() and before the first call to NewFrame() to provide .ini data from your own data source.
    IMGUI_API void          SaveIniSettingsToDisk(const char* ini_filename);
    IMGUI_API const char*   SaveIniSettingsToMemory(size_t* out_ini_size = NULL);               // return a zero-terminated string with the .ini data which you can save by your own mean. call when io.WantSaveIniSettings is set, then save data by your own mean and clear io.WantSaveIniSettings.

    // Memory Utilities
    // All those functions are not reliant on the current context.
    // If you reload the contents of imgui.cpp at runtime, you may need to call SetCurrentContext() + SetAllocatorFunctions() again.
    IMGUI_API void          SetAllocatorFunctions(void* (*alloc_func)(size_t sz, void* user_data), void(*free_func)(void* ptr, void* user_data), void* user_data = NULL);
    IMGUI_API void*         MemAlloc(size_t size);
    IMGUI_API void          MemFree(void* ptr);

    // (Optional) Platform/OS interface for multi-viewport support
    // Note: You may use GetWindowViewport() to get the current viewport of the current window.
    IMGUI_API ImGuiPlatformIO&  GetPlatformIO();                                                // platform/renderer functions, for back-end to setup + viewports list.
    IMGUI_API ImGuiViewport*    GetMainViewport();                                              // main viewport. same as GetPlatformIO().MainViewport == GetPlatformIO().Viewports[0].
    IMGUI_API void              UpdatePlatformWindows();                                        // call in main loop. will call CreateWindow/ResizeWindow/etc. platform functions for each secondary viewport, and DestroyWindow for each inactive viewport.
    IMGUI_API void              RenderPlatformWindowsDefault(void* platform_arg = NULL, void* renderer_arg = NULL); // call in main loop. will call RenderWindow/SwapBuffers platform functions for each secondary viewport. may be reimplemented by user for custom rendering needs.
    IMGUI_API void              DestroyPlatformWindows();                                       // call DestroyWindow platform functions for all viewports. call from back-end Shutdown() if you need to close platform windows before imgui shutdown. otherwise will be called by DestroyContext().
    IMGUI_API ImGuiViewport*    FindViewportByPlatformHandle(void* platform_handle);            // this is a helper for back-ends. the type platform_handle is decided by the back-end (e.g. HWND, MyWindow*, GLFWwindow* etc.)

} // namespace ImGui

// Flags for ImGui::Begin()
enum ImGuiWindowFlags_
{
    ImGuiWindowFlags_None                   = 0,
    ImGuiWindowFlags_NoTitleBar             = 1 << 0,   // Disable title-bar
    ImGuiWindowFlags_NoResize               = 1 << 1,   // Disable user resizing with the lower-right grip
    ImGuiWindowFlags_NoMove                 = 1 << 2,   // Disable user moving the window
    ImGuiWindowFlags_NoScrollbar            = 1 << 3,   // Disable scrollbars (window can still scroll with mouse or programatically)
    ImGuiWindowFlags_NoScrollWithMouse      = 1 << 4,   // Disable user vertically scrolling with mouse wheel. On child window, mouse wheel will be forwarded to the parent unless NoScrollbar is also set.
    ImGuiWindowFlags_NoCollapse             = 1 << 5,   // Disable user collapsing window by double-clicking on it
    ImGuiWindowFlags_AlwaysAutoResize       = 1 << 6,   // Resize every window to its content every frame
    ImGuiWindowFlags_NoSavedSettings        = 1 << 8,   // Never load/save settings in .ini file
    ImGuiWindowFlags_NoInputs               = 1 << 9,   // Disable catching mouse or keyboard inputs, hovering test with pass through.
    ImGuiWindowFlags_MenuBar                = 1 << 10,  // Has a menu-bar
    ImGuiWindowFlags_HorizontalScrollbar    = 1 << 11,  // Allow horizontal scrollbar to appear (off by default). You may use SetNextWindowContentSize(ImVec2(width,0.0f)); prior to calling Begin() to specify width. Read code in imgui_demo in the "Horizontal Scrolling" section.
    ImGuiWindowFlags_NoFocusOnAppearing     = 1 << 12,  // Disable taking focus when transitioning from hidden to visible state
    ImGuiWindowFlags_NoBringToFrontOnFocus  = 1 << 13,  // Disable bringing window to front when taking focus (e.g. clicking on it or programatically giving it focus)
    ImGuiWindowFlags_AlwaysVerticalScrollbar= 1 << 14,  // Always show vertical scrollbar (even if ContentSize.y < Size.y)
    ImGuiWindowFlags_AlwaysHorizontalScrollbar=1<< 15,  // Always show horizontal scrollbar (even if ContentSize.x < Size.x)
    ImGuiWindowFlags_AlwaysUseWindowPadding = 1 << 16,  // Ensure child windows without border uses style.WindowPadding (ignored by default for non-bordered child windows, because more convenient)
    ImGuiWindowFlags_NoNavInputs            = 1 << 18,  // No gamepad/keyboard navigation within the window
    ImGuiWindowFlags_NoNavFocus             = 1 << 19,  // No focusing toward this window with gamepad/keyboard navigation (e.g. skipped by CTRL+TAB)
    ImGuiWindowFlags_NoNav                  = ImGuiWindowFlags_NoNavInputs | ImGuiWindowFlags_NoNavFocus,

    // [Internal]
    ImGuiWindowFlags_NavFlattened           = 1 << 23,  // [BETA] Allow gamepad/keyboard navigation to cross over parent border to this child (only use on child that have no scrolling!)
    ImGuiWindowFlags_ChildWindow            = 1 << 24,  // Don't use! For internal use by BeginChild()
    ImGuiWindowFlags_Tooltip                = 1 << 25,  // Don't use! For internal use by BeginTooltip()
    ImGuiWindowFlags_Popup                  = 1 << 26,  // Don't use! For internal use by BeginPopup()
    ImGuiWindowFlags_Modal                  = 1 << 27,  // Don't use! For internal use by BeginPopupModal()
    ImGuiWindowFlags_ChildMenu              = 1 << 28   // Don't use! For internal use by BeginMenu()

    // [Obsolete]
    //ImGuiWindowFlags_ShowBorders          = 1 << 7,   // --> Set style.FrameBorderSize=1.0f / style.WindowBorderSize=1.0f to enable borders around windows and items
    //ImGuiWindowFlags_ResizeFromAnySide    = 1 << 17,  // --> Set io.ConfigResizeWindowsFromEdges and make sure mouse cursors are supported by back-end (io.BackendFlags & ImGuiBackendFlags_HasMouseCursors)
};

// Flags for ImGui::InputText()
enum ImGuiInputTextFlags_
{
    ImGuiInputTextFlags_None                = 0,
    ImGuiInputTextFlags_CharsDecimal        = 1 << 0,   // Allow 0123456789.+-*/
    ImGuiInputTextFlags_CharsHexadecimal    = 1 << 1,   // Allow 0123456789ABCDEFabcdef
    ImGuiInputTextFlags_CharsUppercase      = 1 << 2,   // Turn a..z into A..Z
    ImGuiInputTextFlags_CharsNoBlank        = 1 << 3,   // Filter out spaces, tabs
    ImGuiInputTextFlags_AutoSelectAll       = 1 << 4,   // Select entire text when first taking mouse focus
    ImGuiInputTextFlags_EnterReturnsTrue    = 1 << 5,   // Return 'true' when Enter is pressed (as opposed to when the value was modified)
    ImGuiInputTextFlags_CallbackCompletion  = 1 << 6,   // Call user function on pressing TAB (for completion handling)
    ImGuiInputTextFlags_CallbackHistory     = 1 << 7,   // Call user function on pressing Up/Down arrows (for history handling)
    ImGuiInputTextFlags_CallbackAlways      = 1 << 8,   // Call user function every time. User code may query cursor position, modify text buffer.
    ImGuiInputTextFlags_CallbackCharFilter  = 1 << 9,   // Call user function to filter character. Modify data->EventChar to replace/filter input, or return 1 in callback to discard character.
    ImGuiInputTextFlags_AllowTabInput       = 1 << 10,  // Pressing TAB input a '\t' character into the text field
    ImGuiInputTextFlags_CtrlEnterForNewLine = 1 << 11,  // In multi-line mode, unfocus with Enter, add new line with Ctrl+Enter (default is opposite: unfocus with Ctrl+Enter, add line with Enter).
    ImGuiInputTextFlags_NoHorizontalScroll  = 1 << 12,  // Disable following the cursor horizontally
    ImGuiInputTextFlags_AlwaysInsertMode    = 1 << 13,  // Insert mode
    ImGuiInputTextFlags_ReadOnly            = 1 << 14,  // Read-only mode
    ImGuiInputTextFlags_Password            = 1 << 15,  // Password mode, display all characters as '*'
    ImGuiInputTextFlags_NoUndoRedo          = 1 << 16,  // Disable undo/redo. Note that input text owns the text data while active, if you want to provide your own undo/redo stack you need e.g. to call ClearActiveID().
    ImGuiInputTextFlags_CharsScientific     = 1 << 17,  // Allow 0123456789.+-*/eE (Scientific notation input)
    ImGuiInputTextFlags_CallbackResize      = 1 << 18,  // Allow buffer capacity resize + notify when the string wants to be resized (for string types which hold a cache of their Size) (see misc/stl/imgui_stl.h for an example of using this)
    // [Internal]
    ImGuiInputTextFlags_Multiline           = 1 << 20   // For internal use by InputTextMultiline()
};

// Flags for ImGui::TreeNodeEx(), ImGui::CollapsingHeader*()
enum ImGuiTreeNodeFlags_
{
    ImGuiTreeNodeFlags_None                 = 0,
    ImGuiTreeNodeFlags_Selected             = 1 << 0,   // Draw as selected
    ImGuiTreeNodeFlags_Framed               = 1 << 1,   // Full colored frame (e.g. for CollapsingHeader)
    ImGuiTreeNodeFlags_AllowItemOverlap     = 1 << 2,   // Hit testing to allow subsequent widgets to overlap this one
    ImGuiTreeNodeFlags_NoTreePushOnOpen     = 1 << 3,   // Don't do a TreePush() when open (e.g. for CollapsingHeader) = no extra indent nor pushing on ID stack
    ImGuiTreeNodeFlags_NoAutoOpenOnLog      = 1 << 4,   // Don't automatically and temporarily open node when Logging is active (by default logging will automatically open tree nodes)
    ImGuiTreeNodeFlags_DefaultOpen          = 1 << 5,   // Default node to be open
    ImGuiTreeNodeFlags_OpenOnDoubleClick    = 1 << 6,   // Need double-click to open node
    ImGuiTreeNodeFlags_OpenOnArrow          = 1 << 7,   // Only open when clicking on the arrow part. If ImGuiTreeNodeFlags_OpenOnDoubleClick is also set, single-click arrow or double-click all box to open.
    ImGuiTreeNodeFlags_Leaf                 = 1 << 8,   // No collapsing, no arrow (use as a convenience for leaf nodes).
    ImGuiTreeNodeFlags_Bullet               = 1 << 9,   // Display a bullet instead of arrow
    ImGuiTreeNodeFlags_FramePadding         = 1 << 10,  // Use FramePadding (even for an unframed text node) to vertically align text baseline to regular widget height. Equivalent to calling AlignTextToFramePadding().
    //ImGuITreeNodeFlags_SpanAllAvailWidth  = 1 << 11,  // FIXME: TODO: Extend hit box horizontally even if not framed
    //ImGuiTreeNodeFlags_NoScrollOnOpen     = 1 << 12,  // FIXME: TODO: Disable automatic scroll on TreePop() if node got just open and contents is not visible
    ImGuiTreeNodeFlags_NavLeftJumpsBackHere = 1 << 13,  // (WIP) Nav: left direction may move to this TreeNode() from any of its child (items submitted between TreeNode and TreePop)
    ImGuiTreeNodeFlags_CollapsingHeader     = ImGuiTreeNodeFlags_Framed | ImGuiTreeNodeFlags_NoTreePushOnOpen | ImGuiTreeNodeFlags_NoAutoOpenOnLog

    // Obsolete names (will be removed)
#ifndef IMGUI_DISABLE_OBSOLETE_FUNCTIONS
    , ImGuiTreeNodeFlags_AllowOverlapMode = ImGuiTreeNodeFlags_AllowItemOverlap
#endif
};

// Flags for ImGui::Selectable()
enum ImGuiSelectableFlags_
{
    ImGuiSelectableFlags_None               = 0,
    ImGuiSelectableFlags_DontClosePopups    = 1 << 0,   // Clicking this don't close parent popup window
    ImGuiSelectableFlags_SpanAllColumns     = 1 << 1,   // Selectable frame can span all columns (text will still fit in current column)
    ImGuiSelectableFlags_AllowDoubleClick   = 1 << 2,   // Generate press events on double clicks too
    ImGuiSelectableFlags_Disabled           = 1 << 3    // Cannot be selected, display greyed out text
};

// Flags for ImGui::BeginCombo()
enum ImGuiComboFlags_
{
    ImGuiComboFlags_None                    = 0,
    ImGuiComboFlags_PopupAlignLeft          = 1 << 0,   // Align the popup toward the left by default
    ImGuiComboFlags_HeightSmall             = 1 << 1,   // Max ~4 items visible. Tip: If you want your combo popup to be a specific size you can use SetNextWindowSizeConstraints() prior to calling BeginCombo()
    ImGuiComboFlags_HeightRegular           = 1 << 2,   // Max ~8 items visible (default)
    ImGuiComboFlags_HeightLarge             = 1 << 3,   // Max ~20 items visible
    ImGuiComboFlags_HeightLargest           = 1 << 4,   // As many fitting items as possible
    ImGuiComboFlags_NoArrowButton           = 1 << 5,   // Display on the preview box without the square arrow button
    ImGuiComboFlags_NoPreview               = 1 << 6,   // Display only a square arrow button
    ImGuiComboFlags_HeightMask_             = ImGuiComboFlags_HeightSmall | ImGuiComboFlags_HeightRegular | ImGuiComboFlags_HeightLarge | ImGuiComboFlags_HeightLargest
};

// Flags for ImGui::IsWindowFocused()
enum ImGuiFocusedFlags_
{
    ImGuiFocusedFlags_None                          = 0,
    ImGuiFocusedFlags_ChildWindows                  = 1 << 0,   // IsWindowFocused(): Return true if any children of the window is focused
    ImGuiFocusedFlags_RootWindow                    = 1 << 1,   // IsWindowFocused(): Test from root window (top most parent of the current hierarchy)
    ImGuiFocusedFlags_AnyWindow                     = 1 << 2,   // IsWindowFocused(): Return true if any window is focused
    ImGuiFocusedFlags_RootAndChildWindows           = ImGuiFocusedFlags_RootWindow | ImGuiFocusedFlags_ChildWindows
};

// Flags for ImGui::IsItemHovered(), ImGui::IsWindowHovered()
// Note: if you are trying to check whether your mouse should be dispatched to imgui or to your app, you should use the 'io.WantCaptureMouse' boolean for that. Please read the FAQ!
// Note: windows with the ImGuiWindowFlags_NoInputs flag are ignored by IsWindowHovered() calls.
enum ImGuiHoveredFlags_
{
    ImGuiHoveredFlags_None                          = 0,        // Return true if directly over the item/window, not obstructed by another window, not obstructed by an active popup or modal blocking inputs under them.
    ImGuiHoveredFlags_ChildWindows                  = 1 << 0,   // IsWindowHovered() only: Return true if any children of the window is hovered
    ImGuiHoveredFlags_RootWindow                    = 1 << 1,   // IsWindowHovered() only: Test from root window (top most parent of the current hierarchy)
    ImGuiHoveredFlags_AnyWindow                     = 1 << 2,   // IsWindowHovered() only: Return true if any window is hovered
    ImGuiHoveredFlags_AllowWhenBlockedByPopup       = 1 << 3,   // Return true even if a popup window is normally blocking access to this item/window
    //ImGuiHoveredFlags_AllowWhenBlockedByModal     = 1 << 4,   // Return true even if a modal popup window is normally blocking access to this item/window. FIXME-TODO: Unavailable yet.
    ImGuiHoveredFlags_AllowWhenBlockedByActiveItem  = 1 << 5,   // Return true even if an active item is blocking access to this item/window. Useful for Drag and Drop patterns.
    ImGuiHoveredFlags_AllowWhenOverlapped           = 1 << 6,   // Return true even if the position is overlapped by another window
    ImGuiHoveredFlags_AllowWhenDisabled             = 1 << 7,   // Return true even if the item is disabled
    ImGuiHoveredFlags_RectOnly                      = ImGuiHoveredFlags_AllowWhenBlockedByPopup | ImGuiHoveredFlags_AllowWhenBlockedByActiveItem | ImGuiHoveredFlags_AllowWhenOverlapped,
    ImGuiHoveredFlags_RootAndChildWindows           = ImGuiHoveredFlags_RootWindow | ImGuiHoveredFlags_ChildWindows
};

// Flags for ImGui::BeginDragDropSource(), ImGui::AcceptDragDropPayload()
enum ImGuiDragDropFlags_
{
    ImGuiDragDropFlags_None                         = 0,
    // BeginDragDropSource() flags
    ImGuiDragDropFlags_SourceNoPreviewTooltip       = 1 << 0,   // By default, a successful call to BeginDragDropSource opens a tooltip so you can display a preview or description of the source contents. This flag disable this behavior.
    ImGuiDragDropFlags_SourceNoDisableHover         = 1 << 1,   // By default, when dragging we clear data so that IsItemHovered() will return false, to avoid subsequent user code submitting tooltips. This flag disable this behavior so you can still call IsItemHovered() on the source item.
    ImGuiDragDropFlags_SourceNoHoldToOpenOthers     = 1 << 2,   // Disable the behavior that allows to open tree nodes and collapsing header by holding over them while dragging a source item.
    ImGuiDragDropFlags_SourceAllowNullID            = 1 << 3,   // Allow items such as Text(), Image() that have no unique identifier to be used as drag source, by manufacturing a temporary identifier based on their window-relative position. This is extremely unusual within the dear imgui ecosystem and so we made it explicit.
    ImGuiDragDropFlags_SourceExtern                 = 1 << 4,   // External source (from outside of imgui), won't attempt to read current item/window info. Will always return true. Only one Extern source can be active simultaneously.
    ImGuiDragDropFlags_SourceAutoExpirePayload      = 1 << 5,   // Automatically expire the payload if the source cease to be submitted (otherwise payloads are persisting while being dragged)
    // AcceptDragDropPayload() flags
    ImGuiDragDropFlags_AcceptBeforeDelivery         = 1 << 10,  // AcceptDragDropPayload() will returns true even before the mouse button is released. You can then call IsDelivery() to test if the payload needs to be delivered.
    ImGuiDragDropFlags_AcceptNoDrawDefaultRect      = 1 << 11,  // Do not draw the default highlight rectangle when hovering over target.
    ImGuiDragDropFlags_AcceptNoPreviewTooltip       = 1 << 12,  // Request hiding the BeginDragDropSource tooltip from the BeginDragDropTarget site.
    ImGuiDragDropFlags_AcceptPeekOnly               = ImGuiDragDropFlags_AcceptBeforeDelivery | ImGuiDragDropFlags_AcceptNoDrawDefaultRect  // For peeking ahead and inspecting the payload before delivery.
};

// Standard Drag and Drop payload types. You can define you own payload types using short strings. Types starting with '_' are defined by Dear ImGui.
#define IMGUI_PAYLOAD_TYPE_COLOR_3F     "_COL3F"    // float[3]: Standard type for colors, without alpha. User code may use this type.
#define IMGUI_PAYLOAD_TYPE_COLOR_4F     "_COL4F"    // float[4]: Standard type for colors. User code may use this type.

// A primary data type
enum ImGuiDataType_
{
    ImGuiDataType_S32,      // int
    ImGuiDataType_U32,      // unsigned int
    ImGuiDataType_S64,      // long long, __int64
    ImGuiDataType_U64,      // unsigned long long, unsigned __int64
    ImGuiDataType_Float,    // float
    ImGuiDataType_Double,   // double
    ImGuiDataType_COUNT
};

// A cardinal direction
enum ImGuiDir_
{
    ImGuiDir_None    = -1,
    ImGuiDir_Left    = 0,
    ImGuiDir_Right   = 1,
    ImGuiDir_Up      = 2,
    ImGuiDir_Down    = 3,
    ImGuiDir_COUNT
};

// User fill ImGuiIO.KeyMap[] array with indices into the ImGuiIO.KeysDown[512] array
enum ImGuiKey_
{
    ImGuiKey_Tab,
    ImGuiKey_LeftArrow,
    ImGuiKey_RightArrow,
    ImGuiKey_UpArrow,
    ImGuiKey_DownArrow,
    ImGuiKey_PageUp,
    ImGuiKey_PageDown,
    ImGuiKey_Home,
    ImGuiKey_End,
    ImGuiKey_Insert,
    ImGuiKey_Delete,
    ImGuiKey_Backspace,
    ImGuiKey_Space,
    ImGuiKey_Enter,
    ImGuiKey_Escape,
    ImGuiKey_A,         // for text edit CTRL+A: select all
    ImGuiKey_C,         // for text edit CTRL+C: copy
    ImGuiKey_V,         // for text edit CTRL+V: paste
    ImGuiKey_X,         // for text edit CTRL+X: cut
    ImGuiKey_Y,         // for text edit CTRL+Y: redo
    ImGuiKey_Z,         // for text edit CTRL+Z: undo
    ImGuiKey_COUNT
};

// Gamepad/Keyboard directional navigation
// Keyboard: Set io.ConfigFlags |= ImGuiConfigFlags_NavEnableKeyboard to enable. NewFrame() will automatically fill io.NavInputs[] based on your io.KeysDown[] + io.KeyMap[] arrays.
// Gamepad:  Set io.ConfigFlags |= ImGuiConfigFlags_NavEnableGamepad to enable. Back-end: set ImGuiBackendFlags_HasGamepad and fill the io.NavInputs[] fields before calling NewFrame(). Note that io.NavInputs[] is cleared by EndFrame().
// Read instructions in imgui.cpp for more details. Download PNG/PSD at http://goo.gl/9LgVZW.
enum ImGuiNavInput_
{
    // Gamepad Mapping
    ImGuiNavInput_Activate,      // activate / open / toggle / tweak value       // e.g. Cross  (PS4), A (Xbox), A (Switch), Space (Keyboard)
    ImGuiNavInput_Cancel,        // cancel / close / exit                        // e.g. Circle (PS4), B (Xbox), B (Switch), Escape (Keyboard)
    ImGuiNavInput_Input,         // text input / on-screen keyboard              // e.g. Triang.(PS4), Y (Xbox), X (Switch), Return (Keyboard)
    ImGuiNavInput_Menu,          // tap: toggle menu / hold: focus, move, resize // e.g. Square (PS4), X (Xbox), Y (Switch), Alt (Keyboard)
    ImGuiNavInput_DpadLeft,      // move / tweak / resize window (w/ PadMenu)    // e.g. D-pad Left/Right/Up/Down (Gamepads), Arrow keys (Keyboard)
    ImGuiNavInput_DpadRight,     //
    ImGuiNavInput_DpadUp,        //
    ImGuiNavInput_DpadDown,      //
    ImGuiNavInput_LStickLeft,    // scroll / move window (w/ PadMenu)            // e.g. Left Analog Stick Left/Right/Up/Down
    ImGuiNavInput_LStickRight,   //
    ImGuiNavInput_LStickUp,      //
    ImGuiNavInput_LStickDown,    //
    ImGuiNavInput_FocusPrev,     // next window (w/ PadMenu)                     // e.g. L1 or L2 (PS4), LB or LT (Xbox), L or ZL (Switch)
    ImGuiNavInput_FocusNext,     // prev window (w/ PadMenu)                     // e.g. R1 or R2 (PS4), RB or RT (Xbox), R or ZL (Switch)
    ImGuiNavInput_TweakSlow,     // slower tweaks                                // e.g. L1 or L2 (PS4), LB or LT (Xbox), L or ZL (Switch)
    ImGuiNavInput_TweakFast,     // faster tweaks                                // e.g. R1 or R2 (PS4), RB or RT (Xbox), R or ZL (Switch)

    // [Internal] Don't use directly! This is used internally to differentiate keyboard from gamepad inputs for behaviors that require to differentiate them.
    // Keyboard behavior that have no corresponding gamepad mapping (e.g. CTRL+TAB) will be directly reading from io.KeysDown[] instead of io.NavInputs[].
    ImGuiNavInput_KeyMenu_,      // toggle menu                                  // = io.KeyAlt
    ImGuiNavInput_KeyLeft_,      // move left                                    // = Arrow keys
    ImGuiNavInput_KeyRight_,     // move right
    ImGuiNavInput_KeyUp_,        // move up
    ImGuiNavInput_KeyDown_,      // move down
    ImGuiNavInput_COUNT,
    ImGuiNavInput_InternalStart_ = ImGuiNavInput_KeyMenu_
};

// Configuration flags stored in io.ConfigFlags. Set by user/application.
enum ImGuiConfigFlags_
{
    ImGuiConfigFlags_NavEnableKeyboard      = 1 << 0,   // Master keyboard navigation enable flag. NewFrame() will automatically fill io.NavInputs[] based on io.KeysDown[].
    ImGuiConfigFlags_NavEnableGamepad       = 1 << 1,   // Master gamepad navigation enable flag. This is mostly to instruct your imgui back-end to fill io.NavInputs[]. Back-end also needs to set ImGuiBackendFlags_HasGamepad.
    ImGuiConfigFlags_NavEnableSetMousePos   = 1 << 2,   // Instruct navigation to move the mouse cursor. May be useful on TV/console systems where moving a virtual mouse is awkward. Will update io.MousePos and set io.WantSetMousePos=true. If enabled you MUST honor io.WantSetMousePos requests in your binding, otherwise ImGui will react as if the mouse is jumping around back and forth.
    ImGuiConfigFlags_NavNoCaptureKeyboard   = 1 << 3,   // Instruct navigation to not set the io.WantCaptureKeyboard flag when io.NavActive is set.
    ImGuiConfigFlags_NoMouse                = 1 << 4,   // Instruct imgui to clear mouse position/buttons in NewFrame(). This allows ignoring the mouse information set by the back-end.
    ImGuiConfigFlags_NoMouseCursorChange    = 1 << 5,   // Instruct back-end to not alter mouse cursor shape and visibility. Use if the back-end cursor changes are interfering with yours and you don't want to use SetMouseCursor() to change mouse cursor. You may want to honor requests from imgui by reading GetMouseCursor() yourself instead.

        // [BETA] Viewports
    ImGuiConfigFlags_ViewportsEnable        = 1 << 10,  // Viewport enable flags (require both ImGuiConfigFlags_PlatformHasViewports + ImGuiConfigFlags_RendererHasViewports set by the respective back-ends)
    ImGuiConfigFlags_ViewportsNoTaskBarIcons= 1 << 11,  // Disable task bars icons for all secondary viewports (will set ImGuiViewportFlags_NoTaskBarIcon on them)
    ImGuiConfigFlags_ViewportsNoMerge       = 1 << 12,  // All floating windows _always_ have create their own viewport and platform window.
    ImGuiConfigFlags_DpiEnableScaleViewports= 1 << 13,  // Reposition and resize imgui windows when the DpiScale of a viewport changed (mostly useful for the main viewport hosting other window). Note that resizing the main window itself is up to your application.
    ImGuiConfigFlags_DpiEnableScaleFonts    = 1 << 14,  // FIXME-DPI: Request bitmap-scaled fonts to match DpiScale. This is a very low-quality workaround. The correct way to handle DPI is _currently_ to replace the atlas and/or fonts in the Platform_OnChangedViewport callback, but this is all early work in progress.

    // User storage (to allow your back-end/engine to communicate to code that may be shared between multiple projects. Those flags are not used by core ImGui)
    ImGuiConfigFlags_IsSRGB                 = 1 << 20,  // Application is SRGB-aware.
    ImGuiConfigFlags_IsTouchScreen          = 1 << 21   // Application is using a touch screen instead of a mouse.
};

// Back-end capabilities flags stored in io.BackendFlags. Set by imgui_impl_xxx or custom back-end.
enum ImGuiBackendFlags_
{
    ImGuiBackendFlags_HasGamepad            = 1 << 0,   // Back-end supports gamepad and currently has one connected.
    ImGuiBackendFlags_HasMouseCursors       = 1 << 1,   // Back-end supports honoring GetMouseCursor() value to change the OS cursor shape.
    ImGuiBackendFlags_HasSetMousePos        = 1 << 2,   // Back-end supports io.WantSetMousePos requests to reposition the OS mouse position (only used if ImGuiConfigFlags_NavEnableSetMousePos is set).

    // [BETA] Viewports
    ImGuiBackendFlags_PlatformHasViewports  = 1 << 10,  // Back-end Platform supports multiple viewports.
    ImGuiBackendFlags_RendererHasViewports  = 1 << 11,  // Back-end Renderer supports multiple viewports.
    ImGuiBackendFlags_HasMouseHoveredViewport=1 << 12   // Back-end Platform supports setting io.MouseHoveredViewport to the viewport directly under the mouse _IGNORING_ viewports with the ImGuiViewportFlags_NoInputs flag and _REGARDLESS_ of whether another viewport is focused and may be capturing the mouse. This information is _NOT EASY_ to provide correctly with most high-level engines! Don't set this without studying how the examples/ back-end handle it!
};

// Enumeration for PushStyleColor() / PopStyleColor()
enum ImGuiCol_
{
    ImGuiCol_Text,
    ImGuiCol_TextDisabled,
    ImGuiCol_WindowBg,              // Background of normal windows
    ImGuiCol_ChildBg,               // Background of child windows
    ImGuiCol_PopupBg,               // Background of popups, menus, tooltips windows
    ImGuiCol_Border,
    ImGuiCol_BorderShadow,
    ImGuiCol_FrameBg,               // Background of checkbox, radio button, plot, slider, text input
    ImGuiCol_FrameBgHovered,
    ImGuiCol_FrameBgActive,
    ImGuiCol_TitleBg,
    ImGuiCol_TitleBgActive,
    ImGuiCol_TitleBgCollapsed,
    ImGuiCol_MenuBarBg,
    ImGuiCol_ScrollbarBg,
    ImGuiCol_ScrollbarGrab,
    ImGuiCol_ScrollbarGrabHovered,
    ImGuiCol_ScrollbarGrabActive,
    ImGuiCol_CheckMark,
    ImGuiCol_SliderGrab,
    ImGuiCol_SliderGrabActive,
    ImGuiCol_Button,
    ImGuiCol_ButtonHovered,
    ImGuiCol_ButtonActive,
    ImGuiCol_Header,
    ImGuiCol_HeaderHovered,
    ImGuiCol_HeaderActive,
    ImGuiCol_Separator,
    ImGuiCol_SeparatorHovered,
    ImGuiCol_SeparatorActive,
    ImGuiCol_ResizeGrip,
    ImGuiCol_ResizeGripHovered,
    ImGuiCol_ResizeGripActive,
    ImGuiCol_PlotLines,
    ImGuiCol_PlotLinesHovered,
    ImGuiCol_PlotHistogram,
    ImGuiCol_PlotHistogramHovered,
    ImGuiCol_TextSelectedBg,
    ImGuiCol_DragDropTarget,
    ImGuiCol_NavHighlight,          // Gamepad/keyboard: current highlighted item
    ImGuiCol_NavWindowingHighlight, // Highlight window when using CTRL+TAB
    ImGuiCol_NavWindowingDimBg,     // Darken/colorize entire screen behind the CTRL+TAB window list, when active
    ImGuiCol_ModalWindowDimBg,      // Darken/colorize entire screen behind a modal window, when one is active
    ImGuiCol_COUNT

    // Obsolete names (will be removed)
#ifndef IMGUI_DISABLE_OBSOLETE_FUNCTIONS
    , ImGuiCol_ChildWindowBg = ImGuiCol_ChildBg, ImGuiCol_Column = ImGuiCol_Separator, ImGuiCol_ColumnHovered = ImGuiCol_SeparatorHovered, ImGuiCol_ColumnActive = ImGuiCol_SeparatorActive
    , ImGuiCol_ModalWindowDarkening = ImGuiCol_ModalWindowDimBg
    //ImGuiCol_CloseButton, ImGuiCol_CloseButtonActive, ImGuiCol_CloseButtonHovered, // [unused since 1.60+] the close button now uses regular button colors.
    //ImGuiCol_ComboBg,                                                              // [unused since 1.53+] ComboBg has been merged with PopupBg, so a redirect isn't accurate.
#endif
};

// Enumeration for PushStyleVar() / PopStyleVar() to temporarily modify the ImGuiStyle structure.
// NB: the enum only refers to fields of ImGuiStyle which makes sense to be pushed/popped inside UI code. During initialization, feel free to just poke into ImGuiStyle directly.
// NB: if changing this enum, you need to update the associated internal table GStyleVarInfo[] accordingly. This is where we link enum values to members offset/type.
enum ImGuiStyleVar_
{
    // Enum name ......................// Member in ImGuiStyle structure (see ImGuiStyle for descriptions)
    ImGuiStyleVar_Alpha,               // float     Alpha
    ImGuiStyleVar_WindowPadding,       // ImVec2    WindowPadding
    ImGuiStyleVar_WindowRounding,      // float     WindowRounding
    ImGuiStyleVar_WindowBorderSize,    // float     WindowBorderSize
    ImGuiStyleVar_WindowMinSize,       // ImVec2    WindowMinSize
    ImGuiStyleVar_WindowTitleAlign,    // ImVec2    WindowTitleAlign
    ImGuiStyleVar_ChildRounding,       // float     ChildRounding
    ImGuiStyleVar_ChildBorderSize,     // float     ChildBorderSize
    ImGuiStyleVar_PopupRounding,       // float     PopupRounding
    ImGuiStyleVar_PopupBorderSize,     // float     PopupBorderSize
    ImGuiStyleVar_FramePadding,        // ImVec2    FramePadding
    ImGuiStyleVar_FrameRounding,       // float     FrameRounding
    ImGuiStyleVar_FrameBorderSize,     // float     FrameBorderSize
    ImGuiStyleVar_ItemSpacing,         // ImVec2    ItemSpacing
    ImGuiStyleVar_ItemInnerSpacing,    // ImVec2    ItemInnerSpacing
    ImGuiStyleVar_IndentSpacing,       // float     IndentSpacing
    ImGuiStyleVar_ScrollbarSize,       // float     ScrollbarSize
    ImGuiStyleVar_ScrollbarRounding,   // float     ScrollbarRounding
    ImGuiStyleVar_GrabMinSize,         // float     GrabMinSize
    ImGuiStyleVar_GrabRounding,        // float     GrabRounding
    ImGuiStyleVar_ButtonTextAlign,     // ImVec2    ButtonTextAlign
    ImGuiStyleVar_COUNT

    // Obsolete names (will be removed)
#ifndef IMGUI_DISABLE_OBSOLETE_FUNCTIONS
    , ImGuiStyleVar_Count_ = ImGuiStyleVar_COUNT, ImGuiStyleVar_ChildWindowRounding = ImGuiStyleVar_ChildRounding
#endif
};

// Enumeration for ColorEdit3() / ColorEdit4() / ColorPicker3() / ColorPicker4() / ColorButton()
enum ImGuiColorEditFlags_
{
    ImGuiColorEditFlags_None            = 0,
    ImGuiColorEditFlags_NoAlpha         = 1 << 1,   //              // ColorEdit, ColorPicker, ColorButton: ignore Alpha component (read 3 components from the input pointer).
    ImGuiColorEditFlags_NoPicker        = 1 << 2,   //              // ColorEdit: disable picker when clicking on colored square.
    ImGuiColorEditFlags_NoOptions       = 1 << 3,   //              // ColorEdit: disable toggling options menu when right-clicking on inputs/small preview.
    ImGuiColorEditFlags_NoSmallPreview  = 1 << 4,   //              // ColorEdit, ColorPicker: disable colored square preview next to the inputs. (e.g. to show only the inputs)
    ImGuiColorEditFlags_NoInputs        = 1 << 5,   //              // ColorEdit, ColorPicker: disable inputs sliders/text widgets (e.g. to show only the small preview colored square).
    ImGuiColorEditFlags_NoTooltip       = 1 << 6,   //              // ColorEdit, ColorPicker, ColorButton: disable tooltip when hovering the preview.
    ImGuiColorEditFlags_NoLabel         = 1 << 7,   //              // ColorEdit, ColorPicker: disable display of inline text label (the label is still forwarded to the tooltip and picker).
    ImGuiColorEditFlags_NoSidePreview   = 1 << 8,   //              // ColorPicker: disable bigger color preview on right side of the picker, use small colored square preview instead.
    ImGuiColorEditFlags_NoDragDrop      = 1 << 9,   //              // ColorEdit: disable drag and drop target. ColorButton: disable drag and drop source.

    // User Options (right-click on widget to change some of them). You can set application defaults using SetColorEditOptions(). The idea is that you probably don't want to override them in most of your calls, let the user choose and/or call SetColorEditOptions() during startup.
    ImGuiColorEditFlags_AlphaBar        = 1 << 16,  //              // ColorEdit, ColorPicker: show vertical alpha bar/gradient in picker.
    ImGuiColorEditFlags_AlphaPreview    = 1 << 17,  //              // ColorEdit, ColorPicker, ColorButton: display preview as a transparent color over a checkerboard, instead of opaque.
    ImGuiColorEditFlags_AlphaPreviewHalf= 1 << 18,  //              // ColorEdit, ColorPicker, ColorButton: display half opaque / half checkerboard, instead of opaque.
    ImGuiColorEditFlags_HDR             = 1 << 19,  //              // (WIP) ColorEdit: Currently only disable 0.0f..1.0f limits in RGBA edition (note: you probably want to use ImGuiColorEditFlags_Float flag as well).
    ImGuiColorEditFlags_RGB             = 1 << 20,  // [Inputs]     // ColorEdit: choose one among RGB/HSV/HEX. ColorPicker: choose any combination using RGB/HSV/HEX.
    ImGuiColorEditFlags_HSV             = 1 << 21,  // [Inputs]     // "
    ImGuiColorEditFlags_HEX             = 1 << 22,  // [Inputs]     // "
    ImGuiColorEditFlags_Uint8           = 1 << 23,  // [DataType]   // ColorEdit, ColorPicker, ColorButton: _display_ values formatted as 0..255.
    ImGuiColorEditFlags_Float           = 1 << 24,  // [DataType]   // ColorEdit, ColorPicker, ColorButton: _display_ values formatted as 0.0f..1.0f floats instead of 0..255 integers. No round-trip of value via integers.
    ImGuiColorEditFlags_PickerHueBar    = 1 << 25,  // [PickerMode] // ColorPicker: bar for Hue, rectangle for Sat/Value.
    ImGuiColorEditFlags_PickerHueWheel  = 1 << 26,  // [PickerMode] // ColorPicker: wheel for Hue, triangle for Sat/Value.

    // [Internal] Masks
    ImGuiColorEditFlags__InputsMask     = ImGuiColorEditFlags_RGB|ImGuiColorEditFlags_HSV|ImGuiColorEditFlags_HEX,
    ImGuiColorEditFlags__DataTypeMask   = ImGuiColorEditFlags_Uint8|ImGuiColorEditFlags_Float,
    ImGuiColorEditFlags__PickerMask     = ImGuiColorEditFlags_PickerHueWheel|ImGuiColorEditFlags_PickerHueBar,
    ImGuiColorEditFlags__OptionsDefault = ImGuiColorEditFlags_Uint8|ImGuiColorEditFlags_RGB|ImGuiColorEditFlags_PickerHueBar    // Change application default using SetColorEditOptions()
};

// Enumeration for GetMouseCursor()
// User code may request binding to display given cursor by calling SetMouseCursor(), which is why we have some cursors that are marked unused here
enum ImGuiMouseCursor_
{
    ImGuiMouseCursor_None = -1,
    ImGuiMouseCursor_Arrow = 0,
    ImGuiMouseCursor_TextInput,         // When hovering over InputText, etc.
    ImGuiMouseCursor_ResizeAll,         // (Unused by imgui functions)
    ImGuiMouseCursor_ResizeNS,          // When hovering over an horizontal border
    ImGuiMouseCursor_ResizeEW,          // When hovering over a vertical border or a column
    ImGuiMouseCursor_ResizeNESW,        // When hovering over the bottom-left corner of a window
    ImGuiMouseCursor_ResizeNWSE,        // When hovering over the bottom-right corner of a window
    ImGuiMouseCursor_Hand,              // (Unused by imgui functions. Use for e.g. hyperlinks)
    ImGuiMouseCursor_COUNT

    // Obsolete names (will be removed)
#ifndef IMGUI_DISABLE_OBSOLETE_FUNCTIONS
    , ImGuiMouseCursor_Count_ = ImGuiMouseCursor_COUNT
#endif
};

// Condition for ImGui::SetWindow***(), SetNextWindow***(), SetNextTreeNode***() functions
// Important: Treat as a regular enum! Do NOT combine multiple values using binary operators! All the functions above treat 0 as a shortcut to ImGuiCond_Always.
enum ImGuiCond_
{
    ImGuiCond_Always        = 1 << 0,   // Set the variable
    ImGuiCond_Once          = 1 << 1,   // Set the variable once per runtime session (only the first call with succeed)
    ImGuiCond_FirstUseEver  = 1 << 2,   // Set the variable if the object/window has no persistently saved data (no entry in .ini file)
    ImGuiCond_Appearing     = 1 << 3    // Set the variable if the object/window is appearing after being hidden/inactive (or the first time)

    // Obsolete names (will be removed)
#ifndef IMGUI_DISABLE_OBSOLETE_FUNCTIONS
    , ImGuiSetCond_Always = ImGuiCond_Always, ImGuiSetCond_Once = ImGuiCond_Once, ImGuiSetCond_FirstUseEver = ImGuiCond_FirstUseEver, ImGuiSetCond_Appearing = ImGuiCond_Appearing
#endif
};

// You may modify the ImGui::GetStyle() main instance during initialization and before NewFrame().
// During the frame, use ImGui::PushStyleVar(ImGuiStyleVar_XXXX)/PopStyleVar() to alter the main style values, and ImGui::PushStyleColor(ImGuiCol_XXX)/PopStyleColor() for colors.
struct ImGuiStyle
{
    float       Alpha;                      // Global alpha applies to everything in ImGui.
    ImVec2      WindowPadding;              // Padding within a window.
    float       WindowRounding;             // Radius of window corners rounding. Set to 0.0f to have rectangular windows.
    float       WindowBorderSize;           // Thickness of border around windows. Generally set to 0.0f or 1.0f. (Other values are not well tested and more CPU/GPU costly).
    ImVec2      WindowMinSize;              // Minimum window size. This is a global setting. If you want to constraint individual windows, use SetNextWindowSizeConstraints().
    ImVec2      WindowTitleAlign;           // Alignment for title bar text. Defaults to (0.0f,0.5f) for left-aligned,vertically centered.
    float       ChildRounding;              // Radius of child window corners rounding. Set to 0.0f to have rectangular windows.
    float       ChildBorderSize;            // Thickness of border around child windows. Generally set to 0.0f or 1.0f. (Other values are not well tested and more CPU/GPU costly).
    float       PopupRounding;              // Radius of popup window corners rounding. (Note that tooltip windows use WindowRounding)
    float       PopupBorderSize;            // Thickness of border around popup/tooltip windows. Generally set to 0.0f or 1.0f. (Other values are not well tested and more CPU/GPU costly).
    ImVec2      FramePadding;               // Padding within a framed rectangle (used by most widgets).
    float       FrameRounding;              // Radius of frame corners rounding. Set to 0.0f to have rectangular frame (used by most widgets).
    float       FrameBorderSize;            // Thickness of border around frames. Generally set to 0.0f or 1.0f. (Other values are not well tested and more CPU/GPU costly).
    ImVec2      ItemSpacing;                // Horizontal and vertical spacing between widgets/lines.
    ImVec2      ItemInnerSpacing;           // Horizontal and vertical spacing between within elements of a composed widget (e.g. a slider and its label).
    ImVec2      TouchExtraPadding;          // Expand reactive bounding box for touch-based system where touch position is not accurate enough. Unfortunately we don't sort widgets so priority on overlap will always be given to the first widget. So don't grow this too much!
    float       IndentSpacing;              // Horizontal indentation when e.g. entering a tree node. Generally == (FontSize + FramePadding.x*2).
    float       ColumnsMinSpacing;          // Minimum horizontal spacing between two columns.
    float       ScrollbarSize;              // Width of the vertical scrollbar, Height of the horizontal scrollbar.
    float       ScrollbarRounding;          // Radius of grab corners for scrollbar.
    float       GrabMinSize;                // Minimum width/height of a grab box for slider/scrollbar.
    float       GrabRounding;               // Radius of grabs corners rounding. Set to 0.0f to have rectangular slider grabs.
    ImVec2      ButtonTextAlign;            // Alignment of button text when button is larger than text. Defaults to (0.5f,0.5f) for horizontally+vertically centered.
<<<<<<< HEAD
    ImVec2      DisplayWindowPadding;       // Window position are clamped to be visible within the display area or monitors by at least this amount. Only applies to regular windows.
=======
    ImVec2      DisplayWindowPadding;       // Window position are clamped to be visible within the display area by at least this amount. Only applies to regular windows.
>>>>>>> 65876f34
    ImVec2      DisplaySafeAreaPadding;     // If you cannot see the edges of your screen (e.g. on a TV) increase the safe area padding. Apply to popups/tooltips as well regular windows. NB: Prefer configuring your TV sets correctly!
    float       MouseCursorScale;           // Scale software rendered mouse cursor (when io.MouseDrawCursor is enabled). May be removed later.
    bool        AntiAliasedLines;           // Enable anti-aliasing on lines/borders. Disable if you are really tight on CPU/GPU.
    bool        AntiAliasedFill;            // Enable anti-aliasing on filled shapes (rounded rectangles, circles, etc.)
    float       CurveTessellationTol;       // Tessellation tolerance when using PathBezierCurveTo() without a specific number of segments. Decrease for highly tessellated curves (higher quality, more polygons), increase to reduce quality.
    ImVec4      Colors[ImGuiCol_COUNT];

    IMGUI_API ImGuiStyle();
    IMGUI_API void ScaleAllSizes(float scale_factor);
};

// This is where your app communicate with Dear ImGui. Access via ImGui::GetIO().
// Read 'Programmer guide' section in .cpp file for general usage.
struct ImGuiIO
{
    //------------------------------------------------------------------
    // Configuration (fill once)            // Default value:
    //------------------------------------------------------------------

    ImGuiConfigFlags   ConfigFlags;         // = 0                  // See ImGuiConfigFlags_ enum. Set by user/application. Gamepad/keyboard navigation options, etc.
    ImGuiBackendFlags  BackendFlags;        // = 0                  // Set ImGuiBackendFlags_ enum. Set by imgui_impl_xxx files or custom back-end to communicate features supported by the back-end.
<<<<<<< HEAD
    ImVec2        DisplaySize;              // <unset>              // Main display size. Used e.g. to clamp windows positions. This is the default viewport. Use BeginViewport() for other viewports.
=======
    ImVec2        DisplaySize;              // <unset>              // Main display size, in pixels. For clamping windows positions.
>>>>>>> 65876f34
    float         DeltaTime;                // = 1.0f/60.0f         // Time elapsed since last frame, in seconds.
    float         IniSavingRate;            // = 5.0f               // Minimum time between saving positions/sizes to .ini file, in seconds.
    const char*   IniFilename;              // = "imgui.ini"        // Path to .ini file. Set NULL to disable automatic .ini loading/saving, if e.g. you want to manually load/save from memory.
    const char*   LogFilename;              // = "imgui_log.txt"    // Path to .log file (default parameter to ImGui::LogToFile when no file is specified).
    float         MouseDoubleClickTime;     // = 0.30f              // Time for a double-click, in seconds.
    float         MouseDoubleClickMaxDist;  // = 6.0f               // Distance threshold to stay in to validate a double-click, in pixels.
    float         MouseDragThreshold;       // = 6.0f               // Distance threshold before considering we are dragging.
    int           KeyMap[ImGuiKey_COUNT];   // <unset>              // Map of indices into the KeysDown[512] entries array which represent your "native" keyboard state.
    float         KeyRepeatDelay;           // = 0.250f             // When holding a key/button, time before it starts repeating, in seconds (for buttons in Repeat mode, etc.).
    float         KeyRepeatRate;            // = 0.050f             // When holding a key/button, rate at which it repeats, in seconds.
    void*         UserData;                 // = NULL               // Store your own data for retrieval by callbacks.

    ImFontAtlas*  Fonts;                    // <auto>               // Load and assemble one or more fonts into a single tightly packed texture. Output to Fonts array.
    float         FontGlobalScale;          // = 1.0f               // Global scale all fonts
    bool          FontAllowUserScaling;     // = false              // Allow user scaling text of individual window with CTRL+Wheel.
    ImFont*       FontDefault;              // = NULL               // Font to use on NewFrame(). Use NULL to uses Fonts->Fonts[0].
    ImVec2        DisplayFramebufferScale;  // = (1.0f,1.0f)        // For retina display or other situations where window coordinates are different from framebuffer coordinates. User storage only, presently not used by ImGui.
<<<<<<< HEAD
=======
    ImVec2        DisplayVisibleMin;        // <unset> (0.0f,0.0f)  // [obsolete] If you use DisplaySize as a virtual space larger than your screen, set DisplayVisibleMin/Max to the visible area.
    ImVec2        DisplayVisibleMax;        // <unset> (0.0f,0.0f)  // [obsolete: just use io.DisplaySize] If the values are the same, we defaults to Min=(0.0f) and Max=DisplaySize
>>>>>>> 65876f34

    // Miscellaneous configuration options
    bool          MouseDrawCursor;              // = false          // Request ImGui to draw a mouse cursor for you (if you are on a platform without a mouse cursor). Cannot be easily renamed to 'io.ConfigXXX' because this is frequently used by back-end implementations.
    bool          ConfigMacOSXBehaviors;        // = defined(__APPLE__) // OS X style: Text editing cursor movement using Alt instead of Ctrl, Shortcuts using Cmd/Super instead of Ctrl, Line/Text Start and End using Cmd+Arrows instead of Home/End, Double click selects by word instead of selecting whole text, Multi-selection in lists uses Cmd/Super instead of Ctrl (was called io.OptMacOSXBehaviors prior to 1.63)
    bool          ConfigInputTextCursorBlink;   // = true           // Set to false to disable blinking cursor, for users who consider it distracting. (was called: io.OptCursorBlink prior to 1.63)
    bool          ConfigResizeWindowsFromEdges; // = false          // [BETA] Enable resizing of windows from their edges and from the lower-left corner. This requires (io.BackendFlags & ImGuiBackendFlags_HasMouseCursors) because it needs mouse cursor feedback. (This used to be the ImGuiWindowFlags_ResizeFromAnySide flag)

    //------------------------------------------------------------------
    // Settings (User Functions)
    //------------------------------------------------------------------

    // Optional: access OS clipboard
    // (default to use native Win32 clipboard on Windows, otherwise uses a private clipboard. Override to access OS clipboard on other architectures)
    const char* (*GetClipboardTextFn)(void* user_data);
    void        (*SetClipboardTextFn)(void* user_data, const char* text);
    void*       ClipboardUserData;

#ifndef IMGUI_DISABLE_OBSOLETE_FUNCTIONS
    // [OBSOLETE since 1.60+] Rendering function, will be automatically called in Render(). Please call your rendering function yourself now!
    // You can obtain the ImDrawData* by calling ImGui::GetDrawData() after Render(). See example applications if you are unsure of how to implement this.
    void        (*RenderDrawListsFn)(ImDrawData* data);
#else
    // This is only here to keep ImGuiIO the same size, so that IMGUI_DISABLE_OBSOLETE_FUNCTIONS can exceptionally be used outside of imconfig.h.
    void*       RenderDrawListsFnUnused;
#endif

    //------------------------------------------------------------------
    // Input - Fill before calling NewFrame()
    //------------------------------------------------------------------

    ImVec2      MousePos;                       // Mouse position, in pixels. Set to ImVec2(-FLT_MAX,-FLT_MAX) if mouse is unavailable (on another screen, etc.)
    bool        MouseDown[5];                   // Mouse buttons: 0=left, 1=right, 2=middle + extras. ImGui itself mostly only uses left button (BeginPopupContext** are using right button). Others buttons allows us to track if the mouse is being used by your application + available to user as a convenience via IsMouse** API.
    float       MouseWheel;                     // Mouse wheel Vertical: 1 unit scrolls about 5 lines text.
    float       MouseWheelH;                    // Mouse wheel Horizontal. Most users don't have a mouse with an horizontal wheel, may not be filled by all back-ends.
<<<<<<< HEAD
    ImGuiID     MouseHoveredViewport;           // (Optional) When using multiple viewports: viewport the OS mouse cursor is hovering _IGNORING_ viewports with the ImGuiViewportFlags_NoInputs flag, and _REGARDLESS_ of whether another viewport is focused. Set io.BackendFlags |= ImGuiBackendFlags_HasMouseHoveredViewport if you can provide this info. If you don't imgui will use a decent heuristic instead.
    bool        MouseDrawCursor;                // Request ImGui to draw a mouse cursor for you (if you are on a platform without a mouse cursor).
=======
>>>>>>> 65876f34
    bool        KeyCtrl;                        // Keyboard modifier pressed: Control
    bool        KeyShift;                       // Keyboard modifier pressed: Shift
    bool        KeyAlt;                         // Keyboard modifier pressed: Alt
    bool        KeySuper;                       // Keyboard modifier pressed: Cmd/Super/Windows
    bool        KeysDown[512];                  // Keyboard keys that are pressed (ideally left in the "native" order your engine has access to keyboard keys, so you can use your own defines/enums for keys).
    ImWchar     InputCharacters[16+1];          // List of characters input (translated by user from keypress+keyboard state). Fill using AddInputCharacter() helper.
    float       NavInputs[ImGuiNavInput_COUNT]; // Gamepad inputs (keyboard keys will be auto-mapped and be written here by ImGui::NewFrame, all values will be cleared back to zero in ImGui::EndFrame)

    // Functions
    IMGUI_API void AddInputCharacter(ImWchar c);                        // Add new character into InputCharacters[]
    IMGUI_API void AddInputCharactersUTF8(const char* utf8_chars);      // Add new characters into InputCharacters[] from an UTF-8 string
    inline void    ClearInputCharacters() { InputCharacters[0] = 0; }   // Clear the text input buffer manually

    //------------------------------------------------------------------
    // Output - Retrieve after calling NewFrame()
    //------------------------------------------------------------------

    bool        WantCaptureMouse;           // When io.WantCaptureMouse is true, imgui will use the mouse inputs, do not dispatch them to your main game/application (in both cases, always pass on mouse inputs to imgui). (e.g. unclicked mouse is hovering over an imgui window, widget is active, mouse was clicked over an imgui window, etc.).
    bool        WantCaptureKeyboard;        // When io.WantCaptureKeyboard is true, imgui will use the keyboard inputs, do not dispatch them to your main game/application (in both cases, always pass keyboard inputs to imgui). (e.g. InputText active, or an imgui window is focused and navigation is enabled, etc.).
    bool        WantTextInput;              // Mobile/console: when io.WantTextInput is true, you may display an on-screen keyboard. This is set by ImGui when it wants textual keyboard input to happen (e.g. when a InputText widget is active).
    bool        WantSetMousePos;            // MousePos has been altered, back-end should reposition mouse on next frame. Set only when ImGuiConfigFlags_NavEnableSetMousePos flag is enabled.
    bool        WantSaveIniSettings;        // When manual .ini load/save is active (io.IniFilename == NULL), this will be set to notify your application that you can call SaveIniSettingsToMemory() and save yourself. IMPORTANT: You need to clear io.WantSaveIniSettings yourself.
    bool        NavActive;                  // Directional navigation is currently allowed (will handle ImGuiKey_NavXXX events) = a window is focused and it doesn't use the ImGuiWindowFlags_NoNavInputs flag.
    bool        NavVisible;                 // Directional navigation is visible and allowed (will handle ImGuiKey_NavXXX events).
    float       Framerate;                  // Application framerate estimation, in frame per second. Solely for convenience. Rolling average estimation based on IO.DeltaTime over 120 frames
    int         MetricsRenderVertices;      // Vertices output during last call to Render()
    int         MetricsRenderIndices;       // Indices output during last call to Render() = number of triangles * 3
    int         MetricsRenderWindows;       // Number of visible windows
    int         MetricsActiveWindows;       // Number of active windows
    int         MetricsActiveAllocations;   // Number of active allocations, updated by MemAlloc/MemFree based on current context. May be off if you have multiple imgui contexts.
    ImVec2      MouseDelta;                 // Mouse delta. Note that this is zero if either current or previous position are invalid (-FLT_MAX,-FLT_MAX), so a disappearing/reappearing mouse won't have a huge delta.

    //------------------------------------------------------------------
    // [Internal] ImGui will maintain those fields. Forward compatibility not guaranteed!
    //------------------------------------------------------------------

    ImVec2      MousePosPrev;               // Previous mouse position temporary storage (nb: not for public use, set to MousePos in NewFrame())
    ImVec2      MouseClickedPos[5];         // Position at time of clicking
    double      MouseClickedTime[5];        // Time of last click (used to figure out double-click)
    bool        MouseClicked[5];            // Mouse button went from !Down to Down
    bool        MouseDoubleClicked[5];      // Has mouse button been double-clicked?
    bool        MouseReleased[5];           // Mouse button went from Down to !Down
    bool        MouseDownOwned[5];          // Track if button was clicked inside a window. We don't request mouse capture from the application if click started outside ImGui bounds.
    float       MouseDownDuration[5];       // Duration the mouse button has been down (0.0f == just clicked)
    float       MouseDownDurationPrev[5];   // Previous time the mouse button has been down
    ImVec2      MouseDragMaxDistanceAbs[5]; // Maximum distance, absolute, on each axis, of how much mouse has traveled from the clicking point
    float       MouseDragMaxDistanceSqr[5]; // Squared maximum distance of how much mouse has traveled from the clicking point
    float       KeysDownDuration[512];      // Duration the keyboard key has been down (0.0f == just pressed)
    float       KeysDownDurationPrev[512];  // Previous duration the key has been down
    float       NavInputsDownDuration[ImGuiNavInput_COUNT];
    float       NavInputsDownDurationPrev[ImGuiNavInput_COUNT];

    IMGUI_API   ImGuiIO();
};

//-----------------------------------------------------------------------------
// Obsolete functions (Will be removed! Read 'API BREAKING CHANGES' section in imgui.cpp for details)
//-----------------------------------------------------------------------------

#ifndef IMGUI_DISABLE_OBSOLETE_FUNCTIONS
namespace ImGui
{
    // OBSOLETED in 1.63 (from Aug 2018)
    static inline bool  IsItemDeactivatedAfterChange()        { return IsItemDeactivatedAfterEdit(); }
    // OBSOLETED in 1.61 (from Apr 2018)
    IMGUI_API bool      InputFloat(const char* label, float* v, float step, float step_fast, int decimal_precision, ImGuiInputTextFlags extra_flags = 0); // Use the 'const char* format' version instead of 'decimal_precision'!
    IMGUI_API bool      InputFloat2(const char* label, float v[2], int decimal_precision, ImGuiInputTextFlags extra_flags = 0);
    IMGUI_API bool      InputFloat3(const char* label, float v[3], int decimal_precision, ImGuiInputTextFlags extra_flags = 0);
    IMGUI_API bool      InputFloat4(const char* label, float v[4], int decimal_precision, ImGuiInputTextFlags extra_flags = 0);
    // OBSOLETED in 1.60 (from Dec 2017)
    static inline bool  IsAnyWindowFocused()                  { return IsWindowFocused(ImGuiFocusedFlags_AnyWindow); }
    static inline bool  IsAnyWindowHovered()                  { return IsWindowHovered(ImGuiHoveredFlags_AnyWindow); }
    static inline ImVec2 CalcItemRectClosestPoint(const ImVec2& pos, bool on_edge = false, float outward = 0.f) { (void)on_edge; (void)outward; IM_ASSERT(0); return pos; }
    // OBSOLETED in 1.53 (between Oct 2017 and Dec 2017)
    static inline void  ShowTestWindow()                      { return ShowDemoWindow(); }
    static inline bool  IsRootWindowFocused()                 { return IsWindowFocused(ImGuiFocusedFlags_RootWindow); }
    static inline bool  IsRootWindowOrAnyChildFocused()       { return IsWindowFocused(ImGuiFocusedFlags_RootAndChildWindows); }
    static inline void  SetNextWindowContentWidth(float w)    { SetNextWindowContentSize(ImVec2(w, 0.0f)); }
    static inline float GetItemsLineHeightWithSpacing()       { return GetFrameHeightWithSpacing(); }
    // OBSOLETED in 1.52 (between Aug 2017 and Oct 2017)
    IMGUI_API bool      Begin(const char* name, bool* p_open, const ImVec2& size_on_first_use, float bg_alpha_override = -1.0f, ImGuiWindowFlags flags = 0); // Use SetNextWindowSize(size, ImGuiCond_FirstUseEver) + SetNextWindowBgAlpha() instead.
    static inline bool  IsRootWindowOrAnyChildHovered()       { return IsWindowHovered(ImGuiHoveredFlags_RootAndChildWindows); }
    static inline void  AlignFirstTextHeightToWidgets()       { AlignTextToFramePadding(); }
    void                SetNextWindowPosCenter(ImGuiCond cond);
    // OBSOLETED in 1.51 (between Jun 2017 and Aug 2017)
    static inline bool  IsItemHoveredRect()                   { return IsItemHovered(ImGuiHoveredFlags_RectOnly); }
    static inline bool  IsPosHoveringAnyWindow(const ImVec2&) { IM_ASSERT(0); return false; } // This was misleading and partly broken. You probably want to use the ImGui::GetIO().WantCaptureMouse flag instead.
    static inline bool  IsMouseHoveringAnyWindow()            { return IsWindowHovered(ImGuiHoveredFlags_AnyWindow); }
    static inline bool  IsMouseHoveringWindow()               { return IsWindowHovered(ImGuiHoveredFlags_AllowWhenBlockedByPopup | ImGuiHoveredFlags_AllowWhenBlockedByActiveItem); }
}
#endif

//-----------------------------------------------------------------------------
// Helpers
//-----------------------------------------------------------------------------

// Helper: Lightweight std::vector<> like class to avoid dragging dependencies (also: Windows implementation of STL with debug enabled is absurdly slow, so let's bypass it so our code runs fast in debug).
// *Important* Our implementation does NOT call C++ constructors/destructors. This is intentional, we do not require it but you have to be mindful of that. Do _not_ use this class as a std::vector replacement in your code!
template<typename T>
class ImVector
{
public:
    int                         Size;
    int                         Capacity;
    T*                          Data;

    typedef T                   value_type;
    typedef value_type*         iterator;
    typedef const value_type*   const_iterator;

    inline ImVector()           { Size = Capacity = 0; Data = NULL; }
    inline ~ImVector()          { if (Data) ImGui::MemFree(Data); }
    inline ImVector(const ImVector<T>& src)                     { Size = Capacity = 0; Data = NULL; operator=(src); }
    inline ImVector& operator=(const ImVector<T>& src)          { clear(); resize(src.Size); memcpy(Data, src.Data, (size_t)Size * sizeof(value_type)); return *this; }

    inline bool                 empty() const                   { return Size == 0; }
    inline int                  size() const                    { return Size; }
    inline int                  capacity() const                { return Capacity; }
    inline value_type&          operator[](int i)               { IM_ASSERT(i < Size); return Data[i]; }
    inline const value_type&    operator[](int i) const         { IM_ASSERT(i < Size); return Data[i]; }

    inline void                 clear()                         { if (Data) { Size = Capacity = 0; ImGui::MemFree(Data); Data = NULL; } }
    inline iterator             begin()                         { return Data; }
    inline const_iterator       begin() const                   { return Data; }
    inline iterator             end()                           { return Data + Size; }
    inline const_iterator       end() const                     { return Data + Size; }
    inline value_type&          front()                         { IM_ASSERT(Size > 0); return Data[0]; }
    inline const value_type&    front() const                   { IM_ASSERT(Size > 0); return Data[0]; }
    inline value_type&          back()                          { IM_ASSERT(Size > 0); return Data[Size - 1]; }
    inline const value_type&    back() const                    { IM_ASSERT(Size > 0); return Data[Size - 1]; }
    inline void                 swap(ImVector<value_type>& rhs) { int rhs_size = rhs.Size; rhs.Size = Size; Size = rhs_size; int rhs_cap = rhs.Capacity; rhs.Capacity = Capacity; Capacity = rhs_cap; value_type* rhs_data = rhs.Data; rhs.Data = Data; Data = rhs_data; }

    inline int          _grow_capacity(int sz) const            { int new_capacity = Capacity ? (Capacity + Capacity/2) : 8; return new_capacity > sz ? new_capacity : sz; }
    inline void         resize(int new_size)                    { if (new_size > Capacity) reserve(_grow_capacity(new_size)); Size = new_size; }
    inline void         resize(int new_size,const value_type& v){ if (new_size > Capacity) reserve(_grow_capacity(new_size)); if (new_size > Size) for (int n = Size; n < new_size; n++) memcpy(&Data[n], &v, sizeof(v)); Size = new_size; }
    inline void         reserve(int new_capacity)
    {
        if (new_capacity <= Capacity)
            return;
        value_type* new_data = (value_type*)ImGui::MemAlloc((size_t)new_capacity * sizeof(value_type));
        if (Data)
        {
            memcpy(new_data, Data, (size_t)Size * sizeof(value_type));
            ImGui::MemFree(Data);
        }
        Data = new_data;
        Capacity = new_capacity;
    }

    // NB: It is forbidden to call push_back/push_front/insert with a reference pointing inside the ImVector data itself! e.g. v.push_back(v[10]) is forbidden.
    inline void         push_back(const value_type& v)                  { if (Size == Capacity) reserve(_grow_capacity(Size + 1)); memcpy(&Data[Size], &v, sizeof(v)); Size++; }
    inline void         pop_back()                                      { IM_ASSERT(Size > 0); Size--; }
    inline void         push_front(const value_type& v)                 { if (Size == 0) push_back(v); else insert(Data, v); }
    inline iterator     erase(const_iterator it)                        { IM_ASSERT(it >= Data && it < Data+Size); const ptrdiff_t off = it - Data; memmove(Data + off, Data + off + 1, ((size_t)Size - (size_t)off - 1) * sizeof(value_type)); Size--; return Data + off; }
    inline iterator     erase(const_iterator it, const_iterator it_last){ IM_ASSERT(it >= Data && it < Data+Size && it_last > it && it_last <= Data+Size); const ptrdiff_t count = it_last - it; const ptrdiff_t off = it - Data; memmove(Data + off, Data + off + count, ((size_t)Size - (size_t)off - count) * sizeof(value_type)); Size -= (int)count; return Data + off; }
    inline iterator     erase_unsorted(const_iterator it)               { IM_ASSERT(it >= Data && it < Data+Size);  const ptrdiff_t off = it - Data; if (it < Data+Size-1) memcpy(Data + off, Data + Size - 1, sizeof(value_type)); Size--; return Data + off; }
    inline iterator     insert(const_iterator it, const value_type& v)  { IM_ASSERT(it >= Data && it <= Data+Size); const ptrdiff_t off = it - Data; if (Size == Capacity) reserve(_grow_capacity(Size + 1)); if (off < (int)Size) memmove(Data + off + 1, Data + off, ((size_t)Size - (size_t)off) * sizeof(value_type)); memcpy(&Data[off], &v, sizeof(v)); Size++; return Data + off; }
    inline bool         contains(const value_type& v) const             { const T* data = Data;  const T* data_end = Data + Size; while (data < data_end) if (*data++ == v) return true; return false; }
    inline int          index_from_pointer(const_iterator it) const     { IM_ASSERT(it >= Data && it <= Data+Size); const ptrdiff_t off = it - Data; return (int)off; }
};

// Helper: IM_NEW(), IM_PLACEMENT_NEW(), IM_DELETE() macros to call MemAlloc + Placement New, Placement Delete + MemFree
// We call C++ constructor on own allocated memory via the placement "new(ptr) Type()" syntax.
// Defining a custom placement new() with a dummy parameter allows us to bypass including <new> which on some platforms complains when user has disabled exceptions.
struct ImNewDummy {};
inline void* operator new(size_t, ImNewDummy, void* ptr) { return ptr; }
inline void  operator delete(void*, ImNewDummy, void*)   {} // This is only required so we can use the symetrical new()
#define IM_PLACEMENT_NEW(_PTR)              new(ImNewDummy(), _PTR)
#define IM_NEW(_TYPE)                       new(ImNewDummy(), ImGui::MemAlloc(sizeof(_TYPE))) _TYPE
template<typename T> void IM_DELETE(T* p)   { if (p) { p->~T(); ImGui::MemFree(p); } }

// Helper: Execute a block of code at maximum once a frame. Convenient if you want to quickly create an UI within deep-nested code that runs multiple times every frame.
// Usage: static ImGuiOnceUponAFrame oaf; if (oaf) ImGui::Text("This will be called only once per frame");
struct ImGuiOnceUponAFrame
{
    ImGuiOnceUponAFrame() { RefFrame = -1; }
    mutable int RefFrame;
    operator bool() const { int current_frame = ImGui::GetFrameCount(); if (RefFrame == current_frame) return false; RefFrame = current_frame; return true; }
};

// Helper: Macro for ImGuiOnceUponAFrame. Attention: The macro expands into 2 statement so make sure you don't use it within e.g. an if() statement without curly braces.
#ifndef IMGUI_DISABLE_OBSOLETE_FUNCTIONS    // Will obsolete
#define IMGUI_ONCE_UPON_A_FRAME     static ImGuiOnceUponAFrame imgui_oaf; if (imgui_oaf)
#endif

// Helper: Parse and apply text filters. In format "aaaaa[,bbbb][,ccccc]"
struct ImGuiTextFilter
{
    IMGUI_API           ImGuiTextFilter(const char* default_filter = "");
    IMGUI_API bool      Draw(const char* label = "Filter (inc,-exc)", float width = 0.0f);    // Helper calling InputText+Build
    IMGUI_API bool      PassFilter(const char* text, const char* text_end = NULL) const;
    IMGUI_API void      Build();
    void                Clear()          { InputBuf[0] = 0; Build(); }
    bool                IsActive() const { return !Filters.empty(); }

    // [Internal]
    struct TextRange
    {
        const char* b;
        const char* e;

        TextRange() { b = e = NULL; }
        TextRange(const char* _b, const char* _e) { b = _b; e = _e; }
        const char*     begin() const   { return b; }
        const char*     end () const    { return e; }
        bool            empty() const   { return b == e; }
        IMGUI_API void  split(char separator, ImVector<TextRange>* out) const;
    };
    char                InputBuf[256];
    ImVector<TextRange> Filters;
    int                 CountGrep;
};

// Helper: Text buffer for logging/accumulating text
struct ImGuiTextBuffer
{
    ImVector<char>      Buf;

    ImGuiTextBuffer()   { Buf.push_back(0); }
    inline char         operator[](int i) { return Buf.Data[i]; }
    const char*         begin() const { return &Buf.front(); }
    const char*         end() const { return &Buf.back(); }      // Buf is zero-terminated, so end() will point on the zero-terminator
    int                 size() const { return Buf.Size - 1; }
    bool                empty() { return Buf.Size <= 1; }
    void                clear() { Buf.clear(); Buf.push_back(0); }
    void                reserve(int capacity) { Buf.reserve(capacity); }
    const char*         c_str() const { return Buf.Data; }
    IMGUI_API void      appendf(const char* fmt, ...) IM_FMTARGS(2);
    IMGUI_API void      appendfv(const char* fmt, va_list args) IM_FMTLIST(2);
};

// Helper: key->value storage
// Typically you don't have to worry about this since a storage is held within each Window.
// We use it to e.g. store collapse state for a tree (Int 0/1)
// This is optimized for efficient lookup (dichotomy into a contiguous buffer) and rare insertion (typically tied to user interactions aka max once a frame)
// You can use it as custom user storage for temporary values. Declare your own storage if, for example:
// - You want to manipulate the open/close state of a particular sub-tree in your interface (tree node uses Int 0/1 to store their state).
// - You want to store custom debug data easily without adding or editing structures in your code (probably not efficient, but convenient)
// Types are NOT stored, so it is up to you to make sure your Key don't collide with different types.
struct ImGuiStorage
{
    struct Pair
    {
        ImGuiID key;
        union { int val_i; float val_f; void* val_p; };
        Pair(ImGuiID _key, int _val_i)   { key = _key; val_i = _val_i; }
        Pair(ImGuiID _key, float _val_f) { key = _key; val_f = _val_f; }
        Pair(ImGuiID _key, void* _val_p) { key = _key; val_p = _val_p; }
    };
    ImVector<Pair>      Data;

    // - Get***() functions find pair, never add/allocate. Pairs are sorted so a query is O(log N)
    // - Set***() functions find pair, insertion on demand if missing.
    // - Sorted insertion is costly, paid once. A typical frame shouldn't need to insert any new pair.
    void                Clear() { Data.clear(); }
    IMGUI_API int       GetInt(ImGuiID key, int default_val = 0) const;
    IMGUI_API void      SetInt(ImGuiID key, int val);
    IMGUI_API bool      GetBool(ImGuiID key, bool default_val = false) const;
    IMGUI_API void      SetBool(ImGuiID key, bool val);
    IMGUI_API float     GetFloat(ImGuiID key, float default_val = 0.0f) const;
    IMGUI_API void      SetFloat(ImGuiID key, float val);
    IMGUI_API void*     GetVoidPtr(ImGuiID key) const; // default_val is NULL
    IMGUI_API void      SetVoidPtr(ImGuiID key, void* val);

    // - Get***Ref() functions finds pair, insert on demand if missing, return pointer. Useful if you intend to do Get+Set.
    // - References are only valid until a new value is added to the storage. Calling a Set***() function or a Get***Ref() function invalidates the pointer.
    // - A typical use case where this is convenient for quick hacking (e.g. add storage during a live Edit&Continue session if you can't modify existing struct)
    //      float* pvar = ImGui::GetFloatRef(key); ImGui::SliderFloat("var", pvar, 0, 100.0f); some_var += *pvar;
    IMGUI_API int*      GetIntRef(ImGuiID key, int default_val = 0);
    IMGUI_API bool*     GetBoolRef(ImGuiID key, bool default_val = false);
    IMGUI_API float*    GetFloatRef(ImGuiID key, float default_val = 0.0f);
    IMGUI_API void**    GetVoidPtrRef(ImGuiID key, void* default_val = NULL);

    // Use on your own storage if you know only integer are being stored (open/close all tree nodes)
    IMGUI_API void      SetAllInt(int val);

    // For quicker full rebuild of a storage (instead of an incremental one), you may add all your contents and then sort once.
    IMGUI_API void      BuildSortByKey();
};

// Shared state of InputText(), passed as an argument to your callback when a ImGuiInputTextFlags_Callback* flag is used.
// The callback function should return 0 by default.
// Special processing:
// - ImGuiInputTextFlags_CallbackCharFilter:  return 1 if the character is not allowed. You may also set 'EventChar=0' as any character replacement are allowed.
// - ImGuiInputTextFlags_CallbackResize:      notified by InputText() when the string is resized. BufTextLen is set to the new desired string length so you can update the string size on your side of the fence. You can also replace Buf pointer if your underlying data is reallocated. No need to initialize new characters or zero-terminator as InputText will do it right after the resize callback.
struct ImGuiInputTextCallbackData
{
    ImGuiInputTextFlags EventFlag;      // One ImGuiInputTextFlags_Callback*    // Read-only
    ImGuiInputTextFlags Flags;          // What user passed to InputText()      // Read-only
    void*               UserData;       // What user passed to InputText()      // Read-only

    // Arguments for the different callback events
    // - To modify the text buffer in a callback, prefer using the InsertChars() / DeleteChars() function. InsertChars() will take care of calling the resize callback if necessary.
    // - If you know your edits are not going to resize the underlying buffer allocation, you may modify the contents of 'Buf[]' directly. You need to update 'BufTextLen' accordingly (0 <= BufTextLen < BufSize) and set 'BufDirty'' to true so InputText can update its internal state.
    ImWchar             EventChar;      // Character input                      // Read-write   // [CharFilter] Replace character or set to zero. return 1 is equivalent to setting EventChar=0;
    ImGuiKey            EventKey;       // Key pressed (Up/Down/TAB)            // Read-only    // [Completion,History]
    char*               Buf;            // Text buffer                          // Read-write   // [Resize] Can replace pointer / [Completion,History,Always] Only write to pointed data, don't replace the actual pointer!
    int                 BufTextLen;     // Text length in bytes                 // Read-write   // [Resize,Completion,History,Always] Exclude zero-terminator storage. In C land: == strlen(some_text), in C++ land: string.length()
    int                 BufSize;        // Buffer capacity in bytes             // Read-only    // [Resize,Completion,History,Always] Include zero-terminator storage. In C land == ARRAYSIZE(my_char_array), in C++ land: string.capacity()+1
    bool                BufDirty;       // Set if you modify Buf/BufTextLen!!   // Write        // [Completion,History,Always]
    int                 CursorPos;      //                                      // Read-write   // [Completion,History,Always]
    int                 SelectionStart; //                                      // Read-write   // [Completion,History,Always] == to SelectionEnd when no selection)
    int                 SelectionEnd;   //                                      // Read-write   // [Completion,History,Always]

    // Helper functions for text manipulation.
    // Use those function to benefit from the CallbackResize behaviors. Calling those function reset the selection.
    ImGuiInputTextCallbackData();
    IMGUI_API void      DeleteChars(int pos, int bytes_count);
    IMGUI_API void      InsertChars(int pos, const char* text, const char* text_end = NULL);
    bool                HasSelection() const { return SelectionStart != SelectionEnd; }
};

#ifndef IMGUI_DISABLE_OBSOLETE_FUNCTIONS
typedef ImGuiInputTextCallback      ImGuiTextEditCallback;      // [OBSOLETE 1.63+] Made the names consistent
typedef ImGuiInputTextCallbackData  ImGuiTextEditCallbackData;
#endif

// Resizing callback data to apply custom constraint. As enabled by SetNextWindowSizeConstraints(). Callback is called during the next Begin().
// NB: For basic min/max size constraint on each axis you don't need to use the callback! The SetNextWindowSizeConstraints() parameters are enough.
struct ImGuiSizeCallbackData
{
    void*   UserData;       // Read-only.   What user passed to SetNextWindowSizeConstraints()
    ImVec2  Pos;            // Read-only.   Window position, for reference.
    ImVec2  CurrentSize;    // Read-only.   Current window size.
    ImVec2  DesiredSize;    // Read-write.  Desired size, based on user's mouse position. Write to this field to restrain resizing.
};

// Data payload for Drag and Drop operations
struct ImGuiPayload
{
    // Members
    void*           Data;               // Data (copied and owned by dear imgui)
    int             DataSize;           // Data size

    // [Internal]
    ImGuiID         SourceId;           // Source item id
    ImGuiID         SourceParentId;     // Source parent id (if available)
    int             DataFrameCount;     // Data timestamp
    char            DataType[32+1];     // Data type tag (short user-supplied string, 32 characters max)
    bool            Preview;            // Set when AcceptDragDropPayload() was called and mouse has been hovering the target item (nb: handle overlapping drag targets)
    bool            Delivery;           // Set when AcceptDragDropPayload() was called and mouse button is released over the target item.

    ImGuiPayload()  { Clear(); }
    void Clear()    { SourceId = SourceParentId = 0; Data = NULL; DataSize = 0; memset(DataType, 0, sizeof(DataType)); DataFrameCount = -1; Preview = Delivery = false; }
    bool IsDataType(const char* type) const { return DataFrameCount != -1 && strcmp(type, DataType) == 0; }
    bool IsPreview() const                  { return Preview; }
    bool IsDelivery() const                 { return Delivery; }
};

// Helpers macros to generate 32-bits encoded colors
#ifdef IMGUI_USE_BGRA_PACKED_COLOR
#define IM_COL32_R_SHIFT    16
#define IM_COL32_G_SHIFT    8
#define IM_COL32_B_SHIFT    0
#define IM_COL32_A_SHIFT    24
#define IM_COL32_A_MASK     0xFF000000
#else
#define IM_COL32_R_SHIFT    0
#define IM_COL32_G_SHIFT    8
#define IM_COL32_B_SHIFT    16
#define IM_COL32_A_SHIFT    24
#define IM_COL32_A_MASK     0xFF000000
#endif
#define IM_COL32(R,G,B,A)    (((ImU32)(A)<<IM_COL32_A_SHIFT) | ((ImU32)(B)<<IM_COL32_B_SHIFT) | ((ImU32)(G)<<IM_COL32_G_SHIFT) | ((ImU32)(R)<<IM_COL32_R_SHIFT))
#define IM_COL32_WHITE       IM_COL32(255,255,255,255)  // Opaque white = 0xFFFFFFFF
#define IM_COL32_BLACK       IM_COL32(0,0,0,255)        // Opaque black
#define IM_COL32_BLACK_TRANS IM_COL32(0,0,0,0)          // Transparent black = 0x00000000

// Helper: ImColor() implicity converts colors to either ImU32 (packed 4x1 byte) or ImVec4 (4x1 float)
// Prefer using IM_COL32() macros if you want a guaranteed compile-time ImU32 for usage with ImDrawList API.
// **Avoid storing ImColor! Store either u32 of ImVec4. This is not a full-featured color class. MAY OBSOLETE.
// **None of the ImGui API are using ImColor directly but you can use it as a convenience to pass colors in either ImU32 or ImVec4 formats. Explicitly cast to ImU32 or ImVec4 if needed.
struct ImColor
{
    ImVec4              Value;

    ImColor()                                                       { Value.x = Value.y = Value.z = Value.w = 0.0f; }
    ImColor(int r, int g, int b, int a = 255)                       { float sc = 1.0f/255.0f; Value.x = (float)r * sc; Value.y = (float)g * sc; Value.z = (float)b * sc; Value.w = (float)a * sc; }
    ImColor(ImU32 rgba)                                             { float sc = 1.0f/255.0f; Value.x = (float)((rgba>>IM_COL32_R_SHIFT)&0xFF) * sc; Value.y = (float)((rgba>>IM_COL32_G_SHIFT)&0xFF) * sc; Value.z = (float)((rgba>>IM_COL32_B_SHIFT)&0xFF) * sc; Value.w = (float)((rgba>>IM_COL32_A_SHIFT)&0xFF) * sc; }
    ImColor(float r, float g, float b, float a = 1.0f)              { Value.x = r; Value.y = g; Value.z = b; Value.w = a; }
    ImColor(const ImVec4& col)                                      { Value = col; }
    inline operator ImU32() const                                   { return ImGui::ColorConvertFloat4ToU32(Value); }
    inline operator ImVec4() const                                  { return Value; }

    // FIXME-OBSOLETE: May need to obsolete/cleanup those helpers.
    inline void    SetHSV(float h, float s, float v, float a = 1.0f){ ImGui::ColorConvertHSVtoRGB(h, s, v, Value.x, Value.y, Value.z); Value.w = a; }
    static ImColor HSV(float h, float s, float v, float a = 1.0f)   { float r,g,b; ImGui::ColorConvertHSVtoRGB(h, s, v, r, g, b); return ImColor(r,g,b,a); }
};

// Helper: Manually clip large list of items.
// If you are submitting lots of evenly spaced items and you have a random access to the list, you can perform coarse clipping based on visibility to save yourself from processing those items at all.
// The clipper calculates the range of visible items and advance the cursor to compensate for the non-visible items we have skipped.
// ImGui already clip items based on their bounds but it needs to measure text size to do so. Coarse clipping before submission makes this cost and your own data fetching/submission cost null.
// Usage:
//     ImGuiListClipper clipper(1000);  // we have 1000 elements, evenly spaced.
//     while (clipper.Step())
//         for (int i = clipper.DisplayStart; i < clipper.DisplayEnd; i++)
//             ImGui::Text("line number %d", i);
// - Step 0: the clipper let you process the first element, regardless of it being visible or not, so we can measure the element height (step skipped if we passed a known height as second arg to constructor).
// - Step 1: the clipper infer height from first element, calculate the actual range of elements to display, and position the cursor before the first element.
// - (Step 2: dummy step only required if an explicit items_height was passed to constructor or Begin() and user call Step(). Does nothing and switch to Step 3.)
// - Step 3: the clipper validate that we have reached the expected Y position (corresponding to element DisplayEnd), advance the cursor to the end of the list and then returns 'false' to end the loop.
struct ImGuiListClipper
{
    float   StartPosY;
    float   ItemsHeight;
    int     ItemsCount, StepNo, DisplayStart, DisplayEnd;

    // items_count:  Use -1 to ignore (you can call Begin later). Use INT_MAX if you don't know how many items you have (in which case the cursor won't be advanced in the final step).
    // items_height: Use -1.0f to be calculated automatically on first step. Otherwise pass in the distance between your items, typically GetTextLineHeightWithSpacing() or GetFrameHeightWithSpacing().
    // If you don't specify an items_height, you NEED to call Step(). If you specify items_height you may call the old Begin()/End() api directly, but prefer calling Step().
    ImGuiListClipper(int items_count = -1, float items_height = -1.0f)  { Begin(items_count, items_height); } // NB: Begin() initialize every fields (as we allow user to call Begin/End multiple times on a same instance if they want).
    ~ImGuiListClipper()                                                 { IM_ASSERT(ItemsCount == -1); }      // Assert if user forgot to call End() or Step() until false.

    IMGUI_API bool Step();                                              // Call until it returns false. The DisplayStart/DisplayEnd fields will be set and you can process/draw those items.
    IMGUI_API void Begin(int items_count, float items_height = -1.0f);  // Automatically called by constructor if you passed 'items_count' or by Step() in Step 1.
    IMGUI_API void End();                                               // Automatically called on the last call of Step() that returns false.
};

//-----------------------------------------------------------------------------
// Draw List
// Hold a series of drawing commands. The user provides a renderer for ImDrawData which essentially contains an array of ImDrawList.
//-----------------------------------------------------------------------------

// Draw callbacks for advanced uses.
// NB- You most likely do NOT need to use draw callbacks just to create your own widget or customized UI rendering (you can poke into the draw list for that)
// Draw callback may be useful for example, A) Change your GPU render state, B) render a complex 3D scene inside a UI element (without an intermediate texture/render target), etc.
// The expected behavior from your rendering function is 'if (cmd.UserCallback != NULL) cmd.UserCallback(parent_list, cmd); else RenderTriangles()'
typedef void (*ImDrawCallback)(const ImDrawList* parent_list, const ImDrawCmd* cmd);

// Typically, 1 command = 1 GPU draw call (unless command is a callback)
struct ImDrawCmd
{
    unsigned int    ElemCount;              // Number of indices (multiple of 3) to be rendered as triangles. Vertices are stored in the callee ImDrawList's vtx_buffer[] array, indices in idx_buffer[].
    ImVec4          ClipRect;               // Clipping rectangle (x1, y1, x2, y2). Subtract ImDrawData->DisplayPos to get clipping rectangle in "viewport" coordinates
    ImTextureID     TextureId;              // User-provided texture ID. Set by user in ImfontAtlas::SetTexID() for fonts or passed to Image*() functions. Ignore if never using images or multiple fonts atlas.
    ImDrawCallback  UserCallback;           // If != NULL, call the function instead of rendering the vertices. clip_rect and texture_id will be set normally.
    void*           UserCallbackData;       // The draw callback code can access this.

    ImDrawCmd() { ElemCount = 0; ClipRect.x = ClipRect.y = ClipRect.z = ClipRect.w = 0.0f; TextureId = NULL; UserCallback = NULL; UserCallbackData = NULL; }
};

// Vertex index (override with '#define ImDrawIdx unsigned int' inside in imconfig.h)
#ifndef ImDrawIdx
typedef unsigned short ImDrawIdx;
#endif

// Vertex layout
#ifndef IMGUI_OVERRIDE_DRAWVERT_STRUCT_LAYOUT
struct ImDrawVert
{
    ImVec2  pos;
    ImVec2  uv;
    ImU32   col;
};
#else
// You can override the vertex format layout by defining IMGUI_OVERRIDE_DRAWVERT_STRUCT_LAYOUT in imconfig.h
// The code expect ImVec2 pos (8 bytes), ImVec2 uv (8 bytes), ImU32 col (4 bytes), but you can re-order them or add other fields as needed to simplify integration in your engine.
// The type has to be described within the macro (you can either declare the struct or use a typedef)
// NOTE: IMGUI DOESN'T CLEAR THE STRUCTURE AND DOESN'T CALL A CONSTRUCTOR SO ANY CUSTOM FIELD WILL BE UNINITIALIZED. IF YOU ADD EXTRA FIELDS (SUCH AS A 'Z' COORDINATES) YOU WILL NEED TO CLEAR THEM DURING RENDER OR TO IGNORE THEM.
IMGUI_OVERRIDE_DRAWVERT_STRUCT_LAYOUT;
#endif

// Draw channels are used by the Columns API to "split" the render list into different channels while building, so items of each column can be batched together.
// You can also use them to simulate drawing layers and submit primitives in a different order than how they will be rendered.
struct ImDrawChannel
{
    ImVector<ImDrawCmd>     CmdBuffer;
    ImVector<ImDrawIdx>     IdxBuffer;
};

enum ImDrawCornerFlags_
{
    ImDrawCornerFlags_TopLeft   = 1 << 0, // 0x1
    ImDrawCornerFlags_TopRight  = 1 << 1, // 0x2
    ImDrawCornerFlags_BotLeft   = 1 << 2, // 0x4
    ImDrawCornerFlags_BotRight  = 1 << 3, // 0x8
    ImDrawCornerFlags_Top       = ImDrawCornerFlags_TopLeft | ImDrawCornerFlags_TopRight,   // 0x3
    ImDrawCornerFlags_Bot       = ImDrawCornerFlags_BotLeft | ImDrawCornerFlags_BotRight,   // 0xC
    ImDrawCornerFlags_Left      = ImDrawCornerFlags_TopLeft | ImDrawCornerFlags_BotLeft,    // 0x5
    ImDrawCornerFlags_Right     = ImDrawCornerFlags_TopRight | ImDrawCornerFlags_BotRight,  // 0xA
    ImDrawCornerFlags_All       = 0xF     // In your function calls you may use ~0 (= all bits sets) instead of ImDrawCornerFlags_All, as a convenience
};

enum ImDrawListFlags_
{
    ImDrawListFlags_AntiAliasedLines = 1 << 0,
    ImDrawListFlags_AntiAliasedFill  = 1 << 1
};

// Draw command list
// This is the low-level list of polygons that ImGui functions are filling. At the end of the frame, all command lists are passed to your ImGuiIO::RenderDrawListFn function for rendering.
// Each ImGui window contains its own ImDrawList. You can use ImGui::GetWindowDrawList() to access the current window draw list and draw custom primitives.
// You can interleave normal ImGui:: calls and adding primitives to the current draw list.
// All positions are generally in pixel coordinates (generally top-left at 0,0, bottom-right at io.DisplaySize, unless multiple viewports are used), but you are totally free to apply whatever transformation matrix to want to the data (if you apply such transformation you'll want to apply it to ClipRect as well)
// Important: Primitives are always added to the list and not culled (culling is done at higher-level by ImGui:: functions), if you use this API a lot consider coarse culling your drawn objects.
struct ImDrawList
{
    // This is what you have to render
    ImVector<ImDrawCmd>     CmdBuffer;          // Draw commands. Typically 1 command = 1 GPU draw call, unless the command is a callback.
    ImVector<ImDrawIdx>     IdxBuffer;          // Index buffer. Each command consume ImDrawCmd::ElemCount of those
    ImVector<ImDrawVert>    VtxBuffer;          // Vertex buffer.
    ImDrawListFlags         Flags;              // Flags, you may poke into these to adjust anti-aliasing settings per-primitive.

    // [Internal, used while building lists]
    const ImDrawListSharedData* _Data;          // Pointer to shared draw data (you can use ImGui::GetDrawListSharedData() to get the one from current ImGui context)
    const char*             _OwnerName;         // Pointer to owner window's name for debugging
    unsigned int            _VtxCurrentIdx;     // [Internal] == VtxBuffer.Size
    ImDrawVert*             _VtxWritePtr;       // [Internal] point within VtxBuffer.Data after each add command (to avoid using the ImVector<> operators too much)
    ImDrawIdx*              _IdxWritePtr;       // [Internal] point within IdxBuffer.Data after each add command (to avoid using the ImVector<> operators too much)
    ImVector<ImVec4>        _ClipRectStack;     // [Internal]
    ImVector<ImTextureID>   _TextureIdStack;    // [Internal]
    ImVector<ImVec2>        _Path;              // [Internal] current path building
    int                     _ChannelsCurrent;   // [Internal] current channel number (0)
    int                     _ChannelsCount;     // [Internal] number of active channels (1+)
    ImVector<ImDrawChannel> _Channels;          // [Internal] draw channels for columns API (not resized down so _ChannelsCount may be smaller than _Channels.Size)

    // If you want to create ImDrawList instances, pass them ImGui::GetDrawListSharedData() or create and use your own ImDrawListSharedData (so you can use ImDrawList without ImGui)
    ImDrawList(const ImDrawListSharedData* shared_data) { _Data = shared_data; _OwnerName = NULL; Clear(); }
    ~ImDrawList() { ClearFreeMemory(); }
    IMGUI_API void  PushClipRect(ImVec2 clip_rect_min, ImVec2 clip_rect_max, bool intersect_with_current_clip_rect = false);  // Render-level scissoring. This is passed down to your render function but not used for CPU-side coarse clipping. Prefer using higher-level ImGui::PushClipRect() to affect logic (hit-testing and widget culling)
    IMGUI_API void  PushClipRectFullScreen();
    IMGUI_API void  PopClipRect();
    IMGUI_API void  PushTextureID(ImTextureID texture_id);
    IMGUI_API void  PopTextureID();
    inline ImVec2   GetClipRectMin() const { const ImVec4& cr = _ClipRectStack.back(); return ImVec2(cr.x, cr.y); }
    inline ImVec2   GetClipRectMax() const { const ImVec4& cr = _ClipRectStack.back(); return ImVec2(cr.z, cr.w); }

    // Primitives
    IMGUI_API void  AddLine(const ImVec2& a, const ImVec2& b, ImU32 col, float thickness = 1.0f);
    IMGUI_API void  AddRect(const ImVec2& a, const ImVec2& b, ImU32 col, float rounding = 0.0f, int rounding_corners_flags = ImDrawCornerFlags_All, float thickness = 1.0f);   // a: upper-left, b: lower-right, rounding_corners_flags: 4-bits corresponding to which corner to round
    IMGUI_API void  AddRectFilled(const ImVec2& a, const ImVec2& b, ImU32 col, float rounding = 0.0f, int rounding_corners_flags = ImDrawCornerFlags_All);                     // a: upper-left, b: lower-right
    IMGUI_API void  AddRectFilledMultiColor(const ImVec2& a, const ImVec2& b, ImU32 col_upr_left, ImU32 col_upr_right, ImU32 col_bot_right, ImU32 col_bot_left);
    IMGUI_API void  AddQuad(const ImVec2& a, const ImVec2& b, const ImVec2& c, const ImVec2& d, ImU32 col, float thickness = 1.0f);
    IMGUI_API void  AddQuadFilled(const ImVec2& a, const ImVec2& b, const ImVec2& c, const ImVec2& d, ImU32 col);
    IMGUI_API void  AddTriangle(const ImVec2& a, const ImVec2& b, const ImVec2& c, ImU32 col, float thickness = 1.0f);
    IMGUI_API void  AddTriangleFilled(const ImVec2& a, const ImVec2& b, const ImVec2& c, ImU32 col);
    IMGUI_API void  AddCircle(const ImVec2& centre, float radius, ImU32 col, int num_segments = 12, float thickness = 1.0f);
    IMGUI_API void  AddCircleFilled(const ImVec2& centre, float radius, ImU32 col, int num_segments = 12);
    IMGUI_API void  AddText(const ImVec2& pos, ImU32 col, const char* text_begin, const char* text_end = NULL);
    IMGUI_API void  AddText(const ImFont* font, float font_size, const ImVec2& pos, ImU32 col, const char* text_begin, const char* text_end = NULL, float wrap_width = 0.0f, const ImVec4* cpu_fine_clip_rect = NULL);
    IMGUI_API void  AddImage(ImTextureID user_texture_id, const ImVec2& a, const ImVec2& b, const ImVec2& uv_a = ImVec2(0,0), const ImVec2& uv_b = ImVec2(1,1), ImU32 col = 0xFFFFFFFF);
    IMGUI_API void  AddImageQuad(ImTextureID user_texture_id, const ImVec2& a, const ImVec2& b, const ImVec2& c, const ImVec2& d, const ImVec2& uv_a = ImVec2(0,0), const ImVec2& uv_b = ImVec2(1,0), const ImVec2& uv_c = ImVec2(1,1), const ImVec2& uv_d = ImVec2(0,1), ImU32 col = 0xFFFFFFFF);
    IMGUI_API void  AddImageRounded(ImTextureID user_texture_id, const ImVec2& a, const ImVec2& b, const ImVec2& uv_a, const ImVec2& uv_b, ImU32 col, float rounding, int rounding_corners = ImDrawCornerFlags_All);
    IMGUI_API void  AddPolyline(const ImVec2* points, const int num_points, ImU32 col, bool closed, float thickness);
    IMGUI_API void  AddConvexPolyFilled(const ImVec2* points, const int num_points, ImU32 col); // Note: Anti-aliased filling requires points to be in clockwise order.
    IMGUI_API void  AddBezierCurve(const ImVec2& pos0, const ImVec2& cp0, const ImVec2& cp1, const ImVec2& pos1, ImU32 col, float thickness, int num_segments = 0);

    // Stateful path API, add points then finish with PathFillConvex() or PathStroke()
    inline    void  PathClear()                                                 { _Path.resize(0); }
    inline    void  PathLineTo(const ImVec2& pos)                               { _Path.push_back(pos); }
    inline    void  PathLineToMergeDuplicate(const ImVec2& pos)                 { if (_Path.Size == 0 || memcmp(&_Path[_Path.Size-1], &pos, 8) != 0) _Path.push_back(pos); }
    inline    void  PathFillConvex(ImU32 col)                                   { AddConvexPolyFilled(_Path.Data, _Path.Size, col); PathClear(); }  // Note: Anti-aliased filling requires points to be in clockwise order.
    inline    void  PathStroke(ImU32 col, bool closed, float thickness = 1.0f)  { AddPolyline(_Path.Data, _Path.Size, col, closed, thickness); PathClear(); }
    IMGUI_API void  PathArcTo(const ImVec2& centre, float radius, float a_min, float a_max, int num_segments = 10);
    IMGUI_API void  PathArcToFast(const ImVec2& centre, float radius, int a_min_of_12, int a_max_of_12);                                            // Use precomputed angles for a 12 steps circle
    IMGUI_API void  PathBezierCurveTo(const ImVec2& p1, const ImVec2& p2, const ImVec2& p3, int num_segments = 0);
    IMGUI_API void  PathRect(const ImVec2& rect_min, const ImVec2& rect_max, float rounding = 0.0f, int rounding_corners_flags = ImDrawCornerFlags_All);

    // Channels
    // - Use to simulate layers. By switching channels to can render out-of-order (e.g. submit foreground primitives before background primitives)
    // - Use to minimize draw calls (e.g. if going back-and-forth between multiple non-overlapping clipping rectangles, prefer to append into separate channels then merge at the end)
    IMGUI_API void  ChannelsSplit(int channels_count);
    IMGUI_API void  ChannelsMerge();
    IMGUI_API void  ChannelsSetCurrent(int channel_index);

    // Advanced
    IMGUI_API void  AddCallback(ImDrawCallback callback, void* callback_data);  // Your rendering function must check for 'UserCallback' in ImDrawCmd and call the function instead of rendering triangles.
    IMGUI_API void  AddDrawCmd();                                               // This is useful if you need to forcefully create a new draw call (to allow for dependent rendering / blending). Otherwise primitives are merged into the same draw-call as much as possible
    IMGUI_API ImDrawList* CloneOutput() const;                                  // Create a clone of the CmdBuffer/IdxBuffer/VtxBuffer.

    // Internal helpers
    // NB: all primitives needs to be reserved via PrimReserve() beforehand!
    IMGUI_API void  Clear();
    IMGUI_API void  ClearFreeMemory();
    IMGUI_API void  PrimReserve(int idx_count, int vtx_count);
    IMGUI_API void  PrimRect(const ImVec2& a, const ImVec2& b, ImU32 col);      // Axis aligned rectangle (composed of two triangles)
    IMGUI_API void  PrimRectUV(const ImVec2& a, const ImVec2& b, const ImVec2& uv_a, const ImVec2& uv_b, ImU32 col);
    IMGUI_API void  PrimQuadUV(const ImVec2& a, const ImVec2& b, const ImVec2& c, const ImVec2& d, const ImVec2& uv_a, const ImVec2& uv_b, const ImVec2& uv_c, const ImVec2& uv_d, ImU32 col);
    inline    void  PrimWriteVtx(const ImVec2& pos, const ImVec2& uv, ImU32 col){ _VtxWritePtr->pos = pos; _VtxWritePtr->uv = uv; _VtxWritePtr->col = col; _VtxWritePtr++; _VtxCurrentIdx++; }
    inline    void  PrimWriteIdx(ImDrawIdx idx)                                 { *_IdxWritePtr = idx; _IdxWritePtr++; }
    inline    void  PrimVtx(const ImVec2& pos, const ImVec2& uv, ImU32 col)     { PrimWriteIdx((ImDrawIdx)_VtxCurrentIdx); PrimWriteVtx(pos, uv, col); }
    IMGUI_API void  UpdateClipRect();
    IMGUI_API void  UpdateTextureID();
};

// All draw data to render an ImGui frame
// (NB: the style and the naming convention here is a little inconsistent but we preserve them for backward compatibility purpose)
struct ImDrawData
{
    bool            Valid;                  // Only valid after Render() is called and before the next NewFrame() is called.
    ImDrawList**    CmdLists;               // Array of ImDrawList* to render. The ImDrawList are owned by ImGuiContext and only pointed to from here.
    int             CmdListsCount;          // Number of ImDrawList* to render
    int             TotalIdxCount;          // For convenience, sum of all ImDrawList's IdxBuffer.Size
    int             TotalVtxCount;          // For convenience, sum of all ImDrawList's VtxBuffer.Size
    ImVec2          DisplayPos;             // Upper-left position of the viewport to render (== upper-left of the orthogonal projection matrix to use)
    ImVec2          DisplaySize;            // Size of the viewport to render (== io.DisplaySize for the main viewport) (DisplayPos + DisplaySize == lower-right of the orthogonal projection matrix to use)

    // Functions
    ImDrawData()    { Valid = false; Clear(); }
    ~ImDrawData()   { Clear(); }
    void Clear()    { Valid = false; CmdLists = NULL; CmdListsCount = TotalVtxCount = TotalIdxCount = 0; DisplayPos = DisplaySize = ImVec2(0.f, 0.f); } // The ImDrawList are owned by ImGuiContext!
    IMGUI_API void  DeIndexAllBuffers();                // Helper to convert all buffers from indexed to non-indexed, in case you cannot render indexed. Note: this is slow and most likely a waste of resources. Always prefer indexed rendering!
    IMGUI_API void  ScaleClipRects(const ImVec2& sc);   // Helper to scale the ClipRect field of each ImDrawCmd. Use if your final output buffer is at a different scale than ImGui expects, or if there is a difference between your window resolution and framebuffer resolution.
};

struct ImFontConfig
{
    void*           FontData;               //          // TTF/OTF data
    int             FontDataSize;           //          // TTF/OTF data size
    bool            FontDataOwnedByAtlas;   // true     // TTF/OTF data ownership taken by the container ImFontAtlas (will delete memory itself).
    int             FontNo;                 // 0        // Index of font within TTF/OTF file
    float           SizePixels;             //          // Size in pixels for rasterizer (more or less maps to the resulting font height).
    int             OversampleH;            // 3        // Rasterize at higher quality for sub-pixel positioning. We don't use sub-pixel positions on the Y axis.
    int             OversampleV;            // 1        // Rasterize at higher quality for sub-pixel positioning. We don't use sub-pixel positions on the Y axis.
    bool            PixelSnapH;             // false    // Align every glyph to pixel boundary. Useful e.g. if you are merging a non-pixel aligned font with the default font. If enabled, you can set OversampleH/V to 1.
    ImVec2          GlyphExtraSpacing;      // 0, 0     // Extra spacing (in pixels) between glyphs. Only X axis is supported for now.
    ImVec2          GlyphOffset;            // 0, 0     // Offset all glyphs from this font input.
    const ImWchar*  GlyphRanges;            // NULL     // Pointer to a user-provided list of Unicode range (2 value per range, values are inclusive, zero-terminated list). THE ARRAY DATA NEEDS TO PERSIST AS LONG AS THE FONT IS ALIVE.
    float           GlyphMinAdvanceX;       // 0        // Minimum AdvanceX for glyphs, set Min to align font icons, set both Min/Max to enforce mono-space font
    float           GlyphMaxAdvanceX;       // FLT_MAX  // Maximum AdvanceX for glyphs
    bool            MergeMode;              // false    // Merge into previous ImFont, so you can combine multiple inputs font into one ImFont (e.g. ASCII font + icons + Japanese glyphs). You may want to use GlyphOffset.y when merge font of different heights.
    unsigned int    RasterizerFlags;        // 0x00     // Settings for custom font rasterizer (e.g. ImGuiFreeType). Leave as zero if you aren't using one.
    float           RasterizerMultiply;     // 1.0f     // Brighten (>1.0f) or darken (<1.0f) font output. Brightening small fonts may be a good workaround to make them more readable.

    // [Internal]
    char            Name[40];               // Name (strictly to ease debugging)
    ImFont*         DstFont;

    IMGUI_API ImFontConfig();
};

struct ImFontGlyph
{
    ImWchar         Codepoint;          // 0x0000..0xFFFF
    float           AdvanceX;           // Distance to next character (= data from font + ImFontConfig::GlyphExtraSpacing.x baked in)
    float           X0, Y0, X1, Y1;     // Glyph corners
    float           U0, V0, U1, V1;     // Texture coordinates
};

enum ImFontAtlasFlags_
{
    ImFontAtlasFlags_None               = 0,
    ImFontAtlasFlags_NoPowerOfTwoHeight = 1 << 0,   // Don't round the height to next power of two
    ImFontAtlasFlags_NoMouseCursors     = 1 << 1    // Don't build software mouse cursors into the atlas
};

// Load and rasterize multiple TTF/OTF fonts into a same texture. The font atlas will build a single texture holding:
//  - One or more fonts.
//  - Custom graphics data needed to render the shapes needed by Dear ImGui.
//  - Mouse cursor shapes for software cursor rendering (unless setting 'Flags |= ImFontAtlasFlags_NoMouseCursors' in the font atlas).
// It is the user-code responsibility to setup/build the atlas, then upload the pixel data into a texture accessible by your graphics api.
//  - Optionally, call any of the AddFont*** functions. If you don't call any, the default font embedded in the code will be loaded for you.
//  - Call GetTexDataAsAlpha8() or GetTexDataAsRGBA32() to build and retrieve pixels data.
//  - Upload the pixels data into a texture within your graphics system (see imgui_impl_xxxx.cpp examples)
//  - Call SetTexID(my_tex_id); and pass the pointer/identifier to your texture in a format natural to your graphics API. 
//    This value will be passed back to you during rendering to identify the texture. Read FAQ entry about ImTextureID for more details.
// Common pitfalls:
// - If you pass a 'glyph_ranges' array to AddFont*** functions, you need to make sure that your array persist up until the 
//   atlas is build (when calling GetTexData*** or Build()). We only copy the pointer, not the data.
// - Important: By default, AddFontFromMemoryTTF() takes ownership of the data. Even though we are not writing to it, we will free the pointer on destruction.
//   You can set font_cfg->FontDataOwnedByAtlas=false to keep ownership of your data and it won't be freed, 
// - Even though many functions are suffixed with "TTF", OTF data is supported just as well.
// - This is an old API and it is currently awkward for those and and various other reasons! We will address them in the future!
struct ImFontAtlas
{
    IMGUI_API ImFontAtlas();
    IMGUI_API ~ImFontAtlas();
    IMGUI_API ImFont*           AddFont(const ImFontConfig* font_cfg);
    IMGUI_API ImFont*           AddFontDefault(const ImFontConfig* font_cfg = NULL);
    IMGUI_API ImFont*           AddFontFromFileTTF(const char* filename, float size_pixels, const ImFontConfig* font_cfg = NULL, const ImWchar* glyph_ranges = NULL);
    IMGUI_API ImFont*           AddFontFromMemoryTTF(void* font_data, int font_size, float size_pixels, const ImFontConfig* font_cfg = NULL, const ImWchar* glyph_ranges = NULL); // Note: Transfer ownership of 'ttf_data' to ImFontAtlas! Will be deleted after destruction of the atlas. Set font_cfg->FontDataOwnedByAtlas=false to keep ownership of your data and it won't be freed.
    IMGUI_API ImFont*           AddFontFromMemoryCompressedTTF(const void* compressed_font_data, int compressed_font_size, float size_pixels, const ImFontConfig* font_cfg = NULL, const ImWchar* glyph_ranges = NULL); // 'compressed_font_data' still owned by caller. Compress with binary_to_compressed_c.cpp.
    IMGUI_API ImFont*           AddFontFromMemoryCompressedBase85TTF(const char* compressed_font_data_base85, float size_pixels, const ImFontConfig* font_cfg = NULL, const ImWchar* glyph_ranges = NULL);              // 'compressed_font_data_base85' still owned by caller. Compress with binary_to_compressed_c.cpp with -base85 parameter.
    IMGUI_API void              ClearInputData();           // Clear input data (all ImFontConfig structures including sizes, TTF data, glyph ranges, etc.) = all the data used to build the texture and fonts.
    IMGUI_API void              ClearTexData();             // Clear output texture data (CPU side). Saves RAM once the texture has been copied to graphics memory.
    IMGUI_API void              ClearFonts();               // Clear output font data (glyphs storage, UV coordinates).
    IMGUI_API void              Clear();                    // Clear all input and output.

    // Build atlas, retrieve pixel data.
    // User is in charge of copying the pixels into graphics memory (e.g. create a texture with your engine). Then store your texture handle with SetTexID().
    // The pitch is always = Width * BytesPerPixels (1 or 4)
    // Building in RGBA32 format is provided for convenience and compatibility, but note that unless you manually manipulate or copy color data into 
    // the texture (e.g. when using the AddCustomRect*** api), then the RGB pixels emitted will always be white (~75% of memory/bandwidth waste.
    IMGUI_API bool              Build();                    // Build pixels data. This is called automatically for you by the GetTexData*** functions.
    IMGUI_API bool              IsBuilt()                   { return Fonts.Size > 0 && (TexPixelsAlpha8 != NULL || TexPixelsRGBA32 != NULL); }
    IMGUI_API void              GetTexDataAsAlpha8(unsigned char** out_pixels, int* out_width, int* out_height, int* out_bytes_per_pixel = NULL);  // 1 byte per-pixel
    IMGUI_API void              GetTexDataAsRGBA32(unsigned char** out_pixels, int* out_width, int* out_height, int* out_bytes_per_pixel = NULL);  // 4 bytes-per-pixel
    void                        SetTexID(ImTextureID id)    { TexID = id; }

    //-------------------------------------------
    // Glyph Ranges
    //-------------------------------------------

    // Helpers to retrieve list of common Unicode ranges (2 value per range, values are inclusive, zero-terminated list)
    // NB: Make sure that your string are UTF-8 and NOT in your local code page. In C++11, you can create UTF-8 string literal using the u8"Hello world" syntax. See FAQ for details.
    // NB: Consider using GlyphRangesBuilder to build glyph ranges from textual data.
    IMGUI_API const ImWchar*    GetGlyphRangesDefault();                // Basic Latin, Extended Latin
    IMGUI_API const ImWchar*    GetGlyphRangesKorean();                 // Default + Korean characters
    IMGUI_API const ImWchar*    GetGlyphRangesJapanese();               // Default + Hiragana, Katakana, Half-Width, Selection of 1946 Ideographs
    IMGUI_API const ImWchar*    GetGlyphRangesChineseFull();            // Default + Half-Width + Japanese Hiragana/Katakana + full set of about 21000 CJK Unified Ideographs
    IMGUI_API const ImWchar*    GetGlyphRangesChineseSimplifiedCommon();// Default + Half-Width + Japanese Hiragana/Katakana + set of 2500 CJK Unified Ideographs for common simplified Chinese
    IMGUI_API const ImWchar*    GetGlyphRangesCyrillic();               // Default + about 400 Cyrillic characters
    IMGUI_API const ImWchar*    GetGlyphRangesThai();                   // Default + Thai characters

    // Helpers to build glyph ranges from text data. Feed your application strings/characters to it then call BuildRanges().
    struct GlyphRangesBuilder
    {
        ImVector<unsigned char> UsedChars;  // Store 1-bit per Unicode code point (0=unused, 1=used)
        GlyphRangesBuilder()                { UsedChars.resize(0x10000 / 8); memset(UsedChars.Data, 0, 0x10000 / 8); }
        bool           GetBit(int n) const  { return (UsedChars[n >> 3] & (1 << (n & 7))) != 0; }
        void           SetBit(int n)        { UsedChars[n >> 3] |= 1 << (n & 7); }  // Set bit 'c' in the array
        void           AddChar(ImWchar c)   { SetBit(c); }                          // Add character
        IMGUI_API void AddText(const char* text, const char* text_end = NULL);      // Add string (each character of the UTF-8 string are added)
        IMGUI_API void AddRanges(const ImWchar* ranges);                            // Add ranges, e.g. builder.AddRanges(ImFontAtlas::GetGlyphRangesDefault()) to force add all of ASCII/Latin+Ext
        IMGUI_API void BuildRanges(ImVector<ImWchar>* out_ranges);                  // Output new ranges
    };

    //-------------------------------------------
    // Custom Rectangles/Glyphs API
    //-------------------------------------------

    // You can request arbitrary rectangles to be packed into the atlas, for your own purposes. After calling Build(), you can query the rectangle position and render your pixels.
    // You can also request your rectangles to be mapped as font glyph (given a font + Unicode point), so you can render e.g. custom colorful icons and use them as regular glyphs.
    struct CustomRect
    {
        unsigned int    ID;             // Input    // User ID. Use <0x10000 to map into a font glyph, >=0x10000 for other/internal/custom texture data.
        unsigned short  Width, Height;  // Input    // Desired rectangle dimension
        unsigned short  X, Y;           // Output   // Packed position in Atlas
        float           GlyphAdvanceX;  // Input    // For custom font glyphs only (ID<0x10000): glyph xadvance
        ImVec2          GlyphOffset;    // Input    // For custom font glyphs only (ID<0x10000): glyph display offset
        ImFont*         Font;           // Input    // For custom font glyphs only (ID<0x10000): target font
        CustomRect()            { ID = 0xFFFFFFFF; Width = Height = 0; X = Y = 0xFFFF; GlyphAdvanceX = 0.0f; GlyphOffset = ImVec2(0,0); Font = NULL; }
        bool IsPacked() const   { return X != 0xFFFF; }
    };

    IMGUI_API int       AddCustomRectRegular(unsigned int id, int width, int height);                                                                   // Id needs to be >= 0x10000. Id >= 0x80000000 are reserved for ImGui and ImDrawList
    IMGUI_API int       AddCustomRectFontGlyph(ImFont* font, ImWchar id, int width, int height, float advance_x, const ImVec2& offset = ImVec2(0,0));   // Id needs to be < 0x10000 to register a rectangle to map into a specific font.
    const CustomRect*   GetCustomRectByIndex(int index) const { if (index < 0) return NULL; return &CustomRects[index]; }

    // [Internal]
    IMGUI_API void      CalcCustomRectUV(const CustomRect* rect, ImVec2* out_uv_min, ImVec2* out_uv_max);
    IMGUI_API bool      GetMouseCursorTexData(ImGuiMouseCursor cursor, ImVec2* out_offset, ImVec2* out_size, ImVec2 out_uv_border[2], ImVec2 out_uv_fill[2]);

    //-------------------------------------------
    // Members
    //-------------------------------------------

    bool                        Locked;             // Marked as Locked by ImGui::NewFrame() so attempt to modify the atlas will assert.
    ImFontAtlasFlags            Flags;              // Build flags (see ImFontAtlasFlags_)
    ImTextureID                 TexID;              // User data to refer to the texture once it has been uploaded to user's graphic systems. It is passed back to you during rendering via the ImDrawCmd structure.
    int                         TexDesiredWidth;    // Texture width desired by user before Build(). Must be a power-of-two. If have many glyphs your graphics API have texture size restrictions you may want to increase texture width to decrease height.
    int                         TexGlyphPadding;    // Padding between glyphs within texture in pixels. Defaults to 1.

    // [Internal]
    // NB: Access texture data via GetTexData*() calls! Which will setup a default font for you.
    unsigned char*              TexPixelsAlpha8;    // 1 component per pixel, each component is unsigned 8-bit. Total size = TexWidth * TexHeight
    unsigned int*               TexPixelsRGBA32;    // 4 component per pixel, each component is unsigned 8-bit. Total size = TexWidth * TexHeight * 4
    int                         TexWidth;           // Texture width calculated during Build().
    int                         TexHeight;          // Texture height calculated during Build().
    ImVec2                      TexUvScale;         // = (1.0f/TexWidth, 1.0f/TexHeight)
    ImVec2                      TexUvWhitePixel;    // Texture coordinates to a white pixel
    ImVector<ImFont*>           Fonts;              // Hold all the fonts returned by AddFont*. Fonts[0] is the default font upon calling ImGui::NewFrame(), use ImGui::PushFont()/PopFont() to change the current font.
    ImVector<CustomRect>        CustomRects;        // Rectangles for packing custom texture data into the atlas.
    ImVector<ImFontConfig>      ConfigData;         // Internal data
    int                         CustomRectIds[1];   // Identifiers of custom texture rectangle used by ImFontAtlas/ImDrawList
};

// Font runtime data and rendering
// ImFontAtlas automatically loads a default embedded font for you when you call GetTexDataAsAlpha8() or GetTexDataAsRGBA32().
struct ImFont
{
    // Members: Hot ~62/78 bytes
    float                       FontSize;           // <user set>   // Height of characters, set during loading (don't change after loading)
    float                       Scale;              // = 1.f        // Base font scale, multiplied by the per-window font scale which you can adjust with SetFontScale()
    ImVec2                      DisplayOffset;      // = (0.f,0.f)  // Offset font rendering by xx pixels
    ImVector<ImFontGlyph>       Glyphs;             //              // All glyphs.
    ImVector<float>             IndexAdvanceX;      //              // Sparse. Glyphs->AdvanceX in a directly indexable way (more cache-friendly, for CalcTextSize functions which are often bottleneck in large UI).
    ImVector<unsigned short>    IndexLookup;        //              // Sparse. Index glyphs by Unicode code-point.
    const ImFontGlyph*          FallbackGlyph;      // == FindGlyph(FontFallbackChar)
    float                       FallbackAdvanceX;   // == FallbackGlyph->AdvanceX
    ImWchar                     FallbackChar;       // = '?'        // Replacement glyph if one isn't found. Only set via SetFallbackChar()

    // Members: Cold ~18/26 bytes
    short                       ConfigDataCount;    // ~ 1          // Number of ImFontConfig involved in creating this font. Bigger than 1 when merging multiple font sources into one ImFont.
    ImFontConfig*               ConfigData;         //              // Pointer within ContainerAtlas->ConfigData
    ImFontAtlas*                ContainerAtlas;     //              // What we has been loaded into
    float                       Ascent, Descent;    //              // Ascent: distance from top to bottom of e.g. 'A' [0..FontSize]
    bool                        DirtyLookupTables;
    int                         MetricsTotalSurface;//              // Total surface in pixels to get an idea of the font rasterization/texture cost (not exact, we approximate the cost of padding between glyphs)

    // Methods
    IMGUI_API ImFont();
    IMGUI_API ~ImFont();
    IMGUI_API void              ClearOutputData();
    IMGUI_API void              BuildLookupTable();
    IMGUI_API const ImFontGlyph*FindGlyph(ImWchar c) const;
    IMGUI_API const ImFontGlyph*FindGlyphNoFallback(ImWchar c) const;
    IMGUI_API void              SetFallbackChar(ImWchar c);
    float                       GetCharAdvance(ImWchar c) const     { return ((int)c < IndexAdvanceX.Size) ? IndexAdvanceX[(int)c] : FallbackAdvanceX; }
    bool                        IsLoaded() const                    { return ContainerAtlas != NULL; }
    const char*                 GetDebugName() const                { return ConfigData ? ConfigData->Name : "<unknown>"; }

    // 'max_width' stops rendering after a certain width (could be turned into a 2d size). FLT_MAX to disable.
    // 'wrap_width' enable automatic word-wrapping across multiple lines to fit into given width. 0.0f to disable.
    IMGUI_API ImVec2            CalcTextSizeA(float size, float max_width, float wrap_width, const char* text_begin, const char* text_end = NULL, const char** remaining = NULL) const; // utf8
    IMGUI_API const char*       CalcWordWrapPositionA(float scale, const char* text, const char* text_end, float wrap_width) const;
    IMGUI_API void              RenderChar(ImDrawList* draw_list, float size, ImVec2 pos, ImU32 col, unsigned short c) const;
    IMGUI_API void              RenderText(ImDrawList* draw_list, float size, ImVec2 pos, ImU32 col, const ImVec4& clip_rect, const char* text_begin, const char* text_end, float wrap_width = 0.0f, bool cpu_fine_clip = false) const;

    // [Internal]
    IMGUI_API void              GrowIndex(int new_size);
    IMGUI_API void              AddGlyph(ImWchar c, float x0, float y0, float x1, float y1, float u0, float v0, float u1, float v1, float advance_x);
    IMGUI_API void              AddRemapChar(ImWchar dst, ImWchar src, bool overwrite_dst = true); // Makes 'dst' character/glyph points to 'src' character/glyph. Currently needs to be called AFTER fonts have been built.

#ifndef IMGUI_DISABLE_OBSOLETE_FUNCTIONS
    typedef ImFontGlyph Glyph; // OBSOLETE 1.52+
#endif
};

//-----------------------------------------------------------------------------
// [BETA] Platform interface for multi-viewport support
// - completely optional, for advanced users!
// - this is used for back-ends aiming to support the seamless creation of multiple viewport (= multiple Platform/OS windows)
//   dear imgui manages the viewports, and the back-end create one Platform/OS windows for each secondary viewport.
// - if you are new to dear imgui and trying to integrate it into your engine, you should probably ignore this for now.
//-----------------------------------------------------------------------------

// (Optional) Represent the bounds of each connected monitor/display
// Dear ImGui only uses this to clamp the position of popups and tooltips so they don't straddle multiple monitors
struct ImGuiPlatformMonitor
{
    ImVec2  MainPos, MainSize;  // Coordinates of the area displayed on this monitor (Min = upper left, Max = bottom right)
    ImVec2  WorkPos, WorkSize;  // (Optional) Coordinates without task bars / side bars / menu bars. imgui uses this to avoid positioning popups/tooltips inside this region.
    float   DpiScale;
    ImGuiPlatformMonitor() { MainPos = MainSize = WorkPos = WorkSize = ImVec2(0,0); DpiScale = 1.0f; }
};

// (Optional) Setup required only if (io.ConfigFlags & ImGuiConfigFlags_ViewportsEnable) is enabled. Access via ImGui::GetPlatformIO().
// This is designed so we can mix and match two imgui_impl_xxxx files, one for the Platform (~window handling), one for Renderer.
// Custom engine back-ends will often provide both Platform and Renderer interfaces and thus may not need to use all functions.
// Platform functions are typically called before their Renderer counterpart, apart from Destroy which are called the other way.
// RenderPlatformWindowsDefault() basically iterate secondary viewports and call Platform+Renderer's RenderWindow then Platform+Renderer's SwapBuffers,
// You may skip using RenderPlatformWindowsDefault() and call your draw/swap functions yourself if you need specific behavior for your multi-window rendering.
struct ImGuiPlatformIO
{
    //------------------------------------------------------------------
    // Input - Back-end interface/functions + Monitor List
    //------------------------------------------------------------------

    // (Optional) Platform functions (e.g. Win32, GLFW, SDL2)
    void    (*Platform_CreateWindow)(ImGuiViewport* vp);                    // Create a new platform window for the given viewport
    void    (*Platform_DestroyWindow)(ImGuiViewport* vp);
    void    (*Platform_ShowWindow)(ImGuiViewport* vp);                      // Newly created windows are initially hidden so SetWindowPos/Size/Title can be called on them first
    void    (*Platform_SetWindowPos)(ImGuiViewport* vp, ImVec2 pos);
    ImVec2  (*Platform_GetWindowPos)(ImGuiViewport* vp);
    void    (*Platform_SetWindowSize)(ImGuiViewport* vp, ImVec2 size);
    ImVec2  (*Platform_GetWindowSize)(ImGuiViewport* vp);
    void    (*Platform_SetWindowFocus)(ImGuiViewport* vp);                  // Move window to front and set input focus
    bool    (*Platform_GetWindowFocus)(ImGuiViewport* vp);
    void    (*Platform_SetWindowTitle)(ImGuiViewport* vp, const char* title);
    void    (*Platform_SetWindowAlpha)(ImGuiViewport* vp, float alpha);     // (Optional) Setup window transparency
    void    (*Platform_RenderWindow)(ImGuiViewport* vp, void* render_arg);  // (Optional) Setup for render (platform side)
    void    (*Platform_SwapBuffers)(ImGuiViewport* vp, void* render_arg);   // (Optional) Call Present/SwapBuffers (platform side)
    float   (*Platform_GetWindowDpiScale)(ImGuiViewport* vp);               // (Optional) DPI handling: Return DPI scale for this viewport. 1.0f = 96 DPI. (FIXME-DPI)
    void    (*Platform_OnChangedViewport)(ImGuiViewport* vp);               // (Optional) DPI handling: Called during Begin() every time the viewport we are outputting into changes, so back-end has a chance to swap fonts to adjust style.
    void    (*Platform_SetImeInputPos)(ImGuiViewport* vp, ImVec2 pos);      // (Optional) Set IME (Input Method Editor, e.g. for Asian languages) input position, so text preview appears over the imgui input box.
    int     (*Platform_CreateVkSurface)(ImGuiViewport* vp, ImU64 vk_inst, const void* vk_allocators, ImU64* out_vk_surface); // (Optional) For Renderer to call into Platform code

    // (Optional) Renderer functions (e.g. DirectX, OpenGL3, Vulkan)
    void    (*Renderer_CreateWindow)(ImGuiViewport* vp);                    // Create swap chains, frame buffers etc.
    void    (*Renderer_DestroyWindow)(ImGuiViewport* vp);
    void    (*Renderer_SetWindowSize)(ImGuiViewport* vp, ImVec2 size);      // Resize swap chain, frame buffers etc.
    void    (*Renderer_RenderWindow)(ImGuiViewport* vp, void* render_arg);  // (Optional) Clear targets, Render viewport->DrawData
    void    (*Renderer_SwapBuffers)(ImGuiViewport* vp, void* render_arg);   // (Optional) Call Present/SwapBuffers (renderer side)

    // (Optional) List of monitors (updated by: app/back-end, used by: imgui to clamp popups/tooltips within same monitor and not have them straddle monitors)
    ImVector<ImGuiPlatformMonitor>  Monitors;

    //------------------------------------------------------------------
    // Output - List of viewports to render into platform windows
    //------------------------------------------------------------------

    // List of viewports (the list is updated by calling ImGui::EndFrame or ImGui::Render)
    ImGuiViewport*                  MainViewport;                           // Guaranteed to be == Viewports[0]
    ImVector<ImGuiViewport*>        Viewports;                              // Main viewports, followed by all secondary viewports. 

    ImGuiPlatformIO()               { memset(this, 0, sizeof(*this)); }     // Zero clear
};

// Flags stored in ImGuiViewport::Flags, giving indications to the platform back-ends
enum ImGuiViewportFlags_
{
    ImGuiViewportFlags_NoDecoration             = 1 << 0,   // Platform Window: Disable platform title bar, borders, etc.
    ImGuiViewportFlags_NoFocusOnAppearing       = 1 << 1,   // Platform Window: Don't take focus when created.
    ImGuiViewportFlags_NoInputs                 = 1 << 2,   // Platform Window: Make mouse pass through so we can drag this window while peaking behind it.
    ImGuiViewportFlags_NoTaskBarIcon            = 1 << 3,   // Platform Window: Disable platform task bar icon (for popups, menus, or all windows if ImGuiConfigFlags_ViewportsNoTaskBarIcons if set)
    ImGuiViewportFlags_NoRendererClear          = 1 << 4,   // Platform Window: Renderer doesn't need to clear the framebuffer ahead.
    ImGuiViewportFlags_TopMost                  = 1 << 5    // Platform Window: Display on top (for tooltips only)
};

// The viewports created and managed by imgui. The role of the platform back-end is to create the platform/OS windows corresponding to each viewport.
struct ImGuiViewport
{
    ImGuiID             ID;
    ImGuiViewportFlags  Flags;
    ImVec2              Pos;                    // Position of viewport both in imgui space and in OS desktop/native space
    ImVec2              Size;                   // Size of viewport in pixel
    float               DpiScale;               // 1.0f = 96 DPI = No extra scale
    ImDrawData*         DrawData;               // The ImDrawData corresponding to this viewport. Valid after Render() and until the next call to NewFrame().

    void*               PlatformUserData;       // void* to hold custom data structure for the platform (e.g. windowing info, render context)
    void*               PlatformHandle;         // void* for FindViewportByPlatformHandle(). (e.g. suggested to use natural platform handle such as HWND, GlfwWindow*, SDL_Window*)
    bool                PlatformRequestClose;   // Platform window requested closure
    bool                PlatformRequestMove;    // Platform window requested move (e.g. window was moved by the OS / host window manager)
    bool                PlatformRequestResize;  // Platform window requested resize (e.g. window was resize by the OS / host window manager)
    void*               RendererUserData;       // void* to hold custom data structure for the renderer (e.g. swap chain, frame-buffers etc.)

    ImGuiViewport()     { ID = 0; Flags = 0; DpiScale = 0.0f; DrawData = NULL; PlatformUserData = PlatformHandle = NULL; PlatformRequestClose = PlatformRequestMove = PlatformRequestResize = false; RendererUserData = NULL; }
    ~ImGuiViewport()    { IM_ASSERT(PlatformUserData == NULL && RendererUserData == NULL); }
};

#if defined(__clang__)
#pragma clang diagnostic pop
#elif defined(__GNUC__) && __GNUC__ >= 8
#pragma GCC diagnostic pop
#endif

// Include imgui_user.h at the end of imgui.h (convenient for user to only explicitly include vanilla imgui.h)
#ifdef IMGUI_INCLUDE_IMGUI_USER_H
#include "imgui_user.h"
#endif<|MERGE_RESOLUTION|>--- conflicted
+++ resolved
@@ -877,11 +877,11 @@
     ImGuiConfigFlags_NoMouse                = 1 << 4,   // Instruct imgui to clear mouse position/buttons in NewFrame(). This allows ignoring the mouse information set by the back-end.
     ImGuiConfigFlags_NoMouseCursorChange    = 1 << 5,   // Instruct back-end to not alter mouse cursor shape and visibility. Use if the back-end cursor changes are interfering with yours and you don't want to use SetMouseCursor() to change mouse cursor. You may want to honor requests from imgui by reading GetMouseCursor() yourself instead.
 
-        // [BETA] Viewports
+    // [BETA] Viewports
     ImGuiConfigFlags_ViewportsEnable        = 1 << 10,  // Viewport enable flags (require both ImGuiConfigFlags_PlatformHasViewports + ImGuiConfigFlags_RendererHasViewports set by the respective back-ends)
     ImGuiConfigFlags_ViewportsNoTaskBarIcons= 1 << 11,  // Disable task bars icons for all secondary viewports (will set ImGuiViewportFlags_NoTaskBarIcon on them)
     ImGuiConfigFlags_ViewportsNoMerge       = 1 << 12,  // All floating windows _always_ have create their own viewport and platform window.
-    ImGuiConfigFlags_DpiEnableScaleViewports= 1 << 13,  // Reposition and resize imgui windows when the DpiScale of a viewport changed (mostly useful for the main viewport hosting other window). Note that resizing the main window itself is up to your application.
+    ImGuiConfigFlags_DpiEnableScaleViewports= 1 << 13,  // FIXME-DPI: Reposition and resize imgui windows when the DpiScale of a viewport changed (mostly useful for the main viewport hosting other window). Note that resizing the main window itself is up to your application.
     ImGuiConfigFlags_DpiEnableScaleFonts    = 1 << 14,  // FIXME-DPI: Request bitmap-scaled fonts to match DpiScale. This is a very low-quality workaround. The correct way to handle DPI is _currently_ to replace the atlas and/or fonts in the Platform_OnChangedViewport callback, but this is all early work in progress.
 
     // User storage (to allow your back-end/engine to communicate to code that may be shared between multiple projects. Those flags are not used by core ImGui)
@@ -898,8 +898,8 @@
 
     // [BETA] Viewports
     ImGuiBackendFlags_PlatformHasViewports  = 1 << 10,  // Back-end Platform supports multiple viewports.
-    ImGuiBackendFlags_RendererHasViewports  = 1 << 11,  // Back-end Renderer supports multiple viewports.
-    ImGuiBackendFlags_HasMouseHoveredViewport=1 << 12   // Back-end Platform supports setting io.MouseHoveredViewport to the viewport directly under the mouse _IGNORING_ viewports with the ImGuiViewportFlags_NoInputs flag and _REGARDLESS_ of whether another viewport is focused and may be capturing the mouse. This information is _NOT EASY_ to provide correctly with most high-level engines! Don't set this without studying how the examples/ back-end handle it!
+    ImGuiBackendFlags_HasMouseHoveredViewport=1 << 11,  // Back-end Platform supports setting io.MouseHoveredViewport to the viewport directly under the mouse _IGNORING_ viewports with the ImGuiViewportFlags_NoInputs flag and _REGARDLESS_ of whether another viewport is focused and may be capturing the mouse. This information is _NOT EASY_ to provide correctly with most high-level engines! Don't set this without studying how the examples/ back-end handle it!
+    ImGuiBackendFlags_RendererHasViewports  = 1 << 12,  // Back-end Renderer supports multiple viewports.
 };
 
 // Enumeration for PushStyleColor() / PopStyleColor()
@@ -1091,11 +1091,7 @@
     float       GrabMinSize;                // Minimum width/height of a grab box for slider/scrollbar.
     float       GrabRounding;               // Radius of grabs corners rounding. Set to 0.0f to have rectangular slider grabs.
     ImVec2      ButtonTextAlign;            // Alignment of button text when button is larger than text. Defaults to (0.5f,0.5f) for horizontally+vertically centered.
-<<<<<<< HEAD
     ImVec2      DisplayWindowPadding;       // Window position are clamped to be visible within the display area or monitors by at least this amount. Only applies to regular windows.
-=======
-    ImVec2      DisplayWindowPadding;       // Window position are clamped to be visible within the display area by at least this amount. Only applies to regular windows.
->>>>>>> 65876f34
     ImVec2      DisplaySafeAreaPadding;     // If you cannot see the edges of your screen (e.g. on a TV) increase the safe area padding. Apply to popups/tooltips as well regular windows. NB: Prefer configuring your TV sets correctly!
     float       MouseCursorScale;           // Scale software rendered mouse cursor (when io.MouseDrawCursor is enabled). May be removed later.
     bool        AntiAliasedLines;           // Enable anti-aliasing on lines/borders. Disable if you are really tight on CPU/GPU.
@@ -1117,11 +1113,7 @@
 
     ImGuiConfigFlags   ConfigFlags;         // = 0                  // See ImGuiConfigFlags_ enum. Set by user/application. Gamepad/keyboard navigation options, etc.
     ImGuiBackendFlags  BackendFlags;        // = 0                  // Set ImGuiBackendFlags_ enum. Set by imgui_impl_xxx files or custom back-end to communicate features supported by the back-end.
-<<<<<<< HEAD
-    ImVec2        DisplaySize;              // <unset>              // Main display size. Used e.g. to clamp windows positions. This is the default viewport. Use BeginViewport() for other viewports.
-=======
-    ImVec2        DisplaySize;              // <unset>              // Main display size, in pixels. For clamping windows positions.
->>>>>>> 65876f34
+    ImVec2        DisplaySize;              // <unset>              // Main display size, in pixels. Used e.g. to clamp windows positions. This is the default viewport. Use BeginViewport() for other viewports.
     float         DeltaTime;                // = 1.0f/60.0f         // Time elapsed since last frame, in seconds.
     float         IniSavingRate;            // = 5.0f               // Minimum time between saving positions/sizes to .ini file, in seconds.
     const char*   IniFilename;              // = "imgui.ini"        // Path to .ini file. Set NULL to disable automatic .ini loading/saving, if e.g. you want to manually load/save from memory.
@@ -1139,11 +1131,6 @@
     bool          FontAllowUserScaling;     // = false              // Allow user scaling text of individual window with CTRL+Wheel.
     ImFont*       FontDefault;              // = NULL               // Font to use on NewFrame(). Use NULL to uses Fonts->Fonts[0].
     ImVec2        DisplayFramebufferScale;  // = (1.0f,1.0f)        // For retina display or other situations where window coordinates are different from framebuffer coordinates. User storage only, presently not used by ImGui.
-<<<<<<< HEAD
-=======
-    ImVec2        DisplayVisibleMin;        // <unset> (0.0f,0.0f)  // [obsolete] If you use DisplaySize as a virtual space larger than your screen, set DisplayVisibleMin/Max to the visible area.
-    ImVec2        DisplayVisibleMax;        // <unset> (0.0f,0.0f)  // [obsolete: just use io.DisplaySize] If the values are the same, we defaults to Min=(0.0f) and Max=DisplaySize
->>>>>>> 65876f34
 
     // Miscellaneous configuration options
     bool          MouseDrawCursor;              // = false          // Request ImGui to draw a mouse cursor for you (if you are on a platform without a mouse cursor). Cannot be easily renamed to 'io.ConfigXXX' because this is frequently used by back-end implementations.
@@ -1178,11 +1165,7 @@
     bool        MouseDown[5];                   // Mouse buttons: 0=left, 1=right, 2=middle + extras. ImGui itself mostly only uses left button (BeginPopupContext** are using right button). Others buttons allows us to track if the mouse is being used by your application + available to user as a convenience via IsMouse** API.
     float       MouseWheel;                     // Mouse wheel Vertical: 1 unit scrolls about 5 lines text.
     float       MouseWheelH;                    // Mouse wheel Horizontal. Most users don't have a mouse with an horizontal wheel, may not be filled by all back-ends.
-<<<<<<< HEAD
     ImGuiID     MouseHoveredViewport;           // (Optional) When using multiple viewports: viewport the OS mouse cursor is hovering _IGNORING_ viewports with the ImGuiViewportFlags_NoInputs flag, and _REGARDLESS_ of whether another viewport is focused. Set io.BackendFlags |= ImGuiBackendFlags_HasMouseHoveredViewport if you can provide this info. If you don't imgui will use a decent heuristic instead.
-    bool        MouseDrawCursor;                // Request ImGui to draw a mouse cursor for you (if you are on a platform without a mouse cursor).
-=======
->>>>>>> 65876f34
     bool        KeyCtrl;                        // Keyboard modifier pressed: Control
     bool        KeyShift;                       // Keyboard modifier pressed: Shift
     bool        KeyAlt;                         // Keyboard modifier pressed: Alt
