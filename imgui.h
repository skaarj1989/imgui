--- conflicted
+++ resolved
@@ -115,12 +115,9 @@
 struct ImGuiStorage;                // Helper for key->value storage
 struct ImGuiStyle;                  // Runtime data for styling/colors
 struct ImGuiTextBuffer;             // Helper to hold and append into a text buffer (~string builder)
-<<<<<<< HEAD
+struct ImGuiTextFilter;             // Helper to parse and apply text filters (e.g. "aaaaa[,bbbb][,ccccc]")
 struct ImGuiViewport;               // Viewport (generally ~1 per window to output to at the OS level. Need per-platform support to use multiple viewports)
 struct ImGuiWindowClass;            // Window class (rare/advanced uses: provide hints to the platform back-end via altered viewport flags and parent/child info)
-=======
-struct ImGuiTextFilter;             // Helper to parse and apply text filters (e.g. "aaaaa[,bbbb][,ccccc]")
->>>>>>> 1ae7f884
 
 // Typedefs and Enums/Flags (declared as int for compatibility with old C++, to allow using as flags and to not pollute the top of this file)
 // Use your programming IDE "Go to definition" facility on the names of the center columns to find the actual flags/enum lists.
