--- conflicted
+++ resolved
@@ -21,14 +21,10 @@
 #include <stddef.h>                 // ptrdiff_t, NULL
 #include <string.h>                 // memset, memmove, memcpy, strlen, strchr, strcpy, strcmp
 
-<<<<<<< HEAD
-#define IMGUI_VERSION       "1.61 WIP"
-#define IMGUI_HAS_VIEWPORT  1 // Viewport WIP branch
-=======
 // Version
 #define IMGUI_VERSION               "1.61 WIP"
 #define IMGUI_CHECKVERSION()        ImGui::DebugCheckVersionAndDataLayout(IMGUI_VERSION, sizeof(ImGuiIO), sizeof(ImGuiStyle), sizeof(ImVec2), sizeof(ImVec4), sizeof(ImDrawVert))
->>>>>>> 0bf43b3a
+#define IMGUI_HAS_VIEWPORT          1 // Viewport WIP branch
 
 // Define attributes of all API symbols declarations (e.g. for DLL under Windows)
 #ifndef IMGUI_API
@@ -551,7 +547,20 @@
     IMGUI_API const char*   GetClipboardText();
     IMGUI_API void          SetClipboardText(const char* text);
 
-<<<<<<< HEAD
+    // Settings/.Ini Utilities
+    // The disk functions are automatically called if io.IniFilename != NULL (default is "imgui.ini"). Set io.IniFilename to NULL to load/save manually.
+    IMGUI_API void          LoadIniSettingsFromDisk(const char* ini_filename);                  // call after CreateContext() and before the first call to NewFrame(). NewFrame() automatically calls LoadIniSettingsFromDisk(io.IniFilename).
+    IMGUI_API void          LoadIniSettingsFromMemory(const char* ini_data, size_t ini_size=0); // call after CreateContext() and before the first call to NewFrame() to provide .ini data from your own data source.
+    IMGUI_API void          SaveIniSettingsToDisk(const char* ini_filename);
+    IMGUI_API const char*   SaveIniSettingsToMemory(size_t* out_ini_size = NULL);               // return a zero-terminated string with the .ini data which you can save by your own mean.
+
+    // Memory Utilities
+    // All those functions are not reliant on the current context.
+    // If you reload the contents of imgui.cpp at runtime, you may need to call SetCurrentContext() + SetAllocatorFunctions() again.
+    IMGUI_API void          SetAllocatorFunctions(void* (*alloc_func)(size_t sz, void* user_data), void(*free_func)(void* ptr, void* user_data), void* user_data = NULL);
+    IMGUI_API void*         MemAlloc(size_t size);
+    IMGUI_API void          MemFree(void* ptr);
+
     // (Optional) Platform/OS interface for multi-viewport support
     IMGUI_API ImGuiPlatformIO&  GetPlatformIO();                                                // platform/renderer functions, for back-end to setup + viewports list.
     IMGUI_API ImGuiViewport*    GetMainViewport();                                              // shortcut to == GetPlatformIO().MainViewport == GetPlatformIO().Viewports[0]
@@ -559,21 +568,6 @@
     IMGUI_API void              RenderPlatformWindowsDefault(void* platform_arg = NULL, void* renderer_arg = NULL); // call in main loop. will call RenderWindow/SwapBuffers platform functions for each secondary viewport. may be reimplemented by user for custom rendering needs.
     IMGUI_API void              DestroyPlatformWindows();                                       // call DestroyWindow platform functions for all viewports. call from back-end Shutdown() if you need to close platform windows before imgui shutdown. otherwise will be called by DestroyContext().
     IMGUI_API ImGuiViewport*    FindViewportByPlatformHandle(void* platform_handle);            // this is a helper for back-ends. the type platform_handle is decided by the back-end (e.g. HWND, MyWindow*, GLFWwindow* etc.)
-=======
-    // Settings/.Ini Utilities
-    // The disk functions are automatically called if io.IniFilename != NULL (default is "imgui.ini"). Set io.IniFilename to NULL to load/save manually.
-    IMGUI_API void          LoadIniSettingsFromDisk(const char* ini_filename);                  // call after CreateContext() and before the first call to NewFrame(). NewFrame() automatically calls LoadIniSettingsFromDisk(io.IniFilename).
-    IMGUI_API void          LoadIniSettingsFromMemory(const char* ini_data, size_t ini_size=0); // call after CreateContext() and before the first call to NewFrame() to provide .ini data from your own data source.
-    IMGUI_API void          SaveIniSettingsToDisk(const char* ini_filename);
-    IMGUI_API const char*   SaveIniSettingsToMemory(size_t* out_ini_size = NULL);               // return a zero-terminated string with the .ini data which you can save by your own mean.
->>>>>>> 0bf43b3a
-
-    // Memory Utilities
-    // All those functions are not reliant on the current context.
-    // If you reload the contents of imgui.cpp at runtime, you may need to call SetCurrentContext() + SetAllocatorFunctions() again.
-    IMGUI_API void          SetAllocatorFunctions(void* (*alloc_func)(size_t sz, void* user_data), void(*free_func)(void* ptr, void* user_data), void* user_data = NULL);
-    IMGUI_API void*         MemAlloc(size_t size);
-    IMGUI_API void          MemFree(void* ptr);
 
 } // namespace ImGui
 
@@ -1039,13 +1033,8 @@
     //------------------------------------------------------------------
 
     ImGuiConfigFlags   ConfigFlags;         // = 0                  // See ImGuiConfigFlags_ enum. Set by user/application. Gamepad/keyboard navigation options, etc.
-<<<<<<< HEAD
-    ImGuiBackendFlags  BackendFlags;        // = 0                  // Set ImGuiBackendFlags_ enum. Set by imgui_impl_xxx files or custom back-end.
+    ImGuiBackendFlags  BackendFlags;        // = 0                  // Set ImGuiBackendFlags_ enum. Set by imgui_impl_xxx files or custom back-end to communicate features supported by the back-end.
     ImVec2        DisplaySize;              // <unset>              // Main display size. Used e.g. to clamp windows positions. This is the default viewport. Use BeginViewport() for other viewports.
-=======
-    ImGuiBackendFlags  BackendFlags;        // = 0                  // Set ImGuiBackendFlags_ enum. Set by imgui_impl_xxx files or custom back-end to communicate features supported by the back-end.
-    ImVec2        DisplaySize;              // <unset>              // Display size, in pixels. For clamping windows positions.
->>>>>>> 0bf43b3a
     float         DeltaTime;                // = 1.0f/60.0f         // Time elapsed since last frame, in seconds.
     float         IniSavingRate;            // = 5.0f               // Minimum time between saving positions/sizes to .ini file, in seconds.
     const char*   IniFilename;              // = "imgui.ini"        // Path to .ini file. Set NULL to disable automatic .ini loading/saving, if e.g. you want to manually load/save from memory.
