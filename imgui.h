--- conflicted
+++ resolved
@@ -177,11 +177,7 @@
     IMGUI_API void          SetScrollY(float scroll_y);                                         // set scrolling amount [0..GetScrollMaxY()]
     IMGUI_API void          SetScrollHere(float center_y_ratio = 0.5f);                         // adjust scrolling amount to make current cursor position visible. center_y_ratio=0.0: top, 0.5: center, 1.0: bottom.
     IMGUI_API void          SetScrollFromPosY(float pos_y, float center_y_ratio = 0.5f);        // adjust scrolling amount to make given position valid. use GetCursorPos() or GetCursorStartPos()+offset to get valid positions.
-<<<<<<< HEAD
-    IMGUI_API void          SetKeyboardFocusHere(int offset = 0);  // FIXME-NAVIGATION          // focus keyboard on the next widget. Use positive 'offset' to access sub components of a multiple component widget. Use negative 'offset' to access previous widgets.
-=======
-    IMGUI_API void          SetKeyboardFocusHere(int offset = 0);                               // focus keyboard on the next widget. Use positive 'offset' to access sub components of a multiple component widget. Use -1 to access previous widget.
->>>>>>> a8788e51
+    IMGUI_API void          SetKeyboardFocusHere(int offset = 0);  // FIXME-NAVIGATION          // focus keyboard on the next widget. Use positive 'offset' to access sub components of a multiple component widget. Use -1 to access previous widget.
     IMGUI_API void          SetStateStorage(ImGuiStorage* tree);                                // replace tree state storage with our own (if you want to manipulate it yourself, typically clear subsection of it)
     IMGUI_API ImGuiStorage* GetStateStorage();
 
