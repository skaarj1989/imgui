--- conflicted
+++ resolved
@@ -70,12 +70,8 @@
 typedef int ImGuiCol;               // a color identifier for styling       // enum ImGuiCol_
 typedef int ImGuiStyleVar;          // a variable identifier for styling    // enum ImGuiStyleVar_
 typedef int ImGuiKey;               // a key identifier (ImGui-side enum)   // enum ImGuiKey_
-<<<<<<< HEAD
 typedef int ImGuiNavInput;          // an input identifier for gamepad nav  // enum ImGuiNavInput_
-typedef int ImGuiColorEditMode;     // color edit mode for ColorEdit*()     // enum ImGuiColorEditMode_
-=======
 typedef int ImGuiColorEditFlags;    // color edit flags for Color*()        // enum ImGuiColorEditFlags_
->>>>>>> a78ef7a3
 typedef int ImGuiMouseCursor;       // a mouse cursor identifier            // enum ImGuiMouseCursor_
 typedef int ImGuiWindowFlags;       // window flags for Begin*()            // enum ImGuiWindowFlags_
 typedef int ImGuiSetCond;           // condition flags for Set*()           // enum ImGuiSetCond_
@@ -288,12 +284,8 @@
     IMGUI_API void          ProgressBar(float fraction, const ImVec2& size_arg = ImVec2(-1,0), const char* overlay = NULL);
 
     // Widgets: Drags (tip: ctrl+click on a drag box to input with keyboard. manually input values aren't clamped, can go off-bounds)
-<<<<<<< HEAD
-    // For all the Float2/Float3/Float4/Int2/Int3/Int4 versions of every functions, remember than a 'float v[3]' function argument is the same as 'float* v'. You can pass address of your first element out of a contiguous set, e.g. &myvector.x
+    // For all the Float2/Float3/Float4/Int2/Int3/Int4 versions of every functions, note that a 'float v[X]' function argument is the same as 'float* v', the array syntax is just a way to document the number of elements that are expected to be accessible. You can pass address of your first element out of a contiguous set, e.g. &myvector.x
     // Speed are per-pixel of mouse movement (v_speed=0.2f: mouse needs to move by 5 pixels to increase value by 1). For gamepad/keyboard navigation, minimum speed is Max(v_speed, minimum_step_at_given_precision).
-=======
-    // For all the Float2/Float3/Float4/Int2/Int3/Int4 versions of every functions, note that a 'float v[X]' function argument is the same as 'float* v', the array syntax is just a way to document the number of elements that are expected to be accessible. You can pass address of your first element out of a contiguous set, e.g. &myvector.x
->>>>>>> a78ef7a3
     IMGUI_API bool          DragFloat(const char* label, float* v, float v_speed = 1.0f, float v_min = 0.0f, float v_max = 0.0f, const char* display_format = "%.3f", float power = 1.0f);     // If v_min >= v_max we have no bound
     IMGUI_API bool          DragFloat2(const char* label, float v[2], float v_speed = 1.0f, float v_min = 0.0f, float v_max = 0.0f, const char* display_format = "%.3f", float power = 1.0f);
     IMGUI_API bool          DragFloat3(const char* label, float v[3], float v_speed = 1.0f, float v_min = 0.0f, float v_max = 0.0f, const char* display_format = "%.3f", float power = 1.0f);
