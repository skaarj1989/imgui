// dear imgui, v1.60 WIP
// (headers)

// See imgui.cpp file for documentation.
// Call and read ImGui::ShowDemoWindow() in imgui_demo.cpp for demo code.
// Read 'Programmer guide' in imgui.cpp for notes on how to setup ImGui in your codebase.
// Get latest version at https://github.com/ocornut/imgui

#pragma once

// Configuration file (edit imconfig.h or define IMGUI_USER_CONFIG to set your own filename)
#ifdef IMGUI_USER_CONFIG
#include IMGUI_USER_CONFIG
#endif
#if !defined(IMGUI_DISABLE_INCLUDE_IMCONFIG_H) || defined(IMGUI_INCLUDE_IMCONFIG_H)
#include "imconfig.h"
#endif

#include <float.h>          // FLT_MAX
#include <stdarg.h>         // va_list
#include <stddef.h>         // ptrdiff_t, NULL
#include <string.h>         // memset, memmove, memcpy, strlen, strchr, strcpy, strcmp

#define IMGUI_VERSION       "1.60 WIP"
#define IMGUI_HAS_VIEWPORT  1 // Viewport WIP branch

// Define attributes of all API symbols declarations, e.g. for DLL under Windows.
#ifndef IMGUI_API
#define IMGUI_API
#endif

// Define assertion handler.
#ifndef IM_ASSERT
#include <assert.h>
#define IM_ASSERT(_EXPR)    assert(_EXPR)
#endif

// Helpers
#if defined(__clang__) || defined(__GNUC__)
#define IM_FMTARGS(FMT)             __attribute__((format(printf, FMT, FMT+1))) // Apply printf-style warnings to user functions.
#define IM_FMTLIST(FMT)             __attribute__((format(printf, FMT, 0)))
#else
#define IM_FMTARGS(FMT)
#define IM_FMTLIST(FMT)
#endif
#define IM_ARRAYSIZE(_ARR)          ((int)(sizeof(_ARR)/sizeof(*_ARR)))         // Size of a static C-style array. Don't use on pointers!
#define IM_OFFSETOF(_TYPE,_MEMBER)  ((size_t)&(((_TYPE*)0)->_MEMBER))           // Offset of _MEMBER within _TYPE. Standardized as offsetof() in modern C++.

#if defined(__clang__)
#pragma clang diagnostic push
#pragma clang diagnostic ignored "-Wold-style-cast"
#endif

// Forward declarations
struct ImDrawChannel;               // Temporary storage for outputting drawing commands out of order, used by ImDrawList::ChannelsSplit()
struct ImDrawCmd;                   // A single draw command within a parent ImDrawList (generally maps to 1 GPU draw call)
struct ImDrawData;                  // All draw command lists required to render the frame
struct ImDrawList;                  // A single draw command list (generally one per window)
struct ImDrawListSharedData;        // Data shared among multiple draw lists (typically owned by parent ImGui context, but you may create one yourself)
struct ImDrawVert;                  // A single vertex (20 bytes by default, override layout with IMGUI_OVERRIDE_DRAWVERT_STRUCT_LAYOUT)
struct ImFont;                      // Runtime data for a single font within a parent ImFontAtlas
struct ImFontAtlas;                 // Runtime data for multiple fonts, bake multiple fonts into a single texture, TTF/OTF font loader
struct ImFontConfig;                // Configuration data when adding a font or merging fonts
struct ImColor;                     // Helper functions to create a color that can be converted to either u32 or float4
struct ImGuiIO;                     // Main configuration and I/O between your application and ImGui
struct ImGuiOnceUponAFrame;         // Simple helper for running a block of code not more than once a frame, used by IMGUI_ONCE_UPON_A_FRAME macro
struct ImGuiStorage;                // Simple custom key value storage
struct ImGuiStyle;                  // Runtime data for styling/colors
struct ImGuiTextFilter;             // Parse and apply text filters. In format "aaaaa[,bbbb][,ccccc]"
struct ImGuiTextBuffer;             // Text buffer for logging/accumulating text
struct ImGuiTextEditCallbackData;   // Shared state of ImGui::InputText() when using custom ImGuiTextEditCallback (rare/advanced use)
struct ImGuiSizeCallbackData;       // Structure used to constraint window size in custom ways when using custom ImGuiSizeCallback (rare/advanced use)
struct ImGuiListClipper;            // Helper to manually clip large list of items
struct ImGuiPayload;                // User data payload for drag and drop operations
struct ImGuiViewport;               // Viewport (generally ~1 per window to output to at the OS level. Need per-platform support to use multiple viewports)
struct ImGuiPlatformIO;             // Multi-viewport support: interface for Platform/Renderer back-ends
struct ImGuiPlatformData;           // Multi-viewport support: list of viewports to render
struct ImGuiContext;                // ImGui context (opaque)

#ifndef ImTextureID
typedef void* ImTextureID;          // User data to identify a texture (this is whatever to you want it to be! read the FAQ about ImTextureID in imgui.cpp)
#endif

// Typedefs and Enumerations (declared as int for compatibility with old C++ and to not pollute the top of this file)
typedef unsigned int ImU32;         // 32-bit unsigned integer (typically used to store packed colors)
typedef unsigned int ImGuiID;       // Unique ID used by widgets (typically hashed from a stack of string)
typedef unsigned short ImWchar;     // Character for keyboard input/display
typedef int ImGuiCol;               // enum: a color identifier for styling     // enum ImGuiCol_
typedef int ImGuiDir;               // enum: a cardinal direction               // enum ImGuiDir_
typedef int ImGuiCond;              // enum: a condition for Set*()             // enum ImGuiCond_
typedef int ImGuiKey;               // enum: a key identifier (ImGui-side enum) // enum ImGuiKey_
typedef int ImGuiNavInput;          // enum: an input identifier for navigation // enum ImGuiNavInput_
typedef int ImGuiMouseCursor;       // enum: a mouse cursor identifier          // enum ImGuiMouseCursor_
typedef int ImGuiStyleVar;          // enum: a variable identifier for styling  // enum ImGuiStyleVar_
typedef int ImDrawCornerFlags;      // flags: for ImDrawList::AddRect*() etc.   // enum ImDrawCornerFlags_
typedef int ImDrawListFlags;        // flags: for ImDrawList                    // enum ImDrawListFlags_
typedef int ImFontAtlasFlags;       // flags: for ImFontAtlas                   // enum ImFontAtlasFlags_
typedef int ImGuiBackendFlags;      // flags: for io.BackendFlags               // enum ImGuiBackendFlags_
typedef int ImGuiColorEditFlags;    // flags: for ColorEdit*(), ColorPicker*()  // enum ImGuiColorEditFlags_
typedef int ImGuiColumnsFlags;      // flags: for *Columns*()                   // enum ImGuiColumnsFlags_
typedef int ImGuiConfigFlags;       // flags: for io.ConfigFlags                // enum ImGuiConfigFlags_
typedef int ImGuiDragDropFlags;     // flags: for *DragDrop*()                  // enum ImGuiDragDropFlags_
typedef int ImGuiComboFlags;        // flags: for BeginCombo()                  // enum ImGuiComboFlags_
typedef int ImGuiFocusedFlags;      // flags: for IsWindowFocused()             // enum ImGuiFocusedFlags_
typedef int ImGuiHoveredFlags;      // flags: for IsItemHovered() etc.          // enum ImGuiHoveredFlags_
typedef int ImGuiInputTextFlags;    // flags: for InputText*()                  // enum ImGuiInputTextFlags_
typedef int ImGuiSelectableFlags;   // flags: for Selectable()                  // enum ImGuiSelectableFlags_
typedef int ImGuiTreeNodeFlags;     // flags: for TreeNode*(),CollapsingHeader()// enum ImGuiTreeNodeFlags_
typedef int ImGuiViewportFlags;     // flags: for ImGuiViewport                 // enum ImGuiViewportFlags_ 
typedef int ImGuiWindowFlags;       // flags: for Begin*()                      // enum ImGuiWindowFlags_
typedef int (*ImGuiTextEditCallback)(ImGuiTextEditCallbackData *data);
typedef void (*ImGuiSizeCallback)(ImGuiSizeCallbackData* data);
#if defined(_MSC_VER) && !defined(__clang__)
typedef unsigned __int64 ImU64;     // 64-bit unsigned integer
#else
typedef unsigned long long ImU64;   // 64-bit unsigned integer
#endif 

struct ImVec2
{
    float x, y;
    ImVec2() { x = y = 0.0f; }
    ImVec2(float _x, float _y) { x = _x; y = _y; }
    float  operator[] (size_t idx) const { IM_ASSERT(idx <= 1); return (&x)[idx]; }    // We very rarely use this [] operator, the assert overhead is fine.
#ifdef IM_VEC2_CLASS_EXTRA          // Define constructor and implicit cast operators in imconfig.h to convert back<>forth from your math types and ImVec2.
    IM_VEC2_CLASS_EXTRA
#endif
};

struct ImVec4
{
    float x, y, z, w;
    ImVec4() { x = y = z = w = 0.0f; }
    ImVec4(float _x, float _y, float _z, float _w) { x = _x; y = _y; z = _z; w = _w; }
#ifdef IM_VEC4_CLASS_EXTRA          // Define constructor and implicit cast operators in imconfig.h to convert back<>forth from your math types and ImVec4.
    IM_VEC4_CLASS_EXTRA
#endif
};

// ImGui end-user API
// In a namespace so that user can add extra functions in a separate file (e.g. Value() helpers for your vector or common types)
namespace ImGui
{
    // Context creation and access 
    // All contexts share a same ImFontAtlas by default. If you want different font atlas, you can new() them and overwrite the GetIO().Fonts variable of an ImGui context.
    // All those functions are not reliant on the current context.
    IMGUI_API ImGuiContext* CreateContext(ImFontAtlas* shared_font_atlas = NULL);
    IMGUI_API void          DestroyContext(ImGuiContext* ctx = NULL);   // NULL = destroy current context
    IMGUI_API ImGuiContext* GetCurrentContext();
    IMGUI_API void          SetCurrentContext(ImGuiContext* ctx);

    // Main
    IMGUI_API ImGuiIO&      GetIO();
    IMGUI_API ImGuiStyle&   GetStyle();
    IMGUI_API void          NewFrame();                                 // start a new ImGui frame, you can submit any command from this point until Render()/EndFrame().
    IMGUI_API void          Render();                                   // ends the ImGui frame, finalize the draw data. (Obsolete: optionally call io.RenderDrawListsFn if set. Nowadays, prefer calling your render function yourself.)
    IMGUI_API ImDrawData*   GetDrawData();                              // valid after Render() and until the next call to NewFrame(). this is what you have to render. (Obsolete: this used to be passed to your io.RenderDrawListsFn() function.)
    IMGUI_API void          EndFrame();                                 // ends the ImGui frame. automatically called by Render(), so most likely don't need to ever call that yourself directly. If you don't need to render you may call EndFrame() but you'll have wasted CPU already. If you don't need to render, better to not create any imgui windows instead!

    // Demo, Debug, Information
    IMGUI_API void          ShowDemoWindow(bool* p_open = NULL);        // create demo/test window (previously called ShowTestWindow). demonstrate most ImGui features. call this to learn about the library! try to make it always available in your application!
    IMGUI_API void          ShowMetricsWindow(bool* p_open = NULL);     // create metrics window. display ImGui internals: draw commands (with individual draw calls and vertices), window list, basic internal state, etc.
    IMGUI_API void          ShowStyleEditor(ImGuiStyle* ref = NULL);    // add style editor block (not a window). you can pass in a reference ImGuiStyle structure to compare to, revert to and save to (else it uses the default style)
    IMGUI_API bool          ShowStyleSelector(const char* label);       // add style selector block (not a window), essentially a combo listing the default styles.
    IMGUI_API void          ShowFontSelector(const char* label);        // add font selector block (not a window), essentially a combo listing the loaded fonts.
    IMGUI_API void          ShowUserGuide();                            // add basic help/info block (not a window): how to manipulate ImGui as a end-user (mouse/keyboard controls).
    IMGUI_API const char*   GetVersion();                               // get a version string e.g. "1.23"

    // Styles
    IMGUI_API void          StyleColorsDark(ImGuiStyle* dst = NULL);    // new, recommended style
    IMGUI_API void          StyleColorsClassic(ImGuiStyle* dst = NULL); // old, classic imgui style (default)
    IMGUI_API void          StyleColorsLight(ImGuiStyle* dst = NULL);   // best used with borders and a custom, thicker font

    // Windows
    // (Begin = push window to the stack and start appending to it. End = pop window from the stack. You may append multiple times to the same window during the same frame)
    // Begin()/BeginChild() return false to indicate the window being collapsed or fully clipped, so you may early out and omit submitting anything to the window.
    // However you need to always call a matching End()/EndChild() for a Begin()/BeginChild() call, regardless of its return value (this is due to legacy reason and is inconsistent with BeginMenu/EndMenu, BeginPopup/EndPopup and other functions where the End call should only be called if the corresponding Begin function returned true.)
    // Passing 'bool* p_open != NULL' shows a close widget in the upper-right corner of the window, which when clicking will set the boolean to false.
    // Use child windows to introduce independent scrolling/clipping regions within a host window. Child windows can embed their own child.
    IMGUI_API bool          Begin(const char* name, bool* p_open = NULL, ImGuiWindowFlags flags = 0);
    IMGUI_API void          End();
    IMGUI_API bool          BeginChild(const char* str_id, const ImVec2& size = ImVec2(0,0), bool border = false, ImGuiWindowFlags flags = 0); // Begin a scrolling region. size==0.0f: use remaining window size, size<0.0f: use remaining window size minus abs(size). size>0.0f: fixed size. each axis can use a different mode, e.g. ImVec2(0,400).
    IMGUI_API bool          BeginChild(ImGuiID id, const ImVec2& size = ImVec2(0,0), bool border = false, ImGuiWindowFlags flags = 0);
    IMGUI_API void          EndChild();

    // Windows Utilities
    IMGUI_API bool          IsWindowAppearing();
    IMGUI_API bool          IsWindowCollapsed();
    IMGUI_API bool          IsWindowFocused(ImGuiFocusedFlags flags=0); // is current window focused? or its root/child, depending on flags. see flags for options.
    IMGUI_API bool          IsWindowHovered(ImGuiHoveredFlags flags=0); // is current window hovered (and typically: not blocked by a popup/modal)? see flags for options. NB: If you are trying to check whether your mouse should be dispatched to imgui or to your app, you should use the 'io.WantCaptureMouse' boolean for that! Please read the FAQ!
    IMGUI_API ImDrawList*   GetWindowDrawList();                        // get draw list associated to the window, to append your own drawing primitives
    IMGUI_API ImVec2        GetWindowPos();                             // get current window position in screen space (useful if you want to do your own drawing via the DrawList API)
    IMGUI_API ImVec2        GetWindowSize();                            // get current window size
    IMGUI_API float         GetWindowWidth();                           // get current window width (shortcut for GetWindowSize().x)
    IMGUI_API float         GetWindowHeight();                          // get current window height (shortcut for GetWindowSize().y)
    IMGUI_API ImVec2        GetContentRegionMax();                      // current content boundaries (typically window boundaries including scrolling, or current column boundaries), in windows coordinates
    IMGUI_API ImVec2        GetContentRegionAvail();                    // == GetContentRegionMax() - GetCursorPos()
    IMGUI_API float         GetContentRegionAvailWidth();               //
    IMGUI_API ImVec2        GetWindowContentRegionMin();                // content boundaries min (roughly (0,0)-Scroll), in window coordinates
    IMGUI_API ImVec2        GetWindowContentRegionMax();                // content boundaries max (roughly (0,0)+Size-Scroll) where Size can be override with SetNextWindowContentSize(), in window coordinates
    IMGUI_API float         GetWindowContentRegionWidth();              //

    IMGUI_API void          SetNextWindowPos(const ImVec2& pos, ImGuiCond cond = 0, const ImVec2& pivot = ImVec2(0,0)); // set next window position. call before Begin(). use pivot=(0.5f,0.5f) to center on given point, etc.
    IMGUI_API void          SetNextWindowSize(const ImVec2& size, ImGuiCond cond = 0);                  // set next window size. set axis to 0.0f to force an auto-fit on this axis. call before Begin()
    IMGUI_API void          SetNextWindowSizeConstraints(const ImVec2& size_min, const ImVec2& size_max, ImGuiSizeCallback custom_callback = NULL, void* custom_callback_data = NULL); // set next window size limits. use -1,-1 on either X/Y axis to preserve the current size. Use callback to apply non-trivial programmatic constraints.
    IMGUI_API void          SetNextWindowContentSize(const ImVec2& size);                               // set next window content size (~ enforce the range of scrollbars). not including window decorations (title bar, menu bar, etc.). set an axis to 0.0f to leave it automatic. call before Begin()
    IMGUI_API void          SetNextWindowCollapsed(bool collapsed, ImGuiCond cond = 0);                 // set next window collapsed state. call before Begin()
    IMGUI_API void          SetNextWindowFocus();                                                       // set next window to be focused / front-most. call before Begin()
    IMGUI_API void          SetNextWindowBgAlpha(float alpha);                                          // set next window background color alpha. helper to easily modify ImGuiCol_WindowBg/ChildBg/PopupBg.
    IMGUI_API void          SetWindowPos(const ImVec2& pos, ImGuiCond cond = 0);                        // (not recommended) set current window position - call within Begin()/End(). prefer using SetNextWindowPos(), as this may incur tearing and side-effects.
    IMGUI_API void          SetWindowSize(const ImVec2& size, ImGuiCond cond = 0);                      // (not recommended) set current window size - call within Begin()/End(). set to ImVec2(0,0) to force an auto-fit. prefer using SetNextWindowSize(), as this may incur tearing and minor side-effects.    
    IMGUI_API void          SetWindowCollapsed(bool collapsed, ImGuiCond cond = 0);                     // (not recommended) set current window collapsed state. prefer using SetNextWindowCollapsed().
    IMGUI_API void          SetWindowFocus();                                                           // (not recommended) set current window to be focused / front-most. prefer using SetNextWindowFocus().
    IMGUI_API void          SetWindowFontScale(float scale);                                            // set font scale. Adjust IO.FontGlobalScale if you want to scale all windows
    IMGUI_API void          SetWindowPos(const char* name, const ImVec2& pos, ImGuiCond cond = 0);      // set named window position.
    IMGUI_API void          SetWindowSize(const char* name, const ImVec2& size, ImGuiCond cond = 0);    // set named window size. set axis to 0.0f to force an auto-fit on this axis.
    IMGUI_API void          SetWindowCollapsed(const char* name, bool collapsed, ImGuiCond cond = 0);   // set named window collapsed state
    IMGUI_API void          SetWindowFocus(const char* name);                                           // set named window to be focused / front-most. use NULL to remove focus.

    // Windows Scrolling
    IMGUI_API float         GetScrollX();                                                   // get scrolling amount [0..GetScrollMaxX()]
    IMGUI_API float         GetScrollY();                                                   // get scrolling amount [0..GetScrollMaxY()]
    IMGUI_API float         GetScrollMaxX();                                                // get maximum scrolling amount ~~ ContentSize.X - WindowSize.X
    IMGUI_API float         GetScrollMaxY();                                                // get maximum scrolling amount ~~ ContentSize.Y - WindowSize.Y
    IMGUI_API void          SetScrollX(float scroll_x);                                     // set scrolling amount [0..GetScrollMaxX()]
    IMGUI_API void          SetScrollY(float scroll_y);                                     // set scrolling amount [0..GetScrollMaxY()]
    IMGUI_API void          SetScrollHere(float center_y_ratio = 0.5f);                     // adjust scrolling amount to make current cursor position visible. center_y_ratio=0.0: top, 0.5: center, 1.0: bottom. When using to make a "default/current item" visible, consider using SetItemDefaultFocus() instead.
    IMGUI_API void          SetScrollFromPosY(float pos_y, float center_y_ratio = 0.5f);    // adjust scrolling amount to make given position valid. use GetCursorPos() or GetCursorStartPos()+offset to get valid positions.

    // Parameters stacks (shared)
    IMGUI_API void          PushFont(ImFont* font);                                         // use NULL as a shortcut to push default font
    IMGUI_API void          PopFont();
    IMGUI_API void          PushStyleColor(ImGuiCol idx, ImU32 col);
    IMGUI_API void          PushStyleColor(ImGuiCol idx, const ImVec4& col);
    IMGUI_API void          PopStyleColor(int count = 1);
    IMGUI_API void          PushStyleVar(ImGuiStyleVar idx, float val);
    IMGUI_API void          PushStyleVar(ImGuiStyleVar idx, const ImVec2& val);
    IMGUI_API void          PopStyleVar(int count = 1);
    IMGUI_API const ImVec4& GetStyleColorVec4(ImGuiCol idx);                                // retrieve style color as stored in ImGuiStyle structure. use to feed back into PushStyleColor(), otherwhise use GetColorU32() to get style color with style alpha baked in.
    IMGUI_API ImFont*       GetFont();                                                      // get current font
    IMGUI_API float         GetFontSize();                                                  // get current font size (= height in pixels) of current font with current scale applied
    IMGUI_API ImVec2        GetFontTexUvWhitePixel();                                       // get UV coordinate for a while pixel, useful to draw custom shapes via the ImDrawList API
    IMGUI_API ImU32         GetColorU32(ImGuiCol idx, float alpha_mul = 1.0f);              // retrieve given style color with style alpha applied and optional extra alpha multiplier
    IMGUI_API ImU32         GetColorU32(const ImVec4& col);                                 // retrieve given color with style alpha applied
    IMGUI_API ImU32         GetColorU32(ImU32 col);                                         // retrieve given color with style alpha applied

    // Parameters stacks (current window)
    IMGUI_API void          PushItemWidth(float item_width);                                // width of items for the common item+label case, pixels. 0.0f = default to ~2/3 of windows width, >0.0f: width in pixels, <0.0f align xx pixels to the right of window (so -1.0f always align width to the right side)
    IMGUI_API void          PopItemWidth();
    IMGUI_API float         CalcItemWidth();                                                // width of item given pushed settings and current cursor position
    IMGUI_API void          PushTextWrapPos(float wrap_pos_x = 0.0f);                       // word-wrapping for Text*() commands. < 0.0f: no wrapping; 0.0f: wrap to end of window (or column); > 0.0f: wrap at 'wrap_pos_x' position in window local space
    IMGUI_API void          PopTextWrapPos();
    IMGUI_API void          PushAllowKeyboardFocus(bool allow_keyboard_focus);              // allow focusing using TAB/Shift-TAB, enabled by default but you can disable it for certain widgets
    IMGUI_API void          PopAllowKeyboardFocus();
    IMGUI_API void          PushButtonRepeat(bool repeat);                                  // in 'repeat' mode, Button*() functions return repeated true in a typematic manner (using io.KeyRepeatDelay/io.KeyRepeatRate setting). Note that you can call IsItemActive() after any Button() to tell if the button is held in the current frame.
    IMGUI_API void          PopButtonRepeat();

    // Cursor / Layout
    IMGUI_API void          Separator();                                                    // separator, generally horizontal. inside a menu bar or in horizontal layout mode, this becomes a vertical separator.
    IMGUI_API void          SameLine(float pos_x = 0.0f, float spacing_w = -1.0f);          // call between widgets or groups to layout them horizontally
    IMGUI_API void          NewLine();                                                      // undo a SameLine()
    IMGUI_API void          Spacing();                                                      // add vertical spacing
    IMGUI_API void          Dummy(const ImVec2& size);                                      // add a dummy item of given size
    IMGUI_API void          Indent(float indent_w = 0.0f);                                  // move content position toward the right, by style.IndentSpacing or indent_w if != 0
    IMGUI_API void          Unindent(float indent_w = 0.0f);                                // move content position back to the left, by style.IndentSpacing or indent_w if != 0
    IMGUI_API void          BeginGroup();                                                   // lock horizontal starting position + capture group bounding box into one "item" (so you can use IsItemHovered() or layout primitives such as SameLine() on whole group, etc.)
    IMGUI_API void          EndGroup();
    IMGUI_API ImVec2        GetCursorPos();                                                 // cursor position is relative to window position
    IMGUI_API float         GetCursorPosX();                                                // "
    IMGUI_API float         GetCursorPosY();                                                // "
    IMGUI_API void          SetCursorPos(const ImVec2& local_pos);                          // "
    IMGUI_API void          SetCursorPosX(float x);                                         // "
    IMGUI_API void          SetCursorPosY(float y);                                         // "
    IMGUI_API ImVec2        GetCursorStartPos();                                            // initial cursor position
    IMGUI_API ImVec2        GetCursorScreenPos();                                           // cursor position in screen coordinates [0..io.DisplaySize] (or [io.ViewportPos..io.ViewportPos + io.ViewportSize] when using multiple viewport). useful to work with ImDrawList API.
    IMGUI_API void          SetCursorScreenPos(const ImVec2& pos);                          // cursor position in screen coordinates [0..io.DisplaySize] (or [io.ViewportPos..io.ViewportPos + io.ViewportSize] when using multiple viewport) 
    IMGUI_API void          AlignTextToFramePadding();                                      // vertically align upcoming text baseline to FramePadding.y so that it will align properly to regularly framed items (call if you have text on a line before a framed item)
    IMGUI_API float         GetTextLineHeight();                                            // ~ FontSize
    IMGUI_API float         GetTextLineHeightWithSpacing();                                 // ~ FontSize + style.ItemSpacing.y (distance in pixels between 2 consecutive lines of text)
    IMGUI_API float         GetFrameHeight();                                               // ~ FontSize + style.FramePadding.y * 2
    IMGUI_API float         GetFrameHeightWithSpacing();                                    // ~ FontSize + style.FramePadding.y * 2 + style.ItemSpacing.y (distance in pixels between 2 consecutive lines of framed widgets)

    // ID stack/scopes
    // Read the FAQ for more details about how ID are handled in dear imgui. If you are creating widgets in a loop you most 
    // likely want to push a unique identifier (e.g. object pointer, loop index) to uniquely differentiate them.
    // You can also use the "##foobar" syntax within widget label to distinguish them from each others. 
    // In this header file we use the "label"/"name" terminology to denote a string that will be displayed and used as an ID, 
    // whereas "str_id" denote a string that is only used as an ID and not aimed to be displayed. 
    IMGUI_API void          PushID(const char* str_id);                                     // push identifier into the ID stack. IDs are hash of the entire stack!
    IMGUI_API void          PushID(const char* str_id_begin, const char* str_id_end);
    IMGUI_API void          PushID(const void* ptr_id);
    IMGUI_API void          PushID(int int_id);
    IMGUI_API void          PopID();
    IMGUI_API ImGuiID       GetID(const char* str_id);                                      // calculate unique ID (hash of whole ID stack + given parameter). e.g. if you want to query into ImGuiStorage yourself
    IMGUI_API ImGuiID       GetID(const char* str_id_begin, const char* str_id_end);
    IMGUI_API ImGuiID       GetID(const void* ptr_id);

    // Widgets: Text
    IMGUI_API void          TextUnformatted(const char* text, const char* text_end = NULL);                // raw text without formatting. Roughly equivalent to Text("%s", text) but: A) doesn't require null terminated string if 'text_end' is specified, B) it's faster, no memory copy is done, no buffer size limits, recommended for long chunks of text.
    IMGUI_API void          Text(const char* fmt, ...)                                      IM_FMTARGS(1); // simple formatted text
    IMGUI_API void          TextV(const char* fmt, va_list args)                            IM_FMTLIST(1);
    IMGUI_API void          TextColored(const ImVec4& col, const char* fmt, ...)            IM_FMTARGS(2); // shortcut for PushStyleColor(ImGuiCol_Text, col); Text(fmt, ...); PopStyleColor();
    IMGUI_API void          TextColoredV(const ImVec4& col, const char* fmt, va_list args)  IM_FMTLIST(2);
    IMGUI_API void          TextDisabled(const char* fmt, ...)                              IM_FMTARGS(1); // shortcut for PushStyleColor(ImGuiCol_Text, style.Colors[ImGuiCol_TextDisabled]); Text(fmt, ...); PopStyleColor();
    IMGUI_API void          TextDisabledV(const char* fmt, va_list args)                    IM_FMTLIST(1);
    IMGUI_API void          TextWrapped(const char* fmt, ...)                               IM_FMTARGS(1); // shortcut for PushTextWrapPos(0.0f); Text(fmt, ...); PopTextWrapPos();. Note that this won't work on an auto-resizing window if there's no other widgets to extend the window width, yoy may need to set a size using SetNextWindowSize().
    IMGUI_API void          TextWrappedV(const char* fmt, va_list args)                     IM_FMTLIST(1);
    IMGUI_API void          LabelText(const char* label, const char* fmt, ...)              IM_FMTARGS(2); // display text+label aligned the same way as value+label widgets
    IMGUI_API void          LabelTextV(const char* label, const char* fmt, va_list args)    IM_FMTLIST(2);
    IMGUI_API void          BulletText(const char* fmt, ...)                                IM_FMTARGS(1); // shortcut for Bullet()+Text()
    IMGUI_API void          BulletTextV(const char* fmt, va_list args)                      IM_FMTLIST(1);

    // Widgets: Main
    IMGUI_API bool          Button(const char* label, const ImVec2& size = ImVec2(0,0));    // button
    IMGUI_API bool          SmallButton(const char* label);                                 // button with FramePadding=(0,0) to easily embed within text
    IMGUI_API bool          ArrowButton(const char* str_id, ImGuiDir dir);
    IMGUI_API bool          InvisibleButton(const char* str_id, const ImVec2& size);        // button behavior without the visuals, useful to build custom behaviors using the public api (along with IsItemActive, IsItemHovered, etc.)
    IMGUI_API void          Image(ImTextureID user_texture_id, const ImVec2& size, const ImVec2& uv0 = ImVec2(0,0), const ImVec2& uv1 = ImVec2(1,1), const ImVec4& tint_col = ImVec4(1,1,1,1), const ImVec4& border_col = ImVec4(0,0,0,0));
    IMGUI_API bool          ImageButton(ImTextureID user_texture_id, const ImVec2& size, const ImVec2& uv0 = ImVec2(0,0),  const ImVec2& uv1 = ImVec2(1,1), int frame_padding = -1, const ImVec4& bg_col = ImVec4(0,0,0,0), const ImVec4& tint_col = ImVec4(1,1,1,1));    // <0 frame_padding uses default frame padding settings. 0 for no padding
    IMGUI_API bool          Checkbox(const char* label, bool* v);
    IMGUI_API bool          CheckboxFlags(const char* label, unsigned int* flags, unsigned int flags_value);
    IMGUI_API bool          RadioButton(const char* label, bool active);
    IMGUI_API bool          RadioButton(const char* label, int* v, int v_button);
    IMGUI_API void          PlotLines(const char* label, const float* values, int values_count, int values_offset = 0, const char* overlay_text = NULL, float scale_min = FLT_MAX, float scale_max = FLT_MAX, ImVec2 graph_size = ImVec2(0,0), int stride = sizeof(float));
    IMGUI_API void          PlotLines(const char* label, float (*values_getter)(void* data, int idx), void* data, int values_count, int values_offset = 0, const char* overlay_text = NULL, float scale_min = FLT_MAX, float scale_max = FLT_MAX, ImVec2 graph_size = ImVec2(0,0));
    IMGUI_API void          PlotHistogram(const char* label, const float* values, int values_count, int values_offset = 0, const char* overlay_text = NULL, float scale_min = FLT_MAX, float scale_max = FLT_MAX, ImVec2 graph_size = ImVec2(0,0), int stride = sizeof(float));
    IMGUI_API void          PlotHistogram(const char* label, float (*values_getter)(void* data, int idx), void* data, int values_count, int values_offset = 0, const char* overlay_text = NULL, float scale_min = FLT_MAX, float scale_max = FLT_MAX, ImVec2 graph_size = ImVec2(0,0));
    IMGUI_API void          ProgressBar(float fraction, const ImVec2& size_arg = ImVec2(-1,0), const char* overlay = NULL);
    IMGUI_API void          Bullet();                                                       // draw a small circle and keep the cursor on the same line. advance cursor x position by GetTreeNodeToLabelSpacing(), same distance that TreeNode() uses

    // Widgets: Combo Box
    // The new BeginCombo()/EndCombo() api allows you to manage your contents and selection state however you want it. 
    // The old Combo() api are helpers over BeginCombo()/EndCombo() which are kept available for convenience purpose.
    IMGUI_API bool          BeginCombo(const char* label, const char* preview_value, ImGuiComboFlags flags = 0);
    IMGUI_API void          EndCombo(); // only call EndCombo() if BeginCombo() returns true!
    IMGUI_API bool          Combo(const char* label, int* current_item, const char* const items[], int items_count, int popup_max_height_in_items = -1);
    IMGUI_API bool          Combo(const char* label, int* current_item, const char* items_separated_by_zeros, int popup_max_height_in_items = -1);      // Separate items with \0 within a string, end item-list with \0\0. e.g. "One\0Two\0Three\0"
    IMGUI_API bool          Combo(const char* label, int* current_item, bool(*items_getter)(void* data, int idx, const char** out_text), void* data, int items_count, int popup_max_height_in_items = -1);

    // Widgets: Drags (tip: ctrl+click on a drag box to input with keyboard. manually input values aren't clamped, can go off-bounds)
    // For all the Float2/Float3/Float4/Int2/Int3/Int4 versions of every functions, note that a 'float v[X]' function argument is the same as 'float* v', the array syntax is just a way to document the number of elements that are expected to be accessible. You can pass address of your first element out of a contiguous set, e.g. &myvector.x
    // Speed are per-pixel of mouse movement (v_speed=0.2f: mouse needs to move by 5 pixels to increase value by 1). For gamepad/keyboard navigation, minimum speed is Max(v_speed, minimum_step_at_given_precision).
    IMGUI_API bool          DragFloat(const char* label, float* v, float v_speed = 1.0f, float v_min = 0.0f, float v_max = 0.0f, const char* display_format = "%.3f", float power = 1.0f);     // If v_min >= v_max we have no bound
    IMGUI_API bool          DragFloat2(const char* label, float v[2], float v_speed = 1.0f, float v_min = 0.0f, float v_max = 0.0f, const char* display_format = "%.3f", float power = 1.0f);
    IMGUI_API bool          DragFloat3(const char* label, float v[3], float v_speed = 1.0f, float v_min = 0.0f, float v_max = 0.0f, const char* display_format = "%.3f", float power = 1.0f);
    IMGUI_API bool          DragFloat4(const char* label, float v[4], float v_speed = 1.0f, float v_min = 0.0f, float v_max = 0.0f, const char* display_format = "%.3f", float power = 1.0f);
    IMGUI_API bool          DragFloatRange2(const char* label, float* v_current_min, float* v_current_max, float v_speed = 1.0f, float v_min = 0.0f, float v_max = 0.0f, const char* display_format = "%.3f", const char* display_format_max = NULL, float power = 1.0f);
    IMGUI_API bool          DragInt(const char* label, int* v, float v_speed = 1.0f, int v_min = 0, int v_max = 0, const char* display_format = "%.0f");                                       // If v_min >= v_max we have no bound
    IMGUI_API bool          DragInt2(const char* label, int v[2], float v_speed = 1.0f, int v_min = 0, int v_max = 0, const char* display_format = "%.0f");
    IMGUI_API bool          DragInt3(const char* label, int v[3], float v_speed = 1.0f, int v_min = 0, int v_max = 0, const char* display_format = "%.0f");
    IMGUI_API bool          DragInt4(const char* label, int v[4], float v_speed = 1.0f, int v_min = 0, int v_max = 0, const char* display_format = "%.0f");
    IMGUI_API bool          DragIntRange2(const char* label, int* v_current_min, int* v_current_max, float v_speed = 1.0f, int v_min = 0, int v_max = 0, const char* display_format = "%.0f", const char* display_format_max = NULL);

    // Widgets: Input with Keyboard
    IMGUI_API bool          InputText(const char* label, char* buf, size_t buf_size, ImGuiInputTextFlags flags = 0, ImGuiTextEditCallback callback = NULL, void* user_data = NULL);
    IMGUI_API bool          InputTextMultiline(const char* label, char* buf, size_t buf_size, const ImVec2& size = ImVec2(0,0), ImGuiInputTextFlags flags = 0, ImGuiTextEditCallback callback = NULL, void* user_data = NULL);
    IMGUI_API bool          InputFloat(const char* label, float* v, float step = 0.0f, float step_fast = 0.0f, int decimal_precision = -1, ImGuiInputTextFlags extra_flags = 0);
    IMGUI_API bool          InputFloat2(const char* label, float v[2], int decimal_precision = -1, ImGuiInputTextFlags extra_flags = 0);
    IMGUI_API bool          InputFloat3(const char* label, float v[3], int decimal_precision = -1, ImGuiInputTextFlags extra_flags = 0);
    IMGUI_API bool          InputFloat4(const char* label, float v[4], int decimal_precision = -1, ImGuiInputTextFlags extra_flags = 0);
    IMGUI_API bool          InputInt(const char* label, int* v, int step = 1, int step_fast = 100, ImGuiInputTextFlags extra_flags = 0);
    IMGUI_API bool          InputInt2(const char* label, int v[2], ImGuiInputTextFlags extra_flags = 0);
    IMGUI_API bool          InputInt3(const char* label, int v[3], ImGuiInputTextFlags extra_flags = 0);
    IMGUI_API bool          InputInt4(const char* label, int v[4], ImGuiInputTextFlags extra_flags = 0);

    // Widgets: Sliders (tip: ctrl+click on a slider to input with keyboard. manually input values aren't clamped, can go off-bounds)
    IMGUI_API bool          SliderFloat(const char* label, float* v, float v_min, float v_max, const char* display_format = "%.3f", float power = 1.0f);     // adjust display_format to decorate the value with a prefix or a suffix for in-slider labels or unit display. Use power!=1.0 for logarithmic sliders
    IMGUI_API bool          SliderFloat2(const char* label, float v[2], float v_min, float v_max, const char* display_format = "%.3f", float power = 1.0f);
    IMGUI_API bool          SliderFloat3(const char* label, float v[3], float v_min, float v_max, const char* display_format = "%.3f", float power = 1.0f);
    IMGUI_API bool          SliderFloat4(const char* label, float v[4], float v_min, float v_max, const char* display_format = "%.3f", float power = 1.0f);
    IMGUI_API bool          SliderAngle(const char* label, float* v_rad, float v_degrees_min = -360.0f, float v_degrees_max = +360.0f);
    IMGUI_API bool          SliderInt(const char* label, int* v, int v_min, int v_max, const char* display_format = "%.0f");
    IMGUI_API bool          SliderInt2(const char* label, int v[2], int v_min, int v_max, const char* display_format = "%.0f");
    IMGUI_API bool          SliderInt3(const char* label, int v[3], int v_min, int v_max, const char* display_format = "%.0f");
    IMGUI_API bool          SliderInt4(const char* label, int v[4], int v_min, int v_max, const char* display_format = "%.0f");
    IMGUI_API bool          VSliderFloat(const char* label, const ImVec2& size, float* v, float v_min, float v_max, const char* display_format = "%.3f", float power = 1.0f);
    IMGUI_API bool          VSliderInt(const char* label, const ImVec2& size, int* v, int v_min, int v_max, const char* display_format = "%.0f");

    // Widgets: Color Editor/Picker (tip: the ColorEdit* functions have a little colored preview square that can be left-clicked to open a picker, and right-clicked to open an option menu.)
    // Note that a 'float v[X]' function argument is the same as 'float* v', the array syntax is just a way to document the number of elements that are expected to be accessible. You can the pass the address of a first float element out of a contiguous structure, e.g. &myvector.x
    IMGUI_API bool          ColorEdit3(const char* label, float col[3], ImGuiColorEditFlags flags = 0);
    IMGUI_API bool          ColorEdit4(const char* label, float col[4], ImGuiColorEditFlags flags = 0);
    IMGUI_API bool          ColorPicker3(const char* label, float col[3], ImGuiColorEditFlags flags = 0);
    IMGUI_API bool          ColorPicker4(const char* label, float col[4], ImGuiColorEditFlags flags = 0, const float* ref_col = NULL);
    IMGUI_API bool          ColorButton(const char* desc_id, const ImVec4& col, ImGuiColorEditFlags flags = 0, ImVec2 size = ImVec2(0,0));  // display a colored square/button, hover for details, return true when pressed.
    IMGUI_API void          SetColorEditOptions(ImGuiColorEditFlags flags);                     // initialize current options (generally on application startup) if you want to select a default format, picker type, etc. User will be able to change many settings, unless you pass the _NoOptions flag to your calls.

    // Widgets: Trees
    IMGUI_API bool          TreeNode(const char* label);                                        // if returning 'true' the node is open and the tree id is pushed into the id stack. user is responsible for calling TreePop().
    IMGUI_API bool          TreeNode(const char* str_id, const char* fmt, ...) IM_FMTARGS(2);   // read the FAQ about why and how to use ID. to align arbitrary text at the same level as a TreeNode() you can use Bullet().
    IMGUI_API bool          TreeNode(const void* ptr_id, const char* fmt, ...) IM_FMTARGS(2);   // "
    IMGUI_API bool          TreeNodeV(const char* str_id, const char* fmt, va_list args) IM_FMTLIST(2);
    IMGUI_API bool          TreeNodeV(const void* ptr_id, const char* fmt, va_list args) IM_FMTLIST(2);
    IMGUI_API bool          TreeNodeEx(const char* label, ImGuiTreeNodeFlags flags = 0);
    IMGUI_API bool          TreeNodeEx(const char* str_id, ImGuiTreeNodeFlags flags, const char* fmt, ...) IM_FMTARGS(3);
    IMGUI_API bool          TreeNodeEx(const void* ptr_id, ImGuiTreeNodeFlags flags, const char* fmt, ...) IM_FMTARGS(3);
    IMGUI_API bool          TreeNodeExV(const char* str_id, ImGuiTreeNodeFlags flags, const char* fmt, va_list args) IM_FMTLIST(3);
    IMGUI_API bool          TreeNodeExV(const void* ptr_id, ImGuiTreeNodeFlags flags, const char* fmt, va_list args) IM_FMTLIST(3);
    IMGUI_API void          TreePush(const char* str_id);                                       // ~ Indent()+PushId(). Already called by TreeNode() when returning true, but you can call Push/Pop yourself for layout purpose
    IMGUI_API void          TreePush(const void* ptr_id = NULL);                                // "
    IMGUI_API void          TreePop();                                                          // ~ Unindent()+PopId()
    IMGUI_API void          TreeAdvanceToLabelPos();                                            // advance cursor x position by GetTreeNodeToLabelSpacing()
    IMGUI_API float         GetTreeNodeToLabelSpacing();                                        // horizontal distance preceding label when using TreeNode*() or Bullet() == (g.FontSize + style.FramePadding.x*2) for a regular unframed TreeNode
    IMGUI_API void          SetNextTreeNodeOpen(bool is_open, ImGuiCond cond = 0);              // set next TreeNode/CollapsingHeader open state.
    IMGUI_API bool          CollapsingHeader(const char* label, ImGuiTreeNodeFlags flags = 0);  // if returning 'true' the header is open. doesn't indent nor push on ID stack. user doesn't have to call TreePop().
    IMGUI_API bool          CollapsingHeader(const char* label, bool* p_open, ImGuiTreeNodeFlags flags = 0); // when 'p_open' isn't NULL, display an additional small close button on upper right of the header

    // Widgets: Selectable / Lists
    IMGUI_API bool          Selectable(const char* label, bool selected = false, ImGuiSelectableFlags flags = 0, const ImVec2& size = ImVec2(0,0));  // "bool selected" carry the selection state (read-only). Selectable() is clicked is returns true so you can modify your selection state. size.x==0.0: use remaining width, size.x>0.0: specify width. size.y==0.0: use label height, size.y>0.0: specify height
    IMGUI_API bool          Selectable(const char* label, bool* p_selected, ImGuiSelectableFlags flags = 0, const ImVec2& size = ImVec2(0,0));       // "bool* p_selected" point to the selection state (read-write), as a convenient helper.
    IMGUI_API bool          ListBox(const char* label, int* current_item, const char* const items[], int items_count, int height_in_items = -1);
    IMGUI_API bool          ListBox(const char* label, int* current_item, bool (*items_getter)(void* data, int idx, const char** out_text), void* data, int items_count, int height_in_items = -1);
    IMGUI_API bool          ListBoxHeader(const char* label, const ImVec2& size = ImVec2(0,0)); // use if you want to reimplement ListBox() will custom data or interactions. make sure to call ListBoxFooter() afterwards.
    IMGUI_API bool          ListBoxHeader(const char* label, int items_count, int height_in_items = -1); // "
    IMGUI_API void          ListBoxFooter();                                                    // terminate the scrolling region

    // Widgets: Value() Helpers. Output single value in "name: value" format (tip: freely declare more in your code to handle your types. you can add functions to the ImGui namespace)
    IMGUI_API void          Value(const char* prefix, bool b);
    IMGUI_API void          Value(const char* prefix, int v);
    IMGUI_API void          Value(const char* prefix, unsigned int v);
    IMGUI_API void          Value(const char* prefix, float v, const char* float_format = NULL);

    // Tooltips
    IMGUI_API void          SetTooltip(const char* fmt, ...) IM_FMTARGS(1);                     // set text tooltip under mouse-cursor, typically use with ImGui::IsItemHovered(). overidde any previous call to SetTooltip().
    IMGUI_API void          SetTooltipV(const char* fmt, va_list args) IM_FMTLIST(1);
    IMGUI_API void          BeginTooltip();                                                     // begin/append a tooltip window. to create full-featured tooltip (with any kind of contents).
    IMGUI_API void          EndTooltip();

    // Menus
    IMGUI_API bool          BeginMainMenuBar();                                                 // create and append to a full screen menu-bar.
    IMGUI_API void          EndMainMenuBar();                                                   // only call EndMainMenuBar() if BeginMainMenuBar() returns true!
    IMGUI_API bool          BeginMenuBar();                                                     // append to menu-bar of current window (requires ImGuiWindowFlags_MenuBar flag set on parent window).
    IMGUI_API void          EndMenuBar();                                                       // only call EndMenuBar() if BeginMenuBar() returns true!
    IMGUI_API bool          BeginMenu(const char* label, bool enabled = true);                  // create a sub-menu entry. only call EndMenu() if this returns true!
    IMGUI_API void          EndMenu();                                                          // only call EndMenu() if BeginMenu() returns true!
    IMGUI_API bool          MenuItem(const char* label, const char* shortcut = NULL, bool selected = false, bool enabled = true);  // return true when activated. shortcuts are displayed for convenience but not processed by ImGui at the moment
    IMGUI_API bool          MenuItem(const char* label, const char* shortcut, bool* p_selected, bool enabled = true);              // return true when activated + toggle (*p_selected) if p_selected != NULL

    // Popups
    IMGUI_API void          OpenPopup(const char* str_id);                                      // call to mark popup as open (don't call every frame!). popups are closed when user click outside, or if CloseCurrentPopup() is called within a BeginPopup()/EndPopup() block. By default, Selectable()/MenuItem() are calling CloseCurrentPopup(). Popup identifiers are relative to the current ID-stack (so OpenPopup and BeginPopup needs to be at the same level).
    IMGUI_API bool          BeginPopup(const char* str_id, ImGuiWindowFlags flags = 0);                                             // return true if the popup is open, and you can start outputting to it. only call EndPopup() if BeginPopup() returns true!
    IMGUI_API bool          BeginPopupContextItem(const char* str_id = NULL, int mouse_button = 1);                                 // helper to open and begin popup when clicked on last item. if you can pass a NULL str_id only if the previous item had an id. If you want to use that on a non-interactive item such as Text() you need to pass in an explicit ID here. read comments in .cpp!
    IMGUI_API bool          BeginPopupContextWindow(const char* str_id = NULL, int mouse_button = 1, bool also_over_items = true);  // helper to open and begin popup when clicked on current window.
    IMGUI_API bool          BeginPopupContextVoid(const char* str_id = NULL, int mouse_button = 1);                                 // helper to open and begin popup when clicked in void (where there are no imgui windows).
    IMGUI_API bool          BeginPopupModal(const char* name, bool* p_open = NULL, ImGuiWindowFlags flags = 0);                     // modal dialog (regular window with title bar, block interactions behind the modal window, can't close the modal window by clicking outside)
    IMGUI_API void          EndPopup();                                                                                             // only call EndPopup() if BeginPopupXXX() returns true!
    IMGUI_API bool          OpenPopupOnItemClick(const char* str_id = NULL, int mouse_button = 1);                                  // helper to open popup when clicked on last item. return true when just opened.
    IMGUI_API bool          IsPopupOpen(const char* str_id);                                    // return true if the popup is open
    IMGUI_API void          CloseCurrentPopup();                                                // close the popup we have begin-ed into. clicking on a MenuItem or Selectable automatically close the current popup.

    // Columns
    // You can also use SameLine(pos_x) for simplified columns. The columns API is still work-in-progress and rather lacking.
    IMGUI_API void          Columns(int count = 1, const char* id = NULL, bool border = true);
    IMGUI_API void          NextColumn();                                                       // next column, defaults to current row or next row if the current row is finished
    IMGUI_API int           GetColumnIndex();                                                   // get current column index
    IMGUI_API float         GetColumnWidth(int column_index = -1);                              // get column width (in pixels). pass -1 to use current column
    IMGUI_API void          SetColumnWidth(int column_index, float width);                      // set column width (in pixels). pass -1 to use current column
    IMGUI_API float         GetColumnOffset(int column_index = -1);                             // get position of column line (in pixels, from the left side of the contents region). pass -1 to use current column, otherwise 0..GetColumnsCount() inclusive. column 0 is typically 0.0f
    IMGUI_API void          SetColumnOffset(int column_index, float offset_x);                  // set position of column line (in pixels, from the left side of the contents region). pass -1 to use current column
    IMGUI_API int           GetColumnsCount();

    // Logging/Capture: all text output from interface is captured to tty/file/clipboard. By default, tree nodes are automatically opened during logging.
    IMGUI_API void          LogToTTY(int max_depth = -1);                                       // start logging to tty
    IMGUI_API void          LogToFile(int max_depth = -1, const char* filename = NULL);         // start logging to file
    IMGUI_API void          LogToClipboard(int max_depth = -1);                                 // start logging to OS clipboard
    IMGUI_API void          LogFinish();                                                        // stop logging (close file, etc.)
    IMGUI_API void          LogButtons();                                                       // helper to display buttons for logging to tty/file/clipboard
    IMGUI_API void          LogText(const char* fmt, ...) IM_FMTARGS(1);                        // pass text data straight to log (without being displayed)

    // Drag and Drop
    // [BETA API] Missing Demo code. API may evolve.
    IMGUI_API bool          BeginDragDropSource(ImGuiDragDropFlags flags = 0);                                      // call when the current item is active. If this return true, you can call SetDragDropPayload() + EndDragDropSource()
    IMGUI_API bool          SetDragDropPayload(const char* type, const void* data, size_t size, ImGuiCond cond = 0);// type is a user defined string of maximum 32 characters. Strings starting with '_' are reserved for dear imgui internal types. Data is copied and held by imgui.
    IMGUI_API void          EndDragDropSource();                                                                    // only call EndDragDropSource() if BeginDragDropSource() returns true!
    IMGUI_API bool          BeginDragDropTarget();                                                                  // call after submitting an item that may receive an item. If this returns true, you can call AcceptDragDropPayload() + EndDragDropTarget()
    IMGUI_API const ImGuiPayload* AcceptDragDropPayload(const char* type, ImGuiDragDropFlags flags = 0);            // accept contents of a given type. If ImGuiDragDropFlags_AcceptBeforeDelivery is set you can peek into the payload before the mouse button is released.
    IMGUI_API void          EndDragDropTarget();                                                                    // only call EndDragDropTarget() if BeginDragDropTarget() returns true!

    // Clipping
    IMGUI_API void          PushClipRect(const ImVec2& clip_rect_min, const ImVec2& clip_rect_max, bool intersect_with_current_clip_rect);
    IMGUI_API void          PopClipRect();

    // Focus, Activation
    // (Prefer using "SetItemDefaultFocus()" over "if (IsWindowAppearing()) SetScrollHere()" when applicable, to make your code more forward compatible when navigation branch is merged)
    IMGUI_API void          SetItemDefaultFocus();                                              // make last item the default focused item of a window. Please use instead of "if (IsWindowAppearing()) SetScrollHere()" to signify "default item".
    IMGUI_API void          SetKeyboardFocusHere(int offset = 0);                               // focus keyboard on the next widget. Use positive 'offset' to access sub components of a multiple component widget. Use -1 to access previous widget.

    // Utilities
    IMGUI_API bool          IsItemHovered(ImGuiHoveredFlags flags = 0);                         // is the last item hovered? (and usable, aka not blocked by a popup, etc.). See ImGuiHoveredFlags for more options.
    IMGUI_API bool          IsItemActive();                                                     // is the last item active? (e.g. button being held, text field being edited- items that don't interact will always return false)
    IMGUI_API bool          IsItemFocused();                                                    // is the last item focused for keyboard/gamepad navigation?
    IMGUI_API bool          IsItemClicked(int mouse_button = 0);                                // is the last item clicked? (e.g. button/node just clicked on)
    IMGUI_API bool          IsItemVisible();                                                    // is the last item visible? (aka not out of sight due to clipping/scrolling.)
    IMGUI_API bool          IsAnyItemHovered();
    IMGUI_API bool          IsAnyItemActive();
    IMGUI_API bool          IsAnyItemFocused();
    IMGUI_API ImVec2        GetItemRectMin();                                                   // get bounding rectangle of last item, in screen space
    IMGUI_API ImVec2        GetItemRectMax();                                                   // "
    IMGUI_API ImVec2        GetItemRectSize();                                                  // get size of last item, in screen space
    IMGUI_API void          SetItemAllowOverlap();                                              // allow last item to be overlapped by a subsequent item. sometimes useful with invisible buttons, selectables, etc. to catch unused area.
    IMGUI_API bool          IsRectVisible(const ImVec2& size);                                  // test if rectangle (of given size, starting from cursor position) is visible / not clipped.
    IMGUI_API bool          IsRectVisible(const ImVec2& rect_min, const ImVec2& rect_max);      // test if rectangle (in screen space) is visible / not clipped. to perform coarse clipping on user's side.
    IMGUI_API float         GetTime();
    IMGUI_API int           GetFrameCount();
    IMGUI_API ImDrawList*   GetOverlayDrawList();                                               // this draw list will be the last rendered one, it covers all viewports. useful to quickly draw overlays shapes/text
    IMGUI_API ImDrawListSharedData* GetDrawListSharedData();                                    // you may use this when creating your own ImDrawList instances
    IMGUI_API const char*   GetStyleColorName(ImGuiCol idx);
    IMGUI_API void          SetStateStorage(ImGuiStorage* storage);                             // replace current window storage with our own (if you want to manipulate it yourself, typically clear subsection of it)
    IMGUI_API ImGuiStorage* GetStateStorage();
    IMGUI_API ImVec2        CalcTextSize(const char* text, const char* text_end = NULL, bool hide_text_after_double_hash = false, float wrap_width = -1.0f);
    IMGUI_API void          CalcListClipping(int items_count, float items_height, int* out_items_display_start, int* out_items_display_end);    // calculate coarse clipping for large list of evenly sized items. Prefer using the ImGuiListClipper higher-level helper if you can.

    IMGUI_API bool          BeginChildFrame(ImGuiID id, const ImVec2& size, ImGuiWindowFlags flags = 0); // helper to create a child window / scrolling region that looks like a normal widget frame
    IMGUI_API void          EndChildFrame();                                                    // always call EndChildFrame() regardless of BeginChildFrame() return values (which indicates a collapsed/clipped window)

    IMGUI_API ImVec4        ColorConvertU32ToFloat4(ImU32 in);
    IMGUI_API ImU32         ColorConvertFloat4ToU32(const ImVec4& in);
    IMGUI_API void          ColorConvertRGBtoHSV(float r, float g, float b, float& out_h, float& out_s, float& out_v);
    IMGUI_API void          ColorConvertHSVtoRGB(float h, float s, float v, float& out_r, float& out_g, float& out_b);

    // Inputs
    IMGUI_API int           GetKeyIndex(ImGuiKey imgui_key);                                    // map ImGuiKey_* values into user's key index. == io.KeyMap[key]
    IMGUI_API bool          IsKeyDown(int user_key_index);                                      // is key being held. == io.KeysDown[user_key_index]. note that imgui doesn't know the semantic of each entry of io.KeyDown[]. Use your own indices/enums according to how your backend/engine stored them into KeyDown[]!
    IMGUI_API bool          IsKeyPressed(int user_key_index, bool repeat = true);               // was key pressed (went from !Down to Down). if repeat=true, uses io.KeyRepeatDelay / KeyRepeatRate
    IMGUI_API bool          IsKeyReleased(int user_key_index);                                  // was key released (went from Down to !Down)..
    IMGUI_API int           GetKeyPressedAmount(int key_index, float repeat_delay, float rate); // uses provided repeat rate/delay. return a count, most often 0 or 1 but might be >1 if RepeatRate is small enough that DeltaTime > RepeatRate
    IMGUI_API bool          IsMouseDown(int button);                                            // is mouse button held
    IMGUI_API bool          IsAnyMouseDown();                                                   // is any mouse button held
    IMGUI_API bool          IsMouseClicked(int button, bool repeat = false);                    // did mouse button clicked (went from !Down to Down)
    IMGUI_API bool          IsMouseDoubleClicked(int button);                                   // did mouse button double-clicked. a double-click returns false in IsMouseClicked(). uses io.MouseDoubleClickTime.
    IMGUI_API bool          IsMouseReleased(int button);                                        // did mouse button released (went from Down to !Down)
    IMGUI_API bool          IsMouseDragging(int button = 0, float lock_threshold = -1.0f);      // is mouse dragging. if lock_threshold < -1.0f uses io.MouseDraggingThreshold
    IMGUI_API bool          IsMouseHoveringRect(const ImVec2& r_min, const ImVec2& r_max, bool clip = true);  // is mouse hovering given bounding rect (in screen space). clipped by current clipping settings. disregarding of consideration of focus/window ordering/blocked by a popup.
    IMGUI_API bool          IsMousePosValid(const ImVec2* mouse_pos = NULL);                    //
    IMGUI_API ImVec2        GetMousePos();                                                      // shortcut to ImGui::GetIO().MousePos provided by user, to be consistent with other calls
    IMGUI_API ImVec2        GetMousePosOnOpeningCurrentPopup();                                 // retrieve backup of mouse position at the time of opening popup we have BeginPopup() into
    IMGUI_API ImVec2        GetMouseDragDelta(int button = 0, float lock_threshold = -1.0f);    // dragging amount since clicking. if lock_threshold < -1.0f uses io.MouseDraggingThreshold
    IMGUI_API void          ResetMouseDragDelta(int button = 0);                                //
    IMGUI_API ImGuiMouseCursor GetMouseCursor();                                                // get desired cursor type, reset in ImGui::NewFrame(), this is updated during the frame. valid before Render(). If you use software rendering by setting io.MouseDrawCursor ImGui will render those for you
    IMGUI_API void          SetMouseCursor(ImGuiMouseCursor type);                              // set desired cursor type
    IMGUI_API void          CaptureKeyboardFromApp(bool capture = true);                        // manually override io.WantCaptureKeyboard flag next frame (said flag is entirely left for your application handle). e.g. force capture keyboard when your widget is being hovered.
    IMGUI_API void          CaptureMouseFromApp(bool capture = true);                           // manually override io.WantCaptureMouse flag next frame (said flag is entirely left for your application handle).

    // Clipboard Utilities (also see the LogToClipboard() function to capture or output text data to the clipboard)
    IMGUI_API const char*   GetClipboardText();
    IMGUI_API void          SetClipboardText(const char* text);

    // (Optional) Platform interface for multi-viewport support
    IMGUI_API ImGuiPlatformIO&   GetPlatformIO();                   // Platform/Renderer function, for back-end to setup.
    IMGUI_API ImGuiPlatformData* GetPlatformData();                 // List of viewports. Viewport 0 is always the main viewport, followed by the secondary viewports.
    IMGUI_API ImGuiViewport*     GetMainViewport();                 // GetPlatformData()->MainViewport
    IMGUI_API void               UpdatePlatformWindows();           // Call in main loop. Create/Destroy/Resize platform windows so there's one for each viewport
    IMGUI_API void               RenderPlatformWindows(void* platform_render_arg, void* renderer_render_arg); // Call in main loop. Call RenderWindow/SwapBuffers from the ImGuiPlatformIO structure. May be reimplemented by user.
    IMGUI_API void               DestroyPlatformWindows();          // (Optional) Call in back-end shutdown if you need to close Platform Windows before imgui shutdown.
    IMGUI_API ImGuiViewport*     FindViewportByPlatformHandle(void* platform_handle);

    // Memory Utilities
    // All those functions are not reliant on the current context.
    // If you reload the contents of imgui.cpp at runtime, you may need to call SetCurrentContext() + SetAllocatorFunctions() again.
    IMGUI_API void          SetAllocatorFunctions(void* (*alloc_func)(size_t sz, void* user_data), void(*free_func)(void* ptr, void* user_data), void* user_data = NULL);
    IMGUI_API void*         MemAlloc(size_t size);
    IMGUI_API void          MemFree(void* ptr);

} // namespace ImGui

// Flags for ImGui::Begin()
enum ImGuiWindowFlags_
{
    ImGuiWindowFlags_NoTitleBar             = 1 << 0,   // Disable title-bar
    ImGuiWindowFlags_NoResize               = 1 << 1,   // Disable user resizing with the lower-right grip
    ImGuiWindowFlags_NoMove                 = 1 << 2,   // Disable user moving the window
    ImGuiWindowFlags_NoScrollbar            = 1 << 3,   // Disable scrollbars (window can still scroll with mouse or programatically)
    ImGuiWindowFlags_NoScrollWithMouse      = 1 << 4,   // Disable user vertically scrolling with mouse wheel. On child window, mouse wheel will be forwarded to the parent unless NoScrollbar is also set.
    ImGuiWindowFlags_NoCollapse             = 1 << 5,   // Disable user collapsing window by double-clicking on it
    ImGuiWindowFlags_AlwaysAutoResize       = 1 << 6,   // Resize every window to its content every frame
    //ImGuiWindowFlags_ShowBorders          = 1 << 7,   // Show borders around windows and items (OBSOLETE! Use e.g. style.FrameBorderSize=1.0f to enable borders).
    ImGuiWindowFlags_NoSavedSettings        = 1 << 8,   // Never load/save settings in .ini file
    ImGuiWindowFlags_NoInputs               = 1 << 9,   // Disable catching mouse or keyboard inputs, hovering test with pass through.
    ImGuiWindowFlags_MenuBar                = 1 << 10,  // Has a menu-bar
    ImGuiWindowFlags_HorizontalScrollbar    = 1 << 11,  // Allow horizontal scrollbar to appear (off by default). You may use SetNextWindowContentSize(ImVec2(width,0.0f)); prior to calling Begin() to specify width. Read code in imgui_demo in the "Horizontal Scrolling" section.
    ImGuiWindowFlags_NoFocusOnAppearing     = 1 << 12,  // Disable taking focus when transitioning from hidden to visible state
    ImGuiWindowFlags_NoBringToFrontOnFocus  = 1 << 13,  // Disable bringing window to front when taking focus (e.g. clicking on it or programatically giving it focus)
    ImGuiWindowFlags_AlwaysVerticalScrollbar= 1 << 14,  // Always show vertical scrollbar (even if ContentSize.y < Size.y)
    ImGuiWindowFlags_AlwaysHorizontalScrollbar=1<< 15,  // Always show horizontal scrollbar (even if ContentSize.x < Size.x)
    ImGuiWindowFlags_AlwaysUseWindowPadding = 1 << 16,  // Ensure child windows without border uses style.WindowPadding (ignored by default for non-bordered child windows, because more convenient)
    ImGuiWindowFlags_ResizeFromAnySide      = 1 << 17,  // (WIP) Enable resize from any corners and borders. Your back-end needs to honor the different values of io.MouseCursor set by imgui.
    ImGuiWindowFlags_NoNavInputs            = 1 << 18,  // No gamepad/keyboard navigation within the window
    ImGuiWindowFlags_NoNavFocus             = 1 << 19,  // No focusing toward this window with gamepad/keyboard navigation (e.g. skipped by CTRL+TAB)
    ImGuiWindowFlags_NoNav                  = ImGuiWindowFlags_NoNavInputs | ImGuiWindowFlags_NoNavFocus,

    // [Internal]
    ImGuiWindowFlags_NavFlattened           = 1 << 23,  // (WIP) Allow gamepad/keyboard navigation to cross over parent border to this child (only use on child that have no scrolling!)
    ImGuiWindowFlags_ChildWindow            = 1 << 24,  // Don't use! For internal use by BeginChild()
    ImGuiWindowFlags_Tooltip                = 1 << 25,  // Don't use! For internal use by BeginTooltip()
    ImGuiWindowFlags_Popup                  = 1 << 26,  // Don't use! For internal use by BeginPopup()
    ImGuiWindowFlags_Modal                  = 1 << 27,  // Don't use! For internal use by BeginPopupModal()
    ImGuiWindowFlags_ChildMenu              = 1 << 28,  // Don't use! For internal use by BeginMenu()
    ImGuiWindowFlags_FullViewport           = 1 << 29   // Don't use! For internal use by Begin() and viewports.
};

// Flags for ImGui::InputText()
enum ImGuiInputTextFlags_
{
    ImGuiInputTextFlags_CharsDecimal        = 1 << 0,   // Allow 0123456789.+-*/
    ImGuiInputTextFlags_CharsHexadecimal    = 1 << 1,   // Allow 0123456789ABCDEFabcdef
    ImGuiInputTextFlags_CharsUppercase      = 1 << 2,   // Turn a..z into A..Z
    ImGuiInputTextFlags_CharsNoBlank        = 1 << 3,   // Filter out spaces, tabs
    ImGuiInputTextFlags_AutoSelectAll       = 1 << 4,   // Select entire text when first taking mouse focus
    ImGuiInputTextFlags_EnterReturnsTrue    = 1 << 5,   // Return 'true' when Enter is pressed (as opposed to when the value was modified)
    ImGuiInputTextFlags_CallbackCompletion  = 1 << 6,   // Call user function on pressing TAB (for completion handling)
    ImGuiInputTextFlags_CallbackHistory     = 1 << 7,   // Call user function on pressing Up/Down arrows (for history handling)
    ImGuiInputTextFlags_CallbackAlways      = 1 << 8,   // Call user function every time. User code may query cursor position, modify text buffer.
    ImGuiInputTextFlags_CallbackCharFilter  = 1 << 9,   // Call user function to filter character. Modify data->EventChar to replace/filter input, or return 1 to discard character.
    ImGuiInputTextFlags_AllowTabInput       = 1 << 10,  // Pressing TAB input a '\t' character into the text field
    ImGuiInputTextFlags_CtrlEnterForNewLine = 1 << 11,  // In multi-line mode, unfocus with Enter, add new line with Ctrl+Enter (default is opposite: unfocus with Ctrl+Enter, add line with Enter).
    ImGuiInputTextFlags_NoHorizontalScroll  = 1 << 12,  // Disable following the cursor horizontally
    ImGuiInputTextFlags_AlwaysInsertMode    = 1 << 13,  // Insert mode
    ImGuiInputTextFlags_ReadOnly            = 1 << 14,  // Read-only mode
    ImGuiInputTextFlags_Password            = 1 << 15,  // Password mode, display all characters as '*'
    ImGuiInputTextFlags_NoUndoRedo          = 1 << 16,  // Disable undo/redo. Note that input text owns the text data while active, if you want to provide your own undo/redo stack you need e.g. to call ClearActiveID().
    // [Internal]
    ImGuiInputTextFlags_Multiline           = 1 << 20   // For internal use by InputTextMultiline()
};

// Flags for ImGui::TreeNodeEx(), ImGui::CollapsingHeader*()
enum ImGuiTreeNodeFlags_
{
    ImGuiTreeNodeFlags_Selected             = 1 << 0,   // Draw as selected
    ImGuiTreeNodeFlags_Framed               = 1 << 1,   // Full colored frame (e.g. for CollapsingHeader)
    ImGuiTreeNodeFlags_AllowItemOverlap     = 1 << 2,   // Hit testing to allow subsequent widgets to overlap this one
    ImGuiTreeNodeFlags_NoTreePushOnOpen     = 1 << 3,   // Don't do a TreePush() when open (e.g. for CollapsingHeader) = no extra indent nor pushing on ID stack
    ImGuiTreeNodeFlags_NoAutoOpenOnLog      = 1 << 4,   // Don't automatically and temporarily open node when Logging is active (by default logging will automatically open tree nodes)
    ImGuiTreeNodeFlags_DefaultOpen          = 1 << 5,   // Default node to be open
    ImGuiTreeNodeFlags_OpenOnDoubleClick    = 1 << 6,   // Need double-click to open node
    ImGuiTreeNodeFlags_OpenOnArrow          = 1 << 7,   // Only open when clicking on the arrow part. If ImGuiTreeNodeFlags_OpenOnDoubleClick is also set, single-click arrow or double-click all box to open.
    ImGuiTreeNodeFlags_Leaf                 = 1 << 8,   // No collapsing, no arrow (use as a convenience for leaf nodes). 
    ImGuiTreeNodeFlags_Bullet               = 1 << 9,   // Display a bullet instead of arrow
    ImGuiTreeNodeFlags_FramePadding         = 1 << 10,  // Use FramePadding (even for an unframed text node) to vertically align text baseline to regular widget height. Equivalent to calling AlignTextToFramePadding().
    //ImGuITreeNodeFlags_SpanAllAvailWidth  = 1 << 11,  // FIXME: TODO: Extend hit box horizontally even if not framed
    //ImGuiTreeNodeFlags_NoScrollOnOpen     = 1 << 12,  // FIXME: TODO: Disable automatic scroll on TreePop() if node got just open and contents is not visible
    ImGuiTreeNodeFlags_NavLeftJumpsBackHere = 1 << 13,  // (WIP) Nav: left direction may move to this TreeNode() from any of its child (items submitted between TreeNode and TreePop)
    ImGuiTreeNodeFlags_CollapsingHeader     = ImGuiTreeNodeFlags_Framed | ImGuiTreeNodeFlags_NoAutoOpenOnLog

    // Obsolete names (will be removed)
#ifndef IMGUI_DISABLE_OBSOLETE_FUNCTIONS
    , ImGuiTreeNodeFlags_AllowOverlapMode = ImGuiTreeNodeFlags_AllowItemOverlap
#endif
};

// Flags for ImGui::Selectable()
enum ImGuiSelectableFlags_
{
    ImGuiSelectableFlags_DontClosePopups    = 1 << 0,   // Clicking this don't close parent popup window
    ImGuiSelectableFlags_SpanAllColumns     = 1 << 1,   // Selectable frame can span all columns (text will still fit in current column)
    ImGuiSelectableFlags_AllowDoubleClick   = 1 << 2    // Generate press events on double clicks too
};

// Flags for ImGui::BeginCombo()
enum ImGuiComboFlags_
{
    ImGuiComboFlags_PopupAlignLeft          = 1 << 0,   // Align the popup toward the left by default
    ImGuiComboFlags_HeightSmall             = 1 << 1,   // Max ~4 items visible. Tip: If you want your combo popup to be a specific size you can use SetNextWindowSizeConstraints() prior to calling BeginCombo()
    ImGuiComboFlags_HeightRegular           = 1 << 2,   // Max ~8 items visible (default)
    ImGuiComboFlags_HeightLarge             = 1 << 3,   // Max ~20 items visible
    ImGuiComboFlags_HeightLargest           = 1 << 4,   // As many fitting items as possible
    ImGuiComboFlags_NoArrowButton           = 1 << 5,   // Display on the preview box without the square arrow button
    ImGuiComboFlags_NoPreview               = 1 << 6,   // Display only a square arrow button
    ImGuiComboFlags_HeightMask_             = ImGuiComboFlags_HeightSmall | ImGuiComboFlags_HeightRegular | ImGuiComboFlags_HeightLarge | ImGuiComboFlags_HeightLargest
};

// Flags for ImGui::IsWindowFocused()
enum ImGuiFocusedFlags_
{
    ImGuiFocusedFlags_ChildWindows                  = 1 << 0,   // IsWindowFocused(): Return true if any children of the window is focused
    ImGuiFocusedFlags_RootWindow                    = 1 << 1,   // IsWindowFocused(): Test from root window (top most parent of the current hierarchy)
    ImGuiFocusedFlags_AnyWindow                     = 1 << 2,   // IsWindowFocused(): Return true if any window is focused
    ImGuiFocusedFlags_RootAndChildWindows           = ImGuiFocusedFlags_RootWindow | ImGuiFocusedFlags_ChildWindows
};

// Flags for ImGui::IsItemHovered(), ImGui::IsWindowHovered()
// Note: If you are trying to check whether your mouse should be dispatched to imgui or to your app, you should use the 'io.WantCaptureMouse' boolean for that. Please read the FAQ!
enum ImGuiHoveredFlags_
{
    ImGuiHoveredFlags_Default                       = 0,        // Return true if directly over the item/window, not obstructed by another window, not obstructed by an active popup or modal blocking inputs under them.
    ImGuiHoveredFlags_ChildWindows                  = 1 << 0,   // IsWindowHovered() only: Return true if any children of the window is hovered
    ImGuiHoveredFlags_RootWindow                    = 1 << 1,   // IsWindowHovered() only: Test from root window (top most parent of the current hierarchy)
    ImGuiHoveredFlags_AnyWindow                     = 1 << 2,   // IsWindowHovered() only: Return true if any window is hovered
    ImGuiHoveredFlags_AllowWhenBlockedByPopup       = 1 << 3,   // Return true even if a popup window is normally blocking access to this item/window
    //ImGuiHoveredFlags_AllowWhenBlockedByModal     = 1 << 4,   // Return true even if a modal popup window is normally blocking access to this item/window. FIXME-TODO: Unavailable yet.
    ImGuiHoveredFlags_AllowWhenBlockedByActiveItem  = 1 << 5,   // Return true even if an active item is blocking access to this item/window. Useful for Drag and Drop patterns.
    ImGuiHoveredFlags_AllowWhenOverlapped           = 1 << 6,   // Return true even if the position is overlapped by another window
    ImGuiHoveredFlags_RectOnly                      = ImGuiHoveredFlags_AllowWhenBlockedByPopup | ImGuiHoveredFlags_AllowWhenBlockedByActiveItem | ImGuiHoveredFlags_AllowWhenOverlapped,
    ImGuiHoveredFlags_RootAndChildWindows           = ImGuiHoveredFlags_RootWindow | ImGuiHoveredFlags_ChildWindows
};

// Flags for ImGui::BeginDragDropSource(), ImGui::AcceptDragDropPayload()
enum ImGuiDragDropFlags_
{
    // BeginDragDropSource() flags
    ImGuiDragDropFlags_SourceNoPreviewTooltip       = 1 << 0,   // By default, a successful call to BeginDragDropSource opens a tooltip so you can display a preview or description of the source contents. This flag disable this behavior.
    ImGuiDragDropFlags_SourceNoDisableHover         = 1 << 1,   // By default, when dragging we clear data so that IsItemHovered() will return true, to avoid subsequent user code submitting tooltips. This flag disable this behavior so you can still call IsItemHovered() on the source item.
    ImGuiDragDropFlags_SourceNoHoldToOpenOthers     = 1 << 2,   // Disable the behavior that allows to open tree nodes and collapsing header by holding over them while dragging a source item.
    ImGuiDragDropFlags_SourceAllowNullID            = 1 << 3,   // Allow items such as Text(), Image() that have no unique identifier to be used as drag source, by manufacturing a temporary identifier based on their window-relative position. This is extremely unusual within the dear imgui ecosystem and so we made it explicit.
    ImGuiDragDropFlags_SourceExtern                 = 1 << 4,   // External source (from outside of imgui), won't attempt to read current item/window info. Will always return true. Only one Extern source can be active simultaneously.
    // AcceptDragDropPayload() flags
    ImGuiDragDropFlags_AcceptBeforeDelivery         = 1 << 10,  // AcceptDragDropPayload() will returns true even before the mouse button is released. You can then call IsDelivery() to test if the payload needs to be delivered.
    ImGuiDragDropFlags_AcceptNoDrawDefaultRect      = 1 << 11,  // Do not draw the default highlight rectangle when hovering over target.
    ImGuiDragDropFlags_AcceptPeekOnly               = ImGuiDragDropFlags_AcceptBeforeDelivery | ImGuiDragDropFlags_AcceptNoDrawDefaultRect  // For peeking ahead and inspecting the payload before delivery.
};

// Standard Drag and Drop payload types. You can define you own payload types using 12-characters long strings. Types starting with '_' are defined by Dear ImGui.
#define IMGUI_PAYLOAD_TYPE_COLOR_3F     "_COL3F"    // float[3]: Standard type for colors, without alpha. User code may use this type. 
#define IMGUI_PAYLOAD_TYPE_COLOR_4F     "_COL4F"    // float[4]: Standard type for colors. User code may use this type.

// A cardinal direction
enum ImGuiDir_
{
    ImGuiDir_None    = -1,
    ImGuiDir_Left    = 0,
    ImGuiDir_Right   = 1,
    ImGuiDir_Up      = 2,
    ImGuiDir_Down    = 3,
    ImGuiDir_COUNT
};

// User fill ImGuiIO.KeyMap[] array with indices into the ImGuiIO.KeysDown[512] array
enum ImGuiKey_
{
    ImGuiKey_Tab,
    ImGuiKey_LeftArrow,
    ImGuiKey_RightArrow,
    ImGuiKey_UpArrow,
    ImGuiKey_DownArrow,
    ImGuiKey_PageUp,
    ImGuiKey_PageDown,
    ImGuiKey_Home,
    ImGuiKey_End,
    ImGuiKey_Insert,
    ImGuiKey_Delete,
    ImGuiKey_Backspace,
    ImGuiKey_Space,
    ImGuiKey_Enter,
    ImGuiKey_Escape,
    ImGuiKey_A,         // for text edit CTRL+A: select all
    ImGuiKey_C,         // for text edit CTRL+C: copy
    ImGuiKey_V,         // for text edit CTRL+V: paste
    ImGuiKey_X,         // for text edit CTRL+X: cut
    ImGuiKey_Y,         // for text edit CTRL+Y: redo
    ImGuiKey_Z,         // for text edit CTRL+Z: undo
    ImGuiKey_COUNT
};

// [BETA] Gamepad/Keyboard directional navigation
// Keyboard: Set io.ConfigFlags |= ImGuiConfigFlags_NavEnableKeyboard to enable. NewFrame() will automatically fill io.NavInputs[] based on your io.KeyDown[] + io.KeyMap[] arrays.
// Gamepad:  Set io.ConfigFlags |= ImGuiConfigFlags_NavEnableGamepad to enable. Back-end: set ImGuiBackendFlags_HasGamepad and fill the io.NavInputs[] fields before calling NewFrame(). Note that io.NavInputs[] is cleared by EndFrame().
// Read instructions in imgui.cpp for more details. Download PNG/PSD at goo.gl/9LgVZW.
enum ImGuiNavInput_
{
    // Gamepad Mapping
    ImGuiNavInput_Activate,      // activate / open / toggle / tweak value       // e.g. Circle (PS4), A (Xbox), A (Switch), Space (Keyboard)
    ImGuiNavInput_Cancel,        // cancel / close / exit                        // e.g. Cross  (PS4), B (Xbox), B (Switch), Escape (Keyboard)
    ImGuiNavInput_Input,         // text input / on-screen keyboard              // e.g. Triang.(PS4), Y (Xbox), X (Switch), Return (Keyboard)
    ImGuiNavInput_Menu,          // tap: toggle menu / hold: focus, move, resize // e.g. Square (PS4), X (Xbox), Y (Switch), Alt (Keyboard)
    ImGuiNavInput_DpadLeft,      // move / tweak / resize window (w/ PadMenu)    // e.g. D-pad Left/Right/Up/Down (Gamepads), Arrow keys (Keyboard)
    ImGuiNavInput_DpadRight,     // 
    ImGuiNavInput_DpadUp,        // 
    ImGuiNavInput_DpadDown,      // 
    ImGuiNavInput_LStickLeft,    // scroll / move window (w/ PadMenu)            // e.g. Left Analog Stick Left/Right/Up/Down
    ImGuiNavInput_LStickRight,   // 
    ImGuiNavInput_LStickUp,      // 
    ImGuiNavInput_LStickDown,    // 
    ImGuiNavInput_FocusPrev,     // next window (w/ PadMenu)                     // e.g. L1 or L2 (PS4), LB or LT (Xbox), L or ZL (Switch)
    ImGuiNavInput_FocusNext,     // prev window (w/ PadMenu)                     // e.g. R1 or R2 (PS4), RB or RT (Xbox), R or ZL (Switch) 
    ImGuiNavInput_TweakSlow,     // slower tweaks                                // e.g. L1 or L2 (PS4), LB or LT (Xbox), L or ZL (Switch)
    ImGuiNavInput_TweakFast,     // faster tweaks                                // e.g. R1 or R2 (PS4), RB or RT (Xbox), R or ZL (Switch)

    // [Internal] Don't use directly! This is used internally to differentiate keyboard from gamepad inputs for behaviors that require to differentiate them.
    // Keyboard behavior that have no corresponding gamepad mapping (e.g. CTRL+TAB) will be directly reading from io.KeyDown[] instead of io.NavInputs[].
    ImGuiNavInput_KeyMenu_,      // toggle menu                                  // = io.KeyAlt
    ImGuiNavInput_KeyLeft_,      // move left                                    // = Arrow keys
    ImGuiNavInput_KeyRight_,     // move right
    ImGuiNavInput_KeyUp_,        // move up
    ImGuiNavInput_KeyDown_,      // move down
    ImGuiNavInput_COUNT,
    ImGuiNavInput_InternalStart_ = ImGuiNavInput_KeyMenu_
};

// Configuration flags stored in io.ConfigFlags. Set by user/application.
enum ImGuiConfigFlags_
{
<<<<<<< HEAD
    // Navigation
    ImGuiConfigFlags_NavEnableKeyboard                  = 1 << 0,   // Keyboard navigation enable flag. NewFrame() will automatically fill io.NavInputs[] based on io.KeyDown[].
    ImGuiConfigFlags_NavEnableGamepad                   = 1 << 1,   // Gamepad navigation enable flag. This is mostly to instruct your imgui back-end to fill io.NavInputs[].
    ImGuiConfigFlags_NavMoveMouse                       = 1 << 2,   // Request navigation to allow moving the mouse cursor. May be useful on TV/console systems where moving a virtual mouse is awkward. Will update io.MousePos and set io.WantMoveMouse=true. If enabled you MUST honor io.WantMoveMouse requests in your binding, otherwise ImGui will react as if the mouse is jumping around back and forth.
    ImGuiConfigFlags_NavNoCaptureKeyboard               = 1 << 3,   // Do not set the io.WantCaptureKeyboard flag with io.NavActive is set. 

    // [BETA] Viewports
    ImGuiConfigFlags_EnableViewports                    = 1 << 4,   // Viewport enable flags (require both ImGuiConfigFlags_PlatformHasViewports + ImGuiConfigFlags_RendererHasViewports set by the respective back-ends)
    ImGuiConfigFlags_EnableDpiScaleViewports            = 1 << 5,
    ImGuiConfigFlags_EnableDpiScaleFonts                = 1 << 6,

    ImGuiConfigFlags_PlatformNoTaskBar                  = 1 << 10,
    ImGuiConfigFlags_PlatformHasViewports               = 1 << 11,  // Back-end Platform supports multiple viewports
    ImGuiConfigFlags_PlatformHasMouseHoveredViewport    = 1 << 12,  // Back-end Platform supports setting io.MouseHoveredViewport to the viewport directly under the mouse _IGNORING_ viewports with the ImGuiViewportFlags_NoInputs flag and _REGARDLESS_ of whether another viewport is focused and may be capturing the mouse. This information is _NOT EASY_ to provide correctly with most high-level engines. Don't see this without studying how the examples/ back-end handle it.
    ImGuiConfigFlags_PlatformHasWantMoveMouseSupport    = 1 << 13,  // Back-end Platform supports io.WantMoveMouse request by updating the OS mouse cursor position (currently only used by ImGuiConfigFlags_NavMoveMouse feature, will be useful for widgets teleporting/wrapping the cursor)
    ImGuiConfigFlags_PlatformHasWindowAlpha             = 1 << 14,  // Back-end Platform supports transparent windows
    ImGuiConfigFlags_RendererHasViewports               = 1 << 15,  // Back-end Renderer supports multiple viewports
    
    // Platform Info (free of use, for user/application convenience)
    ImGuiConfigFlags_IsSRGB                             = 1 << 20,  // Back-end is SRGB-aware (Storage flag to allow your back-end to communicate to shared widgets. Not used by core ImGui)
    ImGuiConfigFlags_IsTouchScreen                      = 1 << 21,  // Back-end is using a touch screen instead of a mouse (Storage flag to allow your back-end to communicate to shared widgets. Not used by core ImGui)
    ImGuiConfigFlags_IsOnScreenKeyboard                 = 1 << 22   // Back-end uses an on-screen keyboard when io.WantTextInput is set.
=======
    ImGuiConfigFlags_NavEnableKeyboard      = 1 << 0,   // Master keyboard navigation enable flag. NewFrame() will automatically fill io.NavInputs[] based on io.KeyDown[].
    ImGuiConfigFlags_NavEnableGamepad       = 1 << 1,   // Master gamepad navigation enable flag. This is mostly to instruct your imgui back-end to fill io.NavInputs[]. Back-end also needs to set ImGuiBackendFlags_HasGamepad.
    ImGuiConfigFlags_NavEnableSetMousePos   = 1 << 2,   // Request navigation to allow moving the mouse cursor. May be useful on TV/console systems where moving a virtual mouse is awkward. Will update io.MousePos and set io.WantSetMousePos=true. If enabled you MUST honor io.WantSetMousePos requests in your binding, otherwise ImGui will react as if the mouse is jumping around back and forth.
    ImGuiConfigFlags_NavNoCaptureKeyboard   = 1 << 3,   // Do not set the io.WantCaptureKeyboard flag with io.NavActive is set. 
    ImGuiConfigFlags_NoSetMouseCursor       = 1 << 4,   // Request back-end to not alter mouse cursor configuration.

    // User storage (to allow your back-end/engine to communicate to code that may be shared between multiple projects. Those flags are not used by core ImGui)
    ImGuiConfigFlags_IsSRGB                 = 1 << 20,  // Application is SRGB-aware.
    ImGuiConfigFlags_IsTouchScreen          = 1 << 21   // Application is using a touch screen instead of a mouse.
};

// Back-end capabilities flags stored in io.BackendFlags. Set by imgui_impl_xxx or custom back-end.
enum ImGuiBackendFlags_
{
    ImGuiBackendFlags_HasGamepad            = 1 << 0,   // Back-end has a connected gamepad.
    ImGuiBackendFlags_HasMouseCursors       = 1 << 1,   // Back-end can honor GetMouseCursor() values and change the OS cursor shape.
    ImGuiBackendFlags_HasSetMousePos        = 1 << 2    // Back-end can honor io.WantSetMousePos and reposition the mouse (only used if ImGuiConfigFlags_NavEnableSetMousePos is set).
>>>>>>> 75c3793d
};

// Enumeration for PushStyleColor() / PopStyleColor()
enum ImGuiCol_
{
    ImGuiCol_Text,
    ImGuiCol_TextDisabled,
    ImGuiCol_WindowBg,              // Background of normal windows
    ImGuiCol_ChildBg,               // Background of child windows
    ImGuiCol_PopupBg,               // Background of popups, menus, tooltips windows
    ImGuiCol_Border,
    ImGuiCol_BorderShadow,
    ImGuiCol_FrameBg,               // Background of checkbox, radio button, plot, slider, text input
    ImGuiCol_FrameBgHovered,
    ImGuiCol_FrameBgActive,
    ImGuiCol_TitleBg,
    ImGuiCol_TitleBgActive,
    ImGuiCol_TitleBgCollapsed,
    ImGuiCol_MenuBarBg,
    ImGuiCol_ScrollbarBg,
    ImGuiCol_ScrollbarGrab,
    ImGuiCol_ScrollbarGrabHovered,
    ImGuiCol_ScrollbarGrabActive,
    ImGuiCol_CheckMark,
    ImGuiCol_SliderGrab,
    ImGuiCol_SliderGrabActive,
    ImGuiCol_Button,
    ImGuiCol_ButtonHovered,
    ImGuiCol_ButtonActive,
    ImGuiCol_Header,
    ImGuiCol_HeaderHovered,
    ImGuiCol_HeaderActive,
    ImGuiCol_Separator,
    ImGuiCol_SeparatorHovered,
    ImGuiCol_SeparatorActive,
    ImGuiCol_ResizeGrip,
    ImGuiCol_ResizeGripHovered,
    ImGuiCol_ResizeGripActive,
    ImGuiCol_PlotLines,
    ImGuiCol_PlotLinesHovered,
    ImGuiCol_PlotHistogram,
    ImGuiCol_PlotHistogramHovered,
    ImGuiCol_TextSelectedBg,
    ImGuiCol_ModalWindowDarkening,  // darken/colorize entire screen behind a modal window, when one is active
    ImGuiCol_DragDropTarget,
    ImGuiCol_NavHighlight,          // gamepad/keyboard: current highlighted item 
    ImGuiCol_NavWindowingHighlight, // gamepad/keyboard: when holding NavMenu to focus/move/resize windows
    ImGuiCol_COUNT

    // Obsolete names (will be removed)
#ifndef IMGUI_DISABLE_OBSOLETE_FUNCTIONS
    , ImGuiCol_ChildWindowBg = ImGuiCol_ChildBg, ImGuiCol_Column = ImGuiCol_Separator, ImGuiCol_ColumnHovered = ImGuiCol_SeparatorHovered, ImGuiCol_ColumnActive = ImGuiCol_SeparatorActive
    //ImGuiCol_CloseButton, ImGuiCol_CloseButtonActive, ImGuiCol_CloseButtonHovered, // [unused since 1.60+] the close button now uses regular button colors.
    //ImGuiCol_ComboBg,                                                              // [unused since 1.53+] ComboBg has been merged with PopupBg, so a redirect isn't accurate.
#endif
};

// Enumeration for PushStyleVar() / PopStyleVar() to temporarily modify the ImGuiStyle structure.
// NB: the enum only refers to fields of ImGuiStyle which makes sense to be pushed/popped inside UI code. During initialization, feel free to just poke into ImGuiStyle directly.
// NB: if changing this enum, you need to update the associated internal table GStyleVarInfo[] accordingly. This is where we link enum values to members offset/type.
enum ImGuiStyleVar_
{
    // Enum name ......................// Member in ImGuiStyle structure (see ImGuiStyle for descriptions)
    ImGuiStyleVar_Alpha,               // float     Alpha
    ImGuiStyleVar_WindowPadding,       // ImVec2    WindowPadding
    ImGuiStyleVar_WindowRounding,      // float     WindowRounding
    ImGuiStyleVar_WindowBorderSize,    // float     WindowBorderSize
    ImGuiStyleVar_WindowMinSize,       // ImVec2    WindowMinSize
    ImGuiStyleVar_WindowTitleAlign,    // ImVec2    WindowTitleAlign
    ImGuiStyleVar_ChildRounding,       // float     ChildRounding
    ImGuiStyleVar_ChildBorderSize,     // float     ChildBorderSize
    ImGuiStyleVar_PopupRounding,       // float     PopupRounding
    ImGuiStyleVar_PopupBorderSize,     // float     PopupBorderSize
    ImGuiStyleVar_FramePadding,        // ImVec2    FramePadding
    ImGuiStyleVar_FrameRounding,       // float     FrameRounding
    ImGuiStyleVar_FrameBorderSize,     // float     FrameBorderSize
    ImGuiStyleVar_ItemSpacing,         // ImVec2    ItemSpacing
    ImGuiStyleVar_ItemInnerSpacing,    // ImVec2    ItemInnerSpacing
    ImGuiStyleVar_IndentSpacing,       // float     IndentSpacing
    ImGuiStyleVar_ScrollbarSize,       // float     ScrollbarSize
    ImGuiStyleVar_ScrollbarRounding,   // float     ScrollbarRounding
    ImGuiStyleVar_GrabMinSize,         // float     GrabMinSize
    ImGuiStyleVar_GrabRounding,        // float     GrabRounding
    ImGuiStyleVar_ButtonTextAlign,     // ImVec2    ButtonTextAlign
    ImGuiStyleVar_COUNT

    // Obsolete names (will be removed)
#ifndef IMGUI_DISABLE_OBSOLETE_FUNCTIONS
    , ImGuiStyleVar_Count_ = ImGuiStyleVar_COUNT, ImGuiStyleVar_ChildWindowRounding = ImGuiStyleVar_ChildRounding
#endif
};

// Enumeration for ColorEdit3() / ColorEdit4() / ColorPicker3() / ColorPicker4() / ColorButton()
enum ImGuiColorEditFlags_
{
    ImGuiColorEditFlags_NoAlpha         = 1 << 1,   //              // ColorEdit, ColorPicker, ColorButton: ignore Alpha component (read 3 components from the input pointer).
    ImGuiColorEditFlags_NoPicker        = 1 << 2,   //              // ColorEdit: disable picker when clicking on colored square.
    ImGuiColorEditFlags_NoOptions       = 1 << 3,   //              // ColorEdit: disable toggling options menu when right-clicking on inputs/small preview.
    ImGuiColorEditFlags_NoSmallPreview  = 1 << 4,   //              // ColorEdit, ColorPicker: disable colored square preview next to the inputs. (e.g. to show only the inputs)
    ImGuiColorEditFlags_NoInputs        = 1 << 5,   //              // ColorEdit, ColorPicker: disable inputs sliders/text widgets (e.g. to show only the small preview colored square).
    ImGuiColorEditFlags_NoTooltip       = 1 << 6,   //              // ColorEdit, ColorPicker, ColorButton: disable tooltip when hovering the preview.
    ImGuiColorEditFlags_NoLabel         = 1 << 7,   //              // ColorEdit, ColorPicker: disable display of inline text label (the label is still forwarded to the tooltip and picker).
    ImGuiColorEditFlags_NoSidePreview   = 1 << 8,   //              // ColorPicker: disable bigger color preview on right side of the picker, use small colored square preview instead.
    
    // User Options (right-click on widget to change some of them). You can set application defaults using SetColorEditOptions(). The idea is that you probably don't want to override them in most of your calls, let the user choose and/or call SetColorEditOptions() during startup.
    ImGuiColorEditFlags_AlphaBar        = 1 << 9,   //              // ColorEdit, ColorPicker: show vertical alpha bar/gradient in picker.
    ImGuiColorEditFlags_AlphaPreview    = 1 << 10,  //              // ColorEdit, ColorPicker, ColorButton: display preview as a transparent color over a checkerboard, instead of opaque.
    ImGuiColorEditFlags_AlphaPreviewHalf= 1 << 11,  //              // ColorEdit, ColorPicker, ColorButton: display half opaque / half checkerboard, instead of opaque.
    ImGuiColorEditFlags_HDR             = 1 << 12,  //              // (WIP) ColorEdit: Currently only disable 0.0f..1.0f limits in RGBA edition (note: you probably want to use ImGuiColorEditFlags_Float flag as well).
    ImGuiColorEditFlags_RGB             = 1 << 13,  // [Inputs]     // ColorEdit: choose one among RGB/HSV/HEX. ColorPicker: choose any combination using RGB/HSV/HEX.
    ImGuiColorEditFlags_HSV             = 1 << 14,  // [Inputs]     // "
    ImGuiColorEditFlags_HEX             = 1 << 15,  // [Inputs]     // "
    ImGuiColorEditFlags_Uint8           = 1 << 16,  // [DataType]   // ColorEdit, ColorPicker, ColorButton: _display_ values formatted as 0..255. 
    ImGuiColorEditFlags_Float           = 1 << 17,  // [DataType]   // ColorEdit, ColorPicker, ColorButton: _display_ values formatted as 0.0f..1.0f floats instead of 0..255 integers. No round-trip of value via integers.
    ImGuiColorEditFlags_PickerHueBar    = 1 << 18,  // [PickerMode] // ColorPicker: bar for Hue, rectangle for Sat/Value.
    ImGuiColorEditFlags_PickerHueWheel  = 1 << 19,  // [PickerMode] // ColorPicker: wheel for Hue, triangle for Sat/Value.

    // [Internal] Masks
    ImGuiColorEditFlags__InputsMask     = ImGuiColorEditFlags_RGB|ImGuiColorEditFlags_HSV|ImGuiColorEditFlags_HEX,
    ImGuiColorEditFlags__DataTypeMask   = ImGuiColorEditFlags_Uint8|ImGuiColorEditFlags_Float,
    ImGuiColorEditFlags__PickerMask     = ImGuiColorEditFlags_PickerHueWheel|ImGuiColorEditFlags_PickerHueBar,
    ImGuiColorEditFlags__OptionsDefault = ImGuiColorEditFlags_Uint8|ImGuiColorEditFlags_RGB|ImGuiColorEditFlags_PickerHueBar    // Change application default using SetColorEditOptions()
};

// Enumeration for GetMouseCursor()
// User code may request binding to display given cursor by calling SetMouseCursor(), which is why we have some cursors that are marked unused here
enum ImGuiMouseCursor_
{
    ImGuiMouseCursor_None = -1,
    ImGuiMouseCursor_Arrow = 0,
    ImGuiMouseCursor_TextInput,         // When hovering over InputText, etc.
    ImGuiMouseCursor_ResizeAll,         // Unused by imgui functions
    ImGuiMouseCursor_ResizeNS,          // When hovering over an horizontal border
    ImGuiMouseCursor_ResizeEW,          // When hovering over a vertical border or a column
    ImGuiMouseCursor_ResizeNESW,        // When hovering over the bottom-left corner of a window
    ImGuiMouseCursor_ResizeNWSE,        // When hovering over the bottom-right corner of a window
    ImGuiMouseCursor_COUNT

    // Obsolete names (will be removed)
#ifndef IMGUI_DISABLE_OBSOLETE_FUNCTIONS
    , ImGuiMouseCursor_Count_ = ImGuiMouseCursor_COUNT
#endif
};

// Condition for ImGui::SetWindow***(), SetNextWindow***(), SetNextTreeNode***() functions
// All those functions treat 0 as a shortcut to ImGuiCond_Always. From the point of view of the user use this as an enum (don't combine multiple values into flags).
enum ImGuiCond_
{
    ImGuiCond_Always        = 1 << 0,   // Set the variable
    ImGuiCond_Once          = 1 << 1,   // Set the variable once per runtime session (only the first call with succeed)
    ImGuiCond_FirstUseEver  = 1 << 2,   // Set the variable if the object/window has no persistently saved data (no entry in .ini file)
    ImGuiCond_Appearing     = 1 << 3    // Set the variable if the object/window is appearing after being hidden/inactive (or the first time)

    // Obsolete names (will be removed)
#ifndef IMGUI_DISABLE_OBSOLETE_FUNCTIONS
    , ImGuiSetCond_Always = ImGuiCond_Always, ImGuiSetCond_Once = ImGuiCond_Once, ImGuiSetCond_FirstUseEver = ImGuiCond_FirstUseEver, ImGuiSetCond_Appearing = ImGuiCond_Appearing
#endif
};

// You may modify the ImGui::GetStyle() main instance during initialization and before NewFrame().
// During the frame, use ImGui::PushStyleVar(ImGuiStyleVar_XXXX)/PopStyleVar() to alter the main style values, and ImGui::PushStyleColor(ImGuiCol_XXX)/PopStyleColor() for colors.
struct ImGuiStyle
{
    float       Alpha;                      // Global alpha applies to everything in ImGui.
    ImVec2      WindowPadding;              // Padding within a window.
    float       WindowRounding;             // Radius of window corners rounding. Set to 0.0f to have rectangular windows.
    float       WindowBorderSize;           // Thickness of border around windows. Generally set to 0.0f or 1.0f. (Other values are not well tested and more CPU/GPU costly).
    ImVec2      WindowMinSize;              // Minimum window size. This is a global setting. If you want to constraint individual windows, use SetNextWindowSizeConstraints().
    ImVec2      WindowTitleAlign;           // Alignment for title bar text. Defaults to (0.0f,0.5f) for left-aligned,vertically centered.
    float       ChildRounding;              // Radius of child window corners rounding. Set to 0.0f to have rectangular windows.
    float       ChildBorderSize;            // Thickness of border around child windows. Generally set to 0.0f or 1.0f. (Other values are not well tested and more CPU/GPU costly).
    float       PopupRounding;              // Radius of popup window corners rounding.
    float       PopupBorderSize;            // Thickness of border around popup windows. Generally set to 0.0f or 1.0f. (Other values are not well tested and more CPU/GPU costly).
    ImVec2      FramePadding;               // Padding within a framed rectangle (used by most widgets).
    float       FrameRounding;              // Radius of frame corners rounding. Set to 0.0f to have rectangular frame (used by most widgets).
    float       FrameBorderSize;            // Thickness of border around frames. Generally set to 0.0f or 1.0f. (Other values are not well tested and more CPU/GPU costly).
    ImVec2      ItemSpacing;                // Horizontal and vertical spacing between widgets/lines.
    ImVec2      ItemInnerSpacing;           // Horizontal and vertical spacing between within elements of a composed widget (e.g. a slider and its label).
    ImVec2      TouchExtraPadding;          // Expand reactive bounding box for touch-based system where touch position is not accurate enough. Unfortunately we don't sort widgets so priority on overlap will always be given to the first widget. So don't grow this too much!
    float       IndentSpacing;              // Horizontal indentation when e.g. entering a tree node. Generally == (FontSize + FramePadding.x*2).
    float       ColumnsMinSpacing;          // Minimum horizontal spacing between two columns.
    float       ScrollbarSize;              // Width of the vertical scrollbar, Height of the horizontal scrollbar.
    float       ScrollbarRounding;          // Radius of grab corners for scrollbar.
    float       GrabMinSize;                // Minimum width/height of a grab box for slider/scrollbar.
    float       GrabRounding;               // Radius of grabs corners rounding. Set to 0.0f to have rectangular slider grabs.
    ImVec2      ButtonTextAlign;            // Alignment of button text when button is larger than text. Defaults to (0.5f,0.5f) for horizontally+vertically centered.
    ImVec2      DisplayWindowPadding;       // Window positions are clamped to be visible within the display area by at least this amount. Only covers regular windows.
    ImVec2      DisplaySafeAreaPadding;     // If you cannot see the edge of your screen (e.g. on a TV) increase the safe area padding. Covers popups/tooltips as well regular windows.
    float       MouseCursorScale;           // Scale software rendered mouse cursor (when io.MouseDrawCursor is enabled). May be removed later.
    bool        AntiAliasedLines;           // Enable anti-aliasing on lines/borders. Disable if you are really tight on CPU/GPU.
    bool        AntiAliasedFill;            // Enable anti-aliasing on filled shapes (rounded rectangles, circles, etc.)
    float       CurveTessellationTol;       // Tessellation tolerance when using PathBezierCurveTo() without a specific number of segments. Decrease for highly tessellated curves (higher quality, more polygons), increase to reduce quality.
    ImVec4      Colors[ImGuiCol_COUNT];

    IMGUI_API ImGuiStyle();
    IMGUI_API void ScaleAllSizes(float scale_factor);
};

// This is where your app communicate with ImGui. Access via ImGui::GetIO().
// Read 'Programmer guide' section in .cpp file for general usage.
struct ImGuiIO
{
    //------------------------------------------------------------------
    // Settings (fill once)                 // Default value:
    //------------------------------------------------------------------

<<<<<<< HEAD
    ImVec2        DisplaySize;              // <unset>              // Main display size. Used e.g. to clamp windows positions. This is the default viewport. Use BeginViewport() for other viewports.
    float         DeltaTime;                // = 1.0f/60.0f         // Time elapsed since last frame, in seconds.
    ImGuiConfigFlags ConfigFlags;           // = 0                  // See ImGuiConfigFlags_ enum. Back-end options, Gamepad/keyboard navigation options, etc.
=======
    ImGuiConfigFlags   ConfigFlags;         // = 0                  // See ImGuiConfigFlags_ enum. Set by user/application. Gamepad/keyboard navigation options, etc.
    ImGuiBackendFlags  BackendFlags;        // = 0                  // Set ImGuiBackendFlags_ enum. Set by imgui_impl_xxx files or custom back-end.
    ImVec2        DisplaySize;              // <unset>              // Display size, in pixels. For clamping windows positions.
    float         DeltaTime;                // = 1.0f/60.0f         // Time elapsed since last frame, in seconds.
>>>>>>> 75c3793d
    float         IniSavingRate;            // = 5.0f               // Maximum time between saving positions/sizes to .ini file, in seconds.
    const char*   IniFilename;              // = "imgui.ini"        // Path to .ini file. NULL to disable .ini saving.
    const char*   LogFilename;              // = "imgui_log.txt"    // Path to .log file (default parameter to ImGui::LogToFile when no file is specified).
    float         MouseDoubleClickTime;     // = 0.30f              // Time for a double-click, in seconds.
    float         MouseDoubleClickMaxDist;  // = 6.0f               // Distance threshold to stay in to validate a double-click, in pixels.
    float         MouseDragThreshold;       // = 6.0f               // Distance threshold before considering we are dragging.
    int           KeyMap[ImGuiKey_COUNT];   // <unset>              // Map of indices into the KeysDown[512] entries array which represent your "native" keyboard state.
    float         KeyRepeatDelay;           // = 0.250f             // When holding a key/button, time before it starts repeating, in seconds (for buttons in Repeat mode, etc.).
    float         KeyRepeatRate;            // = 0.050f             // When holding a key/button, rate at which it repeats, in seconds.
    void*         UserData;                 // = NULL               // Store your own data for retrieval by callbacks.

    ImFontAtlas*  Fonts;                    // <auto>               // Load and assemble one or more fonts into a single tightly packed texture. Output to Fonts array.
    float         FontGlobalScale;          // = 1.0f               // Global scale all fonts
    bool          FontAllowUserScaling;     // = false              // Allow user scaling text of individual window with CTRL+Wheel.
    ImFont*       FontDefault;              // = NULL               // Font to use on NewFrame(). Use NULL to uses Fonts->Fonts[0].
    ImVec2        DisplayFramebufferScale;  // = (1.0f,1.0f)        // For retina display or other situations where window coordinates are different from framebuffer coordinates. User storage only, presently not used by ImGui.

    // Advanced/subtle behaviors
    bool          OptMacOSXBehaviors;       // = defined(__APPLE__) // OS X style: Text editing cursor movement using Alt instead of Ctrl, Shortcuts using Cmd/Super instead of Ctrl, Line/Text Start and End using Cmd+Arrows instead of Home/End, Double click selects by word instead of selecting whole text, Multi-selection in lists uses Cmd/Super instead of Ctrl
    bool          OptCursorBlink;           // = true               // Enable blinking cursor, for users who consider it annoying.

    //------------------------------------------------------------------
    // Settings (User Functions)
    //------------------------------------------------------------------

    // Optional: access OS clipboard
    // (default to use native Win32 clipboard on Windows, otherwise uses a private clipboard. Override to access OS clipboard on other architectures)
    const char* (*GetClipboardTextFn)(void* user_data);
    void        (*SetClipboardTextFn)(void* user_data, const char* text);
    void*       ClipboardUserData;

    // Optional: notify OS Input Method Editor of the screen position of your cursor for text input position (e.g. when using Japanese/Chinese IME in Windows)
    // (default to use native imm32 api on Windows)
    void        (*ImeSetInputScreenPosFn)(int x, int y);
    void*       ImeWindowHandle;            // (Windows) Set this to your HWND to get automatic IME cursor positioning.

#ifndef IMGUI_DISABLE_OBSOLETE_FUNCTIONS
    // [OBSOLETE] Rendering function, will be automatically called in Render(). Please call your rendering function yourself now! You can obtain the ImDrawData* by calling ImGui::GetDrawData() after Render().
    // See example applications if you are unsure of how to implement this.
    void        (*RenderDrawListsFn)(ImDrawData* data);
#endif

    //------------------------------------------------------------------
    // Input - Fill before calling NewFrame()
    //------------------------------------------------------------------

    ImVec2      MousePos;                       // Mouse position, in pixels. Set to ImVec2(-FLT_MAX,-FLT_MAX) if mouse is unavailable (on another screen, etc.)
    bool        MouseDown[5];                   // Mouse buttons: left, right, middle + extras. ImGui itself mostly only uses left button (BeginPopupContext** are using right button). Others buttons allows us to track if the mouse is being used by your application + available to user as a convenience via IsMouse** API.
    float       MouseWheel;                     // Mouse wheel Vertical: 1 unit scrolls about 5 lines text. 
    float       MouseWheelH;                    // Mouse wheel Horizontal. Most users don't have a mouse with an horizontal wheel, may not be filled by all back-ends.
    ImGuiID     MousePosViewport;               // (Optional) When using multiple viewports: viewport from which io.MousePos is based from (when dragging this is generally the captured/focused viewport, even though we can drag outside of it and then it's not hovered anymore). (0 == default viewport)
    ImGuiID     MouseHoveredViewport;           // (Optional) When using multiple viewports: viewport the OS mouse cursor is hovering. (0 == default viewport)
    bool        MouseDrawCursor;                // Request ImGui to draw a mouse cursor for you (if you are on a platform without a mouse cursor).
    bool        KeyCtrl;                        // Keyboard modifier pressed: Control
    bool        KeyShift;                       // Keyboard modifier pressed: Shift
    bool        KeyAlt;                         // Keyboard modifier pressed: Alt
    bool        KeySuper;                       // Keyboard modifier pressed: Cmd/Super/Windows
    bool        KeysDown[512];                  // Keyboard keys that are pressed (ideally left in the "native" order your engine has access to keyboard keys, so you can use your own defines/enums for keys).
    ImWchar     InputCharacters[16+1];          // List of characters input (translated by user from keypress+keyboard state). Fill using AddInputCharacter() helper.
    float       NavInputs[ImGuiNavInput_COUNT]; // Gamepad inputs (keyboard keys will be auto-mapped and be written here by ImGui::NewFrame, all values will be cleared back to zero in ImGui::EndFrame)

    // Functions
    IMGUI_API void AddInputCharacter(ImWchar c);                        // Add new character into InputCharacters[]
    IMGUI_API void AddInputCharactersUTF8(const char* utf8_chars);      // Add new characters into InputCharacters[] from an UTF-8 string
    inline void    ClearInputCharacters() { InputCharacters[0] = 0; }   // Clear the text input buffer manually

    //------------------------------------------------------------------
    // Output - Retrieve after calling NewFrame()
    //------------------------------------------------------------------

    bool        WantCaptureMouse;           // When io.WantCaptureMouse is true, do not dispatch mouse input data to your main application. This is set by ImGui when it wants to use your mouse (e.g. unclicked mouse is hovering a window, or a widget is active). 
    bool        WantCaptureKeyboard;        // When io.WantCaptureKeyboard is true, do not dispatch keyboard input data to your main application. This is set by ImGui when it wants to use your keyboard inputs.
    bool        WantTextInput;              // Mobile/console: when io.WantTextInput is true, you may display an on-screen keyboard. This is set by ImGui when it wants textual keyboard input to happen (e.g. when a InputText widget is active).
    bool        WantSetMousePos;            // MousePos has been altered, back-end should reposition mouse on next frame. Set only when ImGuiConfigFlags_NavEnableSetMousePos flag is enabled.
    bool        NavActive;                  // Directional navigation is currently allowed (will handle ImGuiKey_NavXXX events) = a window is focused and it doesn't use the ImGuiWindowFlags_NoNavInputs flag.
    bool        NavVisible;                 // Directional navigation is visible and allowed (will handle ImGuiKey_NavXXX events).
    float       Framerate;                  // Application framerate estimation, in frame per second. Solely for convenience. Rolling average estimation based on IO.DeltaTime over 120 frames
    int         MetricsRenderVertices;      // Vertices output during last call to Render()
    int         MetricsRenderIndices;       // Indices output during last call to Render() = number of triangles * 3
    int         MetricsActiveWindows;       // Number of visible root windows (exclude child windows)
    ImVec2      MouseDelta;                 // Mouse delta. Note that this is zero if either current or previous position are invalid (-FLT_MAX,-FLT_MAX), so a disappearing/reappearing mouse won't have a huge delta.

    //------------------------------------------------------------------
    // [Internal] ImGui will maintain those fields. Forward compatibility not guaranteed!
    //------------------------------------------------------------------

    ImVec2      MousePosPrev;               // Previous mouse position temporary storage (nb: not for public use, set to MousePos in NewFrame())
    ImVec2      MouseClickedPos[5];         // Position at time of clicking
    float       MouseClickedTime[5];        // Time of last click (used to figure out double-click)
    bool        MouseClicked[5];            // Mouse button went from !Down to Down
    bool        MouseDoubleClicked[5];      // Has mouse button been double-clicked?
    bool        MouseReleased[5];           // Mouse button went from Down to !Down
    bool        MouseDownOwned[5];          // Track if button was clicked inside a window. We don't request mouse capture from the application if click started outside ImGui bounds.
    float       MouseDownDuration[5];       // Duration the mouse button has been down (0.0f == just clicked)
    float       MouseDownDurationPrev[5];   // Previous time the mouse button has been down
    ImVec2      MouseDragMaxDistanceAbs[5]; // Maximum distance, absolute, on each axis, of how much mouse has traveled from the clicking point
    float       MouseDragMaxDistanceSqr[5]; // Squared maximum distance of how much mouse has traveled from the clicking point
    float       KeysDownDuration[512];      // Duration the keyboard key has been down (0.0f == just pressed)
    float       KeysDownDurationPrev[512];  // Previous duration the key has been down
    float       NavInputsDownDuration[ImGuiNavInput_COUNT];
    float       NavInputsDownDurationPrev[ImGuiNavInput_COUNT];

    IMGUI_API   ImGuiIO();
};

//-----------------------------------------------------------------------------
// Obsolete functions (Will be removed! Read 'API BREAKING CHANGES' section in imgui.cpp for details)
//-----------------------------------------------------------------------------

#ifndef IMGUI_DISABLE_OBSOLETE_FUNCTIONS
namespace ImGui
{
    // OBSOLETED in 1.60 (from Dec 2017)
    static inline bool  IsAnyWindowFocused()                  { return IsWindowFocused(ImGuiFocusedFlags_AnyWindow); }
    static inline bool  IsAnyWindowHovered()                  { return IsWindowHovered(ImGuiHoveredFlags_AnyWindow); }
    static inline ImVec2 CalcItemRectClosestPoint(const ImVec2& pos, bool on_edge = false, float outward = 0.f) { (void)on_edge; (void)outward; IM_ASSERT(0); return pos; }
    // OBSOLETED in 1.53 (between Oct 2017 and Dec 2017)
    static inline void  ShowTestWindow()                      { return ShowDemoWindow(); }
    static inline bool  IsRootWindowFocused()                 { return IsWindowFocused(ImGuiFocusedFlags_RootWindow); }
    static inline bool  IsRootWindowOrAnyChildFocused()       { return IsWindowFocused(ImGuiFocusedFlags_RootAndChildWindows); }
    static inline void  SetNextWindowContentWidth(float w)    { SetNextWindowContentSize(ImVec2(w, 0.0f)); }
    static inline float GetItemsLineHeightWithSpacing()       { return GetFrameHeightWithSpacing(); }
    // OBSOLETED in 1.52 (between Aug 2017 and Oct 2017)
    bool                Begin(const char* name, bool* p_open, const ImVec2& size_on_first_use, float bg_alpha_override = -1.0f, ImGuiWindowFlags flags = 0); // Use SetNextWindowSize(size, ImGuiCond_FirstUseEver) + SetNextWindowBgAlpha() instead.
    static inline bool  IsRootWindowOrAnyChildHovered()       { return IsWindowHovered(ImGuiHoveredFlags_RootAndChildWindows); }
    static inline void  AlignFirstTextHeightToWidgets()       { AlignTextToFramePadding(); }
    static inline void  SetNextWindowPosCenter(ImGuiCond c=0) { ImGuiIO& io = GetIO(); SetNextWindowPos(ImVec2(io.DisplaySize.x * 0.5f, io.DisplaySize.y * 0.5f), c, ImVec2(0.5f, 0.5f)); } // FIXME-VIEWPORT: Select viewport based on mouse position
    // OBSOLETED in 1.51 (between Jun 2017 and Aug 2017)
    static inline bool  IsItemHoveredRect()                   { return IsItemHovered(ImGuiHoveredFlags_RectOnly); }
    static inline bool  IsPosHoveringAnyWindow(const ImVec2&) { IM_ASSERT(0); return false; } // This was misleading and partly broken. You probably want to use the ImGui::GetIO().WantCaptureMouse flag instead.
    static inline bool  IsMouseHoveringAnyWindow()            { return IsWindowHovered(ImGuiHoveredFlags_AnyWindow); }
    static inline bool  IsMouseHoveringWindow()               { return IsWindowHovered(ImGuiHoveredFlags_AllowWhenBlockedByPopup | ImGuiHoveredFlags_AllowWhenBlockedByActiveItem); }
    // OBSOLETED IN 1.49 (between Apr 2016 and May 2016)
    static inline bool  CollapsingHeader(const char* label, const char* str_id, bool framed = true, bool default_open = false) { (void)str_id; (void)framed; ImGuiTreeNodeFlags default_open_flags = 1 << 5; return CollapsingHeader(label, (default_open ? default_open_flags : 0)); }
}
#endif

//-----------------------------------------------------------------------------
// Helpers
//-----------------------------------------------------------------------------

// Helper: Lightweight std::vector<> like class to avoid dragging dependencies (also: Windows implementation of STL with debug enabled is absurdly slow, so let's bypass it so our code runs fast in debug).
// *Important* Our implementation does NOT call C++ constructors/destructors. This is intentional, we do not require it but you have to be mindful of that. Do not use this class as a straight std::vector replacement in your code!
template<typename T>
class ImVector
{
public:
    int                         Size;
    int                         Capacity;
    T*                          Data;

    typedef T                   value_type;
    typedef value_type*         iterator;
    typedef const value_type*   const_iterator;

    inline ImVector()           { Size = Capacity = 0; Data = NULL; }
    inline ~ImVector()          { if (Data) ImGui::MemFree(Data); }
    inline ImVector(const ImVector<T>& src)                     { Size = Capacity = 0; Data = NULL; operator=(src); }
    inline ImVector& operator=(const ImVector<T>& src)          { clear(); resize(src.Size); memcpy(Data, src.Data, (size_t)Size * sizeof(value_type)); return *this; }

    inline bool                 empty() const                   { return Size == 0; }
    inline int                  size() const                    { return Size; }
    inline int                  capacity() const                { return Capacity; }
    inline value_type&          operator[](int i)               { IM_ASSERT(i < Size); return Data[i]; }
    inline const value_type&    operator[](int i) const         { IM_ASSERT(i < Size); return Data[i]; }

    inline void                 clear()                         { if (Data) { Size = Capacity = 0; ImGui::MemFree(Data); Data = NULL; } }
    inline iterator             begin()                         { return Data; }
    inline const_iterator       begin() const                   { return Data; }
    inline iterator             end()                           { return Data + Size; }
    inline const_iterator       end() const                     { return Data + Size; }
    inline value_type&          front()                         { IM_ASSERT(Size > 0); return Data[0]; }
    inline const value_type&    front() const                   { IM_ASSERT(Size > 0); return Data[0]; }
    inline value_type&          back()                          { IM_ASSERT(Size > 0); return Data[Size - 1]; }
    inline const value_type&    back() const                    { IM_ASSERT(Size > 0); return Data[Size - 1]; }
    inline void                 swap(ImVector<value_type>& rhs) { int rhs_size = rhs.Size; rhs.Size = Size; Size = rhs_size; int rhs_cap = rhs.Capacity; rhs.Capacity = Capacity; Capacity = rhs_cap; value_type* rhs_data = rhs.Data; rhs.Data = Data; Data = rhs_data; }

    inline int          _grow_capacity(int sz) const            { int new_capacity = Capacity ? (Capacity + Capacity/2) : 8; return new_capacity > sz ? new_capacity : sz; }
    inline void         resize(int new_size)                    { if (new_size > Capacity) reserve(_grow_capacity(new_size)); Size = new_size; }
    inline void         resize(int new_size,const value_type& v){ if (new_size > Capacity) reserve(_grow_capacity(new_size)); if (new_size > Size) for (int n = Size; n < new_size; n++) memcpy(&Data[n], &v, sizeof(v)); Size = new_size; }
    inline void         reserve(int new_capacity)
    {
        if (new_capacity <= Capacity) 
            return;
        value_type* new_data = (value_type*)ImGui::MemAlloc((size_t)new_capacity * sizeof(value_type));
        if (Data)
            memcpy(new_data, Data, (size_t)Size * sizeof(value_type));
        ImGui::MemFree(Data);
        Data = new_data;
        Capacity = new_capacity;
    }

    // NB: &v cannot be pointing inside the ImVector Data itself! e.g. v.push_back(v[10]) is forbidden.
    inline void         push_back(const value_type& v)                  { if (Size == Capacity) reserve(_grow_capacity(Size + 1)); memcpy(&Data[Size], &v, sizeof(v)); Size++; }
    inline void         pop_back()                                      { IM_ASSERT(Size > 0); Size--; }
    inline void         push_front(const value_type& v)                 { if (Size == 0) push_back(v); else insert(Data, v); }
    inline iterator     erase(const_iterator it)                        { IM_ASSERT(it >= Data && it < Data+Size); const ptrdiff_t off = it - Data; memmove(Data + off, Data + off + 1, ((size_t)Size - (size_t)off - 1) * sizeof(value_type)); Size--; return Data + off; }
    inline iterator     insert(const_iterator it, const value_type& v)  { IM_ASSERT(it >= Data && it <= Data+Size); const ptrdiff_t off = it - Data; if (Size == Capacity) reserve(_grow_capacity(Size + 1)); if (off < (int)Size) memmove(Data + off + 1, Data + off, ((size_t)Size - (size_t)off) * sizeof(value_type)); memcpy(&Data[off], &v, sizeof(v)); Size++; return Data + off; }
    inline bool         contains(const value_type& v) const             { const T* data = Data;  const T* data_end = Data + Size; while (data < data_end) if (*data++ == v) return true; return false; }
};

// Helper: IM_NEW(), IM_PLACEMENT_NEW(), IM_DELETE() macros to call MemAlloc + Placement New, Placement Delete + MemFree
// We call C++ constructor on own allocated memory via the placement "new(ptr) Type()" syntax.
// Defining a custom placement new() with a dummy parameter allows us to bypass including <new> which on some platforms complains when user has disabled exceptions.
struct ImNewDummy {};
inline void* operator new(size_t, ImNewDummy, void* ptr) { return ptr; }
inline void  operator delete(void*, ImNewDummy, void*)   {} // This is only required so we can use the symetrical new()
#define IM_PLACEMENT_NEW(_PTR)              new(ImNewDummy(), _PTR)
#define IM_NEW(_TYPE)                       new(ImNewDummy(), ImGui::MemAlloc(sizeof(_TYPE))) _TYPE
template<typename T> void IM_DELETE(T*& p)  { if (p) { p->~T(); ImGui::MemFree(p); p = NULL; } }

// Helper: Execute a block of code at maximum once a frame. Convenient if you want to quickly create an UI within deep-nested code that runs multiple times every frame.
// Usage: static ImGuiOnceUponAFrame oaf; if (oaf) ImGui::Text("This will be called only once per frame");
struct ImGuiOnceUponAFrame
{
    ImGuiOnceUponAFrame() { RefFrame = -1; }
    mutable int RefFrame;
    operator bool() const { int current_frame = ImGui::GetFrameCount(); if (RefFrame == current_frame) return false; RefFrame = current_frame; return true; }
};

// Helper: Macro for ImGuiOnceUponAFrame. Attention: The macro expands into 2 statement so make sure you don't use it within e.g. an if() statement without curly braces.
#ifndef IMGUI_DISABLE_OBSOLETE_FUNCTIONS    // Will obsolete
#define IMGUI_ONCE_UPON_A_FRAME     static ImGuiOnceUponAFrame imgui_oaf; if (imgui_oaf)
#endif

// Helper: Parse and apply text filters. In format "aaaaa[,bbbb][,ccccc]"
struct ImGuiTextFilter
{
    struct TextRange
    {
        const char* b;
        const char* e;

        TextRange() { b = e = NULL; }
        TextRange(const char* _b, const char* _e) { b = _b; e = _e; }
        const char* begin() const { return b; }
        const char* end() const { return e; }
        bool empty() const { return b == e; }
        char front() const { return *b; }
        static bool is_blank(char c) { return c == ' ' || c == '\t'; }
        void trim_blanks() { while (b < e && is_blank(*b)) b++; while (e > b && is_blank(*(e-1))) e--; }
        IMGUI_API void split(char separator, ImVector<TextRange>& out);
    };

    char                InputBuf[256];
    ImVector<TextRange> Filters;
    int                 CountGrep;

    IMGUI_API           ImGuiTextFilter(const char* default_filter = "");
    IMGUI_API bool      Draw(const char* label = "Filter (inc,-exc)", float width = 0.0f);    // Helper calling InputText+Build
    IMGUI_API bool      PassFilter(const char* text, const char* text_end = NULL) const;
    IMGUI_API void      Build();
    void                Clear() { InputBuf[0] = 0; Build(); }
    bool                IsActive() const { return !Filters.empty(); }
};

// Helper: Text buffer for logging/accumulating text
struct ImGuiTextBuffer
{
    ImVector<char>      Buf;

    ImGuiTextBuffer()   { Buf.push_back(0); }
    inline char         operator[](int i) { return Buf.Data[i]; }
    const char*         begin() const { return &Buf.front(); }
    const char*         end() const { return &Buf.back(); }      // Buf is zero-terminated, so end() will point on the zero-terminator
    int                 size() const { return Buf.Size - 1; }
    bool                empty() { return Buf.Size <= 1; }
    void                clear() { Buf.clear(); Buf.push_back(0); }
    void                reserve(int capacity) { Buf.reserve(capacity); }
    const char*         c_str() const { return Buf.Data; }
    IMGUI_API void      appendf(const char* fmt, ...) IM_FMTARGS(2);
    IMGUI_API void      appendfv(const char* fmt, va_list args) IM_FMTLIST(2);
};

// Helper: Simple Key->value storage
// Typically you don't have to worry about this since a storage is held within each Window.
// We use it to e.g. store collapse state for a tree (Int 0/1)
// This is optimized for efficient lookup (dichotomy into a contiguous buffer) and rare insertion (typically tied to user interactions aka max once a frame)
// You can use it as custom user storage for temporary values. Declare your own storage if, for example:
// - You want to manipulate the open/close state of a particular sub-tree in your interface (tree node uses Int 0/1 to store their state).
// - You want to store custom debug data easily without adding or editing structures in your code (probably not efficient, but convenient)
// Types are NOT stored, so it is up to you to make sure your Key don't collide with different types.
struct ImGuiStorage
{
    struct Pair
    {
        ImGuiID key;
        union { int val_i; float val_f; void* val_p; };
        Pair(ImGuiID _key, int _val_i)   { key = _key; val_i = _val_i; }
        Pair(ImGuiID _key, float _val_f) { key = _key; val_f = _val_f; }
        Pair(ImGuiID _key, void* _val_p) { key = _key; val_p = _val_p; }
    };
    ImVector<Pair>      Data;

    // - Get***() functions find pair, never add/allocate. Pairs are sorted so a query is O(log N)
    // - Set***() functions find pair, insertion on demand if missing.
    // - Sorted insertion is costly, paid once. A typical frame shouldn't need to insert any new pair.
    void                Clear() { Data.clear(); }
    IMGUI_API int       GetInt(ImGuiID key, int default_val = 0) const;
    IMGUI_API void      SetInt(ImGuiID key, int val);
    IMGUI_API bool      GetBool(ImGuiID key, bool default_val = false) const;
    IMGUI_API void      SetBool(ImGuiID key, bool val);
    IMGUI_API float     GetFloat(ImGuiID key, float default_val = 0.0f) const;
    IMGUI_API void      SetFloat(ImGuiID key, float val);
    IMGUI_API void*     GetVoidPtr(ImGuiID key) const; // default_val is NULL
    IMGUI_API void      SetVoidPtr(ImGuiID key, void* val);

    // - Get***Ref() functions finds pair, insert on demand if missing, return pointer. Useful if you intend to do Get+Set.
    // - References are only valid until a new value is added to the storage. Calling a Set***() function or a Get***Ref() function invalidates the pointer.
    // - A typical use case where this is convenient for quick hacking (e.g. add storage during a live Edit&Continue session if you can't modify existing struct)
    //      float* pvar = ImGui::GetFloatRef(key); ImGui::SliderFloat("var", pvar, 0, 100.0f); some_var += *pvar;
    IMGUI_API int*      GetIntRef(ImGuiID key, int default_val = 0);
    IMGUI_API bool*     GetBoolRef(ImGuiID key, bool default_val = false);
    IMGUI_API float*    GetFloatRef(ImGuiID key, float default_val = 0.0f);
    IMGUI_API void**    GetVoidPtrRef(ImGuiID key, void* default_val = NULL);

    // Use on your own storage if you know only integer are being stored (open/close all tree nodes)
    IMGUI_API void      SetAllInt(int val);

    // For quicker full rebuild of a storage (instead of an incremental one), you may add all your contents and then sort once.
    IMGUI_API void      BuildSortByKey();
};

// Shared state of InputText(), passed to callback when a ImGuiInputTextFlags_Callback* flag is used and the corresponding callback is triggered.
struct ImGuiTextEditCallbackData
{
    ImGuiInputTextFlags EventFlag;      // One of ImGuiInputTextFlags_Callback* // Read-only
    ImGuiInputTextFlags Flags;          // What user passed to InputText()      // Read-only
    void*               UserData;       // What user passed to InputText()      // Read-only
    bool                ReadOnly;       // Read-only mode                       // Read-only

    // CharFilter event:
    ImWchar             EventChar;      // Character input                      // Read-write (replace character or set to zero)

    // Completion,History,Always events:
    // If you modify the buffer contents make sure you update 'BufTextLen' and set 'BufDirty' to true.
    ImGuiKey            EventKey;       // Key pressed (Up/Down/TAB)            // Read-only
    char*               Buf;            // Current text buffer                  // Read-write (pointed data only, can't replace the actual pointer)
    int                 BufTextLen;     // Current text length in bytes         // Read-write
    int                 BufSize;        // Maximum text length in bytes         // Read-only
    bool                BufDirty;       // Set if you modify Buf/BufTextLen!!   // Write
    int                 CursorPos;      //                                      // Read-write
    int                 SelectionStart; //                                      // Read-write (== to SelectionEnd when no selection)
    int                 SelectionEnd;   //                                      // Read-write

    // NB: Helper functions for text manipulation. Calling those function loses selection.
    IMGUI_API void    DeleteChars(int pos, int bytes_count);
    IMGUI_API void    InsertChars(int pos, const char* text, const char* text_end = NULL);
    bool              HasSelection() const { return SelectionStart != SelectionEnd; }
};

// Resizing callback data to apply custom constraint. As enabled by SetNextWindowSizeConstraints(). Callback is called during the next Begin().
// NB: For basic min/max size constraint on each axis you don't need to use the callback! The SetNextWindowSizeConstraints() parameters are enough.
struct ImGuiSizeCallbackData
{
    void*   UserData;       // Read-only.   What user passed to SetNextWindowSizeConstraints()
    ImVec2  Pos;            // Read-only.   Window position, for reference.
    ImVec2  CurrentSize;    // Read-only.   Current window size.
    ImVec2  DesiredSize;    // Read-write.  Desired size, based on user's mouse position. Write to this field to restrain resizing.
};

// Data payload for Drag and Drop operations
struct ImGuiPayload
{
    // Members
    const void*     Data;               // Data (copied and owned by dear imgui)
    int             DataSize;           // Data size

    // [Internal]
    ImGuiID         SourceId;           // Source item id
    ImGuiID         SourceParentId;     // Source parent id (if available)
    int             DataFrameCount;     // Data timestamp
    char            DataType[32+1];     // Data type tag (short user-supplied string, 32 characters max)
    bool            Preview;            // Set when AcceptDragDropPayload() was called and mouse has been hovering the target item (nb: handle overlapping drag targets)
    bool            Delivery;           // Set when AcceptDragDropPayload() was called and mouse button is released over the target item.

    ImGuiPayload()  { Clear(); }
    void Clear()    { SourceId = SourceParentId = 0; Data = NULL; DataSize = 0; memset(DataType, 0, sizeof(DataType)); DataFrameCount = -1; Preview = Delivery = false; }
    bool IsDataType(const char* type) const { return DataFrameCount != -1 && strcmp(type, DataType) == 0; }
    bool IsPreview() const                  { return Preview; }
    bool IsDelivery() const                 { return Delivery; }
};

// Helpers macros to generate 32-bits encoded colors
#ifdef IMGUI_USE_BGRA_PACKED_COLOR
#define IM_COL32_R_SHIFT    16
#define IM_COL32_G_SHIFT    8
#define IM_COL32_B_SHIFT    0
#define IM_COL32_A_SHIFT    24
#define IM_COL32_A_MASK     0xFF000000
#else
#define IM_COL32_R_SHIFT    0
#define IM_COL32_G_SHIFT    8
#define IM_COL32_B_SHIFT    16
#define IM_COL32_A_SHIFT    24
#define IM_COL32_A_MASK     0xFF000000
#endif
#define IM_COL32(R,G,B,A)    (((ImU32)(A)<<IM_COL32_A_SHIFT) | ((ImU32)(B)<<IM_COL32_B_SHIFT) | ((ImU32)(G)<<IM_COL32_G_SHIFT) | ((ImU32)(R)<<IM_COL32_R_SHIFT))
#define IM_COL32_WHITE       IM_COL32(255,255,255,255)  // Opaque white = 0xFFFFFFFF
#define IM_COL32_BLACK       IM_COL32(0,0,0,255)        // Opaque black
#define IM_COL32_BLACK_TRANS IM_COL32(0,0,0,0)          // Transparent black = 0x00000000

// Helper: ImColor() implicity converts colors to either ImU32 (packed 4x1 byte) or ImVec4 (4x1 float)
// Prefer using IM_COL32() macros if you want a guaranteed compile-time ImU32 for usage with ImDrawList API.
// **Avoid storing ImColor! Store either u32 of ImVec4. This is not a full-featured color class. MAY OBSOLETE.
// **None of the ImGui API are using ImColor directly but you can use it as a convenience to pass colors in either ImU32 or ImVec4 formats. Explicitly cast to ImU32 or ImVec4 if needed.
struct ImColor
{
    ImVec4              Value;

    ImColor()                                                       { Value.x = Value.y = Value.z = Value.w = 0.0f; }
    ImColor(int r, int g, int b, int a = 255)                       { float sc = 1.0f/255.0f; Value.x = (float)r * sc; Value.y = (float)g * sc; Value.z = (float)b * sc; Value.w = (float)a * sc; }
    ImColor(ImU32 rgba)                                             { float sc = 1.0f/255.0f; Value.x = (float)((rgba>>IM_COL32_R_SHIFT)&0xFF) * sc; Value.y = (float)((rgba>>IM_COL32_G_SHIFT)&0xFF) * sc; Value.z = (float)((rgba>>IM_COL32_B_SHIFT)&0xFF) * sc; Value.w = (float)((rgba>>IM_COL32_A_SHIFT)&0xFF) * sc; }
    ImColor(float r, float g, float b, float a = 1.0f)              { Value.x = r; Value.y = g; Value.z = b; Value.w = a; }
    ImColor(const ImVec4& col)                                      { Value = col; }
    inline operator ImU32() const                                   { return ImGui::ColorConvertFloat4ToU32(Value); }
    inline operator ImVec4() const                                  { return Value; }

    // FIXME-OBSOLETE: May need to obsolete/cleanup those helpers.
    inline void    SetHSV(float h, float s, float v, float a = 1.0f){ ImGui::ColorConvertHSVtoRGB(h, s, v, Value.x, Value.y, Value.z); Value.w = a; }
    static ImColor HSV(float h, float s, float v, float a = 1.0f)   { float r,g,b; ImGui::ColorConvertHSVtoRGB(h, s, v, r, g, b); return ImColor(r,g,b,a); }
};

// Helper: Manually clip large list of items.
// If you are submitting lots of evenly spaced items and you have a random access to the list, you can perform coarse clipping based on visibility to save yourself from processing those items at all.
// The clipper calculates the range of visible items and advance the cursor to compensate for the non-visible items we have skipped. 
// ImGui already clip items based on their bounds but it needs to measure text size to do so. Coarse clipping before submission makes this cost and your own data fetching/submission cost null.
// Usage:
//     ImGuiListClipper clipper(1000);  // we have 1000 elements, evenly spaced.
//     while (clipper.Step())
//         for (int i = clipper.DisplayStart; i < clipper.DisplayEnd; i++)
//             ImGui::Text("line number %d", i);
// - Step 0: the clipper let you process the first element, regardless of it being visible or not, so we can measure the element height (step skipped if we passed a known height as second arg to constructor).
// - Step 1: the clipper infer height from first element, calculate the actual range of elements to display, and position the cursor before the first element.
// - (Step 2: dummy step only required if an explicit items_height was passed to constructor or Begin() and user call Step(). Does nothing and switch to Step 3.)
// - Step 3: the clipper validate that we have reached the expected Y position (corresponding to element DisplayEnd), advance the cursor to the end of the list and then returns 'false' to end the loop.
struct ImGuiListClipper
{
    float   StartPosY;
    float   ItemsHeight;
    int     ItemsCount, StepNo, DisplayStart, DisplayEnd;

    // items_count:  Use -1 to ignore (you can call Begin later). Use INT_MAX if you don't know how many items you have (in which case the cursor won't be advanced in the final step).
    // items_height: Use -1.0f to be calculated automatically on first step. Otherwise pass in the distance between your items, typically GetTextLineHeightWithSpacing() or GetFrameHeightWithSpacing().
    // If you don't specify an items_height, you NEED to call Step(). If you specify items_height you may call the old Begin()/End() api directly, but prefer calling Step().
    ImGuiListClipper(int items_count = -1, float items_height = -1.0f)  { Begin(items_count, items_height); } // NB: Begin() initialize every fields (as we allow user to call Begin/End multiple times on a same instance if they want).
    ~ImGuiListClipper()                                                 { IM_ASSERT(ItemsCount == -1); }      // Assert if user forgot to call End() or Step() until false.

    IMGUI_API bool Step();                                              // Call until it returns false. The DisplayStart/DisplayEnd fields will be set and you can process/draw those items.
    IMGUI_API void Begin(int items_count, float items_height = -1.0f);  // Automatically called by constructor if you passed 'items_count' or by Step() in Step 1.
    IMGUI_API void End();                                               // Automatically called on the last call of Step() that returns false.
};

//-----------------------------------------------------------------------------
// Draw List
// Hold a series of drawing commands. The user provides a renderer for ImDrawData which essentially contains an array of ImDrawList.
//-----------------------------------------------------------------------------

// Draw callbacks for advanced uses.
// NB- You most likely do NOT need to use draw callbacks just to create your own widget or customized UI rendering (you can poke into the draw list for that)
// Draw callback may be useful for example, A) Change your GPU render state, B) render a complex 3D scene inside a UI element (without an intermediate texture/render target), etc.
// The expected behavior from your rendering function is 'if (cmd.UserCallback != NULL) cmd.UserCallback(parent_list, cmd); else RenderTriangles()'
typedef void (*ImDrawCallback)(const ImDrawList* parent_list, const ImDrawCmd* cmd);

// Typically, 1 command = 1 GPU draw call (unless command is a callback)
struct ImDrawCmd
{
    unsigned int    ElemCount;              // Number of indices (multiple of 3) to be rendered as triangles. Vertices are stored in the callee ImDrawList's vtx_buffer[] array, indices in idx_buffer[].
    ImVec4          ClipRect;               // Clipping rectangle (x1, y1, x2, y2)
    ImTextureID     TextureId;              // User-provided texture ID. Set by user in ImfontAtlas::SetTexID() for fonts or passed to Image*() functions. Ignore if never using images or multiple fonts atlas.
    ImDrawCallback  UserCallback;           // If != NULL, call the function instead of rendering the vertices. clip_rect and texture_id will be set normally.
    void*           UserCallbackData;       // The draw callback code can access this.

    ImDrawCmd() { ElemCount = 0; ClipRect.x = ClipRect.y = ClipRect.z = ClipRect.w = 0.0f; TextureId = NULL; UserCallback = NULL; UserCallbackData = NULL; }
};

// Vertex index (override with '#define ImDrawIdx unsigned int' inside in imconfig.h)
#ifndef ImDrawIdx
typedef unsigned short ImDrawIdx;
#endif

// Vertex layout
#ifndef IMGUI_OVERRIDE_DRAWVERT_STRUCT_LAYOUT
struct ImDrawVert
{
    ImVec2  pos;
    ImVec2  uv;
    ImU32   col;
};
#else
// You can override the vertex format layout by defining IMGUI_OVERRIDE_DRAWVERT_STRUCT_LAYOUT in imconfig.h
// The code expect ImVec2 pos (8 bytes), ImVec2 uv (8 bytes), ImU32 col (4 bytes), but you can re-order them or add other fields as needed to simplify integration in your engine.
// The type has to be described within the macro (you can either declare the struct or use a typedef)
// NOTE: IMGUI DOESN'T CLEAR THE STRUCTURE AND DOESN'T CALL A CONSTRUCTOR SO ANY CUSTOM FIELD WILL BE UNINITIALIZED. IF YOU ADD EXTRA FIELDS (SUCH AS A 'Z' COORDINATES) YOU WILL NEED TO CLEAR THEM DURING RENDER OR TO IGNORE THEM. 
IMGUI_OVERRIDE_DRAWVERT_STRUCT_LAYOUT;
#endif

// Draw channels are used by the Columns API to "split" the render list into different channels while building, so items of each column can be batched together.
// You can also use them to simulate drawing layers and submit primitives in a different order than how they will be rendered.
struct ImDrawChannel
{
    ImVector<ImDrawCmd>     CmdBuffer;
    ImVector<ImDrawIdx>     IdxBuffer;
};

enum ImDrawCornerFlags_
{
    ImDrawCornerFlags_TopLeft   = 1 << 0, // 0x1
    ImDrawCornerFlags_TopRight  = 1 << 1, // 0x2
    ImDrawCornerFlags_BotLeft   = 1 << 2, // 0x4
    ImDrawCornerFlags_BotRight  = 1 << 3, // 0x8
    ImDrawCornerFlags_Top       = ImDrawCornerFlags_TopLeft | ImDrawCornerFlags_TopRight,   // 0x3
    ImDrawCornerFlags_Bot       = ImDrawCornerFlags_BotLeft | ImDrawCornerFlags_BotRight,   // 0xC
    ImDrawCornerFlags_Left      = ImDrawCornerFlags_TopLeft | ImDrawCornerFlags_BotLeft,    // 0x5
    ImDrawCornerFlags_Right     = ImDrawCornerFlags_TopRight | ImDrawCornerFlags_BotRight,  // 0xA
    ImDrawCornerFlags_All       = 0xF     // In your function calls you may use ~0 (= all bits sets) instead of ImDrawCornerFlags_All, as a convenience
};

enum ImDrawListFlags_
{
    ImDrawListFlags_AntiAliasedLines = 1 << 0,
    ImDrawListFlags_AntiAliasedFill  = 1 << 1
};

// Draw command list
// This is the low-level list of polygons that ImGui functions are filling. At the end of the frame, all command lists are passed to your ImGuiIO::RenderDrawListFn function for rendering.
// Each ImGui window contains its own ImDrawList. You can use ImGui::GetWindowDrawList() to access the current window draw list and draw custom primitives.
// You can interleave normal ImGui:: calls and adding primitives to the current draw list.
// All positions are generally in pixel coordinates (generally top-left at 0,0, bottom-right at io.DisplaySize, unless multiple viewports are used), however you are totally free to apply whatever transformation matrix to want to the data (if you apply such transformation you'll want to apply it to ClipRect as well)
// Important: Primitives are always added to the list and not culled (culling is done at higher-level by ImGui:: functions), if you use this API a lot consider coarse culling your drawn objects.
struct ImDrawList
{
    // This is what you have to render
    ImVector<ImDrawCmd>     CmdBuffer;          // Draw commands. Typically 1 command = 1 GPU draw call, unless the command is a callback.
    ImVector<ImDrawIdx>     IdxBuffer;          // Index buffer. Each command consume ImDrawCmd::ElemCount of those
    ImVector<ImDrawVert>    VtxBuffer;          // Vertex buffer.
    ImDrawListFlags         Flags;              // Flags, you may poke into these to adjust anti-aliasing settings per-primitive.

    // [Internal, used while building lists]
    const ImDrawListSharedData* _Data;          // Pointer to shared draw data (you can use ImGui::GetDrawListSharedData() to get the one from current ImGui context)
    const char*             _OwnerName;         // Pointer to owner window's name for debugging
    unsigned int            _VtxCurrentIdx;     // [Internal] == VtxBuffer.Size
    ImDrawVert*             _VtxWritePtr;       // [Internal] point within VtxBuffer.Data after each add command (to avoid using the ImVector<> operators too much)
    ImDrawIdx*              _IdxWritePtr;       // [Internal] point within IdxBuffer.Data after each add command (to avoid using the ImVector<> operators too much)
    ImVector<ImVec4>        _ClipRectStack;     // [Internal]
    ImVector<ImTextureID>   _TextureIdStack;    // [Internal]
    ImVector<ImVec2>        _Path;              // [Internal] current path building
    int                     _ChannelsCurrent;   // [Internal] current channel number (0)
    int                     _ChannelsCount;     // [Internal] number of active channels (1+)
    ImVector<ImDrawChannel> _Channels;          // [Internal] draw channels for columns API (not resized down so _ChannelsCount may be smaller than _Channels.Size)

    // If you want to create ImDrawList instances, pass them ImGui::GetDrawListSharedData() or create and use your own ImDrawListSharedData (so you can use ImDrawList without ImGui)
    ImDrawList(const ImDrawListSharedData* shared_data) { _Data = shared_data; _OwnerName = NULL; Clear(); }
    ~ImDrawList() { ClearFreeMemory(); }
    IMGUI_API void  PushClipRect(ImVec2 clip_rect_min, ImVec2 clip_rect_max, bool intersect_with_current_clip_rect = false);  // Render-level scissoring. This is passed down to your render function but not used for CPU-side coarse clipping. Prefer using higher-level ImGui::PushClipRect() to affect logic (hit-testing and widget culling)
    IMGUI_API void  PushClipRectFullScreen();
    IMGUI_API void  PopClipRect();
    IMGUI_API void  PushTextureID(ImTextureID texture_id);
    IMGUI_API void  PopTextureID();
    inline ImVec2   GetClipRectMin() const { const ImVec4& cr = _ClipRectStack.back(); return ImVec2(cr.x, cr.y); }
    inline ImVec2   GetClipRectMax() const { const ImVec4& cr = _ClipRectStack.back(); return ImVec2(cr.z, cr.w); }

    // Primitives
    IMGUI_API void  AddLine(const ImVec2& a, const ImVec2& b, ImU32 col, float thickness = 1.0f);
    IMGUI_API void  AddRect(const ImVec2& a, const ImVec2& b, ImU32 col, float rounding = 0.0f, int rounding_corners_flags = ImDrawCornerFlags_All, float thickness = 1.0f);   // a: upper-left, b: lower-right, rounding_corners_flags: 4-bits corresponding to which corner to round
    IMGUI_API void  AddRectFilled(const ImVec2& a, const ImVec2& b, ImU32 col, float rounding = 0.0f, int rounding_corners_flags = ImDrawCornerFlags_All);                     // a: upper-left, b: lower-right
    IMGUI_API void  AddRectFilledMultiColor(const ImVec2& a, const ImVec2& b, ImU32 col_upr_left, ImU32 col_upr_right, ImU32 col_bot_right, ImU32 col_bot_left);
    IMGUI_API void  AddQuad(const ImVec2& a, const ImVec2& b, const ImVec2& c, const ImVec2& d, ImU32 col, float thickness = 1.0f);
    IMGUI_API void  AddQuadFilled(const ImVec2& a, const ImVec2& b, const ImVec2& c, const ImVec2& d, ImU32 col);
    IMGUI_API void  AddTriangle(const ImVec2& a, const ImVec2& b, const ImVec2& c, ImU32 col, float thickness = 1.0f);
    IMGUI_API void  AddTriangleFilled(const ImVec2& a, const ImVec2& b, const ImVec2& c, ImU32 col);
    IMGUI_API void  AddCircle(const ImVec2& centre, float radius, ImU32 col, int num_segments = 12, float thickness = 1.0f);
    IMGUI_API void  AddCircleFilled(const ImVec2& centre, float radius, ImU32 col, int num_segments = 12);
    IMGUI_API void  AddText(const ImVec2& pos, ImU32 col, const char* text_begin, const char* text_end = NULL);
    IMGUI_API void  AddText(const ImFont* font, float font_size, const ImVec2& pos, ImU32 col, const char* text_begin, const char* text_end = NULL, float wrap_width = 0.0f, const ImVec4* cpu_fine_clip_rect = NULL);
    IMGUI_API void  AddImage(ImTextureID user_texture_id, const ImVec2& a, const ImVec2& b, const ImVec2& uv_a = ImVec2(0,0), const ImVec2& uv_b = ImVec2(1,1), ImU32 col = 0xFFFFFFFF);
    IMGUI_API void  AddImageQuad(ImTextureID user_texture_id, const ImVec2& a, const ImVec2& b, const ImVec2& c, const ImVec2& d, const ImVec2& uv_a = ImVec2(0,0), const ImVec2& uv_b = ImVec2(1,0), const ImVec2& uv_c = ImVec2(1,1), const ImVec2& uv_d = ImVec2(0,1), ImU32 col = 0xFFFFFFFF);
    IMGUI_API void  AddImageRounded(ImTextureID user_texture_id, const ImVec2& a, const ImVec2& b, const ImVec2& uv_a, const ImVec2& uv_b, ImU32 col, float rounding, int rounding_corners = ImDrawCornerFlags_All);
    IMGUI_API void  AddPolyline(const ImVec2* points, const int num_points, ImU32 col, bool closed, float thickness);
    IMGUI_API void  AddConvexPolyFilled(const ImVec2* points, const int num_points, ImU32 col);
    IMGUI_API void  AddBezierCurve(const ImVec2& pos0, const ImVec2& cp0, const ImVec2& cp1, const ImVec2& pos1, ImU32 col, float thickness, int num_segments = 0);

    // Stateful path API, add points then finish with PathFill() or PathStroke()
    inline    void  PathClear()                                                 { _Path.resize(0); }
    inline    void  PathLineTo(const ImVec2& pos)                               { _Path.push_back(pos); }
    inline    void  PathLineToMergeDuplicate(const ImVec2& pos)                 { if (_Path.Size == 0 || memcmp(&_Path[_Path.Size-1], &pos, 8) != 0) _Path.push_back(pos); }
    inline    void  PathFillConvex(ImU32 col)                                   { AddConvexPolyFilled(_Path.Data, _Path.Size, col); PathClear(); }
    inline    void  PathStroke(ImU32 col, bool closed, float thickness = 1.0f)  { AddPolyline(_Path.Data, _Path.Size, col, closed, thickness); PathClear(); }
    IMGUI_API void  PathArcTo(const ImVec2& centre, float radius, float a_min, float a_max, int num_segments = 10);
    IMGUI_API void  PathArcToFast(const ImVec2& centre, float radius, int a_min_of_12, int a_max_of_12);                                // Use precomputed angles for a 12 steps circle
    IMGUI_API void  PathBezierCurveTo(const ImVec2& p1, const ImVec2& p2, const ImVec2& p3, int num_segments = 0);
    IMGUI_API void  PathRect(const ImVec2& rect_min, const ImVec2& rect_max, float rounding = 0.0f, int rounding_corners_flags = ImDrawCornerFlags_All);

    // Channels
    // - Use to simulate layers. By switching channels to can render out-of-order (e.g. submit foreground primitives before background primitives)
    // - Use to minimize draw calls (e.g. if going back-and-forth between multiple non-overlapping clipping rectangles, prefer to append into separate channels then merge at the end)
    IMGUI_API void  ChannelsSplit(int channels_count);
    IMGUI_API void  ChannelsMerge();
    IMGUI_API void  ChannelsSetCurrent(int channel_index);

    // Advanced
    IMGUI_API void  AddCallback(ImDrawCallback callback, void* callback_data);  // Your rendering function must check for 'UserCallback' in ImDrawCmd and call the function instead of rendering triangles.
    IMGUI_API void  AddDrawCmd();                                               // This is useful if you need to forcefully create a new draw call (to allow for dependent rendering / blending). Otherwise primitives are merged into the same draw-call as much as possible
    IMGUI_API ImDrawList* CloneOutput() const;                                  // Create a clone of the CmdBuffer/IdxBuffer/VtxBuffer.

    // Internal helpers
    // NB: all primitives needs to be reserved via PrimReserve() beforehand!
    IMGUI_API void  Clear();
    IMGUI_API void  ClearFreeMemory();
    IMGUI_API void  PrimReserve(int idx_count, int vtx_count);
    IMGUI_API void  PrimRect(const ImVec2& a, const ImVec2& b, ImU32 col);      // Axis aligned rectangle (composed of two triangles)
    IMGUI_API void  PrimRectUV(const ImVec2& a, const ImVec2& b, const ImVec2& uv_a, const ImVec2& uv_b, ImU32 col);
    IMGUI_API void  PrimQuadUV(const ImVec2& a, const ImVec2& b, const ImVec2& c, const ImVec2& d, const ImVec2& uv_a, const ImVec2& uv_b, const ImVec2& uv_c, const ImVec2& uv_d, ImU32 col);
    inline    void  PrimWriteVtx(const ImVec2& pos, const ImVec2& uv, ImU32 col){ _VtxWritePtr->pos = pos; _VtxWritePtr->uv = uv; _VtxWritePtr->col = col; _VtxWritePtr++; _VtxCurrentIdx++; }
    inline    void  PrimWriteIdx(ImDrawIdx idx)                                 { *_IdxWritePtr = idx; _IdxWritePtr++; }
    inline    void  PrimVtx(const ImVec2& pos, const ImVec2& uv, ImU32 col)     { PrimWriteIdx((ImDrawIdx)_VtxCurrentIdx); PrimWriteVtx(pos, uv, col); }
    IMGUI_API void  UpdateClipRect();
    IMGUI_API void  UpdateTextureID();
};

// All draw data to render an ImGui frame
// (NB: the style and the naming convention here is a little inconsistent but we preserve them for backward compatibility purpose)
struct ImDrawData
{
    bool            Valid;                  // Only valid after Render() is called and before the next NewFrame() is called.
    ImDrawList**    CmdLists;               // Array of ImDrawList* to render. The ImDrawList are owned by ImGuiContext and only pointed to from here.
    int             CmdListsCount;          // Number of ImDrawList* to render
    int             TotalIdxCount;          // For convenience, sum of all ImDrawList's IdxBuffer.Size
    int             TotalVtxCount;          // For convenience, sum of all ImDrawList's VtxBuffer.Size
    ImVec2          DisplayPos;             // Virtual upper-left position of the viewport to render (== ImVec2(0,0) for the main viewport == upper-left of the orthogonal projection matrix to use)
    ImVec2          DisplaySize;            // Size of the viewport to render (== io.DisplaySize for the main viewport) (DisplayPos + DisplaySize == lower-right of the orthogonal projection matrix to use)

    // Functions
    ImDrawData()    { Valid = false; Clear(); }
    ~ImDrawData()   { Clear(); }
    void Clear()    { Valid = false; CmdLists = NULL; CmdListsCount = TotalVtxCount = TotalIdxCount = 0; DisplayPos = DisplaySize = ImVec2(0.f, 0.f); } // The ImDrawList are owned by ImGuiContext!
    IMGUI_API void  DeIndexAllBuffers();                // Helper to convert all buffers from indexed to non-indexed, in case you cannot render indexed. Note: this is slow and most likely a waste of resources. Always prefer indexed rendering!
    IMGUI_API void  ScaleClipRects(const ImVec2& sc);   // Helper to scale the ClipRect field of each ImDrawCmd. Use if your final output buffer is at a different scale than ImGui expects, or if there is a difference between your window resolution and framebuffer resolution.
};

struct ImFontConfig
{
    void*           FontData;               //          // TTF/OTF data
    int             FontDataSize;           //          // TTF/OTF data size
    bool            FontDataOwnedByAtlas;   // true     // TTF/OTF data ownership taken by the container ImFontAtlas (will delete memory itself).
    int             FontNo;                 // 0        // Index of font within TTF/OTF file
    float           SizePixels;             //          // Size in pixels for rasterizer.
    int             OversampleH;            // 3        // Rasterize at higher quality for sub-pixel positioning. We don't use sub-pixel positions on the Y axis.
    int             OversampleV;            // 1        // Rasterize at higher quality for sub-pixel positioning. We don't use sub-pixel positions on the Y axis.
    bool            PixelSnapH;             // false    // Align every glyph to pixel boundary. Useful e.g. if you are merging a non-pixel aligned font with the default font. If enabled, you can set OversampleH/V to 1.
    ImVec2          GlyphExtraSpacing;      // 0, 0     // Extra spacing (in pixels) between glyphs. Only X axis is supported for now.
    ImVec2          GlyphOffset;            // 0, 0     // Offset all glyphs from this font input.
    const ImWchar*  GlyphRanges;            // NULL     // Pointer to a user-provided list of Unicode range (2 value per range, values are inclusive, zero-terminated list). THE ARRAY DATA NEEDS TO PERSIST AS LONG AS THE FONT IS ALIVE.
    bool            MergeMode;              // false    // Merge into previous ImFont, so you can combine multiple inputs font into one ImFont (e.g. ASCII font + icons + Japanese glyphs). You may want to use GlyphOffset.y when merge font of different heights.
    unsigned int    RasterizerFlags;        // 0x00     // Settings for custom font rasterizer (e.g. ImGuiFreeType). Leave as zero if you aren't using one.
    float           RasterizerMultiply;     // 1.0f     // Brighten (>1.0f) or darken (<1.0f) font output. Brightening small fonts may be a good workaround to make them more readable.

    // [Internal]
    char            Name[40];               // Name (strictly to ease debugging)
    ImFont*         DstFont;

    IMGUI_API ImFontConfig();
};

struct ImFontGlyph
{
    ImWchar         Codepoint;          // 0x0000..0xFFFF
    float           AdvanceX;           // Distance to next character (= data from font + ImFontConfig::GlyphExtraSpacing.x baked in)
    float           X0, Y0, X1, Y1;     // Glyph corners
    float           U0, V0, U1, V1;     // Texture coordinates
};

enum ImFontAtlasFlags_
{
    ImFontAtlasFlags_NoPowerOfTwoHeight = 1 << 0,   // Don't round the height to next power of two
    ImFontAtlasFlags_NoMouseCursors     = 1 << 1    // Don't build software mouse cursors into the atlas
};

// Load and rasterize multiple TTF/OTF fonts into a same texture.
// Sharing a texture for multiple fonts allows us to reduce the number of draw calls during rendering.
// We also add custom graphic data into the texture that serves for ImGui.
//  1. (Optional) Call AddFont*** functions. If you don't call any, the default font will be loaded for you.
//  2. Call GetTexDataAsAlpha8() or GetTexDataAsRGBA32() to build and retrieve pixels data.
//  3. Upload the pixels data into a texture within your graphics system.
//  4. Call SetTexID(my_tex_id); and pass the pointer/identifier to your texture. This value will be passed back to you during rendering to identify the texture.
// IMPORTANT: If you pass a 'glyph_ranges' array to AddFont*** functions, you need to make sure that your array persist up until the ImFont is build (when calling GetTexData*** or Build()). We only copy the pointer, not the data.
struct ImFontAtlas
{
    IMGUI_API ImFontAtlas();
    IMGUI_API ~ImFontAtlas();
    IMGUI_API ImFont*           AddFont(const ImFontConfig* font_cfg);
    IMGUI_API ImFont*           AddFontDefault(const ImFontConfig* font_cfg = NULL);
    IMGUI_API ImFont*           AddFontFromFileTTF(const char* filename, float size_pixels, const ImFontConfig* font_cfg = NULL, const ImWchar* glyph_ranges = NULL);
    IMGUI_API ImFont*           AddFontFromMemoryTTF(void* font_data, int font_size, float size_pixels, const ImFontConfig* font_cfg = NULL, const ImWchar* glyph_ranges = NULL); // Note: Transfer ownership of 'ttf_data' to ImFontAtlas! Will be deleted after Build(). Set font_cfg->FontDataOwnedByAtlas to false to keep ownership.
    IMGUI_API ImFont*           AddFontFromMemoryCompressedTTF(const void* compressed_font_data, int compressed_font_size, float size_pixels, const ImFontConfig* font_cfg = NULL, const ImWchar* glyph_ranges = NULL); // 'compressed_font_data' still owned by caller. Compress with binary_to_compressed_c.cpp.
    IMGUI_API ImFont*           AddFontFromMemoryCompressedBase85TTF(const char* compressed_font_data_base85, float size_pixels, const ImFontConfig* font_cfg = NULL, const ImWchar* glyph_ranges = NULL);              // 'compressed_font_data_base85' still owned by caller. Compress with binary_to_compressed_c.cpp with -base85 parameter.
    IMGUI_API void              ClearInputData();           // Clear input data (all ImFontConfig structures including sizes, TTF data, glyph ranges, etc.) = all the data used to build the texture and fonts.
    IMGUI_API void              ClearTexData();             // Clear output texture data (CPU side). Saves RAM once the texture has been copied to graphics memory.
    IMGUI_API void              ClearFonts();               // Clear output font data (glyphs storage, UV coordinates).
    IMGUI_API void              Clear();                    // Clear all input and output.

    // Build atlas, retrieve pixel data.
    // User is in charge of copying the pixels into graphics memory (e.g. create a texture with your engine). Then store your texture handle with SetTexID().
    // RGBA32 format is provided for convenience and compatibility, but note that unless you use CustomRect to draw color data, the RGB pixels emitted from Fonts will all be white (~75% of waste). 
    // Pitch = Width * BytesPerPixels
    IMGUI_API bool              Build();                    // Build pixels data. This is called automatically for you by the GetTexData*** functions.
    IMGUI_API bool              IsBuilt()                   { return Fonts.Size > 0 && (TexPixelsAlpha8 != NULL || TexPixelsRGBA32 != NULL); }
    IMGUI_API void              GetTexDataAsAlpha8(unsigned char** out_pixels, int* out_width, int* out_height, int* out_bytes_per_pixel = NULL);  // 1 byte per-pixel
    IMGUI_API void              GetTexDataAsRGBA32(unsigned char** out_pixels, int* out_width, int* out_height, int* out_bytes_per_pixel = NULL);  // 4 bytes-per-pixel
    void                        SetTexID(ImTextureID id)    { TexID = id; }

    //-------------------------------------------
    // Glyph Ranges
    //-------------------------------------------

    // Helpers to retrieve list of common Unicode ranges (2 value per range, values are inclusive, zero-terminated list)
    // NB: Make sure that your string are UTF-8 and NOT in your local code page. In C++11, you can create UTF-8 string literal using the u8"Hello world" syntax. See FAQ for details.
    IMGUI_API const ImWchar*    GetGlyphRangesDefault();    // Basic Latin, Extended Latin
    IMGUI_API const ImWchar*    GetGlyphRangesKorean();     // Default + Korean characters
    IMGUI_API const ImWchar*    GetGlyphRangesJapanese();   // Default + Hiragana, Katakana, Half-Width, Selection of 1946 Ideographs
    IMGUI_API const ImWchar*    GetGlyphRangesChinese();    // Default + Japanese + full set of about 21000 CJK Unified Ideographs
    IMGUI_API const ImWchar*    GetGlyphRangesCyrillic();   // Default + about 400 Cyrillic characters
    IMGUI_API const ImWchar*    GetGlyphRangesThai();       // Default + Thai characters

    // Helpers to build glyph ranges from text data. Feed your application strings/characters to it then call BuildRanges().
    struct GlyphRangesBuilder
    {
        ImVector<unsigned char> UsedChars;  // Store 1-bit per Unicode code point (0=unused, 1=used)
        GlyphRangesBuilder()                { UsedChars.resize(0x10000 / 8); memset(UsedChars.Data, 0, 0x10000 / 8); }
        bool           GetBit(int n)        { return (UsedChars[n >> 3] & (1 << (n & 7))) != 0; }
        void           SetBit(int n)        { UsedChars[n >> 3] |= 1 << (n & 7); }  // Set bit 'c' in the array
        void           AddChar(ImWchar c)   { SetBit(c); }                          // Add character
        IMGUI_API void AddText(const char* text, const char* text_end = NULL);      // Add string (each character of the UTF-8 string are added)
        IMGUI_API void AddRanges(const ImWchar* ranges);                            // Add ranges, e.g. builder.AddRanges(ImFontAtlas::GetGlyphRangesDefault) to force add all of ASCII/Latin+Ext
        IMGUI_API void BuildRanges(ImVector<ImWchar>* out_ranges);                  // Output new ranges
    };

    //-------------------------------------------
    // Custom Rectangles/Glyphs API
    //-------------------------------------------

    // You can request arbitrary rectangles to be packed into the atlas, for your own purposes. After calling Build(), you can query the rectangle position and render your pixels.
    // You can also request your rectangles to be mapped as font glyph (given a font + Unicode point), so you can render e.g. custom colorful icons and use them as regular glyphs.
    struct CustomRect
    {
        unsigned int    ID;             // Input    // User ID. Use <0x10000 to map into a font glyph, >=0x10000 for other/internal/custom texture data.
        unsigned short  Width, Height;  // Input    // Desired rectangle dimension
        unsigned short  X, Y;           // Output   // Packed position in Atlas
        float           GlyphAdvanceX;  // Input    // For custom font glyphs only (ID<0x10000): glyph xadvance
        ImVec2          GlyphOffset;    // Input    // For custom font glyphs only (ID<0x10000): glyph display offset
        ImFont*         Font;           // Input    // For custom font glyphs only (ID<0x10000): target font
        CustomRect()            { ID = 0xFFFFFFFF; Width = Height = 0; X = Y = 0xFFFF; GlyphAdvanceX = 0.0f; GlyphOffset = ImVec2(0,0); Font = NULL; }
        bool IsPacked() const   { return X != 0xFFFF; }
    };

    IMGUI_API int       AddCustomRectRegular(unsigned int id, int width, int height);                                                                   // Id needs to be >= 0x10000. Id >= 0x80000000 are reserved for ImGui and ImDrawList
    IMGUI_API int       AddCustomRectFontGlyph(ImFont* font, ImWchar id, int width, int height, float advance_x, const ImVec2& offset = ImVec2(0,0));   // Id needs to be < 0x10000 to register a rectangle to map into a specific font.
    const CustomRect*   GetCustomRectByIndex(int index) const { if (index < 0) return NULL; return &CustomRects[index]; }

    // [Internal]
    IMGUI_API void      CalcCustomRectUV(const CustomRect* rect, ImVec2* out_uv_min, ImVec2* out_uv_max);
    IMGUI_API bool      GetMouseCursorTexData(ImGuiMouseCursor cursor, ImVec2* out_offset, ImVec2* out_size, ImVec2 out_uv_border[2], ImVec2 out_uv_fill[2]);

    //-------------------------------------------
    // Members
    //-------------------------------------------

    ImFontAtlasFlags            Flags;              // Build flags (see ImFontAtlasFlags_)
    ImTextureID                 TexID;              // User data to refer to the texture once it has been uploaded to user's graphic systems. It is passed back to you during rendering via the ImDrawCmd structure.
    int                         TexDesiredWidth;    // Texture width desired by user before Build(). Must be a power-of-two. If have many glyphs your graphics API have texture size restrictions you may want to increase texture width to decrease height.
    int                         TexGlyphPadding;    // Padding between glyphs within texture in pixels. Defaults to 1.

    // [Internal]
    // NB: Access texture data via GetTexData*() calls! Which will setup a default font for you.
    unsigned char*              TexPixelsAlpha8;    // 1 component per pixel, each component is unsigned 8-bit. Total size = TexWidth * TexHeight
    unsigned int*               TexPixelsRGBA32;    // 4 component per pixel, each component is unsigned 8-bit. Total size = TexWidth * TexHeight * 4
    int                         TexWidth;           // Texture width calculated during Build().
    int                         TexHeight;          // Texture height calculated during Build().
    ImVec2                      TexUvScale;         // = (1.0f/TexWidth, 1.0f/TexHeight)
    ImVec2                      TexUvWhitePixel;    // Texture coordinates to a white pixel
    ImVector<ImFont*>           Fonts;              // Hold all the fonts returned by AddFont*. Fonts[0] is the default font upon calling ImGui::NewFrame(), use ImGui::PushFont()/PopFont() to change the current font.
    ImVector<CustomRect>        CustomRects;        // Rectangles for packing custom texture data into the atlas.
    ImVector<ImFontConfig>      ConfigData;         // Internal data
    int                         CustomRectIds[1];   // Identifiers of custom texture rectangle used by ImFontAtlas/ImDrawList
};

// Font runtime data and rendering
// ImFontAtlas automatically loads a default embedded font for you when you call GetTexDataAsAlpha8() or GetTexDataAsRGBA32().
struct ImFont
{
    // Members: Hot ~62/78 bytes
    float                       FontSize;           // <user set>   // Height of characters, set during loading (don't change after loading)
    float                       Scale;              // = 1.f        // Base font scale, multiplied by the per-window font scale which you can adjust with SetFontScale()
    ImVec2                      DisplayOffset;      // = (0.f,0.f)  // Offset font rendering by xx pixels
    ImVector<ImFontGlyph>       Glyphs;             //              // All glyphs.
    ImVector<float>             IndexAdvanceX;      //              // Sparse. Glyphs->AdvanceX in a directly indexable way (more cache-friendly, for CalcTextSize functions which are often bottleneck in large UI).
    ImVector<unsigned short>    IndexLookup;        //              // Sparse. Index glyphs by Unicode code-point.
    const ImFontGlyph*          FallbackGlyph;      // == FindGlyph(FontFallbackChar)
    float                       FallbackAdvanceX;   // == FallbackGlyph->AdvanceX
    ImWchar                     FallbackChar;       // = '?'        // Replacement glyph if one isn't found. Only set via SetFallbackChar()

    // Members: Cold ~18/26 bytes
    short                       ConfigDataCount;    // ~ 1          // Number of ImFontConfig involved in creating this font. Bigger than 1 when merging multiple font sources into one ImFont.
    ImFontConfig*               ConfigData;         //              // Pointer within ContainerAtlas->ConfigData
    ImFontAtlas*                ContainerAtlas;     //              // What we has been loaded into
    float                       Ascent, Descent;    //              // Ascent: distance from top to bottom of e.g. 'A' [0..FontSize]
    bool                        DirtyLookupTables;
    int                         MetricsTotalSurface;//              // Total surface in pixels to get an idea of the font rasterization/texture cost (not exact, we approximate the cost of padding between glyphs)

    // Methods
    IMGUI_API ImFont();
    IMGUI_API ~ImFont();
    IMGUI_API void              ClearOutputData();
    IMGUI_API void              BuildLookupTable();
    IMGUI_API const ImFontGlyph*FindGlyph(ImWchar c) const;
    IMGUI_API const ImFontGlyph*FindGlyphNoFallback(ImWchar c) const;
    IMGUI_API void              SetFallbackChar(ImWchar c);
    float                       GetCharAdvance(ImWchar c) const     { return ((int)c < IndexAdvanceX.Size) ? IndexAdvanceX[(int)c] : FallbackAdvanceX; }
    bool                        IsLoaded() const                    { return ContainerAtlas != NULL; }
    const char*                 GetDebugName() const                { return ConfigData ? ConfigData->Name : "<unknown>"; }

    // 'max_width' stops rendering after a certain width (could be turned into a 2d size). FLT_MAX to disable.
    // 'wrap_width' enable automatic word-wrapping across multiple lines to fit into given width. 0.0f to disable.
    IMGUI_API ImVec2            CalcTextSizeA(float size, float max_width, float wrap_width, const char* text_begin, const char* text_end = NULL, const char** remaining = NULL) const; // utf8
    IMGUI_API const char*       CalcWordWrapPositionA(float scale, const char* text, const char* text_end, float wrap_width) const;
    IMGUI_API void              RenderChar(ImDrawList* draw_list, float size, ImVec2 pos, ImU32 col, unsigned short c) const;
    IMGUI_API void              RenderText(ImDrawList* draw_list, float size, ImVec2 pos, ImU32 col, const ImVec4& clip_rect, const char* text_begin, const char* text_end, float wrap_width = 0.0f, bool cpu_fine_clip = false) const;

    // [Internal]
    IMGUI_API void              GrowIndex(int new_size);
    IMGUI_API void              AddGlyph(ImWchar c, float x0, float y0, float x1, float y1, float u0, float v0, float u1, float v1, float advance_x);
    IMGUI_API void              AddRemapChar(ImWchar dst, ImWchar src, bool overwrite_dst = true); // Makes 'dst' character/glyph points to 'src' character/glyph. Currently needs to be called AFTER fonts have been built.

#ifndef IMGUI_DISABLE_OBSOLETE_FUNCTIONS
    typedef ImFontGlyph Glyph; // OBSOLETE 1.52+
#endif
};

//-----------------------------------------------------------------------------
// [BETA] Platform interface for multi-viewport support
// - completely optional, for advanced users!
// - this is used for back-ends aiming to support the seamless creation of multiple viewport (= multiple Platform/OS windows)
//   dear imgui manages the viewports, and the back-end create one Platform/OS windows for each secondary viewport.
// - if you are new to dear imgui and trying to integrate it into your engine, you should probably ignore this for now.
//-----------------------------------------------------------------------------

// (Optional) Setup required only if (io.ConfigFlags & ImGuiConfigFlags_EnableViewports) is enabled
// This is designed so we can mix and match two imgui_impl_xxxx files, one for the Platform (~ Windowing), one for Renderer.
// Custom engine back-ends will often provide both Platform and Renderer interfaces and thus may not need to use all functions.
// Platform functions are typically called before their Renderer counterpart, apart from Destroy which are called the other way.
// RenderPlatformWindows() basically iterate secondary viewports and call Platform+Renderer's RenderWindow then Platform+Renderer's SwapBuffers,
// You may skip using RenderPlatformWindows() and call your functions yourself if you need specific behavior for your multi-window rendering.
struct ImGuiPlatformIO
{
    // Platform (e.g. Win32, GLFW, SDL2)
    void    (*Platform_CreateWindow)(ImGuiViewport* vp);                    // Create a new platform window for the given viewport
    void    (*Platform_DestroyWindow)(ImGuiViewport* vp);
    void    (*Platform_ShowWindow)(ImGuiViewport* vp);                      // Newly created windows are initially hidden so we have a chance to call SetWindowPos/Size/Title on them.
    void    (*Platform_SetWindowPos)(ImGuiViewport* vp, ImVec2 pos);
    ImVec2  (*Platform_GetWindowPos)(ImGuiViewport* vp);
    void    (*Platform_SetWindowSize)(ImGuiViewport* vp, ImVec2 size);
    ImVec2  (*Platform_GetWindowSize)(ImGuiViewport* vp);
    void    (*Platform_SetWindowTitle)(ImGuiViewport* vp, const char* title);
    void    (*Platform_SetWindowAlpha)(ImGuiViewport* vp, float alpha);     // (Optional) Setup window transparency
    void    (*Platform_RenderWindow)(ImGuiViewport* vp, void* render_arg);  // (Optional) Setup for render (platform side)
    void    (*Platform_SwapBuffers)(ImGuiViewport* vp, void* render_arg);   // (Optional) Call Present/SwapBuffers (platform side)
    float   (*Platform_GetWindowDpiScale)(ImGuiViewport* vp);               // (Optional) DPI handling: Return DPI scale for this viewport. 1.0f = 96 DPI. (FIXME-DPI)
    void    (*Platform_OnChangedViewport)(ImGuiViewport* vp);               // (Optional) DPI handling: Called during Begin() every time the viewport we are outputting into changes, so back-end has a chance to swap fonts to adjust style.
    int     (*Platform_CreateVkSurface)(ImGuiViewport* vp, ImU64 vk_inst, const void* vk_allocators, ImU64* out_vk_surface); // (Optional) For Renderer to call into Platform code

    // Renderer (e.g. DirectX, OpenGL3, Vulkan)
    void    (*Renderer_CreateWindow)(ImGuiViewport* vp);                    // Create swap chains, frame buffers etc.
    void    (*Renderer_DestroyWindow)(ImGuiViewport* vp);
    void    (*Renderer_SetWindowSize)(ImGuiViewport* vp, ImVec2 size);      // Resize swap chain, frame buffers etc.
    void    (*Renderer_RenderWindow)(ImGuiViewport* vp, void* render_arg);  // (Optional) Clear targets, Render viewport->DrawData
    void    (*Renderer_SwapBuffers)(ImGuiViewport* vp, void* render_arg);   // (Optional) Call Present/SwapBuffers (renderer side)
};

// List of viewports to render as platform window (updated by ImGui::UpdatePlatformWindows)
struct ImGuiPlatformData
{
    // Viewports[0] is guaranteed to be _always_ the same as MainViewport. Following it are the secondary viewports.
    // The main viewport is included in the list because it is more convenient for looping code.
    ImGuiViewport*              MainViewport;
    ImVector<ImGuiViewport*>    Viewports;

    ImGuiPlatformData() { MainViewport = NULL; }
};

// Flags stored in ImGuiViewport::Flags, giving indications to the platform back-ends
enum ImGuiViewportFlags_
{
    ImGuiViewportFlags_NoDecoration             = 1 << 0,   // Platform Window: Disable platform title bar, borders, etc.
    ImGuiViewportFlags_NoFocusOnAppearing       = 1 << 1,   // Platform Window: Don't take focus when created.
    ImGuiViewportFlags_NoInputs                 = 1 << 2,   // Platform Window: Make mouse pass through so we can drag this window while peaking behind it.
    ImGuiViewportFlags_NoRendererClear          = 1 << 3    // Platform Window: Renderer doesn't need to clear the framebuffer ahead.
};

// The viewports created and managed by imgui. The role of the platform back-end is to create the platform/OS windows corresponding to each viewport.
struct ImGuiViewport
{
    ImGuiID             ID;
    ImGuiViewportFlags  Flags;
    ImVec2              Pos;                    // Position of viewport in imgui virtual space (all viewports Pos.y == 0.0f, main viewport Pos.x == 0.0f)
    ImVec2              Size;                   // Size of viewport in pixel
    float               DpiScale;               // 1.0f = 96 DPI = No extra scale
    ImDrawData*         DrawData;               // The ImDrawData corresponding to this viewport. Valid after Render() and until the next call to NewFrame().

    ImVec2              PlatformPos;            // Position in OS desktop/native space
    void*               PlatformUserData;       // void* to hold custom data structure for the platform (e.g. windowing info, render context)
    void*               PlatformHandle;         // void* for FindViewportByPlatformHandle(). (e.g. HWND, GlfwWindow*, SDL_Window*)
    bool                PlatformRequestClose;   // Platform window requested closure
    bool                PlatformRequestMove;    // Platform window requested move (e.g. window was moved using OS windowing facility)
    bool                PlatformRequestResize;  // Platform window requested resize (e.g. window was resize using OS windowing facility)
    void*               RendererUserData;       // void* to hold custom data structure for the renderer (e.g. swap chain, frame-buffers etc.)

    ImGuiViewport() { ID = 0; Flags = 0; DpiScale = 0.0f; DrawData = NULL; PlatformUserData = PlatformHandle = NULL; PlatformRequestClose = PlatformRequestMove = PlatformRequestResize = false; RendererUserData = NULL; }
    ~ImGuiViewport() { IM_ASSERT(PlatformUserData == NULL && RendererUserData == NULL); }
};

#if defined(__clang__)
#pragma clang diagnostic pop
#endif

// Include imgui_user.h at the end of imgui.h (convenient for user to only explicitly include vanilla imgui.h)
#ifdef IMGUI_INCLUDE_IMGUI_USER_H
#include "imgui_user.h"
#endif<|MERGE_RESOLUTION|>--- conflicted
+++ resolved
@@ -788,48 +788,34 @@
 // Configuration flags stored in io.ConfigFlags. Set by user/application.
 enum ImGuiConfigFlags_
 {
-<<<<<<< HEAD
-    // Navigation
-    ImGuiConfigFlags_NavEnableKeyboard                  = 1 << 0,   // Keyboard navigation enable flag. NewFrame() will automatically fill io.NavInputs[] based on io.KeyDown[].
-    ImGuiConfigFlags_NavEnableGamepad                   = 1 << 1,   // Gamepad navigation enable flag. This is mostly to instruct your imgui back-end to fill io.NavInputs[].
-    ImGuiConfigFlags_NavMoveMouse                       = 1 << 2,   // Request navigation to allow moving the mouse cursor. May be useful on TV/console systems where moving a virtual mouse is awkward. Will update io.MousePos and set io.WantMoveMouse=true. If enabled you MUST honor io.WantMoveMouse requests in your binding, otherwise ImGui will react as if the mouse is jumping around back and forth.
-    ImGuiConfigFlags_NavNoCaptureKeyboard               = 1 << 3,   // Do not set the io.WantCaptureKeyboard flag with io.NavActive is set. 
+    ImGuiConfigFlags_NavEnableKeyboard        = 1 << 0,  // Master keyboard navigation enable flag. NewFrame() will automatically fill io.NavInputs[] based on io.KeyDown[].
+    ImGuiConfigFlags_NavEnableGamepad         = 1 << 1,  // Master gamepad navigation enable flag. This is mostly to instruct your imgui back-end to fill io.NavInputs[]. Back-end also needs to set ImGuiBackendFlags_HasGamepad.
+    ImGuiConfigFlags_NavEnableSetMousePos     = 1 << 2,  // Request navigation to allow moving the mouse cursor. May be useful on TV/console systems where moving a virtual mouse is awkward. Will update io.MousePos and set io.WantSetMousePos=true. If enabled you MUST honor io.WantSetMousePos requests in your binding, otherwise ImGui will react as if the mouse is jumping around back and forth.
+    ImGuiConfigFlags_NavNoCaptureKeyboard     = 1 << 3,  // Do not set the io.WantCaptureKeyboard flag with io.NavActive is set. 
+    ImGuiConfigFlags_NoSetMouseCursor         = 1 << 4,  // Request back-end to not alter mouse cursor configuration.
 
     // [BETA] Viewports
-    ImGuiConfigFlags_EnableViewports                    = 1 << 4,   // Viewport enable flags (require both ImGuiConfigFlags_PlatformHasViewports + ImGuiConfigFlags_RendererHasViewports set by the respective back-ends)
-    ImGuiConfigFlags_EnableDpiScaleViewports            = 1 << 5,
-    ImGuiConfigFlags_EnableDpiScaleFonts                = 1 << 6,
-
-    ImGuiConfigFlags_PlatformNoTaskBar                  = 1 << 10,
-    ImGuiConfigFlags_PlatformHasViewports               = 1 << 11,  // Back-end Platform supports multiple viewports
-    ImGuiConfigFlags_PlatformHasMouseHoveredViewport    = 1 << 12,  // Back-end Platform supports setting io.MouseHoveredViewport to the viewport directly under the mouse _IGNORING_ viewports with the ImGuiViewportFlags_NoInputs flag and _REGARDLESS_ of whether another viewport is focused and may be capturing the mouse. This information is _NOT EASY_ to provide correctly with most high-level engines. Don't see this without studying how the examples/ back-end handle it.
-    ImGuiConfigFlags_PlatformHasWantMoveMouseSupport    = 1 << 13,  // Back-end Platform supports io.WantMoveMouse request by updating the OS mouse cursor position (currently only used by ImGuiConfigFlags_NavMoveMouse feature, will be useful for widgets teleporting/wrapping the cursor)
-    ImGuiConfigFlags_PlatformHasWindowAlpha             = 1 << 14,  // Back-end Platform supports transparent windows
-    ImGuiConfigFlags_RendererHasViewports               = 1 << 15,  // Back-end Renderer supports multiple viewports
-    
-    // Platform Info (free of use, for user/application convenience)
-    ImGuiConfigFlags_IsSRGB                             = 1 << 20,  // Back-end is SRGB-aware (Storage flag to allow your back-end to communicate to shared widgets. Not used by core ImGui)
-    ImGuiConfigFlags_IsTouchScreen                      = 1 << 21,  // Back-end is using a touch screen instead of a mouse (Storage flag to allow your back-end to communicate to shared widgets. Not used by core ImGui)
-    ImGuiConfigFlags_IsOnScreenKeyboard                 = 1 << 22   // Back-end uses an on-screen keyboard when io.WantTextInput is set.
-=======
-    ImGuiConfigFlags_NavEnableKeyboard      = 1 << 0,   // Master keyboard navigation enable flag. NewFrame() will automatically fill io.NavInputs[] based on io.KeyDown[].
-    ImGuiConfigFlags_NavEnableGamepad       = 1 << 1,   // Master gamepad navigation enable flag. This is mostly to instruct your imgui back-end to fill io.NavInputs[]. Back-end also needs to set ImGuiBackendFlags_HasGamepad.
-    ImGuiConfigFlags_NavEnableSetMousePos   = 1 << 2,   // Request navigation to allow moving the mouse cursor. May be useful on TV/console systems where moving a virtual mouse is awkward. Will update io.MousePos and set io.WantSetMousePos=true. If enabled you MUST honor io.WantSetMousePos requests in your binding, otherwise ImGui will react as if the mouse is jumping around back and forth.
-    ImGuiConfigFlags_NavNoCaptureKeyboard   = 1 << 3,   // Do not set the io.WantCaptureKeyboard flag with io.NavActive is set. 
-    ImGuiConfigFlags_NoSetMouseCursor       = 1 << 4,   // Request back-end to not alter mouse cursor configuration.
+    ImGuiConfigFlags_EnableViewports          = 1 << 5,  // Viewport enable flags (require both ImGuiConfigFlags_PlatformHasViewports + ImGuiConfigFlags_RendererHasViewports set by the respective back-ends)
+    ImGuiConfigFlags_EnableDpiScaleViewports  = 1 << 6,
+    ImGuiConfigFlags_EnableDpiScaleFonts      = 1 << 7,
+    ImGuiConfigFlags_NoTaskBarForViewports    = 1 << 8,
 
     // User storage (to allow your back-end/engine to communicate to code that may be shared between multiple projects. Those flags are not used by core ImGui)
-    ImGuiConfigFlags_IsSRGB                 = 1 << 20,  // Application is SRGB-aware.
-    ImGuiConfigFlags_IsTouchScreen          = 1 << 21   // Application is using a touch screen instead of a mouse.
+    ImGuiConfigFlags_IsSRGB                   = 1 << 20, // Application is SRGB-aware.
+    ImGuiConfigFlags_IsTouchScreen            = 1 << 21  // Application is using a touch screen instead of a mouse.
 };
 
 // Back-end capabilities flags stored in io.BackendFlags. Set by imgui_impl_xxx or custom back-end.
 enum ImGuiBackendFlags_
 {
-    ImGuiBackendFlags_HasGamepad            = 1 << 0,   // Back-end has a connected gamepad.
-    ImGuiBackendFlags_HasMouseCursors       = 1 << 1,   // Back-end can honor GetMouseCursor() values and change the OS cursor shape.
-    ImGuiBackendFlags_HasSetMousePos        = 1 << 2    // Back-end can honor io.WantSetMousePos and reposition the mouse (only used if ImGuiConfigFlags_NavEnableSetMousePos is set).
->>>>>>> 75c3793d
+    ImGuiBackendFlags_HasGamepad              = 1 << 0,  // Back-end supports and has a connected gamepad.
+    ImGuiBackendFlags_HasMouseCursors         = 1 << 1,  // Back-end supports reading GetMouseCursor() to change the OS cursor shape.
+    ImGuiBackendFlags_HasSetMousePos          = 1 << 2,  // Back-end supports io.WantSetMousePos requests to reposition the OS mouse position (only used if ImGuiConfigFlags_NavEnableSetMousePos is set).
+
+    // [BETA] Viewports
+    ImGuiBackendFlags_PlatformHasViewports    = 1 << 10, // Back-end Platform supports multiple viewports.
+    ImGuiBackendFlags_RendererHasViewports    = 1 << 11, // Back-end Renderer supports multiple viewports.
+    ImGuiBackendFlags_HasMouseHoveredViewport = 1 << 12  // Back-end Platform supports setting io.MouseHoveredViewport to the viewport directly under the mouse _IGNORING_ viewports with the ImGuiViewportFlags_NoInputs flag and _REGARDLESS_ of whether another viewport is focused and may be capturing the mouse. This information is _NOT EASY_ to provide correctly with most high-level engines! Don't set this without studying how the examples/ back-end handle it!
 };
 
 // Enumeration for PushStyleColor() / PopStyleColor()
@@ -1036,16 +1022,10 @@
     // Settings (fill once)                 // Default value:
     //------------------------------------------------------------------
 
-<<<<<<< HEAD
+    ImGuiConfigFlags   ConfigFlags;         // = 0                  // See ImGuiConfigFlags_ enum. Set by user/application. Gamepad/keyboard navigation options, etc.
+    ImGuiBackendFlags  BackendFlags;        // = 0                  // Set ImGuiBackendFlags_ enum. Set by imgui_impl_xxx files or custom back-end.
     ImVec2        DisplaySize;              // <unset>              // Main display size. Used e.g. to clamp windows positions. This is the default viewport. Use BeginViewport() for other viewports.
     float         DeltaTime;                // = 1.0f/60.0f         // Time elapsed since last frame, in seconds.
-    ImGuiConfigFlags ConfigFlags;           // = 0                  // See ImGuiConfigFlags_ enum. Back-end options, Gamepad/keyboard navigation options, etc.
-=======
-    ImGuiConfigFlags   ConfigFlags;         // = 0                  // See ImGuiConfigFlags_ enum. Set by user/application. Gamepad/keyboard navigation options, etc.
-    ImGuiBackendFlags  BackendFlags;        // = 0                  // Set ImGuiBackendFlags_ enum. Set by imgui_impl_xxx files or custom back-end.
-    ImVec2        DisplaySize;              // <unset>              // Display size, in pixels. For clamping windows positions.
-    float         DeltaTime;                // = 1.0f/60.0f         // Time elapsed since last frame, in seconds.
->>>>>>> 75c3793d
     float         IniSavingRate;            // = 5.0f               // Maximum time between saving positions/sizes to .ini file, in seconds.
     const char*   IniFilename;              // = "imgui.ini"        // Path to .ini file. NULL to disable .ini saving.
     const char*   LogFilename;              // = "imgui_log.txt"    // Path to .log file (default parameter to ImGui::LogToFile when no file is specified).
