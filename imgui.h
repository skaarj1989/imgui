// dear imgui, v1.54 WIP
// (headers)

// See imgui.cpp file for documentation.
// Call and read ImGui::ShowDemoWindow() in imgui_demo.cpp for demo code.
// Read 'Programmer guide' in imgui.cpp for notes on how to setup ImGui in your codebase.
// Get latest version at https://github.com/ocornut/imgui

#pragma once

#if !defined(IMGUI_DISABLE_INCLUDE_IMCONFIG_H) || defined(IMGUI_INCLUDE_IMCONFIG_H)
#include "imconfig.h"       // User-editable configuration file
#endif
#include <float.h>          // FLT_MAX
#include <stdarg.h>         // va_list
#include <stddef.h>         // ptrdiff_t, NULL
#include <string.h>         // memset, memmove, memcpy, strlen, strchr, strcpy, strcmp

<<<<<<< HEAD
#define IMGUI_VERSION       "1.53"
#define IMGUI_HAS_NAV       // navigation branch
=======
#define IMGUI_VERSION       "1.54 WIP"
>>>>>>> 4fbdb50d

// Define attributes of all API symbols declarations, e.g. for DLL under Windows.
#ifndef IMGUI_API
#define IMGUI_API
#endif

// Define assertion handler.
#ifndef IM_ASSERT
#include <assert.h>
#define IM_ASSERT(_EXPR)    assert(_EXPR)
#endif

// Helpers
// Some compilers support applying printf-style warnings to user functions.
#if defined(__clang__) || defined(__GNUC__)
#define IM_FMTARGS(FMT)             __attribute__((format(printf, FMT, FMT+1)))
#define IM_FMTLIST(FMT)             __attribute__((format(printf, FMT, 0)))
#else
#define IM_FMTARGS(FMT)
#define IM_FMTLIST(FMT)
#endif
#define IM_ARRAYSIZE(_ARR)          ((int)(sizeof(_ARR)/sizeof(*_ARR)))

#if defined(__clang__)
#pragma clang diagnostic push
#pragma clang diagnostic ignored "-Wold-style-cast"
#endif

// Forward declarations
struct ImDrawChannel;               // Temporary storage for outputting drawing commands out of order, used by ImDrawList::ChannelsSplit()
struct ImDrawCmd;                   // A single draw command within a parent ImDrawList (generally maps to 1 GPU draw call)
struct ImDrawData;                  // All draw command lists required to render the frame
struct ImDrawList;                  // A single draw command list (generally one per window)
struct ImDrawListSharedData;        // Data shared among multiple draw lists (typically owned by parent ImGui context, but you may create one yourself)
struct ImDrawVert;                  // A single vertex (20 bytes by default, override layout with IMGUI_OVERRIDE_DRAWVERT_STRUCT_LAYOUT)
struct ImFont;                      // Runtime data for a single font within a parent ImFontAtlas
struct ImFontAtlas;                 // Runtime data for multiple fonts, bake multiple fonts into a single texture, TTF/OTF font loader
struct ImFontConfig;                // Configuration data when adding a font or merging fonts
struct ImColor;                     // Helper functions to create a color that can be converted to either u32 or float4
struct ImGuiIO;                     // Main configuration and I/O between your application and ImGui
struct ImGuiOnceUponAFrame;         // Simple helper for running a block of code not more than once a frame, used by IMGUI_ONCE_UPON_A_FRAME macro
struct ImGuiStorage;                // Simple custom key value storage
struct ImGuiStyle;                  // Runtime data for styling/colors
struct ImGuiTextFilter;             // Parse and apply text filters. In format "aaaaa[,bbbb][,ccccc]"
struct ImGuiTextBuffer;             // Text buffer for logging/accumulating text
struct ImGuiTextEditCallbackData;   // Shared state of ImGui::InputText() when using custom ImGuiTextEditCallback (rare/advanced use)
struct ImGuiSizeConstraintCallbackData;// Structure used to constraint window size in custom ways when using custom ImGuiSizeConstraintCallback (rare/advanced use)
struct ImGuiListClipper;            // Helper to manually clip large list of items
struct ImGuiPayload;                // User data payload for drag and drop operations
struct ImGuiContext;                // ImGui context (opaque)

// Typedefs and Enumerations (declared as int for compatibility and to not pollute the top of this file)
typedef unsigned int ImU32;         // 32-bit unsigned integer (typically used to store packed colors)
typedef unsigned int ImGuiID;       // unique ID used by widgets (typically hashed from a stack of string)
typedef unsigned short ImWchar;     // character for keyboard input/display
typedef void* ImTextureID;          // user data to identify a texture (this is whatever to you want it to be! read the FAQ about ImTextureID in imgui.cpp)
typedef int ImGuiCol;               // enum: a color identifier for styling     // enum ImGuiCol_
typedef int ImGuiCond;              // enum: a condition for Set*()             // enum ImGuiCond_
typedef int ImGuiKey;               // enum: a key identifier (ImGui-side enum) // enum ImGuiKey_
typedef int ImGuiNavInput;          // enum: an input identifier for navigation // enum ImGuiNavInput_
typedef int ImGuiMouseCursor;       // enum: a mouse cursor identifier          // enum ImGuiMouseCursor_
typedef int ImGuiStyleVar;          // enum: a variable identifier for styling  // enum ImGuiStyleVar_
typedef int ImDrawCornerFlags;      // flags: for ImDrawList::AddRect*() etc.   // enum ImDrawCornerFlags_
typedef int ImDrawListFlags;        // flags: for ImDrawList                    // enum ImDrawListFlags_
typedef int ImGuiColorEditFlags;    // flags: for ColorEdit*(), ColorPicker*()  // enum ImGuiColorEditFlags_
typedef int ImGuiColumnsFlags;      // flags: for *Columns*()                   // enum ImGuiColumnsFlags_
typedef int ImGuiDragDropFlags;     // flags: for *DragDrop*()                  // enum ImGuiDragDropFlags_
typedef int ImGuiComboFlags;        // flags: for BeginCombo()                  // enum ImGuiComboFlags_
typedef int ImGuiFocusedFlags;      // flags: for IsWindowFocused()             // enum ImGuiFocusedFlags_
typedef int ImGuiHoveredFlags;      // flags: for IsItemHovered() etc.          // enum ImGuiHoveredFlags_
typedef int ImGuiInputTextFlags;    // flags: for InputText*()                  // enum ImGuiInputTextFlags_
typedef int ImGuiSelectableFlags;   // flags: for Selectable()                  // enum ImGuiSelectableFlags_
typedef int ImGuiTreeNodeFlags;     // flags: for TreeNode*(),CollapsingHeader()// enum ImGuiTreeNodeFlags_
typedef int ImGuiWindowFlags;       // flags: for Begin*()                      // enum ImGuiWindowFlags_
typedef int (*ImGuiTextEditCallback)(ImGuiTextEditCallbackData *data);
typedef void (*ImGuiSizeConstraintCallback)(ImGuiSizeConstraintCallbackData* data);
#if defined(_MSC_VER) && !defined(__clang__)
typedef unsigned __int64 ImU64;     // 64-bit unsigned integer
#else
typedef unsigned long long ImU64;   // 64-bit unsigned integer
#endif 

// Others helpers at bottom of the file:
// class ImVector<>                 // Lightweight std::vector like class.
// IMGUI_ONCE_UPON_A_FRAME          // Execute a block of code once per frame only (convenient for creating UI within deep-nested code that runs multiple times)

struct ImVec2
{
    float x, y;
    ImVec2() { x = y = 0.0f; }
    ImVec2(float _x, float _y) { x = _x; y = _y; }
#ifdef IM_VEC2_CLASS_EXTRA          // Define constructor and implicit cast operators in imconfig.h to convert back<>forth from your math types and ImVec2.
    IM_VEC2_CLASS_EXTRA
#endif
};

struct ImVec4
{
    float x, y, z, w;
    ImVec4() { x = y = z = w = 0.0f; }
    ImVec4(float _x, float _y, float _z, float _w) { x = _x; y = _y; z = _z; w = _w; }
#ifdef IM_VEC4_CLASS_EXTRA          // Define constructor and implicit cast operators in imconfig.h to convert back<>forth from your math types and ImVec4.
    IM_VEC4_CLASS_EXTRA
#endif
};

// ImGui end-user API
// In a namespace so that user can add extra functions in a separate file (e.g. Value() helpers for your vector or common types)
namespace ImGui
{
    // Main
    IMGUI_API ImGuiIO&      GetIO();
    IMGUI_API ImGuiStyle&   GetStyle();
    IMGUI_API ImDrawData*   GetDrawData();                              // same value as passed to your io.RenderDrawListsFn() function. valid after Render() and until the next call to NewFrame()
    IMGUI_API void          NewFrame();                                 // start a new ImGui frame, you can submit any command from this point until Render()/EndFrame().
    IMGUI_API void          Render();                                   // ends the ImGui frame, finalize the draw data, then call your io.RenderDrawListsFn() function if set.
    IMGUI_API void          EndFrame();                                 // ends the ImGui frame. automatically called by Render(), so most likely don't need to ever call that yourself directly. If you don't need to render you may call EndFrame() but you'll have wasted CPU already. If you don't need to render, better to not create any imgui windows instead!
    IMGUI_API void          Shutdown();

    // Demo, Debug, Informations
    IMGUI_API void          ShowDemoWindow(bool* p_open = NULL);        // create demo/test window (previously called ShowTestWindow). demonstrate most ImGui features. call this to learn about the library! try to make it always available in your application!
    IMGUI_API void          ShowMetricsWindow(bool* p_open = NULL);     // create metrics window. display ImGui internals: draw commands (with individual draw calls and vertices), window list, basic internal state, etc.
    IMGUI_API void          ShowStyleEditor(ImGuiStyle* ref = NULL);    // add style editor block (not a window). you can pass in a reference ImGuiStyle structure to compare to, revert to and save to (else it uses the default style)
    IMGUI_API bool          ShowStyleSelector(const char* label);
    IMGUI_API void          ShowFontSelector(const char* label);
    IMGUI_API void          ShowUserGuide();                            // add basic help/info block (not a window): how to manipulate ImGui as a end-user (mouse/keyboard controls).

    // Window
    IMGUI_API bool          Begin(const char* name, bool* p_open = NULL, ImGuiWindowFlags flags = 0);                                                   // push window to the stack and start appending to it. see .cpp for details. return false when window is collapsed, so you can early out in your code. 'bool* p_open' creates a widget on the upper-right to close the window (which sets your bool to false).
    IMGUI_API void          End();                                                                                                                      // finish appending to current window, pop it off the window stack.
    IMGUI_API bool          BeginChild(const char* str_id, const ImVec2& size = ImVec2(0,0), bool border = false, ImGuiWindowFlags extra_flags = 0);    // begin a scrolling region. size==0.0f: use remaining window size, size<0.0f: use remaining window size minus abs(size). size>0.0f: fixed size. each axis can use a different mode, e.g. ImVec2(0,400).
    IMGUI_API bool          BeginChild(ImGuiID id, const ImVec2& size = ImVec2(0,0), bool border = false, ImGuiWindowFlags extra_flags = 0);            // "
    IMGUI_API void          EndChild();
    IMGUI_API ImVec2        GetContentRegionMax();                                              // current content boundaries (typically window boundaries including scrolling, or current column boundaries), in windows coordinates
    IMGUI_API ImVec2        GetContentRegionAvail();                                            // == GetContentRegionMax() - GetCursorPos()
    IMGUI_API float         GetContentRegionAvailWidth();                                       //
    IMGUI_API ImVec2        GetWindowContentRegionMin();                                        // content boundaries min (roughly (0,0)-Scroll), in window coordinates
    IMGUI_API ImVec2        GetWindowContentRegionMax();                                        // content boundaries max (roughly (0,0)+Size-Scroll) where Size can be override with SetNextWindowContentSize(), in window coordinates
    IMGUI_API float         GetWindowContentRegionWidth();                                      //
    IMGUI_API ImDrawList*   GetWindowDrawList();                                                // get rendering command-list if you want to append your own draw primitives
    IMGUI_API ImVec2        GetWindowPos();                                                     // get current window position in screen space (useful if you want to do your own drawing via the DrawList api)
    IMGUI_API ImVec2        GetWindowSize();                                                    // get current window size
    IMGUI_API float         GetWindowWidth();
    IMGUI_API float         GetWindowHeight();
    IMGUI_API bool          IsWindowCollapsed();
    IMGUI_API bool          IsWindowAppearing();
    IMGUI_API void          SetWindowFontScale(float scale);                                    // per-window font scale. Adjust IO.FontGlobalScale if you want to scale all windows

    IMGUI_API void          SetNextWindowPos(const ImVec2& pos, ImGuiCond cond = 0, const ImVec2& pivot = ImVec2(0,0)); // set next window position. call before Begin(). use pivot=(0.5f,0.5f) to center on given point, etc.
    IMGUI_API void          SetNextWindowSize(const ImVec2& size, ImGuiCond cond = 0);          // set next window size. set axis to 0.0f to force an auto-fit on this axis. call before Begin()
    IMGUI_API void          SetNextWindowSizeConstraints(const ImVec2& size_min, const ImVec2& size_max, ImGuiSizeConstraintCallback custom_callback = NULL, void* custom_callback_data = NULL); // set next window size limits. use -1,-1 on either X/Y axis to preserve the current size. Use callback to apply non-trivial programmatic constraints.
    IMGUI_API void          SetNextWindowContentSize(const ImVec2& size);                       // set next window content size (~ enforce the range of scrollbars). not including window decorations (title bar, menu bar, etc.). set an axis to 0.0f to leave it automatic. call before Begin()
    IMGUI_API void          SetNextWindowCollapsed(bool collapsed, ImGuiCond cond = 0);         // set next window collapsed state. call before Begin()
    IMGUI_API void          SetNextWindowFocus();                                               // set next window to be focused / front-most. call before Begin()
    IMGUI_API void          SetWindowPos(const ImVec2& pos, ImGuiCond cond = 0);                // (not recommended) set current window position - call within Begin()/End(). prefer using SetNextWindowPos(), as this may incur tearing and side-effects.
    IMGUI_API void          SetWindowSize(const ImVec2& size, ImGuiCond cond = 0);              // (not recommended) set current window size - call within Begin()/End(). set to ImVec2(0,0) to force an auto-fit. prefer using SetNextWindowSize(), as this may incur tearing and minor side-effects.    
    IMGUI_API void          SetWindowCollapsed(bool collapsed, ImGuiCond cond = 0);             // (not recommended) set current window collapsed state. prefer using SetNextWindowCollapsed().
    IMGUI_API void          SetWindowFocus();                                                   // (not recommended) set current window to be focused / front-most. prefer using SetNextWindowFocus().
    IMGUI_API void          SetWindowPos(const char* name, const ImVec2& pos, ImGuiCond cond = 0);      // set named window position.
    IMGUI_API void          SetWindowSize(const char* name, const ImVec2& size, ImGuiCond cond = 0);    // set named window size. set axis to 0.0f to force an auto-fit on this axis.
    IMGUI_API void          SetWindowCollapsed(const char* name, bool collapsed, ImGuiCond cond = 0);   // set named window collapsed state
    IMGUI_API void          SetWindowFocus(const char* name);                                           // set named window to be focused / front-most. use NULL to remove focus.

    IMGUI_API float         GetScrollX();                                                       // get scrolling amount [0..GetScrollMaxX()]
    IMGUI_API float         GetScrollY();                                                       // get scrolling amount [0..GetScrollMaxY()]
    IMGUI_API float         GetScrollMaxX();                                                    // get maximum scrolling amount ~~ ContentSize.X - WindowSize.X
    IMGUI_API float         GetScrollMaxY();                                                    // get maximum scrolling amount ~~ ContentSize.Y - WindowSize.Y
    IMGUI_API void          SetScrollX(float scroll_x);                                         // set scrolling amount [0..GetScrollMaxX()]
    IMGUI_API void          SetScrollY(float scroll_y);                                         // set scrolling amount [0..GetScrollMaxY()]
    IMGUI_API void          SetScrollHere(float center_y_ratio = 0.5f);                         // adjust scrolling amount to make current cursor position visible. center_y_ratio=0.0: top, 0.5: center, 1.0: bottom. When using to make a "default/current item" visible, consider using SetItemDefaultFocus() instead.
    IMGUI_API void          SetScrollFromPosY(float pos_y, float center_y_ratio = 0.5f);        // adjust scrolling amount to make given position valid. use GetCursorPos() or GetCursorStartPos()+offset to get valid positions.
    IMGUI_API void          SetStateStorage(ImGuiStorage* tree);                                // replace tree state storage with our own (if you want to manipulate it yourself, typically clear subsection of it)
    IMGUI_API ImGuiStorage* GetStateStorage();

    // Parameters stacks (shared)
    IMGUI_API void          PushFont(ImFont* font);                                             // use NULL as a shortcut to push default font
    IMGUI_API void          PopFont();
    IMGUI_API void          PushStyleColor(ImGuiCol idx, ImU32 col);
    IMGUI_API void          PushStyleColor(ImGuiCol idx, const ImVec4& col);
    IMGUI_API void          PopStyleColor(int count = 1);
    IMGUI_API void          PushStyleVar(ImGuiStyleVar idx, float val);
    IMGUI_API void          PushStyleVar(ImGuiStyleVar idx, const ImVec2& val);
    IMGUI_API void          PopStyleVar(int count = 1);
    IMGUI_API const ImVec4& GetStyleColorVec4(ImGuiCol idx);                                    // retrieve style color as stored in ImGuiStyle structure. use to feed back into PushStyleColor(), otherwhise use GetColorU32() to get style color + style alpha.
    IMGUI_API ImFont*       GetFont();                                                          // get current font
    IMGUI_API float         GetFontSize();                                                      // get current font size (= height in pixels) of current font with current scale applied
    IMGUI_API ImVec2        GetFontTexUvWhitePixel();                                           // get UV coordinate for a while pixel, useful to draw custom shapes via the ImDrawList API
    IMGUI_API ImU32         GetColorU32(ImGuiCol idx, float alpha_mul = 1.0f);                  // retrieve given style color with style alpha applied and optional extra alpha multiplier
    IMGUI_API ImU32         GetColorU32(const ImVec4& col);                                     // retrieve given color with style alpha applied
    IMGUI_API ImU32         GetColorU32(ImU32 col);                                             // retrieve given color with style alpha applied

    // Parameters stacks (current window)
    IMGUI_API void          PushItemWidth(float item_width);                                    // width of items for the common item+label case, pixels. 0.0f = default to ~2/3 of windows width, >0.0f: width in pixels, <0.0f align xx pixels to the right of window (so -1.0f always align width to the right side)
    IMGUI_API void          PopItemWidth();
    IMGUI_API float         CalcItemWidth();                                                    // width of item given pushed settings and current cursor position
    IMGUI_API void          PushTextWrapPos(float wrap_pos_x = 0.0f);                           // word-wrapping for Text*() commands. < 0.0f: no wrapping; 0.0f: wrap to end of window (or column); > 0.0f: wrap at 'wrap_pos_x' position in window local space
    IMGUI_API void          PopTextWrapPos();
    IMGUI_API void          PushAllowKeyboardFocus(bool allow_keyboard_focus);                  // allow focusing using TAB/Shift-TAB, enabled by default but you can disable it for certain widgets
    IMGUI_API void          PopAllowKeyboardFocus();
    IMGUI_API void          PushButtonRepeat(bool repeat);                                      // in 'repeat' mode, Button*() functions return repeated true in a typematic manner (using io.KeyRepeatDelay/io.KeyRepeatRate setting). Note that you can call IsItemActive() after any Button() to tell if the button is held in the current frame.
    IMGUI_API void          PopButtonRepeat();

    // Cursor / Layout
    IMGUI_API void          Separator();                                                        // separator, generally horizontal. inside a menu bar or in horizontal layout mode, this becomes a vertical separator.
    IMGUI_API void          SameLine(float pos_x = 0.0f, float spacing_w = -1.0f);              // call between widgets or groups to layout them horizontally
    IMGUI_API void          NewLine();                                                          // undo a SameLine()
    IMGUI_API void          Spacing();                                                          // add vertical spacing
    IMGUI_API void          Dummy(const ImVec2& size);                                          // add a dummy item of given size
    IMGUI_API void          Indent(float indent_w = 0.0f);                                      // move content position toward the right, by style.IndentSpacing or indent_w if != 0
    IMGUI_API void          Unindent(float indent_w = 0.0f);                                    // move content position back to the left, by style.IndentSpacing or indent_w if != 0
    IMGUI_API void          BeginGroup();                                                       // lock horizontal starting position + capture group bounding box into one "item" (so you can use IsItemHovered() or layout primitives such as SameLine() on whole group, etc.)
    IMGUI_API void          EndGroup();
    IMGUI_API ImVec2        GetCursorPos();                                                     // cursor position is relative to window position
    IMGUI_API float         GetCursorPosX();                                                    // "
    IMGUI_API float         GetCursorPosY();                                                    // "
    IMGUI_API void          SetCursorPos(const ImVec2& local_pos);                              // "
    IMGUI_API void          SetCursorPosX(float x);                                             // "
    IMGUI_API void          SetCursorPosY(float y);                                             // "
    IMGUI_API ImVec2        GetCursorStartPos();                                                // initial cursor position
    IMGUI_API ImVec2        GetCursorScreenPos();                                               // cursor position in absolute screen coordinates [0..io.DisplaySize] (useful to work with ImDrawList API)
    IMGUI_API void          SetCursorScreenPos(const ImVec2& pos);                              // cursor position in absolute screen coordinates [0..io.DisplaySize]
    IMGUI_API void          AlignTextToFramePadding();                                          // vertically align/lower upcoming text to FramePadding.y so that it will aligns to upcoming widgets (call if you have text on a line before regular widgets)
    IMGUI_API float         GetTextLineHeight();                                                // ~ FontSize
    IMGUI_API float         GetTextLineHeightWithSpacing();                                     // ~ FontSize + style.ItemSpacing.y (distance in pixels between 2 consecutive lines of text)
    IMGUI_API float         GetFrameHeight();                                                   // ~ FontSize + style.FramePadding.y * 2
    IMGUI_API float         GetFrameHeightWithSpacing();                                        // ~ FontSize + style.FramePadding.y * 2 + style.ItemSpacing.y (distance in pixels between 2 consecutive lines of framed widgets)

    // Columns
    // You can also use SameLine(pos_x) for simplified columns. The columns API is still work-in-progress and rather lacking.
    IMGUI_API void          Columns(int count = 1, const char* id = NULL, bool border = true);
    IMGUI_API void          NextColumn();                                                       // next column, defaults to current row or next row if the current row is finished
    IMGUI_API int           GetColumnIndex();                                                   // get current column index
    IMGUI_API float         GetColumnWidth(int column_index = -1);                              // get column width (in pixels). pass -1 to use current column
    IMGUI_API void          SetColumnWidth(int column_index, float width);                      // set column width (in pixels). pass -1 to use current column
    IMGUI_API float         GetColumnOffset(int column_index = -1);                             // get position of column line (in pixels, from the left side of the contents region). pass -1 to use current column, otherwise 0..GetColumnsCount() inclusive. column 0 is typically 0.0f
    IMGUI_API void          SetColumnOffset(int column_index, float offset_x);                  // set position of column line (in pixels, from the left side of the contents region). pass -1 to use current column
    IMGUI_API int           GetColumnsCount();

    // ID scopes
    // If you are creating widgets in a loop you most likely want to push a unique identifier (e.g. object pointer, loop index) so ImGui can differentiate them.
    // You can also use the "##foobar" syntax within widget label to distinguish them from each others. Read "A primer on the use of labels/IDs" in the FAQ for more details.
    IMGUI_API void          PushID(const char* str_id);                                         // push identifier into the ID stack. IDs are hash of the entire stack!
    IMGUI_API void          PushID(const char* str_id_begin, const char* str_id_end);
    IMGUI_API void          PushID(const void* ptr_id);
    IMGUI_API void          PushID(int int_id);
    IMGUI_API void          PopID();
    IMGUI_API ImGuiID       GetID(const char* str_id);                                          // calculate unique ID (hash of whole ID stack + given parameter). e.g. if you want to query into ImGuiStorage yourself
    IMGUI_API ImGuiID       GetID(const char* str_id_begin, const char* str_id_end);
    IMGUI_API ImGuiID       GetID(const void* ptr_id);

    // Widgets: Text
    IMGUI_API void          TextUnformatted(const char* text, const char* text_end = NULL);               // raw text without formatting. Roughly equivalent to Text("%s", text) but: A) doesn't require null terminated string if 'text_end' is specified, B) it's faster, no memory copy is done, no buffer size limits, recommended for long chunks of text.
    IMGUI_API void          Text(const char* fmt, ...)                                     IM_FMTARGS(1); // simple formatted text
    IMGUI_API void          TextV(const char* fmt, va_list args)                           IM_FMTLIST(1);
    IMGUI_API void          TextColored(const ImVec4& col, const char* fmt, ...)           IM_FMTARGS(2); // shortcut for PushStyleColor(ImGuiCol_Text, col); Text(fmt, ...); PopStyleColor();
    IMGUI_API void          TextColoredV(const ImVec4& col, const char* fmt, va_list args) IM_FMTLIST(2);
    IMGUI_API void          TextDisabled(const char* fmt, ...)                             IM_FMTARGS(1); // shortcut for PushStyleColor(ImGuiCol_Text, style.Colors[ImGuiCol_TextDisabled]); Text(fmt, ...); PopStyleColor();
    IMGUI_API void          TextDisabledV(const char* fmt, va_list args)                   IM_FMTLIST(1);
    IMGUI_API void          TextWrapped(const char* fmt, ...)                              IM_FMTARGS(1); // shortcut for PushTextWrapPos(0.0f); Text(fmt, ...); PopTextWrapPos();. Note that this won't work on an auto-resizing window if there's no other widgets to extend the window width, yoy may need to set a size using SetNextWindowSize().
    IMGUI_API void          TextWrappedV(const char* fmt, va_list args)                    IM_FMTLIST(1);
    IMGUI_API void          LabelText(const char* label, const char* fmt, ...)             IM_FMTARGS(2); // display text+label aligned the same way as value+label widgets
    IMGUI_API void          LabelTextV(const char* label, const char* fmt, va_list args)   IM_FMTLIST(2);
    IMGUI_API void          BulletText(const char* fmt, ...)                               IM_FMTARGS(1); // shortcut for Bullet()+Text()
    IMGUI_API void          BulletTextV(const char* fmt, va_list args)                     IM_FMTLIST(1);
    IMGUI_API void          Bullet();                                                                     // draw a small circle and keep the cursor on the same line. advance cursor x position by GetTreeNodeToLabelSpacing(), same distance that TreeNode() uses

    // Widgets: Main
    IMGUI_API bool          Button(const char* label, const ImVec2& size = ImVec2(0,0));            // button
    IMGUI_API bool          SmallButton(const char* label);                                         // button with FramePadding=(0,0) to easily embed within text
    IMGUI_API bool          InvisibleButton(const char* str_id, const ImVec2& size);                // button behavior without the visuals, useful to build custom behaviors using the public api (along with IsItemActive, IsItemHovered, etc.)
    IMGUI_API void          Image(ImTextureID user_texture_id, const ImVec2& size, const ImVec2& uv0 = ImVec2(0,0), const ImVec2& uv1 = ImVec2(1,1), const ImVec4& tint_col = ImVec4(1,1,1,1), const ImVec4& border_col = ImVec4(0,0,0,0));
    IMGUI_API bool          ImageButton(ImTextureID user_texture_id, const ImVec2& size, const ImVec2& uv0 = ImVec2(0,0),  const ImVec2& uv1 = ImVec2(1,1), int frame_padding = -1, const ImVec4& bg_col = ImVec4(0,0,0,0), const ImVec4& tint_col = ImVec4(1,1,1,1));    // <0 frame_padding uses default frame padding settings. 0 for no padding
    IMGUI_API bool          Checkbox(const char* label, bool* v);
    IMGUI_API bool          CheckboxFlags(const char* label, unsigned int* flags, unsigned int flags_value);
    IMGUI_API bool          RadioButton(const char* label, bool active);
    IMGUI_API bool          RadioButton(const char* label, int* v, int v_button);
    IMGUI_API void          PlotLines(const char* label, const float* values, int values_count, int values_offset = 0, const char* overlay_text = NULL, float scale_min = FLT_MAX, float scale_max = FLT_MAX, ImVec2 graph_size = ImVec2(0,0), int stride = sizeof(float));
    IMGUI_API void          PlotLines(const char* label, float (*values_getter)(void* data, int idx), void* data, int values_count, int values_offset = 0, const char* overlay_text = NULL, float scale_min = FLT_MAX, float scale_max = FLT_MAX, ImVec2 graph_size = ImVec2(0,0));
    IMGUI_API void          PlotHistogram(const char* label, const float* values, int values_count, int values_offset = 0, const char* overlay_text = NULL, float scale_min = FLT_MAX, float scale_max = FLT_MAX, ImVec2 graph_size = ImVec2(0,0), int stride = sizeof(float));
    IMGUI_API void          PlotHistogram(const char* label, float (*values_getter)(void* data, int idx), void* data, int values_count, int values_offset = 0, const char* overlay_text = NULL, float scale_min = FLT_MAX, float scale_max = FLT_MAX, ImVec2 graph_size = ImVec2(0,0));
    IMGUI_API void          ProgressBar(float fraction, const ImVec2& size_arg = ImVec2(-1,0), const char* overlay = NULL);

    // Widgets: Combo Box
    // The new BeginCombo()/EndCombo() api allows you to manage your contents and selection state however you want it. 
    // The old Combo() api are helpers over BeginCombo()/EndCombo() which are kept available for convenience purpose.
    IMGUI_API bool          BeginCombo(const char* label, const char* preview_value, ImGuiComboFlags flags = 0);
    IMGUI_API void          EndCombo();
    IMGUI_API bool          Combo(const char* label, int* current_item, const char* const items[], int items_count, int popup_max_height_in_items = -1);
    IMGUI_API bool          Combo(const char* label, int* current_item, const char* items_separated_by_zeros, int popup_max_height_in_items = -1);      // Separate items with \0 within a string, end item-list with \0\0. e.g. "One\0Two\0Three\0"
    IMGUI_API bool          Combo(const char* label, int* current_item, bool(*items_getter)(void* data, int idx, const char** out_text), void* data, int items_count, int popup_max_height_in_items = -1);

    // Widgets: Drags (tip: ctrl+click on a drag box to input with keyboard. manually input values aren't clamped, can go off-bounds)
    // For all the Float2/Float3/Float4/Int2/Int3/Int4 versions of every functions, note that a 'float v[X]' function argument is the same as 'float* v', the array syntax is just a way to document the number of elements that are expected to be accessible. You can pass address of your first element out of a contiguous set, e.g. &myvector.x
    // Speed are per-pixel of mouse movement (v_speed=0.2f: mouse needs to move by 5 pixels to increase value by 1). For gamepad/keyboard navigation, minimum speed is Max(v_speed, minimum_step_at_given_precision).
    IMGUI_API bool          DragFloat(const char* label, float* v, float v_speed = 1.0f, float v_min = 0.0f, float v_max = 0.0f, const char* display_format = "%.3f", float power = 1.0f);     // If v_min >= v_max we have no bound
    IMGUI_API bool          DragFloat2(const char* label, float v[2], float v_speed = 1.0f, float v_min = 0.0f, float v_max = 0.0f, const char* display_format = "%.3f", float power = 1.0f);
    IMGUI_API bool          DragFloat3(const char* label, float v[3], float v_speed = 1.0f, float v_min = 0.0f, float v_max = 0.0f, const char* display_format = "%.3f", float power = 1.0f);
    IMGUI_API bool          DragFloat4(const char* label, float v[4], float v_speed = 1.0f, float v_min = 0.0f, float v_max = 0.0f, const char* display_format = "%.3f", float power = 1.0f);
    IMGUI_API bool          DragFloatRange2(const char* label, float* v_current_min, float* v_current_max, float v_speed = 1.0f, float v_min = 0.0f, float v_max = 0.0f, const char* display_format = "%.3f", const char* display_format_max = NULL, float power = 1.0f);
    IMGUI_API bool          DragInt(const char* label, int* v, float v_speed = 1.0f, int v_min = 0, int v_max = 0, const char* display_format = "%.0f");                                       // If v_min >= v_max we have no bound
    IMGUI_API bool          DragInt2(const char* label, int v[2], float v_speed = 1.0f, int v_min = 0, int v_max = 0, const char* display_format = "%.0f");
    IMGUI_API bool          DragInt3(const char* label, int v[3], float v_speed = 1.0f, int v_min = 0, int v_max = 0, const char* display_format = "%.0f");
    IMGUI_API bool          DragInt4(const char* label, int v[4], float v_speed = 1.0f, int v_min = 0, int v_max = 0, const char* display_format = "%.0f");
    IMGUI_API bool          DragIntRange2(const char* label, int* v_current_min, int* v_current_max, float v_speed = 1.0f, int v_min = 0, int v_max = 0, const char* display_format = "%.0f", const char* display_format_max = NULL);

    // Widgets: Input with Keyboard
    IMGUI_API bool          InputText(const char* label, char* buf, size_t buf_size, ImGuiInputTextFlags flags = 0, ImGuiTextEditCallback callback = NULL, void* user_data = NULL);
    IMGUI_API bool          InputTextMultiline(const char* label, char* buf, size_t buf_size, const ImVec2& size = ImVec2(0,0), ImGuiInputTextFlags flags = 0, ImGuiTextEditCallback callback = NULL, void* user_data = NULL);
    IMGUI_API bool          InputFloat(const char* label, float* v, float step = 0.0f, float step_fast = 0.0f, int decimal_precision = -1, ImGuiInputTextFlags extra_flags = 0);
    IMGUI_API bool          InputFloat2(const char* label, float v[2], int decimal_precision = -1, ImGuiInputTextFlags extra_flags = 0);
    IMGUI_API bool          InputFloat3(const char* label, float v[3], int decimal_precision = -1, ImGuiInputTextFlags extra_flags = 0);
    IMGUI_API bool          InputFloat4(const char* label, float v[4], int decimal_precision = -1, ImGuiInputTextFlags extra_flags = 0);
    IMGUI_API bool          InputInt(const char* label, int* v, int step = 1, int step_fast = 100, ImGuiInputTextFlags extra_flags = 0);
    IMGUI_API bool          InputInt2(const char* label, int v[2], ImGuiInputTextFlags extra_flags = 0);
    IMGUI_API bool          InputInt3(const char* label, int v[3], ImGuiInputTextFlags extra_flags = 0);
    IMGUI_API bool          InputInt4(const char* label, int v[4], ImGuiInputTextFlags extra_flags = 0);

    // Widgets: Sliders (tip: ctrl+click on a slider to input with keyboard. manually input values aren't clamped, can go off-bounds)
    IMGUI_API bool          SliderFloat(const char* label, float* v, float v_min, float v_max, const char* display_format = "%.3f", float power = 1.0f);     // adjust display_format to decorate the value with a prefix or a suffix for in-slider labels or unit display. Use power!=1.0 for logarithmic sliders
    IMGUI_API bool          SliderFloat2(const char* label, float v[2], float v_min, float v_max, const char* display_format = "%.3f", float power = 1.0f);
    IMGUI_API bool          SliderFloat3(const char* label, float v[3], float v_min, float v_max, const char* display_format = "%.3f", float power = 1.0f);
    IMGUI_API bool          SliderFloat4(const char* label, float v[4], float v_min, float v_max, const char* display_format = "%.3f", float power = 1.0f);
    IMGUI_API bool          SliderAngle(const char* label, float* v_rad, float v_degrees_min = -360.0f, float v_degrees_max = +360.0f);
    IMGUI_API bool          SliderInt(const char* label, int* v, int v_min, int v_max, const char* display_format = "%.0f");
    IMGUI_API bool          SliderInt2(const char* label, int v[2], int v_min, int v_max, const char* display_format = "%.0f");
    IMGUI_API bool          SliderInt3(const char* label, int v[3], int v_min, int v_max, const char* display_format = "%.0f");
    IMGUI_API bool          SliderInt4(const char* label, int v[4], int v_min, int v_max, const char* display_format = "%.0f");
    IMGUI_API bool          VSliderFloat(const char* label, const ImVec2& size, float* v, float v_min, float v_max, const char* display_format = "%.3f", float power = 1.0f);
    IMGUI_API bool          VSliderInt(const char* label, const ImVec2& size, int* v, int v_min, int v_max, const char* display_format = "%.0f");

    // Widgets: Color Editor/Picker (tip: the ColorEdit* functions have a little colored preview square that can be left-clicked to open a picker, and right-clicked to open an option menu.)
    // Note that a 'float v[X]' function argument is the same as 'float* v', the array syntax is just a way to document the number of elements that are expected to be accessible. You can the pass the address of a first float element out of a contiguous structure, e.g. &myvector.x
    IMGUI_API bool          ColorEdit3(const char* label, float col[3], ImGuiColorEditFlags flags = 0);
    IMGUI_API bool          ColorEdit4(const char* label, float col[4], ImGuiColorEditFlags flags = 0);
    IMGUI_API bool          ColorPicker3(const char* label, float col[3], ImGuiColorEditFlags flags = 0);
    IMGUI_API bool          ColorPicker4(const char* label, float col[4], ImGuiColorEditFlags flags = 0, const float* ref_col = NULL);
    IMGUI_API bool          ColorButton(const char* desc_id, const ImVec4& col, ImGuiColorEditFlags flags = 0, ImVec2 size = ImVec2(0,0));  // display a colored square/button, hover for details, return true when pressed.
    IMGUI_API void          SetColorEditOptions(ImGuiColorEditFlags flags);                         // initialize current options (generally on application startup) if you want to select a default format, picker type, etc. User will be able to change many settings, unless you pass the _NoOptions flag to your calls.

    // Widgets: Trees
    IMGUI_API bool          TreeNode(const char* label);                                            // if returning 'true' the node is open and the tree id is pushed into the id stack. user is responsible for calling TreePop().
    IMGUI_API bool          TreeNode(const char* str_id, const char* fmt, ...) IM_FMTARGS(2);       // read the FAQ about why and how to use ID. to align arbitrary text at the same level as a TreeNode() you can use Bullet().
    IMGUI_API bool          TreeNode(const void* ptr_id, const char* fmt, ...) IM_FMTARGS(2);       // "
    IMGUI_API bool          TreeNodeV(const char* str_id, const char* fmt, va_list args) IM_FMTLIST(2);
    IMGUI_API bool          TreeNodeV(const void* ptr_id, const char* fmt, va_list args) IM_FMTLIST(2);
    IMGUI_API bool          TreeNodeEx(const char* label, ImGuiTreeNodeFlags flags = 0);
    IMGUI_API bool          TreeNodeEx(const char* str_id, ImGuiTreeNodeFlags flags, const char* fmt, ...) IM_FMTARGS(3);
    IMGUI_API bool          TreeNodeEx(const void* ptr_id, ImGuiTreeNodeFlags flags, const char* fmt, ...) IM_FMTARGS(3);
    IMGUI_API bool          TreeNodeExV(const char* str_id, ImGuiTreeNodeFlags flags, const char* fmt, va_list args) IM_FMTLIST(3);
    IMGUI_API bool          TreeNodeExV(const void* ptr_id, ImGuiTreeNodeFlags flags, const char* fmt, va_list args) IM_FMTLIST(3);
    IMGUI_API void          TreePush(const char* str_id);                                           // ~ Indent()+PushId(). Already called by TreeNode() when returning true, but you can call Push/Pop yourself for layout purpose
    IMGUI_API void          TreePush(const void* ptr_id = NULL);                                    // "
    IMGUI_API void          TreePop();                                                              // ~ Unindent()+PopId()
    IMGUI_API void          TreeAdvanceToLabelPos();                                                // advance cursor x position by GetTreeNodeToLabelSpacing()
    IMGUI_API float         GetTreeNodeToLabelSpacing();                                            // horizontal distance preceding label when using TreeNode*() or Bullet() == (g.FontSize + style.FramePadding.x*2) for a regular unframed TreeNode
    IMGUI_API void          SetNextTreeNodeOpen(bool is_open, ImGuiCond cond = 0);                  // set next TreeNode/CollapsingHeader open state.
    IMGUI_API bool          CollapsingHeader(const char* label, ImGuiTreeNodeFlags flags = 0);      // if returning 'true' the header is open. doesn't indent nor push on ID stack. user doesn't have to call TreePop().
    IMGUI_API bool          CollapsingHeader(const char* label, bool* p_open, ImGuiTreeNodeFlags flags = 0); // when 'p_open' isn't NULL, display an additional small close button on upper right of the header

    // Widgets: Selectable / Lists
    IMGUI_API bool          Selectable(const char* label, bool selected = false, ImGuiSelectableFlags flags = 0, const ImVec2& size = ImVec2(0,0));  // size.x==0.0: use remaining width, size.x>0.0: specify width. size.y==0.0: use label height, size.y>0.0: specify height
    IMGUI_API bool          Selectable(const char* label, bool* p_selected, ImGuiSelectableFlags flags = 0, const ImVec2& size = ImVec2(0,0));
    IMGUI_API bool          ListBox(const char* label, int* current_item, const char* const items[], int items_count, int height_in_items = -1);
    IMGUI_API bool          ListBox(const char* label, int* current_item, bool (*items_getter)(void* data, int idx, const char** out_text), void* data, int items_count, int height_in_items = -1);
    IMGUI_API bool          ListBoxHeader(const char* label, const ImVec2& size = ImVec2(0,0));     // use if you want to reimplement ListBox() will custom data or interactions. make sure to call ListBoxFooter() afterwards.
    IMGUI_API bool          ListBoxHeader(const char* label, int items_count, int height_in_items = -1); // "
    IMGUI_API void          ListBoxFooter();                                                        // terminate the scrolling region

    // Widgets: Value() Helpers. Output single value in "name: value" format (tip: freely declare more in your code to handle your types. you can add functions to the ImGui namespace)
    IMGUI_API void          Value(const char* prefix, bool b);
    IMGUI_API void          Value(const char* prefix, int v);
    IMGUI_API void          Value(const char* prefix, unsigned int v);
    IMGUI_API void          Value(const char* prefix, float v, const char* float_format = NULL);

    // Tooltips
    IMGUI_API void          SetTooltip(const char* fmt, ...) IM_FMTARGS(1);                     // set text tooltip under mouse-cursor, typically use with ImGui::IsItemHovered(). overidde any previous call to SetTooltip().
    IMGUI_API void          SetTooltipV(const char* fmt, va_list args) IM_FMTLIST(1);
    IMGUI_API void          BeginTooltip();                                                     // begin/append a tooltip window. to create full-featured tooltip (with any kind of contents).
    IMGUI_API void          EndTooltip();

    // Menus
    IMGUI_API bool          BeginMainMenuBar();                                                 // create and append to a full screen menu-bar. only call EndMainMenuBar() if this returns true!
    IMGUI_API void          EndMainMenuBar();
    IMGUI_API bool          BeginMenuBar();                                                     // append to menu-bar of current window (requires ImGuiWindowFlags_MenuBar flag set on parent window). only call EndMenuBar() if this returns true!
    IMGUI_API void          EndMenuBar();
    IMGUI_API bool          BeginMenu(const char* label, bool enabled = true);                  // create a sub-menu entry. only call EndMenu() if this returns true!
    IMGUI_API void          EndMenu();
    IMGUI_API bool          MenuItem(const char* label, const char* shortcut = NULL, bool selected = false, bool enabled = true);  // return true when activated. shortcuts are displayed for convenience but not processed by ImGui at the moment
    IMGUI_API bool          MenuItem(const char* label, const char* shortcut, bool* p_selected, bool enabled = true);              // return true when activated + toggle (*p_selected) if p_selected != NULL

    // Popups
    IMGUI_API void          OpenPopup(const char* str_id);                                      // call to mark popup as open (don't call every frame!). popups are closed when user click outside, or if CloseCurrentPopup() is called within a BeginPopup()/EndPopup() block. By default, Selectable()/MenuItem() are calling CloseCurrentPopup(). Popup identifiers are relative to the current ID-stack (so OpenPopup and BeginPopup needs to be at the same level).
    IMGUI_API bool          OpenPopupOnItemClick(const char* str_id = NULL, int mouse_button = 1);                                  // helper to open popup when clicked on last item. return true when just opened.
    IMGUI_API bool          BeginPopup(const char* str_id);                                     // return true if the popup is open, and you can start outputting to it. only call EndPopup() if BeginPopup() returned true!
    IMGUI_API bool          BeginPopupModal(const char* name, bool* p_open = NULL, ImGuiWindowFlags extra_flags = 0);               // modal dialog (block interactions behind the modal window, can't close the modal window by clicking outside)
    IMGUI_API bool          BeginPopupContextItem(const char* str_id = NULL, int mouse_button = 1);                                 // helper to open and begin popup when clicked on last item. if you can pass a NULL str_id only if the previous item had an id. If you want to use that on a non-interactive item such as Text() you need to pass in an explicit ID here. read comments in .cpp!
    IMGUI_API bool          BeginPopupContextWindow(const char* str_id = NULL, int mouse_button = 1, bool also_over_items = true);  // helper to open and begin popup when clicked on current window.
    IMGUI_API bool          BeginPopupContextVoid(const char* str_id = NULL, int mouse_button = 1);                                 // helper to open and begin popup when clicked in void (where there are no imgui windows).
    IMGUI_API void          EndPopup();
    IMGUI_API bool          IsPopupOpen(const char* str_id);                                    // return true if the popup is open
    IMGUI_API void          CloseCurrentPopup();                                                // close the popup we have begin-ed into. clicking on a MenuItem or Selectable automatically close the current popup.

    // Logging/Capture: all text output from interface is captured to tty/file/clipboard. By default, tree nodes are automatically opened during logging.
    IMGUI_API void          LogToTTY(int max_depth = -1);                                       // start logging to tty
    IMGUI_API void          LogToFile(int max_depth = -1, const char* filename = NULL);         // start logging to file
    IMGUI_API void          LogToClipboard(int max_depth = -1);                                 // start logging to OS clipboard
    IMGUI_API void          LogFinish();                                                        // stop logging (close file, etc.)
    IMGUI_API void          LogButtons();                                                       // helper to display buttons for logging to tty/file/clipboard
    IMGUI_API void          LogText(const char* fmt, ...) IM_FMTARGS(1);                        // pass text data straight to log (without being displayed)

    // Drag and Drop
    // [BETA API] Missing Demo code. API may evolve.
    IMGUI_API bool          BeginDragDropSource(ImGuiDragDropFlags flags = 0, int mouse_button = 0);                // call when the current item is active. If this return true, you can call SetDragDropPayload() + EndDragDropSource()
    IMGUI_API bool          SetDragDropPayload(const char* type, const void* data, size_t size, ImGuiCond cond = 0);// type is a user defined string of maximum 8 characters. Strings starting with '_' are reserved for dear imgui internal types. Data is copied and held by imgui.
    IMGUI_API void          EndDragDropSource();
    IMGUI_API bool          BeginDragDropTarget();                                                                  // call after submitting an item that may receive an item. If this returns true, you can call AcceptDragDropPayload() + EndDragDropTarget()
    IMGUI_API const ImGuiPayload* AcceptDragDropPayload(const char* type, ImGuiDragDropFlags flags = 0);            // accept contents of a given type. If ImGuiDragDropFlags_AcceptBeforeDelivery is set you can peek into the payload before the mouse button is released.
    IMGUI_API void          EndDragDropTarget();
    IMGUI_API bool          IsDragDropActive();

    // Clipping
    IMGUI_API void          PushClipRect(const ImVec2& clip_rect_min, const ImVec2& clip_rect_max, bool intersect_with_current_clip_rect);
    IMGUI_API void          PopClipRect();

    // Styles
    IMGUI_API void          StyleColorsClassic(ImGuiStyle* dst = NULL);
    IMGUI_API void          StyleColorsDark(ImGuiStyle* dst = NULL);
    IMGUI_API void          StyleColorsLight(ImGuiStyle* dst = NULL);

    // Focus, Activation
    IMGUI_API void          ActivateItem(ImGuiID id);                                           // remotely activate a button, checkbox, tree node etc. given its unique ID. activation is queued and processed on the next frame when the item is encountered again.
    IMGUI_API ImGuiID       GetItemID();                                                        // get id of previous item, generally ~GetID(label)
    IMGUI_API void          SetItemDefaultFocus();                                              // make last item the default focused item of a window. Please use instead of "if (IsWindowAppearing()) SetScrollHere()" to signify "default item".
    IMGUI_API void          SetKeyboardFocusHere(int offset = 0);                               // focus keyboard on the next widget. Use positive 'offset' to access sub components of a multiple component widget. Use -1 to access previous widget.

    // Utilities
    IMGUI_API bool          IsItemHovered(ImGuiHoveredFlags flags = 0);                         // is the last item hovered? (and usable, aka not blocked by a popup, etc.). See ImGuiHoveredFlags for more options.
    IMGUI_API bool          IsItemActive();                                                     // is the last item active? (e.g. button being held, text field being edited- items that don't interact will always return false)
    IMGUI_API bool          IsItemFocused();                                                    // is the last item focused for keyboard/gamepad navigation?
    IMGUI_API bool          IsItemClicked(int mouse_button = 0);                                // is the last item clicked? (e.g. button/node just clicked on)
    IMGUI_API bool          IsItemVisible();                                                    // is the last item visible? (aka not out of sight due to clipping/scrolling.)
    IMGUI_API bool          IsAnyItemHovered();
    IMGUI_API bool          IsAnyItemActive();
    IMGUI_API bool          IsAnyItemFocused();
    IMGUI_API ImVec2        GetItemRectMin();                                                   // get bounding rectangle of last item, in screen space
    IMGUI_API ImVec2        GetItemRectMax();                                                   // "
    IMGUI_API ImVec2        GetItemRectSize();                                                  // get size of last item, in screen space
    IMGUI_API void          SetItemAllowOverlap();                                              // allow last item to be overlapped by a subsequent item. sometimes useful with invisible buttons, selectables, etc. to catch unused area.
    IMGUI_API bool          IsWindowFocused(ImGuiFocusedFlags flags = 0);                       // is current window focused? or its root/child, depending on flags. see flags for options.
    IMGUI_API bool          IsWindowHovered(ImGuiHoveredFlags flags = 0);                       // is current window hovered (and typically: not blocked by a popup/modal)? see flags for options.
    IMGUI_API bool          IsAnyWindowFocused();
    IMGUI_API bool          IsAnyWindowHovered();                                               // is mouse hovering any visible window
    IMGUI_API bool          IsRectVisible(const ImVec2& size);                                  // test if rectangle (of given size, starting from cursor position) is visible / not clipped.
    IMGUI_API bool          IsRectVisible(const ImVec2& rect_min, const ImVec2& rect_max);      // test if rectangle (in screen space) is visible / not clipped. to perform coarse clipping on user's side.
    IMGUI_API float         GetTime();
    IMGUI_API int           GetFrameCount();
    IMGUI_API ImDrawList*   GetOverlayDrawList();                                               // this draw list will be the last rendered one, useful to quickly draw overlays shapes/text
    IMGUI_API ImDrawListSharedData* GetDrawListSharedData();
    IMGUI_API const char*   GetStyleColorName(ImGuiCol idx);
    IMGUI_API ImVec2        CalcItemRectClosestPoint(const ImVec2& pos, bool on_edge = false, float outward = +0.0f);   // utility to find the closest point the last item bounding rectangle edge. useful to visually link items
    IMGUI_API ImVec2        CalcTextSize(const char* text, const char* text_end = NULL, bool hide_text_after_double_hash = false, float wrap_width = -1.0f);
    IMGUI_API void          CalcListClipping(int items_count, float items_height, int* out_items_display_start, int* out_items_display_end);    // calculate coarse clipping for large list of evenly sized items. Prefer using the ImGuiListClipper higher-level helper if you can.

    IMGUI_API bool          BeginChildFrame(ImGuiID id, const ImVec2& size, ImGuiWindowFlags extra_flags = 0);    // helper to create a child window / scrolling region that looks like a normal widget frame
    IMGUI_API void          EndChildFrame();

    IMGUI_API ImVec4        ColorConvertU32ToFloat4(ImU32 in);
    IMGUI_API ImU32         ColorConvertFloat4ToU32(const ImVec4& in);
    IMGUI_API void          ColorConvertRGBtoHSV(float r, float g, float b, float& out_h, float& out_s, float& out_v);
    IMGUI_API void          ColorConvertHSVtoRGB(float h, float s, float v, float& out_r, float& out_g, float& out_b);

    // Inputs
    IMGUI_API int           GetKeyIndex(ImGuiKey imgui_key);                                    // map ImGuiKey_* values into user's key index. == io.KeyMap[key]
    IMGUI_API bool          IsKeyDown(int user_key_index);                                      // is key being held. == io.KeysDown[user_key_index]. note that imgui doesn't know the semantic of each entry of io.KeyDown[]. Use your own indices/enums according to how your backend/engine stored them into KeyDown[]!
    IMGUI_API bool          IsKeyPressed(int user_key_index, bool repeat = true);               // was key pressed (went from !Down to Down). if repeat=true, uses io.KeyRepeatDelay / KeyRepeatRate
    IMGUI_API bool          IsKeyReleased(int user_key_index);                                  // was key released (went from Down to !Down)..
    IMGUI_API int           GetKeyPressedAmount(int key_index, float repeat_delay, float rate); // uses provided repeat rate/delay. return a count, most often 0 or 1 but might be >1 if RepeatRate is small enough that DeltaTime > RepeatRate
    IMGUI_API bool          IsMouseDown(int button);                                            // is mouse button held
    IMGUI_API bool          IsMouseClicked(int button, bool repeat = false);                    // did mouse button clicked (went from !Down to Down)
    IMGUI_API bool          IsMouseDoubleClicked(int button);                                   // did mouse button double-clicked. a double-click returns false in IsMouseClicked(). uses io.MouseDoubleClickTime.
    IMGUI_API bool          IsMouseReleased(int button);                                        // did mouse button released (went from Down to !Down)
    IMGUI_API bool          IsMouseDragging(int button = 0, float lock_threshold = -1.0f);      // is mouse dragging. if lock_threshold < -1.0f uses io.MouseDraggingThreshold
    IMGUI_API bool          IsMouseHoveringRect(const ImVec2& r_min, const ImVec2& r_max, bool clip = true);  // is mouse hovering given bounding rect (in screen space). clipped by current clipping settings. disregarding of consideration of focus/window ordering/blocked by a popup.
    IMGUI_API bool          IsMousePosValid(const ImVec2* mouse_pos = NULL);                    //
    IMGUI_API ImVec2        GetMousePos();                                                      // shortcut to ImGui::GetIO().MousePos provided by user, to be consistent with other calls
    IMGUI_API ImVec2        GetMousePosOnOpeningCurrentPopup();                                 // retrieve backup of mouse positioning at the time of opening popup we have BeginPopup() into
    IMGUI_API ImVec2        GetMouseDragDelta(int button = 0, float lock_threshold = -1.0f);    // dragging amount since clicking. if lock_threshold < -1.0f uses io.MouseDraggingThreshold
    IMGUI_API void          ResetMouseDragDelta(int button = 0);                                //
    IMGUI_API ImGuiMouseCursor GetMouseCursor();                                                // get desired cursor type, reset in ImGui::NewFrame(), this is updated during the frame. valid before Render(). If you use software rendering by setting io.MouseDrawCursor ImGui will render those for you
    IMGUI_API void          SetMouseCursor(ImGuiMouseCursor type);                              // set desired cursor type
    IMGUI_API void          CaptureKeyboardFromApp(bool capture = true);                        // manually override io.WantCaptureKeyboard flag next frame (said flag is entirely left for your application handle). e.g. force capture keyboard when your widget is being hovered.
    IMGUI_API void          CaptureMouseFromApp(bool capture = true);                           // manually override io.WantCaptureMouse flag next frame (said flag is entirely left for your application handle).

    // Helpers functions to access functions pointers in ImGui::GetIO()
    IMGUI_API void*         MemAlloc(size_t sz);
    IMGUI_API void          MemFree(void* ptr);
    IMGUI_API const char*   GetClipboardText();
    IMGUI_API void          SetClipboardText(const char* text);

    // Internal context access - if you want to use multiple context, share context between modules (e.g. DLL). There is a default context created and active by default.
    // All contexts share a same ImFontAtlas by default. If you want different font atlas, you can new() them and overwrite the GetIO().Fonts variable of an ImGui context.
    IMGUI_API const char*   GetVersion();
    IMGUI_API ImGuiContext* CreateContext(void* (*malloc_fn)(size_t) = NULL, void (*free_fn)(void*) = NULL);
    IMGUI_API void          DestroyContext(ImGuiContext* ctx);
    IMGUI_API ImGuiContext* GetCurrentContext();
    IMGUI_API void          SetCurrentContext(ImGuiContext* ctx);

} // namespace ImGui

// Flags for ImGui::Begin()
enum ImGuiWindowFlags_
{
    ImGuiWindowFlags_NoTitleBar             = 1 << 0,   // Disable title-bar
    ImGuiWindowFlags_NoResize               = 1 << 1,   // Disable user resizing with the lower-right grip
    ImGuiWindowFlags_NoMove                 = 1 << 2,   // Disable user moving the window
    ImGuiWindowFlags_NoScrollbar            = 1 << 3,   // Disable scrollbars (window can still scroll with mouse or programatically)
    ImGuiWindowFlags_NoScrollWithMouse      = 1 << 4,   // Disable user vertically scrolling with mouse wheel. On child window, mouse wheel will be forwarded to the parent unless NoScrollbar is also set.
    ImGuiWindowFlags_NoCollapse             = 1 << 5,   // Disable user collapsing window by double-clicking on it
    ImGuiWindowFlags_AlwaysAutoResize       = 1 << 6,   // Resize every window to its content every frame
    //ImGuiWindowFlags_ShowBorders          = 1 << 7,   // Show borders around windows and items (OBSOLETE! Use e.g. style.FrameBorderSize=1.0f to enable borders).
    ImGuiWindowFlags_NoSavedSettings        = 1 << 8,   // Never load/save settings in .ini file
    ImGuiWindowFlags_NoInputs               = 1 << 9,   // Disable catching mouse or keyboard inputs, hovering test with pass through.
    ImGuiWindowFlags_MenuBar                = 1 << 10,  // Has a menu-bar
    ImGuiWindowFlags_HorizontalScrollbar    = 1 << 11,  // Allow horizontal scrollbar to appear (off by default). You may use SetNextWindowContentSize(ImVec2(width,0.0f)); prior to calling Begin() to specify width. Read code in imgui_demo in the "Horizontal Scrolling" section.
    ImGuiWindowFlags_NoFocusOnAppearing     = 1 << 12,  // Disable taking focus when transitioning from hidden to visible state
    ImGuiWindowFlags_NoBringToFrontOnFocus  = 1 << 13,  // Disable bringing window to front when taking focus (e.g. clicking on it or programatically giving it focus)
    ImGuiWindowFlags_AlwaysVerticalScrollbar= 1 << 14,  // Always show vertical scrollbar (even if ContentSize.y < Size.y)
    ImGuiWindowFlags_AlwaysHorizontalScrollbar=1<< 15,  // Always show horizontal scrollbar (even if ContentSize.x < Size.x)
    ImGuiWindowFlags_AlwaysUseWindowPadding = 1 << 16,  // Ensure child windows without border uses style.WindowPadding (ignored by default for non-bordered child windows, because more convenient)
    ImGuiWindowFlags_ResizeFromAnySide      = 1 << 17,  // (WIP) Enable resize from any corners and borders. Your back-end needs to honor the different values of io.MouseCursor set by imgui.
    ImGuiWindowFlags_NoNavFocus             = 1 << 18,  // No focusing of this window with gamepad/keyboard navigation
    ImGuiWindowFlags_NoNavInputs            = 1 << 19,  // No gamepad/keyboard navigation within the window
    //ImGuiWindowFlags_NavFlattened         = 1 << 20,  // Allow gamepad/keyboard navigation to cross over parent border to this child (only use on child that have no scrolling!)

    // [Internal]
    ImGuiWindowFlags_ChildWindow            = 1 << 24,  // Don't use! For internal use by BeginChild()
    ImGuiWindowFlags_Tooltip                = 1 << 25,  // Don't use! For internal use by BeginTooltip()
    ImGuiWindowFlags_Popup                  = 1 << 26,  // Don't use! For internal use by BeginPopup()
    ImGuiWindowFlags_Modal                  = 1 << 27,  // Don't use! For internal use by BeginPopupModal()
    ImGuiWindowFlags_ChildMenu              = 1 << 28   // Don't use! For internal use by BeginMenu()
};

// Flags for ImGui::InputText()
enum ImGuiInputTextFlags_
{
    ImGuiInputTextFlags_CharsDecimal        = 1 << 0,   // Allow 0123456789.+-*/
    ImGuiInputTextFlags_CharsHexadecimal    = 1 << 1,   // Allow 0123456789ABCDEFabcdef
    ImGuiInputTextFlags_CharsUppercase      = 1 << 2,   // Turn a..z into A..Z
    ImGuiInputTextFlags_CharsNoBlank        = 1 << 3,   // Filter out spaces, tabs
    ImGuiInputTextFlags_AutoSelectAll       = 1 << 4,   // Select entire text when first taking mouse focus
    ImGuiInputTextFlags_EnterReturnsTrue    = 1 << 5,   // Return 'true' when Enter is pressed (as opposed to when the value was modified)
    ImGuiInputTextFlags_CallbackCompletion  = 1 << 6,   // Call user function on pressing TAB (for completion handling)
    ImGuiInputTextFlags_CallbackHistory     = 1 << 7,   // Call user function on pressing Up/Down arrows (for history handling)
    ImGuiInputTextFlags_CallbackAlways      = 1 << 8,   // Call user function every time. User code may query cursor position, modify text buffer.
    ImGuiInputTextFlags_CallbackCharFilter  = 1 << 9,   // Call user function to filter character. Modify data->EventChar to replace/filter input, or return 1 to discard character.
    ImGuiInputTextFlags_AllowTabInput       = 1 << 10,  // Pressing TAB input a '\t' character into the text field
    ImGuiInputTextFlags_CtrlEnterForNewLine = 1 << 11,  // In multi-line mode, unfocus with Enter, add new line with Ctrl+Enter (default is opposite: unfocus with Ctrl+Enter, add line with Enter).
    ImGuiInputTextFlags_NoHorizontalScroll  = 1 << 12,  // Disable following the cursor horizontally
    ImGuiInputTextFlags_AlwaysInsertMode    = 1 << 13,  // Insert mode
    ImGuiInputTextFlags_ReadOnly            = 1 << 14,  // Read-only mode
    ImGuiInputTextFlags_Password            = 1 << 15,  // Password mode, display all characters as '*'
    ImGuiInputTextFlags_NoUndoRedo          = 1 << 16,  // Disable undo/redo. Note that input text owns the text data while active, if you want to provide your own undo/redo stack you need e.g. to call ClearActiveID().
    // [Internal]
    ImGuiInputTextFlags_Multiline           = 1 << 20   // For internal use by InputTextMultiline()
};

// Flags for ImGui::TreeNodeEx(), ImGui::CollapsingHeader*()
enum ImGuiTreeNodeFlags_
{
    ImGuiTreeNodeFlags_Selected             = 1 << 0,   // Draw as selected
    ImGuiTreeNodeFlags_Framed               = 1 << 1,   // Full colored frame (e.g. for CollapsingHeader)
    ImGuiTreeNodeFlags_AllowItemOverlap     = 1 << 2,   // Hit testing to allow subsequent widgets to overlap this one
    ImGuiTreeNodeFlags_NoTreePushOnOpen     = 1 << 3,   // Don't do a TreePush() when open (e.g. for CollapsingHeader) = no extra indent nor pushing on ID stack
    ImGuiTreeNodeFlags_NoAutoOpenOnLog      = 1 << 4,   // Don't automatically and temporarily open node when Logging is active (by default logging will automatically open tree nodes)
    ImGuiTreeNodeFlags_DefaultOpen          = 1 << 5,   // Default node to be open
    ImGuiTreeNodeFlags_OpenOnDoubleClick    = 1 << 6,   // Need double-click to open node
    ImGuiTreeNodeFlags_OpenOnArrow          = 1 << 7,   // Only open when clicking on the arrow part. If ImGuiTreeNodeFlags_OpenOnDoubleClick is also set, single-click arrow or double-click all box to open.
    ImGuiTreeNodeFlags_Leaf                 = 1 << 8,   // No collapsing, no arrow (use as a convenience for leaf nodes). 
    ImGuiTreeNodeFlags_Bullet               = 1 << 9,   // Display a bullet instead of arrow
    ImGuiTreeNodeFlags_FramePadding         = 1 << 10,  // Use FramePadding (even for an unframed text node) to vertically align text baseline to regular widget height. Equivalent to calling AlignTextToFramePadding().
    //ImGuITreeNodeFlags_SpanAllAvailWidth  = 1 << 11,  // FIXME: TODO: Extend hit box horizontally even if not framed
    //ImGuiTreeNodeFlags_NoScrollOnOpen     = 1 << 12,  // FIXME: TODO: Disable automatic scroll on TreePop() if node got just open and contents is not visible
    ImGuiTreeNodeFlags_CollapsingHeader     = ImGuiTreeNodeFlags_Framed | ImGuiTreeNodeFlags_NoAutoOpenOnLog

    // Obsolete names (will be removed)
#ifndef IMGUI_DISABLE_OBSOLETE_FUNCTIONS
    , ImGuiTreeNodeFlags_AllowOverlapMode = ImGuiTreeNodeFlags_AllowItemOverlap
#endif
};

// Flags for ImGui::Selectable()
enum ImGuiSelectableFlags_
{
    ImGuiSelectableFlags_DontClosePopups    = 1 << 0,   // Clicking this don't close parent popup window
    ImGuiSelectableFlags_SpanAllColumns     = 1 << 1,   // Selectable frame can span all columns (text will still fit in current column)
    ImGuiSelectableFlags_AllowDoubleClick   = 1 << 2    // Generate press events on double clicks too
};

// Flags for ImGui::BeginCombo()
enum ImGuiComboFlags_
{
    ImGuiComboFlags_PopupAlignLeft          = 1 << 0,   // Align the popup toward the left by default
    ImGuiComboFlags_HeightSmall             = 1 << 1,   // Max ~4 items visible. Tip: If you want your combo popup to be a specific size you can use SetNextWindowSizeConstraints() prior to calling BeginCombo()
    ImGuiComboFlags_HeightRegular           = 1 << 2,   // Max ~8 items visible (default)
    ImGuiComboFlags_HeightLarge             = 1 << 3,   // Max ~20 items visible
    ImGuiComboFlags_HeightLargest           = 1 << 4,   // As many fitting items as possible
    ImGuiComboFlags_HeightMask_             = ImGuiComboFlags_HeightSmall | ImGuiComboFlags_HeightRegular | ImGuiComboFlags_HeightLarge | ImGuiComboFlags_HeightLargest
};

// Flags for ImGui::IsWindowFocused()
enum ImGuiFocusedFlags_
{
    ImGuiFocusedFlags_ChildWindows                  = 1 << 0,   // IsWindowFocused(): Return true if any children of the window is focused
    ImGuiFocusedFlags_RootWindow                    = 1 << 1,   // IsWindowFocused(): Test from root window (top most parent of the current hierarchy)
    ImGuiFocusedFlags_RootAndChildWindows           = ImGuiFocusedFlags_RootWindow | ImGuiFocusedFlags_ChildWindows
};

// Flags for ImGui::IsItemHovered(), ImGui::IsWindowHovered()
enum ImGuiHoveredFlags_
{
    ImGuiHoveredFlags_Default                       = 0,        // Return true if directly over the item/window, not obstructed by another window, not obstructed by an active popup or modal blocking inputs under them.
    ImGuiHoveredFlags_ChildWindows                  = 1 << 0,   // IsWindowHovered() only: Return true if any children of the window is hovered
    ImGuiHoveredFlags_RootWindow                    = 1 << 1,   // IsWindowHovered() only: Test from root window (top most parent of the current hierarchy)
    ImGuiHoveredFlags_AllowWhenBlockedByPopup       = 1 << 2,   // Return true even if a popup window is normally blocking access to this item/window
    //ImGuiHoveredFlags_AllowWhenBlockedByModal     = 1 << 3,   // Return true even if a modal popup window is normally blocking access to this item/window. FIXME-TODO: Unavailable yet.
    ImGuiHoveredFlags_AllowWhenBlockedByActiveItem  = 1 << 4,   // Return true even if an active item is blocking access to this item/window. Useful for Drag and Drop patterns.
    ImGuiHoveredFlags_AllowWhenOverlapped           = 1 << 5,   // Return true even if the position is overlapped by another window
    ImGuiHoveredFlags_RectOnly                      = ImGuiHoveredFlags_AllowWhenBlockedByPopup | ImGuiHoveredFlags_AllowWhenBlockedByActiveItem | ImGuiHoveredFlags_AllowWhenOverlapped,
    ImGuiHoveredFlags_RootAndChildWindows           = ImGuiHoveredFlags_RootWindow | ImGuiHoveredFlags_ChildWindows
};

// Flags for ImGui::BeginDragDropSource(), ImGui::AcceptDragDropPayload()
enum ImGuiDragDropFlags_
{
    // BeginDragDropSource() flags
    ImGuiDragDropFlags_SourceNoPreviewTooltip       = 1 << 0,       // By default, a successful call to BeginDragDropSource opens a tooltip so you can display a preview or description of the source contents. This flag disable this behavior.
    ImGuiDragDropFlags_SourceNoDisableHover         = 1 << 1,       // By default, when dragging we clear data so that IsItemHovered() will return true, to avoid subsequent user code submitting tooltips. This flag disable this behavior so you can still call IsItemHovered() on the source item.
    ImGuiDragDropFlags_SourceNoHoldToOpenOthers     = 1 << 2,       // Disable the behavior that allows to open tree nodes and collapsing header by holding over them while dragging a source item.
    ImGuiDragDropFlags_SourceAllowNullID            = 1 << 3,       // Allow items such as Text(), Image() that have no unique identifier to be used as drag source, by manufacturing a temporary identifier based on their window-relative position. This is extremely unusual within the dear imgui ecosystem and so we made it explicit.
    ImGuiDragDropFlags_SourceExtern                 = 1 << 4,       // External source (from outside of imgui), won't attempt to read current item/window info. Will always return true. Only one Extern source can be active simultaneously.
    // AcceptDragDropPayload() flags
    ImGuiDragDropFlags_AcceptBeforeDelivery         = 1 << 10,      // AcceptDragDropPayload() will returns true even before the mouse button is released. You can then call IsDelivery() to test if the payload needs to be delivered.
    ImGuiDragDropFlags_AcceptNoDrawDefaultRect      = 1 << 11,      // Do not draw the default highlight rectangle when hovering over target.
    ImGuiDragDropFlags_AcceptPeekOnly               = ImGuiDragDropFlags_AcceptBeforeDelivery | ImGuiDragDropFlags_AcceptNoDrawDefaultRect  // For peeking ahead and inspecting the payload before delivery.
};

// Standard Drag and Drop payload types. You can define you own payload types using 8-characters long strings. Types starting with '_' are defined by Dear ImGui.
#define IMGUI_PAYLOAD_TYPE_COLOR_3F     "_COL3F"    // float[3]     // Standard type for colors, without alpha. User code may use this type. 
#define IMGUI_PAYLOAD_TYPE_COLOR_4F     "_COL4F"    // float[4]     // Standard type for colors. User code may use this type.

// User fill ImGuiIO.KeyMap[] array with indices into the ImGuiIO.KeysDown[512] array
enum ImGuiKey_
{
    ImGuiKey_Tab,       // for tabbing through fields
    ImGuiKey_LeftArrow, // for text edit
    ImGuiKey_RightArrow,// for text edit
    ImGuiKey_UpArrow,   // for text edit
    ImGuiKey_DownArrow, // for text edit
    ImGuiKey_PageUp,
    ImGuiKey_PageDown,
    ImGuiKey_Home,      // for text edit
    ImGuiKey_End,       // for text edit
    ImGuiKey_Delete,    // for text edit
    ImGuiKey_Backspace, // for text edit
    ImGuiKey_Enter,     // for text edit
    ImGuiKey_Escape,    // for text edit
    ImGuiKey_A,         // for text edit CTRL+A: select all
    ImGuiKey_C,         // for text edit CTRL+C: copy
    ImGuiKey_V,         // for text edit CTRL+V: paste
    ImGuiKey_X,         // for text edit CTRL+X: cut
    ImGuiKey_Y,         // for text edit CTRL+Y: redo
    ImGuiKey_Z,         // for text edit CTRL+Z: undo
    ImGuiKey_COUNT
};

// [BETA] Gamepad/Keyboard directional navigation
// Fill ImGuiIO.NavInputs[] float array every frame to feed gamepad/keyboard navigation inputs.
// 0.0f= not held. 1.0f= fully held. Pass intermediate 0.0f..1.0f values for analog triggers/sticks.
// ImGui uses a simple >0.0f for activation testing, and won't attempt to test for a dead-zone.
// Your code passing analog gamepad values is likely to want to transform your raw inputs, using a dead-zone and maybe a power curve.
enum ImGuiNavInput_
{
    ImGuiNavInput_PadActivate,      // press button, tweak value                    // e.g. Circle button
    ImGuiNavInput_PadCancel,        // close menu/popup/child, lose selection       // e.g. Cross button
    ImGuiNavInput_PadInput,         // text input                                   // e.g. Triangle button
    ImGuiNavInput_PadMenu,          // access menu, focus, move, resize             // e.g. Square button
    ImGuiNavInput_PadUp,            // move up, resize window (with PadMenu held)   // e.g. D-pad up/down/left/right, analog
    ImGuiNavInput_PadDown,          // move down
    ImGuiNavInput_PadLeft,          // move left
    ImGuiNavInput_PadRight,         // move right
    ImGuiNavInput_PadScrollUp,      // scroll up, move window (with PadMenu held)   // e.g. right stick up/down/left/right, analog
    ImGuiNavInput_PadScrollDown,    // "
    ImGuiNavInput_PadScrollLeft,    //
    ImGuiNavInput_PadScrollRight,   //
    ImGuiNavInput_PadFocusPrev,     // next window (with PadMenu held)              // e.g. L-trigger
    ImGuiNavInput_PadFocusNext,     // prev window (with PadMenu held)              // e.g. R-trigger
    ImGuiNavInput_PadTweakSlow,     // slower tweaks                                // e.g. L-trigger, analog
    ImGuiNavInput_PadTweakFast,     // faster tweaks                                // e.g. R-trigger, analog
    ImGuiNavInput_KeyMenu,          // access menu                                  // e.g. ALT
    ImGuiNavInput_COUNT,
};

// Enumeration for PushStyleColor() / PopStyleColor()
enum ImGuiCol_
{
    ImGuiCol_Text,
    ImGuiCol_TextDisabled,
    ImGuiCol_WindowBg,              // Background of normal windows
    ImGuiCol_ChildBg,               // Background of child windows
    ImGuiCol_PopupBg,               // Background of popups, menus, tooltips windows
    ImGuiCol_Border,
    ImGuiCol_BorderShadow,
    ImGuiCol_FrameBg,               // Background of checkbox, radio button, plot, slider, text input
    ImGuiCol_FrameBgHovered,
    ImGuiCol_FrameBgActive,
    ImGuiCol_TitleBg,
    ImGuiCol_TitleBgActive,
    ImGuiCol_TitleBgCollapsed,
    ImGuiCol_MenuBarBg,
    ImGuiCol_ScrollbarBg,
    ImGuiCol_ScrollbarGrab,
    ImGuiCol_ScrollbarGrabHovered,
    ImGuiCol_ScrollbarGrabActive,
    ImGuiCol_CheckMark,
    ImGuiCol_SliderGrab,
    ImGuiCol_SliderGrabActive,
    ImGuiCol_Button,
    ImGuiCol_ButtonHovered,
    ImGuiCol_ButtonActive,
    ImGuiCol_Header,
    ImGuiCol_HeaderHovered,
    ImGuiCol_HeaderActive,
    ImGuiCol_Separator,
    ImGuiCol_SeparatorHovered,
    ImGuiCol_SeparatorActive,
    ImGuiCol_ResizeGrip,
    ImGuiCol_ResizeGripHovered,
    ImGuiCol_ResizeGripActive,
    ImGuiCol_CloseButton,
    ImGuiCol_CloseButtonHovered,
    ImGuiCol_CloseButtonActive,
    ImGuiCol_PlotLines,
    ImGuiCol_PlotLinesHovered,
    ImGuiCol_PlotHistogram,
    ImGuiCol_PlotHistogramHovered,
    ImGuiCol_TextSelectedBg,
    ImGuiCol_ModalWindowDarkening,  // darken entire screen when a modal window is active
    ImGuiCol_DragDropTarget,
    ImGuiCol_NavHighlight,          // gamepad/keyboard: current highlighted item 
    ImGuiCol_NavWindowingHighlight, // gamepad/keyboard: when holding NavMenu to focus/move/resize windows
    ImGuiCol_COUNT

    // Obsolete names (will be removed)
#ifndef IMGUI_DISABLE_OBSOLETE_FUNCTIONS
    //, ImGuiCol_ComboBg = ImGuiCol_PopupBg     // ComboBg has been merged with PopupBg, so a redirect isn't accurate.
    , ImGuiCol_ChildWindowBg = ImGuiCol_ChildBg, ImGuiCol_Column = ImGuiCol_Separator, ImGuiCol_ColumnHovered = ImGuiCol_SeparatorHovered, ImGuiCol_ColumnActive = ImGuiCol_SeparatorActive
#endif
};

// Enumeration for PushStyleVar() / PopStyleVar() to temporarily modify the ImGuiStyle structure.
// NB: the enum only refers to fields of ImGuiStyle which makes sense to be pushed/popped inside UI code. During initialization, feel free to just poke into ImGuiStyle directly.
// NB: if changing this enum, you need to update the associated internal table GStyleVarInfo[] accordingly. This is where we link enum values to members offset/type.
enum ImGuiStyleVar_
{
    // Enum name ......................// Member in ImGuiStyle structure (see ImGuiStyle for descriptions)
    ImGuiStyleVar_Alpha,               // float     Alpha
    ImGuiStyleVar_WindowPadding,       // ImVec2    WindowPadding
    ImGuiStyleVar_WindowRounding,      // float     WindowRounding
    ImGuiStyleVar_WindowBorderSize,    // float     WindowBorderSize
    ImGuiStyleVar_WindowMinSize,       // ImVec2    WindowMinSize
    ImGuiStyleVar_ChildRounding,       // float     ChildRounding
    ImGuiStyleVar_ChildBorderSize,     // float     ChildBorderSize
    ImGuiStyleVar_PopupRounding,       // float     PopupRounding
    ImGuiStyleVar_PopupBorderSize,     // float     PopupBorderSize
    ImGuiStyleVar_FramePadding,        // ImVec2    FramePadding
    ImGuiStyleVar_FrameRounding,       // float     FrameRounding
    ImGuiStyleVar_FrameBorderSize,     // float     FrameBorderSize
    ImGuiStyleVar_ItemSpacing,         // ImVec2    ItemSpacing
    ImGuiStyleVar_ItemInnerSpacing,    // ImVec2    ItemInnerSpacing
    ImGuiStyleVar_IndentSpacing,       // float     IndentSpacing
    ImGuiStyleVar_GrabMinSize,         // float     GrabMinSize
    ImGuiStyleVar_ButtonTextAlign,     // ImVec2    ButtonTextAlign
    ImGuiStyleVar_Count_

    // Obsolete names (will be removed)
#ifndef IMGUI_DISABLE_OBSOLETE_FUNCTIONS
    , ImGuiStyleVar_ChildWindowRounding = ImGuiStyleVar_ChildRounding
#endif
};

// Enumeration for ColorEdit3() / ColorEdit4() / ColorPicker3() / ColorPicker4() / ColorButton()
enum ImGuiColorEditFlags_
{
    ImGuiColorEditFlags_NoAlpha         = 1 << 1,   //              // ColorEdit, ColorPicker, ColorButton: ignore Alpha component (read 3 components from the input pointer).
    ImGuiColorEditFlags_NoPicker        = 1 << 2,   //              // ColorEdit: disable picker when clicking on colored square.
    ImGuiColorEditFlags_NoOptions       = 1 << 3,   //              // ColorEdit: disable toggling options menu when right-clicking on inputs/small preview.
    ImGuiColorEditFlags_NoSmallPreview  = 1 << 4,   //              // ColorEdit, ColorPicker: disable colored square preview next to the inputs. (e.g. to show only the inputs)
    ImGuiColorEditFlags_NoInputs        = 1 << 5,   //              // ColorEdit, ColorPicker: disable inputs sliders/text widgets (e.g. to show only the small preview colored square).
    ImGuiColorEditFlags_NoTooltip       = 1 << 6,   //              // ColorEdit, ColorPicker, ColorButton: disable tooltip when hovering the preview.
    ImGuiColorEditFlags_NoLabel         = 1 << 7,   //              // ColorEdit, ColorPicker: disable display of inline text label (the label is still forwarded to the tooltip and picker).
    ImGuiColorEditFlags_NoSidePreview   = 1 << 8,   //              // ColorPicker: disable bigger color preview on right side of the picker, use small colored square preview instead.
    // User Options (right-click on widget to change some of them). You can set application defaults using SetColorEditOptions(). The idea is that you probably don't want to override them in most of your calls, let the user choose and/or call SetColorEditOptions() during startup.
    ImGuiColorEditFlags_AlphaBar        = 1 << 9,   //              // ColorEdit, ColorPicker: show vertical alpha bar/gradient in picker.
    ImGuiColorEditFlags_AlphaPreview    = 1 << 10,  //              // ColorEdit, ColorPicker, ColorButton: display preview as a transparent color over a checkerboard, instead of opaque.
    ImGuiColorEditFlags_AlphaPreviewHalf= 1 << 11,  //              // ColorEdit, ColorPicker, ColorButton: display half opaque / half checkerboard, instead of opaque.
    ImGuiColorEditFlags_HDR             = 1 << 12,  //              // (WIP) ColorEdit: Currently only disable 0.0f..1.0f limits in RGBA edition (note: you probably want to use ImGuiColorEditFlags_Float flag as well).
    ImGuiColorEditFlags_RGB             = 1 << 13,  // [Inputs]     // ColorEdit: choose one among RGB/HSV/HEX. ColorPicker: choose any combination using RGB/HSV/HEX.
    ImGuiColorEditFlags_HSV             = 1 << 14,  // [Inputs]     // "
    ImGuiColorEditFlags_HEX             = 1 << 15,  // [Inputs]     // "
    ImGuiColorEditFlags_Uint8           = 1 << 16,  // [DataType]   // ColorEdit, ColorPicker, ColorButton: _display_ values formatted as 0..255. 
    ImGuiColorEditFlags_Float           = 1 << 17,  // [DataType]   // ColorEdit, ColorPicker, ColorButton: _display_ values formatted as 0.0f..1.0f floats instead of 0..255 integers. No round-trip of value via integers.
    ImGuiColorEditFlags_PickerHueBar    = 1 << 18,  // [PickerMode] // ColorPicker: bar for Hue, rectangle for Sat/Value.
    ImGuiColorEditFlags_PickerHueWheel  = 1 << 19,  // [PickerMode] // ColorPicker: wheel for Hue, triangle for Sat/Value.
    // Internals/Masks
    ImGuiColorEditFlags__InputsMask     = ImGuiColorEditFlags_RGB|ImGuiColorEditFlags_HSV|ImGuiColorEditFlags_HEX,
    ImGuiColorEditFlags__DataTypeMask   = ImGuiColorEditFlags_Uint8|ImGuiColorEditFlags_Float,
    ImGuiColorEditFlags__PickerMask     = ImGuiColorEditFlags_PickerHueWheel|ImGuiColorEditFlags_PickerHueBar,
    ImGuiColorEditFlags__OptionsDefault = ImGuiColorEditFlags_Uint8|ImGuiColorEditFlags_RGB|ImGuiColorEditFlags_PickerHueBar    // Change application default using SetColorEditOptions()
};

// Enumeration for GetMouseCursor()
enum ImGuiMouseCursor_
{
    ImGuiMouseCursor_None = -1,
    ImGuiMouseCursor_Arrow = 0,
    ImGuiMouseCursor_TextInput,         // When hovering over InputText, etc.
    ImGuiMouseCursor_Move,              // Unused
    ImGuiMouseCursor_ResizeNS,          // When hovering over an horizontal border
    ImGuiMouseCursor_ResizeEW,          // When hovering over a vertical border or a column
    ImGuiMouseCursor_ResizeNESW,        // When hovering over the bottom-left corner of a window
    ImGuiMouseCursor_ResizeNWSE,        // When hovering over the bottom-right corner of a window
    ImGuiMouseCursor_Count_
};

// Condition for ImGui::SetWindow***(), SetNextWindow***(), SetNextTreeNode***() functions
// All those functions treat 0 as a shortcut to ImGuiCond_Always. From the point of view of the user use this as an enum (don't combine multiple values into flags).
enum ImGuiCond_
{
    ImGuiCond_Always        = 1 << 0,   // Set the variable
    ImGuiCond_Once          = 1 << 1,   // Set the variable once per runtime session (only the first call with succeed)
    ImGuiCond_FirstUseEver  = 1 << 2,   // Set the variable if the window has no saved data (if doesn't exist in the .ini file)
    ImGuiCond_Appearing     = 1 << 3    // Set the variable if the window is appearing after being hidden/inactive (or the first time)

    // Obsolete names (will be removed)
#ifndef IMGUI_DISABLE_OBSOLETE_FUNCTIONS
    , ImGuiSetCond_Always = ImGuiCond_Always, ImGuiSetCond_Once = ImGuiCond_Once, ImGuiSetCond_FirstUseEver = ImGuiCond_FirstUseEver, ImGuiSetCond_Appearing = ImGuiCond_Appearing
#endif
};

struct ImGuiStyle
{
    float       Alpha;                      // Global alpha applies to everything in ImGui
    ImVec2      WindowPadding;              // Padding within a window
    float       WindowRounding;             // Radius of window corners rounding. Set to 0.0f to have rectangular windows
    float       WindowBorderSize;           // Thickness of border around windows. Generally set to 0.0f or 1.0f. (Other values are not well tested and more CPU/GPU costly)
    ImVec2      WindowMinSize;              // Minimum window size
    ImVec2      WindowTitleAlign;           // Alignment for title bar text. Defaults to (0.0f,0.5f) for left-aligned,vertically centered.
    float       ChildRounding;              // Radius of child window corners rounding. Set to 0.0f to have rectangular windows.
    float       ChildBorderSize;            // Thickness of border around child windows. Generally set to 0.0f or 1.0f. (Other values are not well tested and more CPU/GPU costly)
    float       PopupRounding;              // Radius of popup window corners rounding.
    float       PopupBorderSize;            // Thickness of border around popup windows. Generally set to 0.0f or 1.0f. (Other values are not well tested and more CPU/GPU costly)
    ImVec2      FramePadding;               // Padding within a framed rectangle (used by most widgets)
    float       FrameRounding;              // Radius of frame corners rounding. Set to 0.0f to have rectangular frame (used by most widgets).
    float       FrameBorderSize;            // Thickness of border around frames. Generally set to 0.0f or 1.0f. (Other values are not well tested and more CPU/GPU costly)
    ImVec2      ItemSpacing;                // Horizontal and vertical spacing between widgets/lines
    ImVec2      ItemInnerSpacing;           // Horizontal and vertical spacing between within elements of a composed widget (e.g. a slider and its label)
    ImVec2      TouchExtraPadding;          // Expand reactive bounding box for touch-based system where touch position is not accurate enough. Unfortunately we don't sort widgets so priority on overlap will always be given to the first widget. So don't grow this too much!
    float       IndentSpacing;              // Horizontal indentation when e.g. entering a tree node. Generally == (FontSize + FramePadding.x*2).
    float       ColumnsMinSpacing;          // Minimum horizontal spacing between two columns
    float       ScrollbarSize;              // Width of the vertical scrollbar, Height of the horizontal scrollbar
    float       ScrollbarRounding;          // Radius of grab corners for scrollbar
    float       GrabMinSize;                // Minimum width/height of a grab box for slider/scrollbar.
    float       GrabRounding;               // Radius of grabs corners rounding. Set to 0.0f to have rectangular slider grabs.
    ImVec2      ButtonTextAlign;            // Alignment of button text when button is larger than text. Defaults to (0.5f,0.5f) for horizontally+vertically centered.
    ImVec2      DisplayWindowPadding;       // Window positions are clamped to be visible within the display area by at least this amount. Only covers regular windows.
    ImVec2      DisplaySafeAreaPadding;     // If you cannot see the edge of your screen (e.g. on a TV) increase the safe area padding. Covers popups/tooltips as well regular windows.
    bool        AntiAliasedLines;           // Enable anti-aliasing on lines/borders. Disable if you are really tight on CPU/GPU.
    bool        AntiAliasedFill;            // Enable anti-aliasing on filled shapes (rounded rectangles, circles, etc.)
    float       CurveTessellationTol;       // Tessellation tolerance when using PathBezierCurveTo() without a specific number of segments. Decrease for highly tessellated curves (higher quality, more polygons), increase to reduce quality.
    ImVec4      Colors[ImGuiCol_COUNT];

    IMGUI_API ImGuiStyle();
    IMGUI_API void ScaleAllSizes(float scale_factor);
};

// This is where your app communicate with ImGui. Access via ImGui::GetIO().
// Read 'Programmer guide' section in .cpp file for general usage.
struct ImGuiIO
{
    //------------------------------------------------------------------
    // Settings (fill once)                 // Default value:
    //------------------------------------------------------------------

    ImVec2        DisplaySize;              // <unset>              // Display size, in pixels. For clamping windows positions.
    float         DeltaTime;                // = 1.0f/60.0f         // Time elapsed since last frame, in seconds.
    float         IniSavingRate;            // = 5.0f               // Maximum time between saving positions/sizes to .ini file, in seconds.
    const char*   IniFilename;              // = "imgui.ini"        // Path to .ini file. NULL to disable .ini saving.
    const char*   LogFilename;              // = "imgui_log.txt"    // Path to .log file (default parameter to ImGui::LogToFile when no file is specified).
    float         MouseDoubleClickTime;     // = 0.30f              // Time for a double-click, in seconds.
    float         MouseDoubleClickMaxDist;  // = 6.0f               // Distance threshold to stay in to validate a double-click, in pixels.
    float         MouseDragThreshold;       // = 6.0f               // Distance threshold before considering we are dragging
    int           KeyMap[ImGuiKey_COUNT];   // <unset>              // Map of indices into the KeysDown[512] entries array
    float         KeyRepeatDelay;           // = 0.250f             // When holding a key/button, time before it starts repeating, in seconds (for buttons in Repeat mode, etc.).
    float         KeyRepeatRate;            // = 0.050f             // When holding a key/button, rate at which it repeats, in seconds.
    bool          NavMovesMouse;            // = false              // Directional navigation can move the mouse cursor. Updates MousePos and set WantMoveMouse=true. If enabled you MUST honor those requests in your binding, otherwise ImGui will react as if mouse is jumping around.
    void*         UserData;                 // = NULL               // Store your own data for retrieval by callbacks.

    ImFontAtlas*  Fonts;                    // <auto>               // Load and assemble one or more fonts into a single tightly packed texture. Output to Fonts array.
    float         FontGlobalScale;          // = 1.0f               // Global scale all fonts
    bool          FontAllowUserScaling;     // = false              // Allow user scaling text of individual window with CTRL+Wheel.
    ImFont*       FontDefault;              // = NULL               // Font to use on NewFrame(). Use NULL to uses Fonts->Fonts[0].
    ImVec2        DisplayFramebufferScale;  // = (1.0f,1.0f)        // For retina display or other situations where window coordinates are different from framebuffer coordinates. User storage only, presently not used by ImGui.
    ImVec2        DisplayVisibleMin;        // <unset> (0.0f,0.0f)  // If you use DisplaySize as a virtual space larger than your screen, set DisplayVisibleMin/Max to the visible area.
    ImVec2        DisplayVisibleMax;        // <unset> (0.0f,0.0f)  // If the values are the same, we defaults to Min=(0.0f) and Max=DisplaySize

    // Advanced/subtle behaviors
    bool          OptMacOSXBehaviors;       // = defined(__APPLE__) // OS X style: Text editing cursor movement using Alt instead of Ctrl, Shortcuts using Cmd/Super instead of Ctrl, Line/Text Start and End using Cmd+Arrows instead of Home/End, Double click selects by word instead of selecting whole text, Multi-selection in lists uses Cmd/Super instead of Ctrl
    bool          OptCursorBlink;           // = true               // Enable blinking cursor, for users who consider it annoying.

    //------------------------------------------------------------------
    // Settings (User Functions)
    //------------------------------------------------------------------

    // Rendering function, will be called in Render().
    // Alternatively you can keep this to NULL and call GetDrawData() after Render() to get the same pointer.
    // See example applications if you are unsure of how to implement this.
    void        (*RenderDrawListsFn)(ImDrawData* data);

    // Optional: access OS clipboard
    // (default to use native Win32 clipboard on Windows, otherwise uses a private clipboard. Override to access OS clipboard on other architectures)
    const char* (*GetClipboardTextFn)(void* user_data);
    void        (*SetClipboardTextFn)(void* user_data, const char* text);
    void*       ClipboardUserData;

    // Optional: override memory allocations. MemFreeFn() may be called with a NULL pointer.
    // (default to posix malloc/free)
    void*       (*MemAllocFn)(size_t sz);
    void        (*MemFreeFn)(void* ptr);

    // Optional: notify OS Input Method Editor of the screen position of your cursor for text input position (e.g. when using Japanese/Chinese IME in Windows)
    // (default to use native imm32 api on Windows)
    void        (*ImeSetInputScreenPosFn)(int x, int y);
    void*       ImeWindowHandle;            // (Windows) Set this to your HWND to get automatic IME cursor positioning.

    //------------------------------------------------------------------
    // Input - Fill before calling NewFrame()
    //------------------------------------------------------------------

    ImVec2      MousePos;                   // Mouse position, in pixels. Set to ImVec2(-FLT_MAX,-FLT_MAX) if mouse is unavailable (on another screen, etc.)
    bool        MouseDown[5];               // Mouse buttons: left, right, middle + extras. ImGui itself mostly only uses left button (BeginPopupContext** are using right button). Others buttons allows us to track if the mouse is being used by your application + available to user as a convenience via IsMouse** API.
    float       MouseWheel;                 // Mouse wheel: 1 unit scrolls about 5 lines text.
    bool        MouseDrawCursor;            // Request ImGui to draw a mouse cursor for you (if you are on a platform without a mouse cursor).
    bool        KeyCtrl;                    // Keyboard modifier pressed: Control
    bool        KeyShift;                   // Keyboard modifier pressed: Shift
    bool        KeyAlt;                     // Keyboard modifier pressed: Alt
    bool        KeySuper;                   // Keyboard modifier pressed: Cmd/Super/Windows
    bool        KeysDown[512];              // Keyboard keys that are pressed (in whatever storage order you naturally have access to keyboard data)
    ImWchar     InputCharacters[16+1];      // List of characters input (translated by user from keypress+keyboard state). Fill using AddInputCharacter() helper.
    float       NavInputs[ImGuiNavInput_COUNT];

    // Functions
    IMGUI_API void AddInputCharacter(ImWchar c);                        // Add new character into InputCharacters[]
    IMGUI_API void AddInputCharactersUTF8(const char* utf8_chars);      // Add new characters into InputCharacters[] from an UTF-8 string
    inline void    ClearInputCharacters() { InputCharacters[0] = 0; }   // Clear the text input buffer manually

    //------------------------------------------------------------------
    // Output - Retrieve after calling NewFrame()
    //------------------------------------------------------------------

    bool        WantCaptureMouse;           // When io.WantCaptureMouse is true, do not dispatch mouse input data to your main application. This is set by ImGui when it wants to use your mouse (e.g. unclicked mouse is hovering a window, or a widget is active). 
    bool        WantCaptureKeyboard;        // When io.WantCaptureKeyboard is true, do not dispatch keyboard input data to your main application. This is set by ImGui when it wants to use your keyboard inputs.
    bool        WantTextInput;              // Mobile/console: when io.WantTextInput is true, you may display an on-screen keyboard. This is set by ImGui when it wants textual keyboard input to happen (e.g. when a InputText widget is active).
    bool        WantMoveMouse;              // MousePos has been altered, back-end should reposition mouse on next frame. Set only when 'NavMovesMouse=true'.
    bool        NavUsable;                  // Directional navigation is currently allowed (will handle ImGuiKey_NavXXX events).
    bool        NavActive;                  // Directional navigation is active/visible and currently allowed (will handle ImGuiKey_NavXXX events).
    float       Framerate;                  // Application framerate estimation, in frame per second. Solely for convenience. Rolling average estimation based on IO.DeltaTime over 120 frames
    int         MetricsAllocs;              // Number of active memory allocations
    int         MetricsRenderVertices;      // Vertices output during last call to Render()
    int         MetricsRenderIndices;       // Indices output during last call to Render() = number of triangles * 3
    int         MetricsActiveWindows;       // Number of visible root windows (exclude child windows)
    ImVec2      MouseDelta;                 // Mouse delta. Note that this is zero if either current or previous position are invalid (-FLT_MAX,-FLT_MAX), so a disappearing/reappearing mouse won't have a huge delta.

    //------------------------------------------------------------------
    // [Internal] ImGui will maintain those fields. Forward compatibility not guaranteed!
    //------------------------------------------------------------------

    ImVec2      MousePosPrev;               // Previous mouse position temporary storage (nb: not for public use, set to MousePos in NewFrame())
    ImVec2      MouseClickedPos[5];         // Position at time of clicking
    float       MouseClickedTime[5];        // Time of last click (used to figure out double-click)
    bool        MouseClicked[5];            // Mouse button went from !Down to Down
    bool        MouseDoubleClicked[5];      // Has mouse button been double-clicked?
    bool        MouseReleased[5];           // Mouse button went from Down to !Down
    bool        MouseDownOwned[5];          // Track if button was clicked inside a window. We don't request mouse capture from the application if click started outside ImGui bounds.
    float       MouseDownDuration[5];       // Duration the mouse button has been down (0.0f == just clicked)
    float       MouseDownDurationPrev[5];   // Previous time the mouse button has been down
    ImVec2      MouseDragMaxDistanceAbs[5]; // Maximum distance, absolute, on each axis, of how much mouse has traveled from the clicking point
    float       MouseDragMaxDistanceSqr[5]; // Squared maximum distance of how much mouse has traveled from the clicking point
    float       KeysDownDuration[512];      // Duration the keyboard key has been down (0.0f == just pressed)
    float       KeysDownDurationPrev[512];  // Previous duration the key has been down
    float       NavInputsDownDuration[ImGuiNavInput_COUNT];
    float       NavInputsDownDurationPrev[ImGuiNavInput_COUNT];

    IMGUI_API   ImGuiIO();
};

//-----------------------------------------------------------------------------
// Obsolete functions (Will be removed! Also see 'API BREAKING CHANGES' section in imgui.cpp)
//-----------------------------------------------------------------------------

#ifndef IMGUI_DISABLE_OBSOLETE_FUNCTIONS
namespace ImGui
{
    static inline void  ShowTestWindow() { return ShowDemoWindow(); } // OBSOLETE 1.53+
    static inline bool  IsRootWindowFocused() { return IsWindowFocused(ImGuiFocusedFlags_RootWindow); } // OBSOLETE 1.53+
    static inline bool  IsRootWindowOrAnyChildFocused() { return IsWindowFocused(ImGuiFocusedFlags_RootAndChildWindows); } // OBSOLETE 1.53+
    static inline void  SetNextWindowContentWidth(float width) { SetNextWindowContentSize(ImVec2(width, 0.0f)); } // OBSOLETE 1.53+ (nb: original version preserved last Y value set by SetNextWindowContentSize())
    static inline bool  IsRootWindowOrAnyChildHovered(ImGuiHoveredFlags flags = 0) { return IsItemHovered(flags | ImGuiHoveredFlags_RootWindow | ImGuiHoveredFlags_ChildWindows); } // OBSOLETE 1.53+ use flags directly
    bool                Begin(const char* name, bool* p_open, const ImVec2& size_on_first_use, float bg_alpha_override = -1.0f, ImGuiWindowFlags flags = 0); // OBSOLETE 1.52+. use SetNextWindowSize() instead if you want to set a window size.
    static inline void  AlignFirstTextHeightToWidgets() { AlignTextToFramePadding(); }     // OBSOLETE 1.52+
    static inline void  SetNextWindowPosCenter(ImGuiCond cond = 0) { SetNextWindowPos(ImVec2(GetIO().DisplaySize.x * 0.5f, GetIO().DisplaySize.y * 0.5f), cond, ImVec2(0.5f, 0.5f)); } // OBSOLETE 1.52+
    static inline bool  IsItemHoveredRect() { return IsItemHovered(ImGuiHoveredFlags_RectOnly); } // OBSOLETE 1.51+
    static inline bool  IsPosHoveringAnyWindow(const ImVec2&) { IM_ASSERT(0); return false; } // OBSOLETE 1.51+. This was partly broken. You probably wanted to use ImGui::GetIO().WantCaptureMouse instead.
    static inline bool  IsMouseHoveringAnyWindow() { return IsAnyWindowHovered(); }        // OBSOLETE 1.51+
    static inline bool  IsMouseHoveringWindow() { return IsWindowHovered(ImGuiHoveredFlags_AllowWhenBlockedByPopup | ImGuiHoveredFlags_AllowWhenBlockedByActiveItem); } // OBSOLETE 1.51+
    static inline bool  CollapsingHeader(const char* label, const char* str_id, bool framed = true, bool default_open = false) { (void)str_id; (void)framed; ImGuiTreeNodeFlags default_open_flags = 1 << 5; return CollapsingHeader(label, (default_open ? default_open_flags : 0)); } // OBSOLETE 1.49+
}
#endif

//-----------------------------------------------------------------------------
// Helpers
//-----------------------------------------------------------------------------

// Lightweight std::vector<> like class to avoid dragging dependencies (also: windows implementation of STL with debug enabled is absurdly slow, so let's bypass it so our code runs fast in debug).
// Our implementation does NOT call C++ constructors/destructors. This is intentional and we do not require it. Do not use this class as a straight std::vector replacement in your code!
template<typename T>
class ImVector
{
public:
    int                         Size;
    int                         Capacity;
    T*                          Data;

    typedef T                   value_type;
    typedef value_type*         iterator;
    typedef const value_type*   const_iterator;

    inline ImVector()           { Size = Capacity = 0; Data = NULL; }
    inline ~ImVector()          { if (Data) ImGui::MemFree(Data); }

    inline bool                 empty() const                   { return Size == 0; }
    inline int                  size() const                    { return Size; }
    inline int                  capacity() const                { return Capacity; }

    inline value_type&          operator[](int i)               { IM_ASSERT(i < Size); return Data[i]; }
    inline const value_type&    operator[](int i) const         { IM_ASSERT(i < Size); return Data[i]; }

    inline void                 clear()                         { if (Data) { Size = Capacity = 0; ImGui::MemFree(Data); Data = NULL; } }
    inline iterator             begin()                         { return Data; }
    inline const_iterator       begin() const                   { return Data; }
    inline iterator             end()                           { return Data + Size; }
    inline const_iterator       end() const                     { return Data + Size; }
    inline value_type&          front()                         { IM_ASSERT(Size > 0); return Data[0]; }
    inline const value_type&    front() const                   { IM_ASSERT(Size > 0); return Data[0]; }
    inline value_type&          back()                          { IM_ASSERT(Size > 0); return Data[Size - 1]; }
    inline const value_type&    back() const                    { IM_ASSERT(Size > 0); return Data[Size - 1]; }
    inline void                 swap(ImVector<T>& rhs)          { int rhs_size = rhs.Size; rhs.Size = Size; Size = rhs_size; int rhs_cap = rhs.Capacity; rhs.Capacity = Capacity; Capacity = rhs_cap; value_type* rhs_data = rhs.Data; rhs.Data = Data; Data = rhs_data; }

    inline int                  _grow_capacity(int sz) const    { int new_capacity = Capacity ? (Capacity + Capacity/2) : 8; return new_capacity > sz ? new_capacity : sz; }

    inline void                 resize(int new_size)            { if (new_size > Capacity) reserve(_grow_capacity(new_size)); Size = new_size; }
    inline void                 resize(int new_size, const T& v){ if (new_size > Capacity) reserve(_grow_capacity(new_size)); if (new_size > Size) for (int n = Size; n < new_size; n++) Data[n] = v; Size = new_size; }
    inline void                 reserve(int new_capacity)
    {
        if (new_capacity <= Capacity) 
            return;
        T* new_data = (value_type*)ImGui::MemAlloc((size_t)new_capacity * sizeof(T));
        if (Data)
            memcpy(new_data, Data, (size_t)Size * sizeof(T));
        ImGui::MemFree(Data);
        Data = new_data;
        Capacity = new_capacity;
    }

    inline void                 push_back(const value_type& v)  { if (Size == Capacity) reserve(_grow_capacity(Size + 1)); Data[Size++] = v; }
    inline void                 pop_back()                      { IM_ASSERT(Size > 0); Size--; }
    inline void                 push_front(const value_type& v) { if (Size == 0) push_back(v); else insert(Data, v); }

    inline iterator             erase(const_iterator it)        { IM_ASSERT(it >= Data && it < Data+Size); const ptrdiff_t off = it - Data; memmove(Data + off, Data + off + 1, ((size_t)Size - (size_t)off - 1) * sizeof(value_type)); Size--; return Data + off; }
    inline iterator             insert(const_iterator it, const value_type& v)  { IM_ASSERT(it >= Data && it <= Data+Size); const ptrdiff_t off = it - Data; if (Size == Capacity) reserve(_grow_capacity(Size + 1)); if (off < (int)Size) memmove(Data + off + 1, Data + off, ((size_t)Size - (size_t)off) * sizeof(value_type)); Data[off] = v; Size++; return Data + off; }
    inline bool                 contains(const value_type& v) const             { const T* data = Data;  const T* data_end = Data + Size; while (data < data_end) if (*data++ == v) return true; return false; }
};

// Helper: execute a block of code at maximum once a frame. Convenient if you want to quickly create an UI within deep-nested code that runs multiple times every frame.
// Usage:
//   static ImGuiOnceUponAFrame oaf;
//   if (oaf)
//       ImGui::Text("This will be called only once per frame");
struct ImGuiOnceUponAFrame
{
    ImGuiOnceUponAFrame() { RefFrame = -1; }
    mutable int RefFrame;
    operator bool() const { int current_frame = ImGui::GetFrameCount(); if (RefFrame == current_frame) return false; RefFrame = current_frame; return true; }
};

// Helper macro for ImGuiOnceUponAFrame. Attention: The macro expands into 2 statement so make sure you don't use it within e.g. an if() statement without curly braces.
#ifndef IMGUI_DISABLE_OBSOLETE_FUNCTIONS    // Will obsolete
#define IMGUI_ONCE_UPON_A_FRAME     static ImGuiOnceUponAFrame imgui_oaf; if (imgui_oaf)
#endif

// Helper: Parse and apply text filters. In format "aaaaa[,bbbb][,ccccc]"
struct ImGuiTextFilter
{
    struct TextRange
    {
        const char* b;
        const char* e;

        TextRange() { b = e = NULL; }
        TextRange(const char* _b, const char* _e) { b = _b; e = _e; }
        const char* begin() const { return b; }
        const char* end() const { return e; }
        bool empty() const { return b == e; }
        char front() const { return *b; }
        static bool is_blank(char c) { return c == ' ' || c == '\t'; }
        void trim_blanks() { while (b < e && is_blank(*b)) b++; while (e > b && is_blank(*(e-1))) e--; }
        IMGUI_API void split(char separator, ImVector<TextRange>& out);
    };

    char                InputBuf[256];
    ImVector<TextRange> Filters;
    int                 CountGrep;

    IMGUI_API           ImGuiTextFilter(const char* default_filter = "");
    IMGUI_API bool      Draw(const char* label = "Filter (inc,-exc)", float width = 0.0f);    // Helper calling InputText+Build
    IMGUI_API bool      PassFilter(const char* text, const char* text_end = NULL) const;
    IMGUI_API void      Build();
    void                Clear() { InputBuf[0] = 0; Build(); }
    bool                IsActive() const { return !Filters.empty(); }
};

// Helper: Text buffer for logging/accumulating text
struct ImGuiTextBuffer
{
    ImVector<char>      Buf;

    ImGuiTextBuffer()   { Buf.push_back(0); }
    inline char         operator[](int i) { return Buf.Data[i]; }
    const char*         begin() const { return &Buf.front(); }
    const char*         end() const { return &Buf.back(); }      // Buf is zero-terminated, so end() will point on the zero-terminator
    int                 size() const { return Buf.Size - 1; }
    bool                empty() { return Buf.Size <= 1; }
    void                clear() { Buf.clear(); Buf.push_back(0); }
    void                reserve(int capacity) { Buf.reserve(capacity); }
    const char*         c_str() const { return Buf.Data; }
    IMGUI_API void      appendf(const char* fmt, ...) IM_FMTARGS(2);
    IMGUI_API void      appendfv(const char* fmt, va_list args) IM_FMTLIST(2);
};

// Helper: Simple Key->value storage
// Typically you don't have to worry about this since a storage is held within each Window.
// We use it to e.g. store collapse state for a tree (Int 0/1), store color edit options. 
// This is optimized for efficient reading (dichotomy into a contiguous buffer), rare writing (typically tied to user interactions)
// You can use it as custom user storage for temporary values. Declare your own storage if, for example:
// - You want to manipulate the open/close state of a particular sub-tree in your interface (tree node uses Int 0/1 to store their state).
// - You want to store custom debug data easily without adding or editing structures in your code (probably not efficient, but convenient)
// Types are NOT stored, so it is up to you to make sure your Key don't collide with different types.
struct ImGuiStorage
{
    struct Pair
    {
        ImGuiID key;
        union { int val_i; float val_f; void* val_p; };
        Pair(ImGuiID _key, int _val_i)   { key = _key; val_i = _val_i; }
        Pair(ImGuiID _key, float _val_f) { key = _key; val_f = _val_f; }
        Pair(ImGuiID _key, void* _val_p) { key = _key; val_p = _val_p; }
    };
    ImVector<Pair>      Data;

    // - Get***() functions find pair, never add/allocate. Pairs are sorted so a query is O(log N)
    // - Set***() functions find pair, insertion on demand if missing.
    // - Sorted insertion is costly, paid once. A typical frame shouldn't need to insert any new pair.
    void                Clear() { Data.clear(); }
    IMGUI_API int       GetInt(ImGuiID key, int default_val = 0) const;
    IMGUI_API void      SetInt(ImGuiID key, int val);
    IMGUI_API bool      GetBool(ImGuiID key, bool default_val = false) const;
    IMGUI_API void      SetBool(ImGuiID key, bool val);
    IMGUI_API float     GetFloat(ImGuiID key, float default_val = 0.0f) const;
    IMGUI_API void      SetFloat(ImGuiID key, float val);
    IMGUI_API void*     GetVoidPtr(ImGuiID key) const; // default_val is NULL
    IMGUI_API void      SetVoidPtr(ImGuiID key, void* val);

    // - Get***Ref() functions finds pair, insert on demand if missing, return pointer. Useful if you intend to do Get+Set.
    // - References are only valid until a new value is added to the storage. Calling a Set***() function or a Get***Ref() function invalidates the pointer.
    // - A typical use case where this is convenient for quick hacking (e.g. add storage during a live Edit&Continue session if you can't modify existing struct)
    //      float* pvar = ImGui::GetFloatRef(key); ImGui::SliderFloat("var", pvar, 0, 100.0f); some_var += *pvar;
    IMGUI_API int*      GetIntRef(ImGuiID key, int default_val = 0);
    IMGUI_API bool*     GetBoolRef(ImGuiID key, bool default_val = false);
    IMGUI_API float*    GetFloatRef(ImGuiID key, float default_val = 0.0f);
    IMGUI_API void**    GetVoidPtrRef(ImGuiID key, void* default_val = NULL);

    // Use on your own storage if you know only integer are being stored (open/close all tree nodes)
    IMGUI_API void      SetAllInt(int val);

    // For quicker full rebuild of a storage (instead of an incremental one), you may add all your contents and then sort once.
    IMGUI_API void      BuildSortByKey();
};

// Shared state of InputText(), passed to callback when a ImGuiInputTextFlags_Callback* flag is used and the corresponding callback is triggered.
struct ImGuiTextEditCallbackData
{
    ImGuiInputTextFlags EventFlag;      // One of ImGuiInputTextFlags_Callback* // Read-only
    ImGuiInputTextFlags Flags;          // What user passed to InputText()      // Read-only
    void*               UserData;       // What user passed to InputText()      // Read-only
    bool                ReadOnly;       // Read-only mode                       // Read-only

    // CharFilter event:
    ImWchar             EventChar;      // Character input                      // Read-write (replace character or set to zero)

    // Completion,History,Always events:
    // If you modify the buffer contents make sure you update 'BufTextLen' and set 'BufDirty' to true.
    ImGuiKey            EventKey;       // Key pressed (Up/Down/TAB)            // Read-only
    char*               Buf;            // Current text buffer                  // Read-write (pointed data only, can't replace the actual pointer)
    int                 BufTextLen;     // Current text length in bytes         // Read-write
    int                 BufSize;        // Maximum text length in bytes         // Read-only
    bool                BufDirty;       // Set if you modify Buf/BufTextLen!!   // Write
    int                 CursorPos;      //                                      // Read-write
    int                 SelectionStart; //                                      // Read-write (== to SelectionEnd when no selection)
    int                 SelectionEnd;   //                                      // Read-write

    // NB: Helper functions for text manipulation. Calling those function loses selection.
    IMGUI_API void    DeleteChars(int pos, int bytes_count);
    IMGUI_API void    InsertChars(int pos, const char* text, const char* text_end = NULL);
    bool              HasSelection() const { return SelectionStart != SelectionEnd; }
};

// Resizing callback data to apply custom constraint. As enabled by SetNextWindowSizeConstraints(). Callback is called during the next Begin().
// NB: For basic min/max size constraint on each axis you don't need to use the callback! The SetNextWindowSizeConstraints() parameters are enough.
struct ImGuiSizeConstraintCallbackData
{
    void*   UserData;       // Read-only.   What user passed to SetNextWindowSizeConstraints()
    ImVec2  Pos;            // Read-only.   Window position, for reference.
    ImVec2  CurrentSize;    // Read-only.   Current window size.
    ImVec2  DesiredSize;    // Read-write.  Desired size, based on user's mouse position. Write to this field to restrain resizing.
};

// Data payload for Drag and Drop operations
struct ImGuiPayload
{
    // Members
    const void*     Data;               // Data (copied and owned by dear imgui)
    int             DataSize;           // Data size

    // [Internal]
    ImGuiID         SourceId;           // Source item id
    ImGuiID         SourceParentId;     // Source parent id (if available)
    int             DataFrameCount;     // Data timestamp
    char            DataType[8 + 1];    // Data type tag (short user-supplied string)
    bool            Preview;            // Set when AcceptDragDropPayload() was called and mouse has been hovering the target item (nb: handle overlapping drag targets)
    bool            Delivery;           // Set when AcceptDragDropPayload() was called and mouse button is released over the target item.

    ImGuiPayload()  { Clear(); }
    void Clear()    { SourceId = SourceParentId = 0; Data = NULL; DataSize = 0; memset(DataType, 0, sizeof(DataType)); DataFrameCount = -1; Preview = Delivery = false; }
    bool IsDataType(const char* type) const { return DataFrameCount != -1 && strcmp(type, DataType) == 0; }
    bool IsPreview() const                  { return Preview; }
    bool IsDelivery() const                 { return Delivery; }
};

// Helpers macros to generate 32-bits encoded colors
#ifdef IMGUI_USE_BGRA_PACKED_COLOR
#define IM_COL32_R_SHIFT    16
#define IM_COL32_G_SHIFT    8
#define IM_COL32_B_SHIFT    0
#define IM_COL32_A_SHIFT    24
#define IM_COL32_A_MASK     0xFF000000
#else
#define IM_COL32_R_SHIFT    0
#define IM_COL32_G_SHIFT    8
#define IM_COL32_B_SHIFT    16
#define IM_COL32_A_SHIFT    24
#define IM_COL32_A_MASK     0xFF000000
#endif
#define IM_COL32(R,G,B,A)    (((ImU32)(A)<<IM_COL32_A_SHIFT) | ((ImU32)(B)<<IM_COL32_B_SHIFT) | ((ImU32)(G)<<IM_COL32_G_SHIFT) | ((ImU32)(R)<<IM_COL32_R_SHIFT))
#define IM_COL32_WHITE       IM_COL32(255,255,255,255)  // Opaque white = 0xFFFFFFFF
#define IM_COL32_BLACK       IM_COL32(0,0,0,255)        // Opaque black
#define IM_COL32_BLACK_TRANS IM_COL32(0,0,0,0)          // Transparent black = 0x00000000

// ImColor() helper to implicity converts colors to either ImU32 (packed 4x1 byte) or ImVec4 (4x1 float)
// Prefer using IM_COL32() macros if you want a guaranteed compile-time ImU32 for usage with ImDrawList API.
// **Avoid storing ImColor! Store either u32 of ImVec4. This is not a full-featured color class. MAY OBSOLETE.
// **None of the ImGui API are using ImColor directly but you can use it as a convenience to pass colors in either ImU32 or ImVec4 formats. Explicitly cast to ImU32 or ImVec4 if needed.
struct ImColor
{
    ImVec4              Value;

    ImColor()                                                       { Value.x = Value.y = Value.z = Value.w = 0.0f; }
    ImColor(int r, int g, int b, int a = 255)                       { float sc = 1.0f/255.0f; Value.x = (float)r * sc; Value.y = (float)g * sc; Value.z = (float)b * sc; Value.w = (float)a * sc; }
    ImColor(ImU32 rgba)                                             { float sc = 1.0f/255.0f; Value.x = (float)((rgba>>IM_COL32_R_SHIFT)&0xFF) * sc; Value.y = (float)((rgba>>IM_COL32_G_SHIFT)&0xFF) * sc; Value.z = (float)((rgba>>IM_COL32_B_SHIFT)&0xFF) * sc; Value.w = (float)((rgba>>IM_COL32_A_SHIFT)&0xFF) * sc; }
    ImColor(float r, float g, float b, float a = 1.0f)              { Value.x = r; Value.y = g; Value.z = b; Value.w = a; }
    ImColor(const ImVec4& col)                                      { Value = col; }
    inline operator ImU32() const                                   { return ImGui::ColorConvertFloat4ToU32(Value); }
    inline operator ImVec4() const                                  { return Value; }

    // FIXME-OBSOLETE: May need to obsolete/cleanup those helpers.
    inline void    SetHSV(float h, float s, float v, float a = 1.0f){ ImGui::ColorConvertHSVtoRGB(h, s, v, Value.x, Value.y, Value.z); Value.w = a; }
    static ImColor HSV(float h, float s, float v, float a = 1.0f)   { float r,g,b; ImGui::ColorConvertHSVtoRGB(h, s, v, r, g, b); return ImColor(r,g,b,a); }
};

// Helper: Manually clip large list of items.
// If you are submitting lots of evenly spaced items and you have a random access to the list, you can perform coarse clipping based on visibility to save yourself from processing those items at all.
// The clipper calculates the range of visible items and advance the cursor to compensate for the non-visible items we have skipped. 
// ImGui already clip items based on their bounds but it needs to measure text size to do so. Coarse clipping before submission makes this cost and your own data fetching/submission cost null.
// Usage:
//     ImGuiListClipper clipper(1000);  // we have 1000 elements, evenly spaced.
//     while (clipper.Step())
//         for (int i = clipper.DisplayStart; i < clipper.DisplayEnd; i++)
//             ImGui::Text("line number %d", i);
// - Step 0: the clipper let you process the first element, regardless of it being visible or not, so we can measure the element height (step skipped if we passed a known height as second arg to constructor).
// - Step 1: the clipper infer height from first element, calculate the actual range of elements to display, and position the cursor before the first element.
// - (Step 2: dummy step only required if an explicit items_height was passed to constructor or Begin() and user call Step(). Does nothing and switch to Step 3.)
// - Step 3: the clipper validate that we have reached the expected Y position (corresponding to element DisplayEnd), advance the cursor to the end of the list and then returns 'false' to end the loop.
struct ImGuiListClipper
{
    float   StartPosY;
    float   ItemsHeight;
    int     ItemsCount, StepNo, DisplayStart, DisplayEnd;

    // items_count:  Use -1 to ignore (you can call Begin later). Use INT_MAX if you don't know how many items you have (in which case the cursor won't be advanced in the final step).
    // items_height: Use -1.0f to be calculated automatically on first step. Otherwise pass in the distance between your items, typically GetTextLineHeightWithSpacing() or GetFrameHeightWithSpacing().
    // If you don't specify an items_height, you NEED to call Step(). If you specify items_height you may call the old Begin()/End() api directly, but prefer calling Step().
    ImGuiListClipper(int items_count = -1, float items_height = -1.0f)  { Begin(items_count, items_height); } // NB: Begin() initialize every fields (as we allow user to call Begin/End multiple times on a same instance if they want).
    ~ImGuiListClipper()                                                 { IM_ASSERT(ItemsCount == -1); }      // Assert if user forgot to call End() or Step() until false.

    IMGUI_API bool Step();                                              // Call until it returns false. The DisplayStart/DisplayEnd fields will be set and you can process/draw those items.
    IMGUI_API void Begin(int items_count, float items_height = -1.0f);  // Automatically called by constructor if you passed 'items_count' or by Step() in Step 1.
    IMGUI_API void End();                                               // Automatically called on the last call of Step() that returns false.
};

//-----------------------------------------------------------------------------
// Draw List
// Hold a series of drawing commands. The user provides a renderer for ImDrawData which essentially contains an array of ImDrawList.
//-----------------------------------------------------------------------------

// Draw callbacks for advanced uses.
// NB- You most likely do NOT need to use draw callbacks just to create your own widget or customized UI rendering (you can poke into the draw list for that)
// Draw callback may be useful for example, A) Change your GPU render state, B) render a complex 3D scene inside a UI element (without an intermediate texture/render target), etc.
// The expected behavior from your rendering function is 'if (cmd.UserCallback != NULL) cmd.UserCallback(parent_list, cmd); else RenderTriangles()'
typedef void (*ImDrawCallback)(const ImDrawList* parent_list, const ImDrawCmd* cmd);

// Typically, 1 command = 1 GPU draw call (unless command is a callback)
struct ImDrawCmd
{
    unsigned int    ElemCount;              // Number of indices (multiple of 3) to be rendered as triangles. Vertices are stored in the callee ImDrawList's vtx_buffer[] array, indices in idx_buffer[].
    ImVec4          ClipRect;               // Clipping rectangle (x1, y1, x2, y2)
    ImTextureID     TextureId;              // User-provided texture ID. Set by user in ImfontAtlas::SetTexID() for fonts or passed to Image*() functions. Ignore if never using images or multiple fonts atlas.
    ImDrawCallback  UserCallback;           // If != NULL, call the function instead of rendering the vertices. clip_rect and texture_id will be set normally.
    void*           UserCallbackData;       // The draw callback code can access this.

    ImDrawCmd() { ElemCount = 0; ClipRect.x = ClipRect.y = ClipRect.z = ClipRect.w = 0.0f; TextureId = NULL; UserCallback = NULL; UserCallbackData = NULL; }
};

// Vertex index (override with '#define ImDrawIdx unsigned int' inside in imconfig.h)
#ifndef ImDrawIdx
typedef unsigned short ImDrawIdx;
#endif

// Vertex layout
#ifndef IMGUI_OVERRIDE_DRAWVERT_STRUCT_LAYOUT
struct ImDrawVert
{
    ImVec2  pos;
    ImVec2  uv;
    ImU32   col;
};
#else
// You can override the vertex format layout by defining IMGUI_OVERRIDE_DRAWVERT_STRUCT_LAYOUT in imconfig.h
// The code expect ImVec2 pos (8 bytes), ImVec2 uv (8 bytes), ImU32 col (4 bytes), but you can re-order them or add other fields as needed to simplify integration in your engine.
// The type has to be described within the macro (you can either declare the struct or use a typedef)
// NOTE: IMGUI DOESN'T CLEAR THE STRUCTURE AND DOESN'T CALL A CONSTRUCTOR SO ANY CUSTOM FIELD WILL BE UNINITIALIZED. IF YOU ADD EXTRA FIELDS (SUCH AS A 'Z' COORDINATES) YOU WILL NEED TO CLEAR THEM DURING RENDER OR TO IGNORE THEM. 
IMGUI_OVERRIDE_DRAWVERT_STRUCT_LAYOUT;
#endif

// Draw channels are used by the Columns API to "split" the render list into different channels while building, so items of each column can be batched together.
// You can also use them to simulate drawing layers and submit primitives in a different order than how they will be rendered.
struct ImDrawChannel
{
    ImVector<ImDrawCmd>     CmdBuffer;
    ImVector<ImDrawIdx>     IdxBuffer;
};

enum ImDrawCornerFlags_
{
    ImDrawCornerFlags_TopLeft   = 1 << 0, // 0x1
    ImDrawCornerFlags_TopRight  = 1 << 1, // 0x2
    ImDrawCornerFlags_BotLeft   = 1 << 2, // 0x4
    ImDrawCornerFlags_BotRight  = 1 << 3, // 0x8
    ImDrawCornerFlags_Top       = ImDrawCornerFlags_TopLeft | ImDrawCornerFlags_TopRight,   // 0x3
    ImDrawCornerFlags_Bot       = ImDrawCornerFlags_BotLeft | ImDrawCornerFlags_BotRight,   // 0xC
    ImDrawCornerFlags_Left      = ImDrawCornerFlags_TopLeft | ImDrawCornerFlags_BotLeft,    // 0x5
    ImDrawCornerFlags_Right     = ImDrawCornerFlags_TopRight | ImDrawCornerFlags_BotRight,  // 0xA
    ImDrawCornerFlags_All       = 0xF     // In your function calls you may use ~0 (= all bits sets) instead of ImDrawCornerFlags_All, as a convenience
};

enum ImDrawListFlags_
{
    ImDrawListFlags_AntiAliasedLines = 1 << 0,
    ImDrawListFlags_AntiAliasedFill  = 1 << 1
};

// Draw command list
// This is the low-level list of polygons that ImGui functions are filling. At the end of the frame, all command lists are passed to your ImGuiIO::RenderDrawListFn function for rendering.
// Each ImGui window contains its own ImDrawList. You can use ImGui::GetWindowDrawList() to access the current window draw list and draw custom primitives.
// You can interleave normal ImGui:: calls and adding primitives to the current draw list.
// All positions are generally in pixel coordinates (top-left at (0,0), bottom-right at io.DisplaySize), however you are totally free to apply whatever transformation matrix to want to the data (if you apply such transformation you'll want to apply it to ClipRect as well)
// Important: Primitives are always added to the list and not culled (culling is done at higher-level by ImGui:: functions), if you use this API a lot consider coarse culling your drawn objects.
struct ImDrawList
{
    // This is what you have to render
    ImVector<ImDrawCmd>     CmdBuffer;          // Draw commands. Typically 1 command = 1 GPU draw call, unless the command is a callback.
    ImVector<ImDrawIdx>     IdxBuffer;          // Index buffer. Each command consume ImDrawCmd::ElemCount of those
    ImVector<ImDrawVert>    VtxBuffer;          // Vertex buffer.

    // [Internal, used while building lists]
    ImDrawListFlags         Flags;              // Flags, you may poke into these to adjust anti-aliasing settings per-primitive.
    const ImDrawListSharedData* _Data;          // Pointer to shared draw data (you can use ImGui::GetDrawListSharedData() to get the one from current ImGui context)
    const char*             _OwnerName;         // Pointer to owner window's name for debugging
    unsigned int            _VtxCurrentIdx;     // [Internal] == VtxBuffer.Size
    ImDrawVert*             _VtxWritePtr;       // [Internal] point within VtxBuffer.Data after each add command (to avoid using the ImVector<> operators too much)
    ImDrawIdx*              _IdxWritePtr;       // [Internal] point within IdxBuffer.Data after each add command (to avoid using the ImVector<> operators too much)
    ImVector<ImVec4>        _ClipRectStack;     // [Internal]
    ImVector<ImTextureID>   _TextureIdStack;    // [Internal]
    ImVector<ImVec2>        _Path;              // [Internal] current path building
    int                     _ChannelsCurrent;   // [Internal] current channel number (0)
    int                     _ChannelsCount;     // [Internal] number of active channels (1+)
    ImVector<ImDrawChannel> _Channels;          // [Internal] draw channels for columns API (not resized down so _ChannelsCount may be smaller than _Channels.Size)

    ImDrawList(const ImDrawListSharedData* shared_data) { _Data = shared_data; _OwnerName = NULL; Clear(); }
    ~ImDrawList() { ClearFreeMemory(); }
    IMGUI_API void  PushClipRect(ImVec2 clip_rect_min, ImVec2 clip_rect_max, bool intersect_with_current_clip_rect = false);  // Render-level scissoring. This is passed down to your render function but not used for CPU-side coarse clipping. Prefer using higher-level ImGui::PushClipRect() to affect logic (hit-testing and widget culling)
    IMGUI_API void  PushClipRectFullScreen();
    IMGUI_API void  PopClipRect();
    IMGUI_API void  PushTextureID(const ImTextureID& texture_id);
    IMGUI_API void  PopTextureID();
    inline ImVec2   GetClipRectMin() const { const ImVec4& cr = _ClipRectStack.back(); return ImVec2(cr.x, cr.y); }
    inline ImVec2   GetClipRectMax() const { const ImVec4& cr = _ClipRectStack.back(); return ImVec2(cr.z, cr.w); }

    // Primitives
    IMGUI_API void  AddLine(const ImVec2& a, const ImVec2& b, ImU32 col, float thickness = 1.0f);
    IMGUI_API void  AddRect(const ImVec2& a, const ImVec2& b, ImU32 col, float rounding = 0.0f, int rounding_corners_flags = ImDrawCornerFlags_All, float thickness = 1.0f);   // a: upper-left, b: lower-right, rounding_corners_flags: 4-bits corresponding to which corner to round
    IMGUI_API void  AddRectFilled(const ImVec2& a, const ImVec2& b, ImU32 col, float rounding = 0.0f, int rounding_corners_flags = ImDrawCornerFlags_All);                     // a: upper-left, b: lower-right
    IMGUI_API void  AddRectFilledMultiColor(const ImVec2& a, const ImVec2& b, ImU32 col_upr_left, ImU32 col_upr_right, ImU32 col_bot_right, ImU32 col_bot_left);
    IMGUI_API void  AddQuad(const ImVec2& a, const ImVec2& b, const ImVec2& c, const ImVec2& d, ImU32 col, float thickness = 1.0f);
    IMGUI_API void  AddQuadFilled(const ImVec2& a, const ImVec2& b, const ImVec2& c, const ImVec2& d, ImU32 col);
    IMGUI_API void  AddTriangle(const ImVec2& a, const ImVec2& b, const ImVec2& c, ImU32 col, float thickness = 1.0f);
    IMGUI_API void  AddTriangleFilled(const ImVec2& a, const ImVec2& b, const ImVec2& c, ImU32 col);
    IMGUI_API void  AddCircle(const ImVec2& centre, float radius, ImU32 col, int num_segments = 12, float thickness = 1.0f);
    IMGUI_API void  AddCircleFilled(const ImVec2& centre, float radius, ImU32 col, int num_segments = 12);
    IMGUI_API void  AddText(const ImVec2& pos, ImU32 col, const char* text_begin, const char* text_end = NULL);
    IMGUI_API void  AddText(const ImFont* font, float font_size, const ImVec2& pos, ImU32 col, const char* text_begin, const char* text_end = NULL, float wrap_width = 0.0f, const ImVec4* cpu_fine_clip_rect = NULL);
    IMGUI_API void  AddImage(ImTextureID user_texture_id, const ImVec2& a, const ImVec2& b, const ImVec2& uv_a = ImVec2(0,0), const ImVec2& uv_b = ImVec2(1,1), ImU32 col = 0xFFFFFFFF);
    IMGUI_API void  AddImageQuad(ImTextureID user_texture_id, const ImVec2& a, const ImVec2& b, const ImVec2& c, const ImVec2& d, const ImVec2& uv_a = ImVec2(0,0), const ImVec2& uv_b = ImVec2(1,0), const ImVec2& uv_c = ImVec2(1,1), const ImVec2& uv_d = ImVec2(0,1), ImU32 col = 0xFFFFFFFF);
    IMGUI_API void  AddImageRounded(ImTextureID user_texture_id, const ImVec2& a, const ImVec2& b, const ImVec2& uv_a, const ImVec2& uv_b, ImU32 col, float rounding, int rounding_corners = ImDrawCornerFlags_All);
    IMGUI_API void  AddPolyline(const ImVec2* points, const int num_points, ImU32 col, bool closed, float thickness);
    IMGUI_API void  AddConvexPolyFilled(const ImVec2* points, const int num_points, ImU32 col);
    IMGUI_API void  AddBezierCurve(const ImVec2& pos0, const ImVec2& cp0, const ImVec2& cp1, const ImVec2& pos1, ImU32 col, float thickness, int num_segments = 0);

    // Stateful path API, add points then finish with PathFill() or PathStroke()
    inline    void  PathClear()                                                 { _Path.resize(0); }
    inline    void  PathLineTo(const ImVec2& pos)                               { _Path.push_back(pos); }
    inline    void  PathLineToMergeDuplicate(const ImVec2& pos)                 { if (_Path.Size == 0 || memcmp(&_Path[_Path.Size-1], &pos, 8) != 0) _Path.push_back(pos); }
    inline    void  PathFillConvex(ImU32 col)                                   { AddConvexPolyFilled(_Path.Data, _Path.Size, col); PathClear(); }
    inline    void  PathStroke(ImU32 col, bool closed, float thickness = 1.0f)  { AddPolyline(_Path.Data, _Path.Size, col, closed, thickness); PathClear(); }
    IMGUI_API void  PathArcTo(const ImVec2& centre, float radius, float a_min, float a_max, int num_segments = 10);
    IMGUI_API void  PathArcToFast(const ImVec2& centre, float radius, int a_min_of_12, int a_max_of_12);                                // Use precomputed angles for a 12 steps circle
    IMGUI_API void  PathBezierCurveTo(const ImVec2& p1, const ImVec2& p2, const ImVec2& p3, int num_segments = 0);
    IMGUI_API void  PathRect(const ImVec2& rect_min, const ImVec2& rect_max, float rounding = 0.0f, int rounding_corners_flags = ImDrawCornerFlags_All);

    // Channels
    // - Use to simulate layers. By switching channels to can render out-of-order (e.g. submit foreground primitives before background primitives)
    // - Use to minimize draw calls (e.g. if going back-and-forth between multiple non-overlapping clipping rectangles, prefer to append into separate channels then merge at the end)
    IMGUI_API void  ChannelsSplit(int channels_count);
    IMGUI_API void  ChannelsMerge();
    IMGUI_API void  ChannelsSetCurrent(int channel_index);

    // Advanced
    IMGUI_API void  AddCallback(ImDrawCallback callback, void* callback_data);  // Your rendering function must check for 'UserCallback' in ImDrawCmd and call the function instead of rendering triangles.
    IMGUI_API void  AddDrawCmd();                                               // This is useful if you need to forcefully create a new draw call (to allow for dependent rendering / blending). Otherwise primitives are merged into the same draw-call as much as possible

    // Internal helpers
    // NB: all primitives needs to be reserved via PrimReserve() beforehand!
    IMGUI_API void  Clear();
    IMGUI_API void  ClearFreeMemory();
    IMGUI_API void  PrimReserve(int idx_count, int vtx_count);
    IMGUI_API void  PrimRect(const ImVec2& a, const ImVec2& b, ImU32 col);      // Axis aligned rectangle (composed of two triangles)
    IMGUI_API void  PrimRectUV(const ImVec2& a, const ImVec2& b, const ImVec2& uv_a, const ImVec2& uv_b, ImU32 col);
    IMGUI_API void  PrimQuadUV(const ImVec2& a, const ImVec2& b, const ImVec2& c, const ImVec2& d, const ImVec2& uv_a, const ImVec2& uv_b, const ImVec2& uv_c, const ImVec2& uv_d, ImU32 col);
    inline    void  PrimWriteVtx(const ImVec2& pos, const ImVec2& uv, ImU32 col){ _VtxWritePtr->pos = pos; _VtxWritePtr->uv = uv; _VtxWritePtr->col = col; _VtxWritePtr++; _VtxCurrentIdx++; }
    inline    void  PrimWriteIdx(ImDrawIdx idx)                                 { *_IdxWritePtr = idx; _IdxWritePtr++; }
    inline    void  PrimVtx(const ImVec2& pos, const ImVec2& uv, ImU32 col)     { PrimWriteIdx((ImDrawIdx)_VtxCurrentIdx); PrimWriteVtx(pos, uv, col); }
    IMGUI_API void  UpdateClipRect();
    IMGUI_API void  UpdateTextureID();
};

// All draw data to render an ImGui frame
struct ImDrawData
{
    bool            Valid;                  // Only valid after Render() is called and before the next NewFrame() is called.
    ImDrawList**    CmdLists;
    int             CmdListsCount;
    int             TotalVtxCount;          // For convenience, sum of all cmd_lists vtx_buffer.Size
    int             TotalIdxCount;          // For convenience, sum of all cmd_lists idx_buffer.Size

    // Functions
    ImDrawData() { Valid = false; CmdLists = NULL; CmdListsCount = TotalVtxCount = TotalIdxCount = 0; }
    IMGUI_API void DeIndexAllBuffers();               // For backward compatibility or convenience: convert all buffers from indexed to de-indexed, in case you cannot render indexed. Note: this is slow and most likely a waste of resources. Always prefer indexed rendering!
    IMGUI_API void ScaleClipRects(const ImVec2& sc);  // Helper to scale the ClipRect field of each ImDrawCmd. Use if your final output buffer is at a different scale than ImGui expects, or if there is a difference between your window resolution and framebuffer resolution.
};

struct ImFontConfig
{
    void*           FontData;                   //          // TTF/OTF data
    int             FontDataSize;               //          // TTF/OTF data size
    bool            FontDataOwnedByAtlas;       // true     // TTF/OTF data ownership taken by the container ImFontAtlas (will delete memory itself).
    int             FontNo;                     // 0        // Index of font within TTF/OTF file
    float           SizePixels;                 //          // Size in pixels for rasterizer.
    int             OversampleH, OversampleV;   // 3, 1     // Rasterize at higher quality for sub-pixel positioning. We don't use sub-pixel positions on the Y axis.
    bool            PixelSnapH;                 // false    // Align every glyph to pixel boundary. Useful e.g. if you are merging a non-pixel aligned font with the default font. If enabled, you can set OversampleH/V to 1.
    ImVec2          GlyphExtraSpacing;          // 0, 0     // Extra spacing (in pixels) between glyphs. Only X axis is supported for now.
    ImVec2          GlyphOffset;                // 0, 0     // Offset all glyphs from this font input.
    const ImWchar*  GlyphRanges;                // NULL     // Pointer to a user-provided list of Unicode range (2 value per range, values are inclusive, zero-terminated list). THE ARRAY DATA NEEDS TO PERSIST AS LONG AS THE FONT IS ALIVE.
    bool            MergeMode;                  // false    // Merge into previous ImFont, so you can combine multiple inputs font into one ImFont (e.g. ASCII font + icons + Japanese glyphs). You may want to use GlyphOffset.y when merge font of different heights.
    unsigned int    RasterizerFlags;            // 0x00     // Settings for custom font rasterizer (e.g. ImGuiFreeType). Leave as zero if you aren't using one.
    float           RasterizerMultiply;         // 1.0f     // Brighten (>1.0f) or darken (<1.0f) font output. Brightening small fonts may be a good workaround to make them more readable.

    // [Internal]
    char            Name[32];                               // Name (strictly to ease debugging)
    ImFont*         DstFont;

    IMGUI_API ImFontConfig();
};

struct ImFontGlyph
{
    ImWchar         Codepoint;          // 0x0000..0xFFFF
    float           AdvanceX;           // Distance to next character (= data from font + ImFontConfig::GlyphExtraSpacing.x baked in)
    float           X0, Y0, X1, Y1;     // Glyph corners
    float           U0, V0, U1, V1;     // Texture coordinates
};

// Load and rasterize multiple TTF/OTF fonts into a same texture.
// Sharing a texture for multiple fonts allows us to reduce the number of draw calls during rendering.
// We also add custom graphic data into the texture that serves for ImGui.
//  1. (Optional) Call AddFont*** functions. If you don't call any, the default font will be loaded for you.
//  2. Call GetTexDataAsAlpha8() or GetTexDataAsRGBA32() to build and retrieve pixels data.
//  3. Upload the pixels data into a texture within your graphics system.
//  4. Call SetTexID(my_tex_id); and pass the pointer/identifier to your texture. This value will be passed back to you during rendering to identify the texture.
// IMPORTANT: If you pass a 'glyph_ranges' array to AddFont*** functions, you need to make sure that your array persist up until the ImFont is build (when calling GetTextData*** or Build()). We only copy the pointer, not the data.
struct ImFontAtlas
{
    IMGUI_API ImFontAtlas();
    IMGUI_API ~ImFontAtlas();
    IMGUI_API ImFont*           AddFont(const ImFontConfig* font_cfg);
    IMGUI_API ImFont*           AddFontDefault(const ImFontConfig* font_cfg = NULL);
    IMGUI_API ImFont*           AddFontFromFileTTF(const char* filename, float size_pixels, const ImFontConfig* font_cfg = NULL, const ImWchar* glyph_ranges = NULL);
    IMGUI_API ImFont*           AddFontFromMemoryTTF(void* font_data, int font_size, float size_pixels, const ImFontConfig* font_cfg = NULL, const ImWchar* glyph_ranges = NULL); // Note: Transfer ownership of 'ttf_data' to ImFontAtlas! Will be deleted after Build(). Set font_cfg->FontDataOwnedByAtlas to false to keep ownership.
    IMGUI_API ImFont*           AddFontFromMemoryCompressedTTF(const void* compressed_font_data, int compressed_font_size, float size_pixels, const ImFontConfig* font_cfg = NULL, const ImWchar* glyph_ranges = NULL); // 'compressed_font_data' still owned by caller. Compress with binary_to_compressed_c.cpp.
    IMGUI_API ImFont*           AddFontFromMemoryCompressedBase85TTF(const char* compressed_font_data_base85, float size_pixels, const ImFontConfig* font_cfg = NULL, const ImWchar* glyph_ranges = NULL);              // 'compressed_font_data_base85' still owned by caller. Compress with binary_to_compressed_c.cpp with -base85 parameter.
    IMGUI_API void              ClearTexData();             // Clear the CPU-side texture data. Saves RAM once the texture has been copied to graphics memory.
    IMGUI_API void              ClearInputData();           // Clear the input TTF data (inc sizes, glyph ranges)
    IMGUI_API void              ClearFonts();               // Clear the ImGui-side font data (glyphs storage, UV coordinates)
    IMGUI_API void              Clear();                    // Clear all

    // Build atlas, retrieve pixel data.
    // User is in charge of copying the pixels into graphics memory (e.g. create a texture with your engine). Then store your texture handle with SetTexID().
    // RGBA32 format is provided for convenience and compatibility, but note that unless you use CustomRect to draw color data, the RGB pixels emitted from Fonts will all be white (~75% of waste). 
    // Pitch = Width * BytesPerPixels
    IMGUI_API bool              Build();                    // Build pixels data. This is called automatically for you by the GetTexData*** functions.
    IMGUI_API void              GetTexDataAsAlpha8(unsigned char** out_pixels, int* out_width, int* out_height, int* out_bytes_per_pixel = NULL);  // 1 byte per-pixel
    IMGUI_API void              GetTexDataAsRGBA32(unsigned char** out_pixels, int* out_width, int* out_height, int* out_bytes_per_pixel = NULL);  // 4 bytes-per-pixel
    void                        SetTexID(ImTextureID id)    { TexID = id; }

    //-------------------------------------------
    // Glyph Ranges
    //-------------------------------------------

    // Helpers to retrieve list of common Unicode ranges (2 value per range, values are inclusive, zero-terminated list)
    // NB: Make sure that your string are UTF-8 and NOT in your local code page. In C++11, you can create UTF-8 string literal using the u8"Hello world" syntax. See FAQ for details.
    IMGUI_API const ImWchar*    GetGlyphRangesDefault();    // Basic Latin, Extended Latin
    IMGUI_API const ImWchar*    GetGlyphRangesKorean();     // Default + Korean characters
    IMGUI_API const ImWchar*    GetGlyphRangesJapanese();   // Default + Hiragana, Katakana, Half-Width, Selection of 1946 Ideographs
    IMGUI_API const ImWchar*    GetGlyphRangesChinese();    // Default + Japanese + full set of about 21000 CJK Unified Ideographs
    IMGUI_API const ImWchar*    GetGlyphRangesCyrillic();   // Default + about 400 Cyrillic characters
    IMGUI_API const ImWchar*    GetGlyphRangesThai();       // Default + Thai characters

    // Helpers to build glyph ranges from text data. Feed your application strings/characters to it then call BuildRanges().
    struct GlyphRangesBuilder
    {
        ImVector<unsigned char> UsedChars;  // Store 1-bit per Unicode code point (0=unused, 1=used)
        GlyphRangesBuilder()                { UsedChars.resize(0x10000 / 8); memset(UsedChars.Data, 0, 0x10000 / 8); }
        bool           GetBit(int n)        { return (UsedChars[n >> 3] & (1 << (n & 7))) != 0; }
        void           SetBit(int n)        { UsedChars[n >> 3] |= 1 << (n & 7); }  // Set bit 'c' in the array
        void           AddChar(ImWchar c)   { SetBit(c); }                          // Add character
        IMGUI_API void AddText(const char* text, const char* text_end = NULL);      // Add string (each character of the UTF-8 string are added)
        IMGUI_API void AddRanges(const ImWchar* ranges);                            // Add ranges, e.g. builder.AddRanges(ImFontAtlas::GetGlyphRangesDefault) to force add all of ASCII/Latin+Ext
        IMGUI_API void BuildRanges(ImVector<ImWchar>* out_ranges);                  // Output new ranges
    };

    //-------------------------------------------
    // Custom Rectangles/Glyphs API
    //-------------------------------------------

    // You can request arbitrary rectangles to be packed into the atlas, for your own purposes. After calling Build(), you can query the rectangle position and render your pixels.
    // You can also request your rectangles to be mapped as font glyph (given a font + Unicode point), so you can render e.g. custom colorful icons and use them as regular glyphs.
    struct CustomRect
    {
        unsigned int    ID;             // Input    // User ID. Use <0x10000 to map into a font glyph, >=0x10000 for other/internal/custom texture data.
        unsigned short  Width, Height;  // Input    // Desired rectangle dimension
        unsigned short  X, Y;           // Output   // Packed position in Atlas
        float           GlyphAdvanceX;  // Input    // For custom font glyphs only (ID<0x10000): glyph xadvance
        ImVec2          GlyphOffset;    // Input    // For custom font glyphs only (ID<0x10000): glyph display offset
        ImFont*         Font;           // Input    // For custom font glyphs only (ID<0x10000): target font
        CustomRect()            { ID = 0xFFFFFFFF; Width = Height = 0; X = Y = 0xFFFF; GlyphAdvanceX = 0.0f; GlyphOffset = ImVec2(0,0); Font = NULL; }
        bool IsPacked() const   { return X != 0xFFFF; }
    };

    IMGUI_API int       AddCustomRectRegular(unsigned int id, int width, int height);                                                                   // Id needs to be >= 0x10000. Id >= 0x80000000 are reserved for ImGui and ImDrawList
    IMGUI_API int       AddCustomRectFontGlyph(ImFont* font, ImWchar id, int width, int height, float advance_x, const ImVec2& offset = ImVec2(0,0));   // Id needs to be < 0x10000 to register a rectangle to map into a specific font.
    IMGUI_API void      CalcCustomRectUV(const CustomRect* rect, ImVec2* out_uv_min, ImVec2* out_uv_max);
    const CustomRect*   GetCustomRectByIndex(int index) const { if (index < 0) return NULL; return &CustomRects[index]; }

    //-------------------------------------------
    // Members
    //-------------------------------------------

    ImTextureID                 TexID;              // User data to refer to the texture once it has been uploaded to user's graphic systems. It is passed back to you during rendering via the ImDrawCmd structure.
    int                         TexDesiredWidth;    // Texture width desired by user before Build(). Must be a power-of-two. If have many glyphs your graphics API have texture size restrictions you may want to increase texture width to decrease height.
    int                         TexGlyphPadding;    // Padding between glyphs within texture in pixels. Defaults to 1.

    // [Internal]
    // NB: Access texture data via GetTexData*() calls! Which will setup a default font for you.
    unsigned char*              TexPixelsAlpha8;    // 1 component per pixel, each component is unsigned 8-bit. Total size = TexWidth * TexHeight
    unsigned int*               TexPixelsRGBA32;    // 4 component per pixel, each component is unsigned 8-bit. Total size = TexWidth * TexHeight * 4
    int                         TexWidth;           // Texture width calculated during Build().
    int                         TexHeight;          // Texture height calculated during Build().
    ImVec2                      TexUvWhitePixel;    // Texture coordinates to a white pixel
    ImVector<ImFont*>           Fonts;              // Hold all the fonts returned by AddFont*. Fonts[0] is the default font upon calling ImGui::NewFrame(), use ImGui::PushFont()/PopFont() to change the current font.
    ImVector<CustomRect>        CustomRects;        // Rectangles for packing custom texture data into the atlas.
    ImVector<ImFontConfig>      ConfigData;         // Internal data
    int                         CustomRectIds[1];   // Identifiers of custom texture rectangle used by ImFontAtlas/ImDrawList
};

// Font runtime data and rendering
// ImFontAtlas automatically loads a default embedded font for you when you call GetTexDataAsAlpha8() or GetTexDataAsRGBA32().
struct ImFont
{
    // Members: Hot ~62/78 bytes
    float                       FontSize;           // <user set>   // Height of characters, set during loading (don't change after loading)
    float                       Scale;              // = 1.f        // Base font scale, multiplied by the per-window font scale which you can adjust with SetFontScale()
    ImVec2                      DisplayOffset;      // = (0.f,1.f)  // Offset font rendering by xx pixels
    ImVector<ImFontGlyph>       Glyphs;             //              // All glyphs.
    ImVector<float>             IndexAdvanceX;      //              // Sparse. Glyphs->AdvanceX in a directly indexable way (more cache-friendly, for CalcTextSize functions which are often bottleneck in large UI).
    ImVector<unsigned short>    IndexLookup;        //              // Sparse. Index glyphs by Unicode code-point.
    const ImFontGlyph*          FallbackGlyph;      // == FindGlyph(FontFallbackChar)
    float                       FallbackAdvanceX;   // == FallbackGlyph->AdvanceX
    ImWchar                     FallbackChar;       // = '?'        // Replacement glyph if one isn't found. Only set via SetFallbackChar()

    // Members: Cold ~18/26 bytes
    short                       ConfigDataCount;    // ~ 1          // Number of ImFontConfig involved in creating this font. Bigger than 1 when merging multiple font sources into one ImFont.
    ImFontConfig*               ConfigData;         //              // Pointer within ContainerAtlas->ConfigData
    ImFontAtlas*                ContainerAtlas;     //              // What we has been loaded into
    float                       Ascent, Descent;    //              // Ascent: distance from top to bottom of e.g. 'A' [0..FontSize]
    int                         MetricsTotalSurface;//              // Total surface in pixels to get an idea of the font rasterization/texture cost (not exact, we approximate the cost of padding between glyphs)

    // Methods
    IMGUI_API ImFont();
    IMGUI_API ~ImFont();
    IMGUI_API void              ClearOutputData();
    IMGUI_API void              BuildLookupTable();
    IMGUI_API const ImFontGlyph*FindGlyph(ImWchar c) const;
    IMGUI_API void              SetFallbackChar(ImWchar c);
    float                       GetCharAdvance(ImWchar c) const     { return ((int)c < IndexAdvanceX.Size) ? IndexAdvanceX[(int)c] : FallbackAdvanceX; }
    bool                        IsLoaded() const                    { return ContainerAtlas != NULL; }
    const char*                 GetDebugName() const                { return ConfigData ? ConfigData->Name : "<unknown>"; }

    // 'max_width' stops rendering after a certain width (could be turned into a 2d size). FLT_MAX to disable.
    // 'wrap_width' enable automatic word-wrapping across multiple lines to fit into given width. 0.0f to disable.
    IMGUI_API ImVec2            CalcTextSizeA(float size, float max_width, float wrap_width, const char* text_begin, const char* text_end = NULL, const char** remaining = NULL) const; // utf8
    IMGUI_API const char*       CalcWordWrapPositionA(float scale, const char* text, const char* text_end, float wrap_width) const;
    IMGUI_API void              RenderChar(ImDrawList* draw_list, float size, ImVec2 pos, ImU32 col, unsigned short c) const;
    IMGUI_API void              RenderText(ImDrawList* draw_list, float size, ImVec2 pos, ImU32 col, const ImVec4& clip_rect, const char* text_begin, const char* text_end, float wrap_width = 0.0f, bool cpu_fine_clip = false) const;

    // [Internal]
    IMGUI_API void              GrowIndex(int new_size);
    IMGUI_API void              AddGlyph(ImWchar c, float x0, float y0, float x1, float y1, float u0, float v0, float u1, float v1, float advance_x);
    IMGUI_API void              AddRemapChar(ImWchar dst, ImWchar src, bool overwrite_dst = true); // Makes 'dst' character/glyph points to 'src' character/glyph. Currently needs to be called AFTER fonts have been built.

#ifndef IMGUI_DISABLE_OBSOLETE_FUNCTIONS
    typedef ImFontGlyph Glyph; // OBSOLETE 1.52+
#endif
};

#if defined(__clang__)
#pragma clang diagnostic pop
#endif

// Include imgui_user.h at the end of imgui.h (convenient for user to only explicitly include vanilla imgui.h)
#ifdef IMGUI_INCLUDE_IMGUI_USER_H
#include "imgui_user.h"
#endif<|MERGE_RESOLUTION|>--- conflicted
+++ resolved
@@ -16,12 +16,8 @@
 #include <stddef.h>         // ptrdiff_t, NULL
 #include <string.h>         // memset, memmove, memcpy, strlen, strchr, strcpy, strcmp
 
-<<<<<<< HEAD
-#define IMGUI_VERSION       "1.53"
+#define IMGUI_VERSION       "1.54 WIP"
 #define IMGUI_HAS_NAV       // navigation branch
-=======
-#define IMGUI_VERSION       "1.54 WIP"
->>>>>>> 4fbdb50d
 
 // Define attributes of all API symbols declarations, e.g. for DLL under Windows.
 #ifndef IMGUI_API
