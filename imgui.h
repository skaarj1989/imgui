--- conflicted
+++ resolved
@@ -414,16 +414,10 @@
     IMGUI_API void          PopClipRect();
 
     // Utilities
-<<<<<<< HEAD
     IMGUI_API bool          IsItemHovered();                                                    // is the last item hovered by mouse (and usable)? or we are currently using Nav and the item is focused.
     IMGUI_API bool          IsItemRectHovered();                                                // is the last item hovered by mouse? even if another item is active or window is blocked by popup while we are hovering this
     IMGUI_API bool          IsItemActive();                                                     // is the last item active? (e.g. button being held, text field being edited- items that don't interact will always return false)
     IMGUI_API bool          IsItemFocused();                                                    // is the last item focused for keyboard/gamepad navigation?
-=======
-    IMGUI_API bool          IsItemHovered();                                                    // is the last item hovered by mouse (and usable)?
-    IMGUI_API bool          IsItemRectHovered();                                                // is the last item hovered by mouse? even if another item is active or window is blocked by popup while we are hovering this
-    IMGUI_API bool          IsItemActive();                                                     // is the last item active? (e.g. button being held, text field being edited- items that don't interact will always return false)
->>>>>>> 358e7a19
     IMGUI_API bool          IsItemClicked(int mouse_button = 0);                                // is the last item clicked? (e.g. button/node just clicked on)
     IMGUI_API bool          IsItemVisible();                                                    // is the last item visible? (aka not out of sight due to clipping/scrolling.)
     IMGUI_API bool          IsAnyItemHovered();
@@ -436,11 +430,7 @@
     IMGUI_API void          SetItemDefaultFocus();                                              // make last item the default focused item of a window
     IMGUI_API bool          IsWindowFocused();                                                  // is current window focused
     IMGUI_API bool          IsWindowHovered();                                                  // is current window hovered and hoverable (not blocked by a popup) (differentiate child windows from each others)
-<<<<<<< HEAD
-    IMGUI_API bool          IsWindowRectHovered();                                              // is current window hovered, disregarding of any consideration of being blocked by a popup. (unlike IsWindowHovered() this will return true even if the window is blocked because of a popup)
-=======
     IMGUI_API bool          IsWindowRectHovered();                                              // is current window rectangle hovered, disregarding of any consideration of being blocked by a popup. (unlike IsWindowHovered() this will return true even if the window is blocked because of a popup)
->>>>>>> 358e7a19
     IMGUI_API bool          IsRootWindowFocused();                                              // is current root window focused (root = top-most parent of a child, otherwise self)
     IMGUI_API bool          IsRootWindowOrAnyChildFocused();                                    // is current root window or any of its child (including current window) focused
     IMGUI_API bool          IsRootWindowOrAnyChildHovered();                                    // is current root window or any of its child (including current window) hovered and hoverable (not blocked by a popup)
@@ -835,10 +825,7 @@
     int           KeyMap[ImGuiKey_COUNT];   // <unset>              // Map of indices into the KeysDown[512] entries array
     float         KeyRepeatDelay;           // = 0.250f             // When holding a key/button, time before it starts repeating, in seconds (for buttons in Repeat mode, etc.).
     float         KeyRepeatRate;            // = 0.050f             // When holding a key/button, rate at which it repeats, in seconds.
-<<<<<<< HEAD
     bool          NavMovesMouse;            // = false              // Directional navigation can move the mouse cursor. Updates MousePos and set WantMoveMouse=true. If enabled you MUST honor those requests in your binding, otherwise ImGui will react as if mouse is jumping around.
-=======
->>>>>>> 358e7a19
     void*         UserData;                 // = NULL               // Store your own data for retrieval by callbacks.
 
     ImFontAtlas*  Fonts;                    // <auto>               // Load and assemble one or more fonts into a single tightly packed texture. Output to Fonts array.
