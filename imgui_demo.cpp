--- conflicted
+++ resolved
@@ -2542,7 +2542,6 @@
 #ifdef __clang_version__
         ImGui::Text("define: __clang_version__=%s", __clang_version__);
 #endif
-<<<<<<< HEAD
 #ifdef IMGUI_HAS_VIEWPORT
         ImGui::Text("define: IMGUI_HAS_VIEWPORT");
 #endif
@@ -2573,26 +2572,6 @@
         if (io.BackendFlags & ImGuiBackendFlags_PlatformHasViewports)   ImGui::Text(" PlatformHasViewports");
         if (io.BackendFlags & ImGuiBackendFlags_HasMouseHoveredViewport)ImGui::Text(" HasMouseHoveredViewport");
         if (io.BackendFlags & ImGuiBackendFlags_RendererHasViewports)   ImGui::Text(" RendererHasViewports");
-=======
-        ImGui::Separator();
-        ImGui::Text("io.ConfigFlags: 0x%08X", io.ConfigFlags);
-        if (io.ConfigFlags & ImGuiConfigFlags_NavEnableKeyboard)    ImGui::Text(" NavEnableKeyboard");
-        if (io.ConfigFlags & ImGuiConfigFlags_NavEnableGamepad)     ImGui::Text(" NavEnableGamepad");
-        if (io.ConfigFlags & ImGuiConfigFlags_NavEnableSetMousePos) ImGui::Text(" NavEnableSetMousePos");
-        if (io.ConfigFlags & ImGuiConfigFlags_NavNoCaptureKeyboard) ImGui::Text(" NavNoCaptureKeyboard");
-        if (io.ConfigFlags & ImGuiConfigFlags_NoMouse)              ImGui::Text(" NoMouse");
-        if (io.ConfigFlags & ImGuiConfigFlags_NoMouseCursorChange)  ImGui::Text(" NoMouseCursorChange");
-        if (io.ConfigFlags & ImGuiConfigFlags_IsSRGB)               ImGui::Text(" IsSRGB");
-        if (io.ConfigFlags & ImGuiConfigFlags_IsTouchScreen)        ImGui::Text(" IsTouchScreen");
-        if (io.MouseDrawCursor)                                     ImGui::Text(" MouseDrawCursor");
-        if (io.ConfigMacOSXBehaviors)                               ImGui::Text(" ConfigMacOSXBehaviors");
-        if (io.ConfigInputTextCursorBlink)                          ImGui::Text(" ConfigInputTextCursorBlink");
-        if (io.ConfigResizeWindowsFromEdges)                        ImGui::Text(" ConfigResizeWindowsFromEdges");
-        ImGui::Text("io.BackendFlags: 0x%08X", io.BackendFlags);
-        if (io.BackendFlags & ImGuiBackendFlags_HasGamepad)         ImGui::Text(" HasGamepad");
-        if (io.BackendFlags & ImGuiBackendFlags_HasMouseCursors)    ImGui::Text(" HasMouseCursors");
-        if (io.BackendFlags & ImGuiBackendFlags_HasSetMousePos)     ImGui::Text(" HasSetMousePos");
->>>>>>> 801645d3
         ImGui::Text("io.BackendPlatformName: %s", io.BackendPlatformName ? io.BackendPlatformName : "NULL");
         ImGui::Text("io.BackendRendererName: %s", io.BackendRendererName ? io.BackendRendererName : "NULL");
         ImGui::Separator();
