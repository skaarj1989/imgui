// dear imgui, v1.67 WIP
// (demo code)

// Message to the person tempted to delete this file when integrating Dear ImGui into their code base:
// Do NOT remove this file from your project! Think again! It is the most useful reference code that you and other coders
// will want to refer to and call. Have the ImGui::ShowDemoWindow() function wired in an always-available debug menu of 
// your game/app! Removing this file from your project is hindering access to documentation for everyone in your team, 
// likely leading you to poorer usage of the library.
// Everything in this file will be stripped out by the linker if you don't call ImGui::ShowDemoWindow().
// If you want to link core Dear ImGui in your shipped builds but want an easy guarantee that the demo will not be linked, 
// you can setup your imconfig.h with #define IMGUI_DISABLE_DEMO_WINDOWS and those functions will be empty.
// In other situation, whenever you have Dear ImGui available you probably want this to be available for reference.
// Thank you,
// -Your beloved friend, imgui_demo.cpp (that you won't delete)

// Message to beginner C/C++ programmers about the meaning of the 'static' keyword: 
// In this demo code, we frequently we use 'static' variables inside functions. A static variable persist across calls, so it is 
// essentially like a global variable but declared inside the scope of the function. We do this as a way to gather code and data 
// in the same place, to make the demo source code faster to read, faster to write, and smaller in size.
// It also happens to be a convenient way of storing simple UI related information as long as your function doesn't need to be reentrant
// or used in threads. This might be a pattern you will want to use in your code, but most of the real data you would be editing is 
// likely going to be stored outside your functions.

/*

Index of this file:

// [SECTION] Forward Declarations, Helpers
// [SECTION] Demo Window / ShowDemoWindow()
// [SECTION] About Window / ShowAboutWindow()
// [SECTION] Style Editor / ShowStyleEditor()
// [SECTION] Example App: Main Menu Bar / ShowExampleAppMainMenuBar()
// [SECTION] Example App: Debug Console / ShowExampleAppConsole()
// [SECTION] Example App: Debug Log / ShowExampleAppLog()
// [SECTION] Example App: Simple Layout / ShowExampleAppLayout()
// [SECTION] Example App: Property Editor / ShowExampleAppPropertyEditor()
// [SECTION] Example App: Long Text / ShowExampleAppLongText()
// [SECTION] Example App: Auto Resize / ShowExampleAppAutoResize()
// [SECTION] Example App: Constrained Resize / ShowExampleAppConstrainedResize()
// [SECTION] Example App: Simple Overlay / ShowExampleAppSimpleOverlay()
// [SECTION] Example App: Manipulating Window Titles / ShowExampleAppWindowTitles()
// [SECTION] Example App: Custom Rendering using ImDrawList API / ShowExampleAppCustomRendering()
// [SECTION] Example App: Docking, DockSpace / ShowExampleAppDockSpace()
// [SECTION] Example App: Documents Handling / ShowExampleAppDocuments()

*/

#if defined(_MSC_VER) && !defined(_CRT_SECURE_NO_WARNINGS)
#define _CRT_SECURE_NO_WARNINGS
#endif

#include "imgui.h"
#include <ctype.h>          // toupper, isprint
#include <limits.h>         // INT_MIN, INT_MAX
#include <math.h>           // sqrtf, powf, cosf, sinf, floorf, ceilf
#include <stdio.h>          // vsnprintf, sscanf, printf
#include <stdlib.h>         // NULL, malloc, free, atoi
#if defined(_MSC_VER) && _MSC_VER <= 1500 // MSVC 2008 or earlier
#include <stddef.h>         // intptr_t
#else
#include <stdint.h>         // intptr_t
#endif

#ifdef _MSC_VER
#pragma warning (disable: 4996) // 'This function or variable may be unsafe': strcpy, strdup, sprintf, vsnprintf, sscanf, fopen
#define vsnprintf _vsnprintf
#endif
#ifdef __clang__
#pragma clang diagnostic ignored "-Wold-style-cast"             // warning : use of old-style cast                              // yes, they are more terse.
#pragma clang diagnostic ignored "-Wdeprecated-declarations"    // warning : 'xx' is deprecated: The POSIX name for this item.. // for strdup used in demo code (so user can copy & paste the code)
#pragma clang diagnostic ignored "-Wint-to-void-pointer-cast"   // warning : cast to 'void *' from smaller integer type 'int'
#pragma clang diagnostic ignored "-Wformat-security"            // warning : warning: format string is not a string literal
#pragma clang diagnostic ignored "-Wexit-time-destructors"      // warning : declaration requires an exit-time destructor       // exit-time destruction order is undefined. if MemFree() leads to users code that has been disabled before exit it might cause problems. ImGui coding style welcomes static/globals.
#if __has_warning("-Wreserved-id-macro")
#pragma clang diagnostic ignored "-Wreserved-id-macro"          // warning : macro name is a reserved identifier                //
#endif
#elif defined(__GNUC__)
#pragma GCC diagnostic ignored "-Wint-to-pointer-cast"          // warning: cast to pointer from integer of different size
#pragma GCC diagnostic ignored "-Wformat-security"              // warning : format string is not a string literal (potentially insecure)
#pragma GCC diagnostic ignored "-Wdouble-promotion"             // warning: implicit conversion from 'float' to 'double' when passing argument to function
#pragma GCC diagnostic ignored "-Wconversion"                   // warning: conversion to 'xxxx' from 'xxxx' may alter its value
#if (__GNUC__ >= 6)
#pragma GCC diagnostic ignored "-Wmisleading-indentation"       // warning: this 'if' clause does not guard this statement      // GCC 6.0+ only. See #883 on GitHub.
#endif
#endif

// Play it nice with Windows users. Notepad in 2017 still doesn't display text data with Unix-style \n.
#ifdef _WIN32
#define IM_NEWLINE "\r\n"
#else
#define IM_NEWLINE "\n"
#endif

#define IM_MAX(_A,_B)       (((_A) >= (_B)) ? (_A) : (_B))

//-----------------------------------------------------------------------------
// [SECTION] Forward Declarations, Helpers
//-----------------------------------------------------------------------------

#if !defined(IMGUI_DISABLE_OBSOLETE_FUNCTIONS) && defined(IMGUI_DISABLE_TEST_WINDOWS) && !defined(IMGUI_DISABLE_DEMO_WINDOWS)   // Obsolete name since 1.53, TEST->DEMO
#define IMGUI_DISABLE_DEMO_WINDOWS
#endif

#if !defined(IMGUI_DISABLE_DEMO_WINDOWS)

// Forward Declarations
static void ShowExampleAppDockSpace(bool* p_open);
static void ShowExampleAppDocuments(bool* p_open);
static void ShowExampleAppMainMenuBar();
static void ShowExampleAppConsole(bool* p_open);
static void ShowExampleAppLog(bool* p_open);
static void ShowExampleAppLayout(bool* p_open);
static void ShowExampleAppPropertyEditor(bool* p_open);
static void ShowExampleAppLongText(bool* p_open);
static void ShowExampleAppAutoResize(bool* p_open);
static void ShowExampleAppConstrainedResize(bool* p_open);
static void ShowExampleAppSimpleOverlay(bool* p_open);
static void ShowExampleAppWindowTitles(bool* p_open);
static void ShowExampleAppCustomRendering(bool* p_open);
static void ShowExampleMenuFile();

// Helper to display a little (?) mark which shows a tooltip when hovered.
static void ShowHelpMarker(const char* desc)
{
    ImGui::TextDisabled("(?)");
    if (ImGui::IsItemHovered())
    {
        ImGui::BeginTooltip();
        ImGui::PushTextWrapPos(ImGui::GetFontSize() * 35.0f);
        ImGui::TextUnformatted(desc);
        ImGui::PopTextWrapPos();
        ImGui::EndTooltip();
    }
}

static void ShowDockingDisabledMessage()
{
    ImGuiIO& io = ImGui::GetIO();
    ImGui::Text("ERROR: Docking is not enabled! See Demo > Configuration.");
    ImGui::Text("Set io.ConfigFlags |= ImGuiConfigFlags_DockingEnable in your code, or ");
    ImGui::SameLine(0.0f, 0.0f);
    if (ImGui::SmallButton("click here"))
        io.ConfigFlags |= ImGuiConfigFlags_DockingEnable;
}

// Helper to display basic user controls.
void ImGui::ShowUserGuide()
{
    ImGui::BulletText("Double-click on title bar to collapse window.");
    ImGui::BulletText("Click and drag on lower right corner to resize window\n(double-click to auto fit window to its contents).");
    ImGui::BulletText("Click and drag on any empty space to move window.");
    ImGui::BulletText("TAB/SHIFT+TAB to cycle through keyboard editable fields.");
    ImGui::BulletText("CTRL+Click on a slider or drag box to input value as text.");
    if (ImGui::GetIO().FontAllowUserScaling)
        ImGui::BulletText("CTRL+Mouse Wheel to zoom window contents.");
    ImGui::BulletText("Mouse Wheel to scroll.");
    ImGui::BulletText("While editing text:\n");
    ImGui::Indent();
    ImGui::BulletText("Hold SHIFT or use mouse to select text.");
    ImGui::BulletText("CTRL+Left/Right to word jump.");
    ImGui::BulletText("CTRL+A or double-click to select all.");
    ImGui::BulletText("CTRL+X,CTRL+C,CTRL+V to use clipboard.");
    ImGui::BulletText("CTRL+Z,CTRL+Y to undo/redo.");
    ImGui::BulletText("ESCAPE to revert.");
    ImGui::BulletText("You can apply arithmetic operators +,*,/ on numerical values.\nUse +- to subtract.");
    ImGui::Unindent();
}

//-----------------------------------------------------------------------------
// [SECTION] Demo Window / ShowDemoWindow()
//-----------------------------------------------------------------------------

// We split the contents of the big ShowDemoWindow() function into smaller functions (because the link time of very large functions grow non-linearly)
static void ShowDemoWindowWidgets();
static void ShowDemoWindowLayout();
static void ShowDemoWindowPopups();
static void ShowDemoWindowColumns();
static void ShowDemoWindowMisc();

// Demonstrate most Dear ImGui features (this is big function!)
// You may execute this function to experiment with the UI and understand what it does. You may then search for keywords in the code when you are interested by a specific feature.
void ImGui::ShowDemoWindow(bool* p_open)
{
    // Examples Apps (accessible from the "Examples" menu)
    static bool show_app_dockspace = false;
    static bool show_app_documents = false;
    static bool show_app_main_menu_bar = false;
    static bool show_app_console = false;
    static bool show_app_log = false;
    static bool show_app_layout = false;
    static bool show_app_property_editor = false;
    static bool show_app_long_text = false;
    static bool show_app_auto_resize = false;
    static bool show_app_constrained_resize = false;
    static bool show_app_simple_overlay = false;
    static bool show_app_window_titles = false;
    static bool show_app_custom_rendering = false;

    if (show_app_dockspace)           ShowExampleAppDockSpace(&show_app_dockspace);     // Process the Docking app first, as explicit DockSpace() nodes needs to be submitted early (read comments near the DockSpace function)
    if (show_app_documents)           ShowExampleAppDocuments(&show_app_documents);     // Process the Document app next, as it may also use a DockSpace()
    if (show_app_main_menu_bar)       ShowExampleAppMainMenuBar();
    if (show_app_console)             ShowExampleAppConsole(&show_app_console);
    if (show_app_log)                 ShowExampleAppLog(&show_app_log);
    if (show_app_layout)              ShowExampleAppLayout(&show_app_layout);
    if (show_app_property_editor)     ShowExampleAppPropertyEditor(&show_app_property_editor);
    if (show_app_long_text)           ShowExampleAppLongText(&show_app_long_text);
    if (show_app_auto_resize)         ShowExampleAppAutoResize(&show_app_auto_resize);
    if (show_app_constrained_resize)  ShowExampleAppConstrainedResize(&show_app_constrained_resize);
    if (show_app_simple_overlay)      ShowExampleAppSimpleOverlay(&show_app_simple_overlay);
    if (show_app_window_titles)       ShowExampleAppWindowTitles(&show_app_window_titles);
    if (show_app_custom_rendering)    ShowExampleAppCustomRendering(&show_app_custom_rendering);

    // Dear ImGui Apps (accessible from the "Help" menu)
    static bool show_app_metrics = false;
    static bool show_app_style_editor = false;
    static bool show_app_about = false;

    if (show_app_metrics)             { ImGui::ShowMetricsWindow(&show_app_metrics); }
    if (show_app_style_editor)        { ImGui::Begin("Style Editor", &show_app_style_editor); ImGui::ShowStyleEditor(); ImGui::End(); }
    if (show_app_about)               { ImGui::ShowAboutWindow(&show_app_about); }

    // Demonstrate the various window flags. Typically you would just use the default!
    static bool no_titlebar = false;
    static bool no_scrollbar = false;
    static bool no_menu = false;
    static bool no_move = false;
    static bool no_resize = false;
    static bool no_collapse = false;
    static bool no_close = false;
    static bool no_nav = false;
    static bool no_background = false;
    static bool no_bring_to_front = false;
    static bool no_docking = false;

    ImGuiWindowFlags window_flags = 0;
    if (no_titlebar)        window_flags |= ImGuiWindowFlags_NoTitleBar;
    if (no_scrollbar)       window_flags |= ImGuiWindowFlags_NoScrollbar;
    if (!no_menu)           window_flags |= ImGuiWindowFlags_MenuBar;
    if (no_move)            window_flags |= ImGuiWindowFlags_NoMove;
    if (no_resize)          window_flags |= ImGuiWindowFlags_NoResize;
    if (no_collapse)        window_flags |= ImGuiWindowFlags_NoCollapse;
    if (no_nav)             window_flags |= ImGuiWindowFlags_NoNav;
    if (no_background)      window_flags |= ImGuiWindowFlags_NoBackground;
    if (no_bring_to_front)  window_flags |= ImGuiWindowFlags_NoBringToFrontOnFocus;
    if (no_docking)         window_flags |= ImGuiWindowFlags_NoDocking;
    if (no_close)           p_open = NULL; // Don't pass our bool* to Begin

    // We specify a default position/size in case there's no data in the .ini file. Typically this isn't required! We only do it to make the Demo applications a little more welcoming.
    ImVec2 main_viewport_pos = ImGui::GetMainViewport()->Pos;
    ImGui::SetNextWindowPos(ImVec2(main_viewport_pos.x + 650, main_viewport_pos.y + 20), ImGuiCond_FirstUseEver);
    ImGui::SetNextWindowSize(ImVec2(550, 680), ImGuiCond_FirstUseEver);

    // Main body of the Demo window starts here.
    if (!ImGui::Begin("ImGui Demo", p_open, window_flags))
    {
        // Early out if the window is collapsed, as an optimization.
        ImGui::End();
        return;
    }
    ImGui::Text("dear imgui says hello. (%s)", IMGUI_VERSION);

    // Most "big" widgets share a common width settings by default.
    //ImGui::PushItemWidth(ImGui::GetWindowWidth() * 0.65f);    // Use 2/3 of the space for widgets and 1/3 for labels (default)
    ImGui::PushItemWidth(ImGui::GetFontSize() * -12);           // Use fixed width for labels (by passing a negative value), the rest goes to widgets. We choose a width proportional to our font size.

    // Menu
    if (ImGui::BeginMenuBar())
    {
        if (ImGui::BeginMenu("Menu"))
        {
            ShowExampleMenuFile();
            ImGui::EndMenu();
        }
        if (ImGui::BeginMenu("Examples"))
        {
            ImGui::MenuItem("Main menu bar", NULL, &show_app_main_menu_bar);
            ImGui::MenuItem("Console", NULL, &show_app_console);
            ImGui::MenuItem("Log", NULL, &show_app_log);
            ImGui::MenuItem("Simple layout", NULL, &show_app_layout);
            ImGui::MenuItem("Property editor", NULL, &show_app_property_editor);
            ImGui::MenuItem("Long text display", NULL, &show_app_long_text);
            ImGui::MenuItem("Auto-resizing window", NULL, &show_app_auto_resize);
            ImGui::MenuItem("Constrained-resizing window", NULL, &show_app_constrained_resize);
            ImGui::MenuItem("Simple overlay", NULL, &show_app_simple_overlay);
            ImGui::MenuItem("Manipulating window titles", NULL, &show_app_window_titles);
            ImGui::MenuItem("Custom rendering", NULL, &show_app_custom_rendering);
            ImGui::MenuItem("Dockspace", NULL, &show_app_dockspace);
            ImGui::MenuItem("Documents", NULL, &show_app_documents);
            ImGui::EndMenu();
        }
        if (ImGui::BeginMenu("Help"))
        {
            ImGui::MenuItem("Metrics", NULL, &show_app_metrics);
            ImGui::MenuItem("Style Editor", NULL, &show_app_style_editor);
            ImGui::MenuItem("About Dear ImGui", NULL, &show_app_about);
            ImGui::EndMenu();
        }
        ImGui::EndMenuBar();
    }

    ImGui::Spacing();
    if (ImGui::CollapsingHeader("Help"))
    {
        ImGui::Text("PROGRAMMER GUIDE:");
        ImGui::BulletText("Please see the ShowDemoWindow() code in imgui_demo.cpp. <- you are here!");
        ImGui::BulletText("Please see the comments in imgui.cpp.");
        ImGui::BulletText("Please see the examples/ in application.");
        ImGui::BulletText("Enable 'io.ConfigFlags |= NavEnableKeyboard' for keyboard controls.");
        ImGui::BulletText("Enable 'io.ConfigFlags |= NavEnableGamepad' for gamepad controls.");
        ImGui::Separator();

        ImGui::Text("USER GUIDE:");
        ImGui::ShowUserGuide();
    }

    if (ImGui::CollapsingHeader("Configuration"))
    {
        ImGuiIO& io = ImGui::GetIO();

        if (ImGui::TreeNode("Configuration##2"))
        {
            ImGui::CheckboxFlags("io.ConfigFlags: NavEnableKeyboard", (unsigned int *)&io.ConfigFlags, ImGuiConfigFlags_NavEnableKeyboard);
            ImGui::CheckboxFlags("io.ConfigFlags: NavEnableGamepad", (unsigned int *)&io.ConfigFlags, ImGuiConfigFlags_NavEnableGamepad);
            ImGui::SameLine(); ShowHelpMarker("Required back-end to feed in gamepad inputs in io.NavInputs[] and set io.BackendFlags |= ImGuiBackendFlags_HasGamepad.\n\nRead instructions in imgui.cpp for details.");
            ImGui::CheckboxFlags("io.ConfigFlags: NavEnableSetMousePos", (unsigned int *)&io.ConfigFlags, ImGuiConfigFlags_NavEnableSetMousePos);
            ImGui::SameLine(); ShowHelpMarker("Instruct navigation to move the mouse cursor. See comment for ImGuiConfigFlags_NavEnableSetMousePos.");
            ImGui::CheckboxFlags("io.ConfigFlags: NoMouse", (unsigned int *)&io.ConfigFlags, ImGuiConfigFlags_NoMouse);
            if (io.ConfigFlags & ImGuiConfigFlags_NoMouse) // Create a way to restore this flag otherwise we could be stuck completely!
            {
                if (fmodf((float)ImGui::GetTime(), 0.40f) < 0.20f)
                {
                    ImGui::SameLine();
                    ImGui::Text("<<PRESS SPACE TO DISABLE>>");
                }
                if (ImGui::IsKeyPressed(ImGui::GetKeyIndex(ImGuiKey_Space)))
                    io.ConfigFlags &= ~ImGuiConfigFlags_NoMouse;
            }
            ImGui::CheckboxFlags("io.ConfigFlags: NoMouseCursorChange", (unsigned int *)&io.ConfigFlags, ImGuiConfigFlags_NoMouseCursorChange);
            ImGui::SameLine(); ShowHelpMarker("Instruct back-end to not alter mouse cursor shape and visibility.");
<<<<<<< HEAD

            ImGui::CheckboxFlags("io.ConfigFlags: DockingEnable", (unsigned int *)&io.ConfigFlags, ImGuiConfigFlags_DockingEnable);
            ImGui::SameLine(); ShowHelpMarker("Use SHIFT to dock window into another (or without SHIFT if io.ConfigDockingWithShift == false)");

=======
>>>>>>> 2a1e903f
            ImGui::CheckboxFlags("io.ConfigFlags: ViewportsEnable", (unsigned int *)&io.ConfigFlags, ImGuiConfigFlags_ViewportsEnable);
            ImGui::CheckboxFlags("io.ConfigFlags: ViewportsNoTaskBarIcon", (unsigned int *)&io.ConfigFlags, ImGuiConfigFlags_ViewportsNoTaskBarIcon);
            ImGui::SameLine(); ShowHelpMarker("Toggling this at runtime is normally unsupported (most platform back-ends won't refresh the task bar icon state right away).");
            ImGui::CheckboxFlags("io.ConfigFlags: ViewportsDecoration", (unsigned int *)&io.ConfigFlags, ImGuiConfigFlags_ViewportsDecoration);
            ImGui::SameLine(); ShowHelpMarker("Toggling this at runtime is normally unsupported (most platform back-ends won't refresh the decoration right away).");
            ImGui::CheckboxFlags("io.ConfigFlags: ViewportsNoMerge", (unsigned int *)&io.ConfigFlags, ImGuiConfigFlags_ViewportsNoMerge);
            ImGui::SameLine(); ShowHelpMarker("All floating windows will always create their own viewport and platform window.");
<<<<<<< HEAD

            ImGui::Checkbox("io.ConfigDockingNoSplit", &io.ConfigDockingNoSplit);
            ImGui::SameLine(); ShowHelpMarker("Simplified docking mode: disable window splitting, so docking is limited to merging multiple windows together into tab-bars.");
            ImGui::Checkbox("io.ConfigDockingWithShift", &io.ConfigDockingWithShift);
            ImGui::SameLine(); ShowHelpMarker("Enable docking when holding Shift only (allows to drop in wider space, reduce visual noise)");
            ImGui::Checkbox("io.ConfigDockingTabBarOnSingleWindows", &io.ConfigDockingTabBarOnSingleWindows);
            ImGui::SameLine(); ShowHelpMarker("Associate a docking node and tab-bar to sinle floating windows.");
=======
>>>>>>> 2a1e903f
            ImGui::Checkbox("io.ConfigInputTextCursorBlink", &io.ConfigInputTextCursorBlink);
            ImGui::SameLine(); ShowHelpMarker("Set to false to disable blinking cursor, for users who consider it distracting");
            ImGui::Checkbox("io.ConfigWindowsResizeFromEdges", &io.ConfigWindowsResizeFromEdges);
            ImGui::SameLine(); ShowHelpMarker("Enable resizing of windows from their edges and from the lower-left corner.\nThis requires (io.BackendFlags & ImGuiBackendFlags_HasMouseCursors) because it needs mouse cursor feedback.");
            ImGui::Checkbox("io.ConfigWindowsMoveFromTitleBarOnly", &io.ConfigWindowsMoveFromTitleBarOnly);
            ImGui::Checkbox("io.MouseDrawCursor", &io.MouseDrawCursor);
            ImGui::SameLine(); ShowHelpMarker("Instruct Dear ImGui to render a mouse cursor for you. Note that a mouse cursor rendered via your application GPU rendering path will feel more laggy than hardware cursor, but will be more in sync with your other visuals.\n\nSome desktop applications may use both kinds of cursors (e.g. enable software cursor only when resizing/dragging something).");
            ImGui::TreePop();
            ImGui::Separator();
        }

        if (ImGui::TreeNode("Backend Flags"))
        {
            ImGuiBackendFlags backend_flags = io.BackendFlags; // Make a local copy to avoid modifying the back-end flags.
            ImGui::CheckboxFlags("io.BackendFlags: HasGamepad", (unsigned int *)&backend_flags, ImGuiBackendFlags_HasGamepad);
            ImGui::CheckboxFlags("io.BackendFlags: HasMouseCursors", (unsigned int *)&backend_flags, ImGuiBackendFlags_HasMouseCursors);
            ImGui::CheckboxFlags("io.BackendFlags: HasSetMousePos", (unsigned int *)&backend_flags, ImGuiBackendFlags_HasSetMousePos);
            ImGui::CheckboxFlags("io.BackendFlags: PlatformHasViewports", (unsigned int *)&backend_flags, ImGuiBackendFlags_PlatformHasViewports);
            ImGui::CheckboxFlags("io.BackendFlags: HasMouseHoveredViewport", (unsigned int *)&backend_flags, ImGuiBackendFlags_HasMouseHoveredViewport);
            ImGui::CheckboxFlags("io.BackendFlags: RendererHasViewports", (unsigned int *)&backend_flags, ImGuiBackendFlags_RendererHasViewports);
            ImGui::TreePop();
            ImGui::Separator();
        }

        if (ImGui::TreeNode("Style"))
        {
            ImGui::ShowStyleEditor();
            ImGui::TreePop();
            ImGui::Separator();
        }

        if (ImGui::TreeNode("Capture/Logging"))
        {
            ImGui::TextWrapped("The logging API redirects all text output so you can easily capture the content of a window or a block. Tree nodes can be automatically expanded.");
            ShowHelpMarker("Try opening any of the contents below in this window and then click one of the \"Log To\" button.");
            ImGui::LogButtons();
            ImGui::TextWrapped("You can also call ImGui::LogText() to output directly to the log without a visual output.");
            if (ImGui::Button("Copy \"Hello, world!\" to clipboard"))
            {
                ImGui::LogToClipboard();
                ImGui::LogText("Hello, world!");
                ImGui::LogFinish();
            }
            ImGui::TreePop();
        }
    }

    if (ImGui::CollapsingHeader("Window options"))
    {
        ImGui::Checkbox("No titlebar", &no_titlebar); ImGui::SameLine(150);
        ImGui::Checkbox("No scrollbar", &no_scrollbar); ImGui::SameLine(300);
        ImGui::Checkbox("No menu", &no_menu);
        ImGui::Checkbox("No move", &no_move); ImGui::SameLine(150);
        ImGui::Checkbox("No resize", &no_resize); ImGui::SameLine(300);
        ImGui::Checkbox("No collapse", &no_collapse);
        ImGui::Checkbox("No close", &no_close); ImGui::SameLine(150);
        ImGui::Checkbox("No nav", &no_nav); ImGui::SameLine(300);
        ImGui::Checkbox("No background", &no_background);
        ImGui::Checkbox("No bring to front", &no_bring_to_front);
        ImGui::Checkbox("No docking", &no_docking);
    }

    // All demo contents
    ShowDemoWindowWidgets();
    ShowDemoWindowLayout();
    ShowDemoWindowPopups();
    ShowDemoWindowColumns();
    ShowDemoWindowMisc();

    // End of ShowDemoWindow()
    ImGui::End();
}

static void ShowDemoWindowWidgets()
{
    if (!ImGui::CollapsingHeader("Widgets"))
        return;

    if (ImGui::TreeNode("Basic"))
    {
        static int clicked = 0;
        if (ImGui::Button("Button"))
            clicked++;
        if (clicked & 1)
        {
            ImGui::SameLine();
            ImGui::Text("Thanks for clicking me!");
        }

        static bool check = true;
        ImGui::Checkbox("checkbox", &check);

        static int e = 0;
        ImGui::RadioButton("radio a", &e, 0); ImGui::SameLine();
        ImGui::RadioButton("radio b", &e, 1); ImGui::SameLine();
        ImGui::RadioButton("radio c", &e, 2);

        // Color buttons, demonstrate using PushID() to add unique identifier in the ID stack, and changing style.
        for (int i = 0; i < 7; i++)
        {
            if (i > 0) 
                ImGui::SameLine();
            ImGui::PushID(i);
            ImGui::PushStyleColor(ImGuiCol_Button, (ImVec4)ImColor::HSV(i/7.0f, 0.6f, 0.6f));
            ImGui::PushStyleColor(ImGuiCol_ButtonHovered, (ImVec4)ImColor::HSV(i/7.0f, 0.7f, 0.7f));
            ImGui::PushStyleColor(ImGuiCol_ButtonActive, (ImVec4)ImColor::HSV(i/7.0f, 0.8f, 0.8f));
            ImGui::Button("Click");
            ImGui::PopStyleColor(3);
            ImGui::PopID();
        }

        // Use AlignTextToFramePadding() to align text baseline to the baseline of framed elements (otherwise a Text+SameLine+Button sequence will have the text a little too high by default)
        ImGui::AlignTextToFramePadding();
        ImGui::Text("Hold to repeat:");
        ImGui::SameLine();

        // Arrow buttons with Repeater
        static int counter = 0;
        float spacing = ImGui::GetStyle().ItemInnerSpacing.x;
        ImGui::PushButtonRepeat(true);
        if (ImGui::ArrowButton("##left", ImGuiDir_Left)) { counter--; }
        ImGui::SameLine(0.0f, spacing);
        if (ImGui::ArrowButton("##right", ImGuiDir_Right)) { counter++; }
        ImGui::PopButtonRepeat();
        ImGui::SameLine();
        ImGui::Text("%d", counter);

        ImGui::Text("Hover over me");
        if (ImGui::IsItemHovered())
            ImGui::SetTooltip("I am a tooltip");

        ImGui::SameLine();
        ImGui::Text("- or me");
        if (ImGui::IsItemHovered())
        {
            ImGui::BeginTooltip();
            ImGui::Text("I am a fancy tooltip");
            static float arr[] = { 0.6f, 0.1f, 1.0f, 0.5f, 0.92f, 0.1f, 0.2f };
            ImGui::PlotLines("Curve", arr, IM_ARRAYSIZE(arr));
            ImGui::EndTooltip();
        }

        ImGui::Separator();

        ImGui::LabelText("label", "Value");

        {
            // Using the _simplified_ one-liner Combo() api here
            // See "Combo" section for examples of how to use the more complete BeginCombo()/EndCombo() api.
            const char* items[] = { "AAAA", "BBBB", "CCCC", "DDDD", "EEEE", "FFFF", "GGGG", "HHHH", "IIII", "JJJJ", "KKKK", "LLLLLLL", "MMMM", "OOOOOOO" };
            static int item_current = 0;
            ImGui::Combo("combo", &item_current, items, IM_ARRAYSIZE(items));
            ImGui::SameLine(); ShowHelpMarker("Refer to the \"Combo\" section below for an explanation of the full BeginCombo/EndCombo API, and demonstration of various flags.\n");
        }

        {
            static char str0[128] = "Hello, world!";
            static int i0 = 123;
            ImGui::InputText("input text", str0, IM_ARRAYSIZE(str0));
            ImGui::SameLine(); ShowHelpMarker("USER:\nHold SHIFT or use mouse to select text.\n" "CTRL+Left/Right to word jump.\n" "CTRL+A or double-click to select all.\n" "CTRL+X,CTRL+C,CTRL+V clipboard.\n" "CTRL+Z,CTRL+Y undo/redo.\n" "ESCAPE to revert.\n\nPROGRAMMER:\nYou can use the ImGuiInputTextFlags_CallbackResize facility if you need to wire InputText() to a dynamic string type. See misc/cpp/imgui_stdlib.h for an example (this is not demonstrated in imgui_demo.cpp).");

            ImGui::InputInt("input int", &i0);
            ImGui::SameLine(); ShowHelpMarker("You can apply arithmetic operators +,*,/ on numerical values.\n  e.g. [ 100 ], input \'*2\', result becomes [ 200 ]\nUse +- to subtract.\n");

            static float f0 = 0.001f;
            ImGui::InputFloat("input float", &f0, 0.01f, 1.0f);

            static double d0 = 999999.00000001;
            ImGui::InputDouble("input double", &d0, 0.01f, 1.0f, "%.8f");

            static float f1 = 1.e10f;
            ImGui::InputFloat("input scientific", &f1, 0.0f, 0.0f, "%e");
            ImGui::SameLine(); ShowHelpMarker("You can input value using the scientific notation,\n  e.g. \"1e+8\" becomes \"100000000\".\n");

            static float vec4a[4] = { 0.10f, 0.20f, 0.30f, 0.44f };
            ImGui::InputFloat3("input float3", vec4a);
        }

        {
            static int i1 = 50, i2 = 42;
            ImGui::DragInt("drag int", &i1, 1);
            ImGui::SameLine(); ShowHelpMarker("Click and drag to edit value.\nHold SHIFT/ALT for faster/slower edit.\nDouble-click or CTRL+click to input value.");

            ImGui::DragInt("drag int 0..100", &i2, 1, 0, 100, "%d%%");

            static float f1=1.00f, f2=0.0067f;
            ImGui::DragFloat("drag float", &f1, 0.005f);
            ImGui::DragFloat("drag small float", &f2, 0.0001f, 0.0f, 0.0f, "%.06f ns");
        }

        {
            static int i1=0;
            ImGui::SliderInt("slider int", &i1, -1, 3);
            ImGui::SameLine(); ShowHelpMarker("CTRL+click to input value.");

            static float f1=0.123f, f2=0.0f;
            ImGui::SliderFloat("slider float", &f1, 0.0f, 1.0f, "ratio = %.3f");
            ImGui::SliderFloat("slider float (curve)", &f2, -10.0f, 10.0f, "%.4f", 2.0f);
            static float angle = 0.0f;
            ImGui::SliderAngle("slider angle", &angle);
        }

        {
            static float col1[3] = { 1.0f,0.0f,0.2f };
            static float col2[4] = { 0.4f,0.7f,0.0f,0.5f };
            ImGui::ColorEdit3("color 1", col1);
            ImGui::SameLine(); ShowHelpMarker("Click on the colored square to open a color picker.\nClick and hold to use drag and drop.\nRight-click on the colored square to show options.\nCTRL+click on individual component to input value.\n");

            ImGui::ColorEdit4("color 2", col2);
        }

        {
            // List box
            const char* listbox_items[] = { "Apple", "Banana", "Cherry", "Kiwi", "Mango", "Orange", "Pineapple", "Strawberry", "Watermelon" };
            static int listbox_item_current = 1;
            ImGui::ListBox("listbox\n(single select)", &listbox_item_current, listbox_items, IM_ARRAYSIZE(listbox_items), 4);

            //static int listbox_item_current2 = 2;
            //ImGui::PushItemWidth(-1);
            //ImGui::ListBox("##listbox2", &listbox_item_current2, listbox_items, IM_ARRAYSIZE(listbox_items), 4);
            //ImGui::PopItemWidth();
        }

        ImGui::TreePop();
    }

    // Testing ImGuiOnceUponAFrame helper.
    //static ImGuiOnceUponAFrame once;
    //for (int i = 0; i < 5; i++)
    //    if (once)
    //        ImGui::Text("This will be displayed only once.");

    if (ImGui::TreeNode("Trees"))
    {
        if (ImGui::TreeNode("Basic trees"))
        {
            for (int i = 0; i < 5; i++)
                if (ImGui::TreeNode((void*)(intptr_t)i, "Child %d", i))
                {
                    ImGui::Text("blah blah");
                    ImGui::SameLine();
                    if (ImGui::SmallButton("button")) { };
                    ImGui::TreePop();
                }
            ImGui::TreePop();
        }

        if (ImGui::TreeNode("Advanced, with Selectable nodes"))
        {
            ShowHelpMarker("This is a more standard looking tree with selectable nodes.\nClick to select, CTRL+Click to toggle, click on arrows or double-click to open.");
            static bool align_label_with_current_x_position = false;
            ImGui::Checkbox("Align label with current X position)", &align_label_with_current_x_position);
            ImGui::Text("Hello!");
            if (align_label_with_current_x_position)
                ImGui::Unindent(ImGui::GetTreeNodeToLabelSpacing());

            static int selection_mask = (1 << 2); // Dumb representation of what may be user-side selection state. You may carry selection state inside or outside your objects in whatever format you see fit.
            int node_clicked = -1;                // Temporary storage of what node we have clicked to process selection at the end of the loop. May be a pointer to your own node type, etc.
            ImGui::PushStyleVar(ImGuiStyleVar_IndentSpacing, ImGui::GetFontSize()*3); // Increase spacing to differentiate leaves from expanded contents.
            for (int i = 0; i < 6; i++)
            {
                // Disable the default open on single-click behavior and pass in Selected flag according to our selection state.
                ImGuiTreeNodeFlags node_flags = ImGuiTreeNodeFlags_OpenOnArrow | ImGuiTreeNodeFlags_OpenOnDoubleClick | ((selection_mask & (1 << i)) ? ImGuiTreeNodeFlags_Selected : 0);
                if (i < 3)
                {
                    // Node
                    bool node_open = ImGui::TreeNodeEx((void*)(intptr_t)i, node_flags, "Selectable Node %d", i);
                    if (ImGui::IsItemClicked())
                        node_clicked = i;
                    if (node_open)
                    {
                        ImGui::Text("Blah blah\nBlah Blah");
                        ImGui::TreePop();
                    }
                }
                else
                {
                    // Leaf: The only reason we have a TreeNode at all is to allow selection of the leaf. Otherwise we can use BulletText() or TreeAdvanceToLabelPos()+Text().
                    node_flags |= ImGuiTreeNodeFlags_Leaf | ImGuiTreeNodeFlags_NoTreePushOnOpen; // ImGuiTreeNodeFlags_Bullet
                    ImGui::TreeNodeEx((void*)(intptr_t)i, node_flags, "Selectable Leaf %d", i);
                    if (ImGui::IsItemClicked())
                        node_clicked = i;
                }
            }
            if (node_clicked != -1)
            {
                // Update selection state. Process outside of tree loop to avoid visual inconsistencies during the clicking-frame.
                if (ImGui::GetIO().KeyCtrl)
                    selection_mask ^= (1 << node_clicked);          // CTRL+click to toggle
                else //if (!(selection_mask & (1 << node_clicked))) // Depending on selection behavior you want, this commented bit preserve selection when clicking on item that is part of the selection
                    selection_mask = (1 << node_clicked);           // Click to single-select
            }
            ImGui::PopStyleVar();
            if (align_label_with_current_x_position)
                ImGui::Indent(ImGui::GetTreeNodeToLabelSpacing());
            ImGui::TreePop();
        }
        ImGui::TreePop();
    }

    if (ImGui::TreeNode("Collapsing Headers"))
    {
        static bool closable_group = true;
        ImGui::Checkbox("Enable extra group", &closable_group);
        if (ImGui::CollapsingHeader("Header"))
        {
            ImGui::Text("IsItemHovered: %d", ImGui::IsItemHovered());
            for (int i = 0; i < 5; i++)
                ImGui::Text("Some content %d", i);
        }
        if (ImGui::CollapsingHeader("Header with a close button", &closable_group))
        {
            ImGui::Text("IsItemHovered: %d", ImGui::IsItemHovered());
            for (int i = 0; i < 5; i++)
                ImGui::Text("More content %d", i);
        }
        ImGui::TreePop();
    }

    if (ImGui::TreeNode("Bullets"))
    {
        ImGui::BulletText("Bullet point 1");
        ImGui::BulletText("Bullet point 2\nOn multiple lines");
        ImGui::Bullet(); ImGui::Text("Bullet point 3 (two calls)");
        ImGui::Bullet(); ImGui::SmallButton("Button");
        ImGui::TreePop();
    }

    if (ImGui::TreeNode("Text"))
    {
        if (ImGui::TreeNode("Colored Text"))
        {
            // Using shortcut. You can use PushStyleColor()/PopStyleColor() for more flexibility.
            ImGui::TextColored(ImVec4(1.0f,0.0f,1.0f,1.0f), "Pink");
            ImGui::TextColored(ImVec4(1.0f,1.0f,0.0f,1.0f), "Yellow");
            ImGui::TextDisabled("Disabled");
            ImGui::SameLine(); ShowHelpMarker("The TextDisabled color is stored in ImGuiStyle.");
            ImGui::TreePop();
        }

        if (ImGui::TreeNode("Word Wrapping"))
        {
            // Using shortcut. You can use PushTextWrapPos()/PopTextWrapPos() for more flexibility.
            ImGui::TextWrapped("This text should automatically wrap on the edge of the window. The current implementation for text wrapping follows simple rules suitable for English and possibly other languages.");
            ImGui::Spacing();

            static float wrap_width = 200.0f;
            ImGui::SliderFloat("Wrap width", &wrap_width, -20, 600, "%.0f");

            ImGui::Text("Test paragraph 1:");
            ImVec2 pos = ImGui::GetCursorScreenPos();
            ImGui::GetWindowDrawList()->AddRectFilled(ImVec2(pos.x + wrap_width, pos.y), ImVec2(pos.x + wrap_width + 10, pos.y + ImGui::GetTextLineHeight()), IM_COL32(255,0,255,255));
            ImGui::PushTextWrapPos(ImGui::GetCursorPos().x + wrap_width);
            ImGui::Text("The lazy dog is a good dog. This paragraph is made to fit within %.0f pixels. Testing a 1 character word. The quick brown fox jumps over the lazy dog.", wrap_width);
            ImGui::GetWindowDrawList()->AddRect(ImGui::GetItemRectMin(), ImGui::GetItemRectMax(), IM_COL32(255,255,0,255));
            ImGui::PopTextWrapPos();

            ImGui::Text("Test paragraph 2:");
            pos = ImGui::GetCursorScreenPos();
            ImGui::GetWindowDrawList()->AddRectFilled(ImVec2(pos.x + wrap_width, pos.y), ImVec2(pos.x + wrap_width + 10, pos.y + ImGui::GetTextLineHeight()), IM_COL32(255,0,255,255));
            ImGui::PushTextWrapPos(ImGui::GetCursorPos().x + wrap_width);
            ImGui::Text("aaaaaaaa bbbbbbbb, c cccccccc,dddddddd. d eeeeeeee   ffffffff. gggggggg!hhhhhhhh");
            ImGui::GetWindowDrawList()->AddRect(ImGui::GetItemRectMin(), ImGui::GetItemRectMax(), IM_COL32(255,255,0,255));
            ImGui::PopTextWrapPos();

            ImGui::TreePop();
        }

        if (ImGui::TreeNode("UTF-8 Text"))
        {
            // UTF-8 test with Japanese characters
            // (Needs a suitable font, try Noto, or Arial Unicode, or M+ fonts. Read misc/fonts/README.txt for details.)
            // - From C++11 you can use the u8"my text" syntax to encode literal strings as UTF-8
            // - For earlier compiler, you may be able to encode your sources as UTF-8 (e.g. Visual Studio save your file as 'UTF-8 without signature')
            // - FOR THIS DEMO FILE ONLY, BECAUSE WE WANT TO SUPPORT OLD COMPILERS, WE ARE *NOT* INCLUDING RAW UTF-8 CHARACTERS IN THIS SOURCE FILE.
            //   Instead we are encoding a few strings with hexadecimal constants. Don't do this in your application!
            //   Please use u8"text in any language" in your application!
            // Note that characters values are preserved even by InputText() if the font cannot be displayed, so you can safely copy & paste garbled characters into another application.
            ImGui::TextWrapped("CJK text will only appears if the font was loaded with the appropriate CJK character ranges. Call io.Font->AddFontFromFileTTF() manually to load extra character ranges. Read misc/fonts/README.txt for details.");
            ImGui::Text("Hiragana: \xe3\x81\x8b\xe3\x81\x8d\xe3\x81\x8f\xe3\x81\x91\xe3\x81\x93 (kakikukeko)"); // Normally we would use u8"blah blah" with the proper characters directly in the string.
            ImGui::Text("Kanjis: \xe6\x97\xa5\xe6\x9c\xac\xe8\xaa\x9e (nihongo)");
            static char buf[32] = "\xe6\x97\xa5\xe6\x9c\xac\xe8\xaa\x9e";
            //static char buf[32] = u8"NIHONGO"; // <- this is how you would write it with C++11, using real kanjis
            ImGui::InputText("UTF-8 input", buf, IM_ARRAYSIZE(buf));
            ImGui::TreePop();
        }
        ImGui::TreePop();
    }

    if (ImGui::TreeNode("Images"))
    {
        ImGuiIO& io = ImGui::GetIO();
        ImGui::TextWrapped("Below we are displaying the font texture (which is the only texture we have access to in this demo). Use the 'ImTextureID' type as storage to pass pointers or identifier to your own texture data. Hover the texture for a zoomed view!");

        // Here we are grabbing the font texture because that's the only one we have access to inside the demo code.
        // Remember that ImTextureID is just storage for whatever you want it to be, it is essentially a value that will be passed to the render function inside the ImDrawCmd structure.
        // If you use one of the default imgui_impl_XXXX.cpp renderer, they all have comments at the top of their file to specify what they expect to be stored in ImTextureID.
        // (for example, the imgui_impl_dx11.cpp renderer expect a 'ID3D11ShaderResourceView*' pointer. The imgui_impl_glfw_gl3.cpp renderer expect a GLuint OpenGL texture identifier etc.)
        // If you decided that ImTextureID = MyEngineTexture*, then you can pass your MyEngineTexture* pointers to ImGui::Image(), and gather width/height through your own functions, etc.
        // Using ShowMetricsWindow() as a "debugger" to inspect the draw data that are being passed to your render will help you debug issues if you are confused about this.
        // Consider using the lower-level ImDrawList::AddImage() API, via ImGui::GetWindowDrawList()->AddImage().
        ImTextureID my_tex_id = io.Fonts->TexID;
        float my_tex_w = (float)io.Fonts->TexWidth;
        float my_tex_h = (float)io.Fonts->TexHeight;

        ImGui::Text("%.0fx%.0f", my_tex_w, my_tex_h);
        ImVec2 pos = ImGui::GetCursorScreenPos();
        ImGui::Image(my_tex_id, ImVec2(my_tex_w, my_tex_h), ImVec2(0,0), ImVec2(1,1), ImColor(255,255,255,255), ImColor(255,255,255,128));
        if (ImGui::IsItemHovered())
        {
            ImGui::BeginTooltip();
            float region_sz = 32.0f;
            float region_x = io.MousePos.x - pos.x - region_sz * 0.5f; if (region_x < 0.0f) region_x = 0.0f; else if (region_x > my_tex_w - region_sz) region_x = my_tex_w - region_sz;
            float region_y = io.MousePos.y - pos.y - region_sz * 0.5f; if (region_y < 0.0f) region_y = 0.0f; else if (region_y > my_tex_h - region_sz) region_y = my_tex_h - region_sz;
            float zoom = 4.0f;
            ImGui::Text("Min: (%.2f, %.2f)", region_x, region_y);
            ImGui::Text("Max: (%.2f, %.2f)", region_x + region_sz, region_y + region_sz);
            ImVec2 uv0 = ImVec2((region_x) / my_tex_w, (region_y) / my_tex_h);
            ImVec2 uv1 = ImVec2((region_x + region_sz) / my_tex_w, (region_y + region_sz) / my_tex_h);
            ImGui::Image(my_tex_id, ImVec2(region_sz * zoom, region_sz * zoom), uv0, uv1, ImColor(255,255,255,255), ImColor(255,255,255,128));
            ImGui::EndTooltip();
        }
        ImGui::TextWrapped("And now some textured buttons..");
        static int pressed_count = 0;
        for (int i = 0; i < 8; i++)
        {
            ImGui::PushID(i);
            int frame_padding = -1 + i;     // -1 = uses default padding
            if (ImGui::ImageButton(my_tex_id, ImVec2(32,32), ImVec2(0,0), ImVec2(32.0f/my_tex_w,32/my_tex_h), frame_padding, ImColor(0,0,0,255)))
                pressed_count += 1;
            ImGui::PopID();
            ImGui::SameLine();
        }
        ImGui::NewLine();
        ImGui::Text("Pressed %d times.", pressed_count);
        ImGui::TreePop();
    }

    if (ImGui::TreeNode("Combo"))
    {
        // Expose flags as checkbox for the demo
        static ImGuiComboFlags flags = 0;
        ImGui::CheckboxFlags("ImGuiComboFlags_PopupAlignLeft", (unsigned int*)&flags, ImGuiComboFlags_PopupAlignLeft);
        if (ImGui::CheckboxFlags("ImGuiComboFlags_NoArrowButton", (unsigned int*)&flags, ImGuiComboFlags_NoArrowButton))
            flags &= ~ImGuiComboFlags_NoPreview;     // Clear the other flag, as we cannot combine both
        if (ImGui::CheckboxFlags("ImGuiComboFlags_NoPreview", (unsigned int*)&flags, ImGuiComboFlags_NoPreview))
            flags &= ~ImGuiComboFlags_NoArrowButton; // Clear the other flag, as we cannot combine both

        // General BeginCombo() API, you have full control over your selection data and display type.
        // (your selection data could be an index, a pointer to the object, an id for the object, a flag stored in the object itself, etc.)
        const char* items[] = { "AAAA", "BBBB", "CCCC", "DDDD", "EEEE", "FFFF", "GGGG", "HHHH", "IIII", "JJJJ", "KKKK", "LLLLLLL", "MMMM", "OOOOOOO" };
        static const char* item_current = items[0];            // Here our selection is a single pointer stored outside the object.
        if (ImGui::BeginCombo("combo 1", item_current, flags)) // The second parameter is the label previewed before opening the combo.
        {
            for (int n = 0; n < IM_ARRAYSIZE(items); n++)
            {
                bool is_selected = (item_current == items[n]);
                if (ImGui::Selectable(items[n], is_selected))
                    item_current = items[n];
                if (is_selected)
                    ImGui::SetItemDefaultFocus();   // Set the initial focus when opening the combo (scrolling + for keyboard navigation support in the upcoming navigation branch)
            }
            ImGui::EndCombo();
        }

        // Simplified one-liner Combo() API, using values packed in a single constant string
        static int item_current_2 = 0;
        ImGui::Combo("combo 2 (one-liner)", &item_current_2, "aaaa\0bbbb\0cccc\0dddd\0eeee\0\0");

        // Simplified one-liner Combo() using an array of const char*
        static int item_current_3 = -1; // If the selection isn't within 0..count, Combo won't display a preview
        ImGui::Combo("combo 3 (array)", &item_current_3, items, IM_ARRAYSIZE(items));

        // Simplified one-liner Combo() using an accessor function
        struct FuncHolder { static bool ItemGetter(void* data, int idx, const char** out_str) { *out_str = ((const char**)data)[idx]; return true; } };
        static int item_current_4 = 0;
        ImGui::Combo("combo 4 (function)", &item_current_4, &FuncHolder::ItemGetter, items, IM_ARRAYSIZE(items));

        ImGui::TreePop();
    }

    if (ImGui::TreeNode("Selectables"))
    {
        // Selectable() has 2 overloads:
        // - The one taking "bool selected" as a read-only selection information. When Selectable() has been clicked is returns true and you can alter selection state accordingly.
        // - The one taking "bool* p_selected" as a read-write selection information (convenient in some cases)
        // The earlier is more flexible, as in real application your selection may be stored in a different manner (in flags within objects, as an external list, etc).
        if (ImGui::TreeNode("Basic"))
        {
            static bool selection[5] = { false, true, false, false, false };
            ImGui::Selectable("1. I am selectable", &selection[0]);
            ImGui::Selectable("2. I am selectable", &selection[1]);
            ImGui::Text("3. I am not selectable");
            ImGui::Selectable("4. I am selectable", &selection[3]);
            if (ImGui::Selectable("5. I am double clickable", selection[4], ImGuiSelectableFlags_AllowDoubleClick))
                if (ImGui::IsMouseDoubleClicked(0))
                    selection[4] = !selection[4];
            ImGui::TreePop();
        }
        if (ImGui::TreeNode("Selection State: Single Selection"))
        {
            static int selected = -1;
            for (int n = 0; n < 5; n++)
            {
                char buf[32];
                sprintf(buf, "Object %d", n);
                if (ImGui::Selectable(buf, selected == n))
                    selected = n;
            }
            ImGui::TreePop();
        }
        if (ImGui::TreeNode("Selection State: Multiple Selection"))
        {
            ShowHelpMarker("Hold CTRL and click to select multiple items.");
            static bool selection[5] = { false, false, false, false, false };
            for (int n = 0; n < 5; n++)
            {
                char buf[32];
                sprintf(buf, "Object %d", n);
                if (ImGui::Selectable(buf, selection[n]))
                {
                    if (!ImGui::GetIO().KeyCtrl)    // Clear selection when CTRL is not held
                        memset(selection, 0, sizeof(selection));
                    selection[n] ^= 1;
                }
            }
            ImGui::TreePop();
        }
        if (ImGui::TreeNode("Rendering more text into the same line"))
        {
            // Using the Selectable() override that takes "bool* p_selected" parameter and toggle your booleans automatically.
            static bool selected[3] = { false, false, false };
            ImGui::Selectable("main.c",    &selected[0]); ImGui::SameLine(300); ImGui::Text(" 2,345 bytes");
            ImGui::Selectable("Hello.cpp", &selected[1]); ImGui::SameLine(300); ImGui::Text("12,345 bytes");
            ImGui::Selectable("Hello.h",   &selected[2]); ImGui::SameLine(300); ImGui::Text(" 2,345 bytes");
            ImGui::TreePop();
        }
        if (ImGui::TreeNode("In columns"))
        {
            ImGui::Columns(3, NULL, false);
            static bool selected[16] = { 0 };
            for (int i = 0; i < 16; i++)
            {
                char label[32]; sprintf(label, "Item %d", i);
                if (ImGui::Selectable(label, &selected[i])) {}
                ImGui::NextColumn();
            }
            ImGui::Columns(1);
            ImGui::TreePop();
        }
        if (ImGui::TreeNode("Grid"))
        {
            static bool selected[16] = { true, false, false, false, false, true, false, false, false, false, true, false, false, false, false, true };
            for (int i = 0; i < 16; i++)
            {
                ImGui::PushID(i);
                if (ImGui::Selectable("Sailor", &selected[i], 0, ImVec2(50,50)))
                {
                    int x = i % 4, y = i / 4;
                    if (x > 0) selected[i - 1] ^= 1;
                    if (x < 3) selected[i + 1] ^= 1;
                    if (y > 0) selected[i - 4] ^= 1;
                    if (y < 3) selected[i + 4] ^= 1;
                }
                if ((i % 4) < 3) ImGui::SameLine();
                ImGui::PopID();
            }
            ImGui::TreePop();
        }
        ImGui::TreePop();
    }

    if (ImGui::TreeNode("Filtered Text Input"))
    {
        static char buf1[64] = ""; ImGui::InputText("default", buf1, 64);
        static char buf2[64] = ""; ImGui::InputText("decimal", buf2, 64, ImGuiInputTextFlags_CharsDecimal);
        static char buf3[64] = ""; ImGui::InputText("hexadecimal", buf3, 64, ImGuiInputTextFlags_CharsHexadecimal | ImGuiInputTextFlags_CharsUppercase);
        static char buf4[64] = ""; ImGui::InputText("uppercase", buf4, 64, ImGuiInputTextFlags_CharsUppercase);
        static char buf5[64] = ""; ImGui::InputText("no blank", buf5, 64, ImGuiInputTextFlags_CharsNoBlank);
        struct TextFilters { static int FilterImGuiLetters(ImGuiInputTextCallbackData* data) { if (data->EventChar < 256 && strchr("imgui", (char)data->EventChar)) return 0; return 1; } };
        static char buf6[64] = ""; ImGui::InputText("\"imgui\" letters", buf6, 64, ImGuiInputTextFlags_CallbackCharFilter, TextFilters::FilterImGuiLetters);

        ImGui::Text("Password input");
        static char bufpass[64] = "password123";
        ImGui::InputText("password", bufpass, 64, ImGuiInputTextFlags_Password | ImGuiInputTextFlags_CharsNoBlank);
        ImGui::SameLine(); ShowHelpMarker("Display all characters as '*'.\nDisable clipboard cut and copy.\nDisable logging.\n");
        ImGui::InputText("password (clear)", bufpass, 64, ImGuiInputTextFlags_CharsNoBlank);

        ImGui::TreePop();
    }

    if (ImGui::TreeNode("Multi-line Text Input"))
    {
        // Note: we are using a fixed-sized buffer for simplicity here. See ImGuiInputTextFlags_CallbackResize 
        // and the code in misc/cpp/imgui_stdlib.h for how to setup InputText() for dynamically resizing strings.
        static bool read_only = false;
        static char text[1024*16] =
            "/*\n"
            " The Pentium F00F bug, shorthand for F0 0F C7 C8,\n"
            " the hexadecimal encoding of one offending instruction,\n"
            " more formally, the invalid operand with locked CMPXCHG8B\n"
            " instruction bug, is a design flaw in the majority of\n"
            " Intel Pentium, Pentium MMX, and Pentium OverDrive\n"
            " processors (all in the P5 microarchitecture).\n"
            "*/\n\n"
            "label:\n"
            "\tlock cmpxchg8b eax\n";

        ShowHelpMarker("You can use the ImGuiInputTextFlags_CallbackResize facility if you need to wire InputTextMultiline() to a dynamic string type. See misc/cpp/imgui_stdlib.h for an example. (This is not demonstrated in imgui_demo.cpp)");
        ImGui::Checkbox("Read-only", &read_only);
        ImGuiInputTextFlags flags = ImGuiInputTextFlags_AllowTabInput | (read_only ? ImGuiInputTextFlags_ReadOnly : 0);
        ImGui::InputTextMultiline("##source", text, IM_ARRAYSIZE(text), ImVec2(-1.0f, ImGui::GetTextLineHeight() * 16), flags);
        ImGui::TreePop();
    }

    if (ImGui::TreeNode("Plots Widgets"))
    {
        static bool animate = true;
        ImGui::Checkbox("Animate", &animate);

        static float arr[] = { 0.6f, 0.1f, 1.0f, 0.5f, 0.92f, 0.1f, 0.2f };
        ImGui::PlotLines("Frame Times", arr, IM_ARRAYSIZE(arr));

        // Create a dummy array of contiguous float values to plot
        // Tip: If your float aren't contiguous but part of a structure, you can pass a pointer to your first float and the sizeof() of your structure in the Stride parameter.
        static float values[90] = { 0 };
        static int values_offset = 0;
        static double refresh_time = 0.0;
        if (!animate || refresh_time == 0.0f)
            refresh_time = ImGui::GetTime();
        while (refresh_time < ImGui::GetTime()) // Create dummy data at fixed 60 hz rate for the demo
        {
            static float phase = 0.0f;
            values[values_offset] = cosf(phase);
            values_offset = (values_offset+1) % IM_ARRAYSIZE(values);
            phase += 0.10f*values_offset;
            refresh_time += 1.0f/60.0f;
        }
        ImGui::PlotLines("Lines", values, IM_ARRAYSIZE(values), values_offset, "avg 0.0", -1.0f, 1.0f, ImVec2(0,80));
        ImGui::PlotHistogram("Histogram", arr, IM_ARRAYSIZE(arr), 0, NULL, 0.0f, 1.0f, ImVec2(0,80));

        // Use functions to generate output
        // FIXME: This is rather awkward because current plot API only pass in indices. We probably want an API passing floats and user provide sample rate/count.
        struct Funcs
        {
            static float Sin(void*, int i) { return sinf(i * 0.1f); }
            static float Saw(void*, int i) { return (i & 1) ? 1.0f : -1.0f; }
        };
        static int func_type = 0, display_count = 70;
        ImGui::Separator();
        ImGui::PushItemWidth(100); ImGui::Combo("func", &func_type, "Sin\0Saw\0"); ImGui::PopItemWidth();
        ImGui::SameLine();
        ImGui::SliderInt("Sample count", &display_count, 1, 400);
        float (*func)(void*, int) = (func_type == 0) ? Funcs::Sin : Funcs::Saw;
        ImGui::PlotLines("Lines", func, NULL, display_count, 0, NULL, -1.0f, 1.0f, ImVec2(0,80));
        ImGui::PlotHistogram("Histogram", func, NULL, display_count, 0, NULL, -1.0f, 1.0f, ImVec2(0,80));
        ImGui::Separator();

        // Animate a simple progress bar
        static float progress = 0.0f, progress_dir = 1.0f;
        if (animate)
        {
            progress += progress_dir * 0.4f * ImGui::GetIO().DeltaTime;
            if (progress >= +1.1f) { progress = +1.1f; progress_dir *= -1.0f; }
            if (progress <= -0.1f) { progress = -0.1f; progress_dir *= -1.0f; }
        }

        // Typically we would use ImVec2(-1.0f,0.0f) to use all available width, or ImVec2(width,0.0f) for a specified width. ImVec2(0.0f,0.0f) uses ItemWidth.
        ImGui::ProgressBar(progress, ImVec2(0.0f,0.0f));
        ImGui::SameLine(0.0f, ImGui::GetStyle().ItemInnerSpacing.x);
        ImGui::Text("Progress Bar");

        float progress_saturated = (progress < 0.0f) ? 0.0f : (progress > 1.0f) ? 1.0f : progress;
        char buf[32];
        sprintf(buf, "%d/%d", (int)(progress_saturated*1753), 1753);
        ImGui::ProgressBar(progress, ImVec2(0.f,0.f), buf);
        ImGui::TreePop();
    }

    if (ImGui::TreeNode("Color/Picker Widgets"))
    {
        static ImVec4 color = ImColor(114, 144, 154, 200);

        static bool alpha_preview = true;
        static bool alpha_half_preview = false;
        static bool drag_and_drop = true;
        static bool options_menu = true;
        static bool hdr = false;
        ImGui::Checkbox("With Alpha Preview", &alpha_preview);
        ImGui::Checkbox("With Half Alpha Preview", &alpha_half_preview);
        ImGui::Checkbox("With Drag and Drop", &drag_and_drop);
        ImGui::Checkbox("With Options Menu", &options_menu); ImGui::SameLine(); ShowHelpMarker("Right-click on the individual color widget to show options.");
        ImGui::Checkbox("With HDR", &hdr); ImGui::SameLine(); ShowHelpMarker("Currently all this does is to lift the 0..1 limits on dragging widgets.");
        int misc_flags = (hdr ? ImGuiColorEditFlags_HDR : 0) | (drag_and_drop ? 0 : ImGuiColorEditFlags_NoDragDrop) | (alpha_half_preview ? ImGuiColorEditFlags_AlphaPreviewHalf : (alpha_preview ? ImGuiColorEditFlags_AlphaPreview : 0)) | (options_menu ? 0 : ImGuiColorEditFlags_NoOptions);

        ImGui::Text("Color widget:");
        ImGui::SameLine(); ShowHelpMarker("Click on the colored square to open a color picker.\nCTRL+click on individual component to input value.\n");
        ImGui::ColorEdit3("MyColor##1", (float*)&color, misc_flags);

        ImGui::Text("Color widget HSV with Alpha:");
        ImGui::ColorEdit4("MyColor##2", (float*)&color, ImGuiColorEditFlags_HSV | misc_flags);

        ImGui::Text("Color widget with Float Display:");
        ImGui::ColorEdit4("MyColor##2f", (float*)&color, ImGuiColorEditFlags_Float | misc_flags);

        ImGui::Text("Color button with Picker:");
        ImGui::SameLine(); ShowHelpMarker("With the ImGuiColorEditFlags_NoInputs flag you can hide all the slider/text inputs.\nWith the ImGuiColorEditFlags_NoLabel flag you can pass a non-empty label which will only be used for the tooltip and picker popup.");
        ImGui::ColorEdit4("MyColor##3", (float*)&color, ImGuiColorEditFlags_NoInputs | ImGuiColorEditFlags_NoLabel | misc_flags);

        ImGui::Text("Color button with Custom Picker Popup:");

        // Generate a dummy palette
        static bool saved_palette_inited = false;
        static ImVec4 saved_palette[32];
        if (!saved_palette_inited)
            for (int n = 0; n < IM_ARRAYSIZE(saved_palette); n++)
            {
                ImGui::ColorConvertHSVtoRGB(n / 31.0f, 0.8f, 0.8f, saved_palette[n].x, saved_palette[n].y, saved_palette[n].z);
                saved_palette[n].w = 1.0f; // Alpha
            }
        saved_palette_inited = true;

        static ImVec4 backup_color;
        bool open_popup = ImGui::ColorButton("MyColor##3b", color, misc_flags);
        ImGui::SameLine();
        open_popup |= ImGui::Button("Palette");
        if (open_popup)
        {
            ImGui::OpenPopup("mypicker");
            backup_color = color;
        }
        if (ImGui::BeginPopup("mypicker"))
        {
            // FIXME: Adding a drag and drop example here would be perfect!
            ImGui::Text("MY CUSTOM COLOR PICKER WITH AN AMAZING PALETTE!");
            ImGui::Separator();
            ImGui::ColorPicker4("##picker", (float*)&color, misc_flags | ImGuiColorEditFlags_NoSidePreview | ImGuiColorEditFlags_NoSmallPreview);
            ImGui::SameLine();
            ImGui::BeginGroup();
            ImGui::Text("Current");
            ImGui::ColorButton("##current", color, ImGuiColorEditFlags_NoPicker | ImGuiColorEditFlags_AlphaPreviewHalf, ImVec2(60,40));
            ImGui::Text("Previous");
            if (ImGui::ColorButton("##previous", backup_color, ImGuiColorEditFlags_NoPicker | ImGuiColorEditFlags_AlphaPreviewHalf, ImVec2(60,40)))
                color = backup_color;
            ImGui::Separator();
            ImGui::Text("Palette");
            for (int n = 0; n < IM_ARRAYSIZE(saved_palette); n++)
            {
                ImGui::PushID(n);
                if ((n % 8) != 0)
                    ImGui::SameLine(0.0f, ImGui::GetStyle().ItemSpacing.y);
                if (ImGui::ColorButton("##palette", saved_palette[n], ImGuiColorEditFlags_NoAlpha | ImGuiColorEditFlags_NoPicker | ImGuiColorEditFlags_NoTooltip, ImVec2(20,20)))
                    color = ImVec4(saved_palette[n].x, saved_palette[n].y, saved_palette[n].z, color.w); // Preserve alpha!

                if (ImGui::BeginDragDropTarget())
                {
                    if (const ImGuiPayload* payload = ImGui::AcceptDragDropPayload(IMGUI_PAYLOAD_TYPE_COLOR_3F))
                        memcpy((float*)&saved_palette[n], payload->Data, sizeof(float) * 3);
                    if (const ImGuiPayload* payload = ImGui::AcceptDragDropPayload(IMGUI_PAYLOAD_TYPE_COLOR_4F))
                        memcpy((float*)&saved_palette[n], payload->Data, sizeof(float) * 4);
                    ImGui::EndDragDropTarget();
                }

                ImGui::PopID();
            }
            ImGui::EndGroup();
            ImGui::EndPopup();
        }

        ImGui::Text("Color button only:");
        ImGui::ColorButton("MyColor##3c", *(ImVec4*)&color, misc_flags, ImVec2(80,80));

        ImGui::Text("Color picker:");
        static bool alpha = true;
        static bool alpha_bar = true;
        static bool side_preview = true;
        static bool ref_color = false;
        static ImVec4 ref_color_v(1.0f,0.0f,1.0f,0.5f);
        static int inputs_mode = 2;
        static int picker_mode = 0;
        ImGui::Checkbox("With Alpha", &alpha);
        ImGui::Checkbox("With Alpha Bar", &alpha_bar);
        ImGui::Checkbox("With Side Preview", &side_preview);
        if (side_preview)
        {
            ImGui::SameLine();
            ImGui::Checkbox("With Ref Color", &ref_color);
            if (ref_color)
            {
                ImGui::SameLine();
                ImGui::ColorEdit4("##RefColor", &ref_color_v.x, ImGuiColorEditFlags_NoInputs | misc_flags);
            }
        }
        ImGui::Combo("Inputs Mode", &inputs_mode, "All Inputs\0No Inputs\0RGB Input\0HSV Input\0HEX Input\0");
        ImGui::Combo("Picker Mode", &picker_mode, "Auto/Current\0Hue bar + SV rect\0Hue wheel + SV triangle\0");
        ImGui::SameLine(); ShowHelpMarker("User can right-click the picker to change mode.");
        ImGuiColorEditFlags flags = misc_flags;
        if (!alpha) flags |= ImGuiColorEditFlags_NoAlpha; // This is by default if you call ColorPicker3() instead of ColorPicker4()
        if (alpha_bar) flags |= ImGuiColorEditFlags_AlphaBar;
        if (!side_preview) flags |= ImGuiColorEditFlags_NoSidePreview;
        if (picker_mode == 1) flags |= ImGuiColorEditFlags_PickerHueBar;
        if (picker_mode == 2) flags |= ImGuiColorEditFlags_PickerHueWheel;
        if (inputs_mode == 1) flags |= ImGuiColorEditFlags_NoInputs;
        if (inputs_mode == 2) flags |= ImGuiColorEditFlags_RGB;
        if (inputs_mode == 3) flags |= ImGuiColorEditFlags_HSV;
        if (inputs_mode == 4) flags |= ImGuiColorEditFlags_HEX;
        ImGui::ColorPicker4("MyColor##4", (float*)&color, flags, ref_color ? &ref_color_v.x : NULL);

        ImGui::Text("Programmatically set defaults:");
        ImGui::SameLine(); ShowHelpMarker("SetColorEditOptions() is designed to allow you to set boot-time default.\nWe don't have Push/Pop functions because you can force options on a per-widget basis if needed, and the user can change non-forced ones with the options menu.\nWe don't have a getter to avoid encouraging you to persistently save values that aren't forward-compatible.");
        if (ImGui::Button("Default: Uint8 + HSV + Hue Bar"))
            ImGui::SetColorEditOptions(ImGuiColorEditFlags_Uint8 | ImGuiColorEditFlags_HSV | ImGuiColorEditFlags_PickerHueBar);
        if (ImGui::Button("Default: Float + HDR + Hue Wheel"))
            ImGui::SetColorEditOptions(ImGuiColorEditFlags_Float | ImGuiColorEditFlags_HDR | ImGuiColorEditFlags_PickerHueWheel);

        ImGui::TreePop();
    }

    if (ImGui::TreeNode("Range Widgets"))
    {
        static float begin = 10, end = 90;
        static int begin_i = 100, end_i = 1000;
        ImGui::DragFloatRange2("range", &begin, &end, 0.25f, 0.0f, 100.0f, "Min: %.1f %%", "Max: %.1f %%");
        ImGui::DragIntRange2("range int (no bounds)", &begin_i, &end_i, 5, 0, 0, "Min: %d units", "Max: %d units");
        ImGui::TreePop();
    }

    if (ImGui::TreeNode("Data Types"))
    {
        // The DragScalar/InputScalar/SliderScalar functions allow various data types: signed/unsigned int/long long and float/double
        // To avoid polluting the public API with all possible combinations, we use the ImGuiDataType enum to pass the type, 
        // and passing all arguments by address. 
        // This is the reason the test code below creates local variables to hold "zero" "one" etc. for each types.
        // In practice, if you frequently use a given type that is not covered by the normal API entry points, you can wrap it 
        // yourself inside a 1 line function which can take typed argument as value instead of void*, and then pass their address 
        // to the generic function. For example:
        //   bool MySliderU64(const char *label, u64* value, u64 min = 0, u64 max = 0, const char* format = "%lld") 
        //   { 
        //      return SliderScalar(label, ImGuiDataType_U64, value, &min, &max, format); 
        //   }

        // Limits (as helper variables that we can take the address of)
        // Note that the SliderScalar function has a maximum usable range of half the natural type maximum, hence the /2 below.
        #ifndef LLONG_MIN
        ImS64 LLONG_MIN = -9223372036854775807LL - 1;
        ImS64 LLONG_MAX = 9223372036854775807LL;
        ImU64 ULLONG_MAX = (2ULL * 9223372036854775807LL + 1);
        #endif
        const ImS32   s32_zero = 0,   s32_one = 1,   s32_fifty = 50, s32_min = INT_MIN/2,   s32_max = INT_MAX/2,    s32_hi_a = INT_MAX/2 - 100,    s32_hi_b = INT_MAX/2;
        const ImU32   u32_zero = 0,   u32_one = 1,   u32_fifty = 50, u32_min = 0,           u32_max = UINT_MAX/2,   u32_hi_a = UINT_MAX/2 - 100,   u32_hi_b = UINT_MAX/2;
        const ImS64   s64_zero = 0,   s64_one = 1,   s64_fifty = 50, s64_min = LLONG_MIN/2, s64_max = LLONG_MAX/2,  s64_hi_a = LLONG_MAX/2 - 100,  s64_hi_b = LLONG_MAX/2;
        const ImU64   u64_zero = 0,   u64_one = 1,   u64_fifty = 50, u64_min = 0,           u64_max = ULLONG_MAX/2, u64_hi_a = ULLONG_MAX/2 - 100, u64_hi_b = ULLONG_MAX/2;
        const float   f32_zero = 0.f, f32_one = 1.f, f32_lo_a = -10000000000.0f, f32_hi_a = +10000000000.0f;
        const double  f64_zero = 0.,  f64_one = 1.,  f64_lo_a = -1000000000000000.0, f64_hi_a = +1000000000000000.0;

        // State
        static ImS32  s32_v = -1;
        static ImU32  u32_v = (ImU32)-1;
        static ImS64  s64_v = -1;
        static ImU64  u64_v = (ImU64)-1;
        static float  f32_v = 0.123f;
        static double f64_v = 90000.01234567890123456789;

        const float drag_speed = 0.2f;
        static bool drag_clamp = false;
        ImGui::Text("Drags:");
        ImGui::Checkbox("Clamp integers to 0..50", &drag_clamp); ImGui::SameLine(); ShowHelpMarker("As with every widgets in dear imgui, we never modify values unless there is a user interaction.\nYou can override the clamping limits by using CTRL+Click to input a value.");
        ImGui::DragScalar("drag s32",       ImGuiDataType_S32,    &s32_v, drag_speed, drag_clamp ? &s32_zero : NULL, drag_clamp ? &s32_fifty : NULL);
        ImGui::DragScalar("drag u32",       ImGuiDataType_U32,    &u32_v, drag_speed, drag_clamp ? &u32_zero : NULL, drag_clamp ? &u32_fifty : NULL, "%u ms");
        ImGui::DragScalar("drag s64",       ImGuiDataType_S64,    &s64_v, drag_speed, drag_clamp ? &s64_zero : NULL, drag_clamp ? &s64_fifty : NULL);
        ImGui::DragScalar("drag u64",       ImGuiDataType_U64,    &u64_v, drag_speed, drag_clamp ? &u64_zero : NULL, drag_clamp ? &u64_fifty : NULL);
        ImGui::DragScalar("drag float",     ImGuiDataType_Float,  &f32_v, 0.005f,  &f32_zero, &f32_one, "%f", 1.0f);
        ImGui::DragScalar("drag float ^2",  ImGuiDataType_Float,  &f32_v, 0.005f,  &f32_zero, &f32_one, "%f", 2.0f); ImGui::SameLine(); ShowHelpMarker("You can use the 'power' parameter to increase tweaking precision on one side of the range.");
        ImGui::DragScalar("drag double",    ImGuiDataType_Double, &f64_v, 0.0005f, &f64_zero, NULL,     "%.10f grams", 1.0f);
        ImGui::DragScalar("drag double ^2", ImGuiDataType_Double, &f64_v, 0.0005f, &f64_zero, &f64_one, "0 < %.10f < 1", 2.0f);

        ImGui::Text("Sliders");
        ImGui::SliderScalar("slider s32 low",     ImGuiDataType_S32,    &s32_v, &s32_zero, &s32_fifty,"%d");
        ImGui::SliderScalar("slider s32 high",    ImGuiDataType_S32,    &s32_v, &s32_hi_a, &s32_hi_b, "%d");
        ImGui::SliderScalar("slider s32 full",    ImGuiDataType_S32,    &s32_v, &s32_min,  &s32_max,  "%d");
        ImGui::SliderScalar("slider u32 low",     ImGuiDataType_U32,    &u32_v, &u32_zero, &u32_fifty,"%u");
        ImGui::SliderScalar("slider u32 high",    ImGuiDataType_U32,    &u32_v, &u32_hi_a, &u32_hi_b, "%u");
        ImGui::SliderScalar("slider u32 full",    ImGuiDataType_U32,    &u32_v, &u32_min,  &u32_max,  "%u");
        ImGui::SliderScalar("slider s64 low",     ImGuiDataType_S64,    &s64_v, &s64_zero, &s64_fifty,"%I64d");
        ImGui::SliderScalar("slider s64 high",    ImGuiDataType_S64,    &s64_v, &s64_hi_a, &s64_hi_b, "%I64d");
        ImGui::SliderScalar("slider s64 full",    ImGuiDataType_S64,    &s64_v, &s64_min,  &s64_max,  "%I64d");
        ImGui::SliderScalar("slider u64 low",     ImGuiDataType_U64,    &u64_v, &u64_zero, &u64_fifty,"%I64u ms");
        ImGui::SliderScalar("slider u64 high",    ImGuiDataType_U64,    &u64_v, &u64_hi_a, &u64_hi_b, "%I64u ms");
        ImGui::SliderScalar("slider u64 full",    ImGuiDataType_U64,    &u64_v, &u64_min,  &u64_max,  "%I64u ms");
        ImGui::SliderScalar("slider float low",   ImGuiDataType_Float,  &f32_v, &f32_zero, &f32_one);
        ImGui::SliderScalar("slider float low^2", ImGuiDataType_Float,  &f32_v, &f32_zero, &f32_one,  "%.10f", 2.0f);
        ImGui::SliderScalar("slider float high",  ImGuiDataType_Float,  &f32_v, &f32_lo_a, &f32_hi_a, "%e");
        ImGui::SliderScalar("slider double low",  ImGuiDataType_Double, &f64_v, &f64_zero, &f64_one,  "%.10f grams", 1.0f);
        ImGui::SliderScalar("slider double low^2",ImGuiDataType_Double, &f64_v, &f64_zero, &f64_one,  "%.10f", 2.0f);
        ImGui::SliderScalar("slider double high", ImGuiDataType_Double, &f64_v, &f64_lo_a, &f64_hi_a, "%e grams", 1.0f);

        static bool inputs_step = true;
        ImGui::Text("Inputs");
        ImGui::Checkbox("Show step buttons", &inputs_step);
        ImGui::InputScalar("input s32",     ImGuiDataType_S32,    &s32_v, inputs_step ? &s32_one : NULL, NULL, "%d");
        ImGui::InputScalar("input s32 hex", ImGuiDataType_S32,    &s32_v, inputs_step ? &s32_one : NULL, NULL, "%08X", ImGuiInputTextFlags_CharsHexadecimal);
        ImGui::InputScalar("input u32",     ImGuiDataType_U32,    &u32_v, inputs_step ? &u32_one : NULL, NULL, "%u");
        ImGui::InputScalar("input u32 hex", ImGuiDataType_U32,    &u32_v, inputs_step ? &u32_one : NULL, NULL, "%08X", ImGuiInputTextFlags_CharsHexadecimal);
        ImGui::InputScalar("input s64",     ImGuiDataType_S64,    &s64_v, inputs_step ? &s64_one : NULL);
        ImGui::InputScalar("input u64",     ImGuiDataType_U64,    &u64_v, inputs_step ? &u64_one : NULL);
        ImGui::InputScalar("input float",   ImGuiDataType_Float,  &f32_v, inputs_step ? &f32_one : NULL);
        ImGui::InputScalar("input double",  ImGuiDataType_Double, &f64_v, inputs_step ? &f64_one : NULL);

        ImGui::TreePop();
    }

    if (ImGui::TreeNode("Multi-component Widgets"))
    {
        static float vec4f[4] = { 0.10f, 0.20f, 0.30f, 0.44f };
        static int vec4i[4] = { 1, 5, 100, 255 };

        ImGui::InputFloat2("input float2", vec4f);
        ImGui::DragFloat2("drag float2", vec4f, 0.01f, 0.0f, 1.0f);
        ImGui::SliderFloat2("slider float2", vec4f, 0.0f, 1.0f);
        ImGui::InputInt2("input int2", vec4i);
        ImGui::DragInt2("drag int2", vec4i, 1, 0, 255);
        ImGui::SliderInt2("slider int2", vec4i, 0, 255);
        ImGui::Spacing();

        ImGui::InputFloat3("input float3", vec4f);
        ImGui::DragFloat3("drag float3", vec4f, 0.01f, 0.0f, 1.0f);
        ImGui::SliderFloat3("slider float3", vec4f, 0.0f, 1.0f);
        ImGui::InputInt3("input int3", vec4i);
        ImGui::DragInt3("drag int3", vec4i, 1, 0, 255);
        ImGui::SliderInt3("slider int3", vec4i, 0, 255);
        ImGui::Spacing();

        ImGui::InputFloat4("input float4", vec4f);
        ImGui::DragFloat4("drag float4", vec4f, 0.01f, 0.0f, 1.0f);
        ImGui::SliderFloat4("slider float4", vec4f, 0.0f, 1.0f);
        ImGui::InputInt4("input int4", vec4i);
        ImGui::DragInt4("drag int4", vec4i, 1, 0, 255);
        ImGui::SliderInt4("slider int4", vec4i, 0, 255);

        ImGui::TreePop();
    }

    if (ImGui::TreeNode("Vertical Sliders"))
    {
        const float spacing = 4;
        ImGui::PushStyleVar(ImGuiStyleVar_ItemSpacing, ImVec2(spacing, spacing));

        static int int_value = 0;
        ImGui::VSliderInt("##int", ImVec2(18,160), &int_value, 0, 5);
        ImGui::SameLine();

        static float values[7] = { 0.0f, 0.60f, 0.35f, 0.9f, 0.70f, 0.20f, 0.0f };
        ImGui::PushID("set1");
        for (int i = 0; i < 7; i++)
        {
            if (i > 0) ImGui::SameLine();
            ImGui::PushID(i);
            ImGui::PushStyleColor(ImGuiCol_FrameBg, (ImVec4)ImColor::HSV(i/7.0f, 0.5f, 0.5f));
            ImGui::PushStyleColor(ImGuiCol_FrameBgHovered, (ImVec4)ImColor::HSV(i/7.0f, 0.6f, 0.5f));
            ImGui::PushStyleColor(ImGuiCol_FrameBgActive, (ImVec4)ImColor::HSV(i/7.0f, 0.7f, 0.5f));
            ImGui::PushStyleColor(ImGuiCol_SliderGrab, (ImVec4)ImColor::HSV(i/7.0f, 0.9f, 0.9f));
            ImGui::VSliderFloat("##v", ImVec2(18,160), &values[i], 0.0f, 1.0f, "");
            if (ImGui::IsItemActive() || ImGui::IsItemHovered())
                ImGui::SetTooltip("%.3f", values[i]);
            ImGui::PopStyleColor(4);
            ImGui::PopID();
        }
        ImGui::PopID();

        ImGui::SameLine();
        ImGui::PushID("set2");
        static float values2[4] = { 0.20f, 0.80f, 0.40f, 0.25f };
        const int rows = 3;
        const ImVec2 small_slider_size(18, (160.0f-(rows-1)*spacing)/rows);
        for (int nx = 0; nx < 4; nx++)
        {
            if (nx > 0) ImGui::SameLine();
            ImGui::BeginGroup();
            for (int ny = 0; ny < rows; ny++)
            {
                ImGui::PushID(nx*rows+ny);
                ImGui::VSliderFloat("##v", small_slider_size, &values2[nx], 0.0f, 1.0f, "");
                if (ImGui::IsItemActive() || ImGui::IsItemHovered())
                    ImGui::SetTooltip("%.3f", values2[nx]);
                ImGui::PopID();
            }
            ImGui::EndGroup();
        }
        ImGui::PopID();

        ImGui::SameLine();
        ImGui::PushID("set3");
        for (int i = 0; i < 4; i++)
        {
            if (i > 0) ImGui::SameLine();
            ImGui::PushID(i);
            ImGui::PushStyleVar(ImGuiStyleVar_GrabMinSize, 40);
            ImGui::VSliderFloat("##v", ImVec2(40,160), &values[i], 0.0f, 1.0f, "%.2f\nsec");
            ImGui::PopStyleVar();
            ImGui::PopID();
        }
        ImGui::PopID();
        ImGui::PopStyleVar();
        ImGui::TreePop();
    }

    if (ImGui::TreeNode("Drag and Drop"))
    {
        {
            // ColorEdit widgets automatically act as drag source and drag target.
            // They are using standardized payload strings IMGUI_PAYLOAD_TYPE_COLOR_3F and IMGUI_PAYLOAD_TYPE_COLOR_4F to allow your own widgets
            // to use colors in their drag and drop interaction. Also see the demo in Color Picker -> Palette demo.
            ImGui::BulletText("Drag and drop in standard widgets");
            ImGui::Indent();
            static float col1[3] = { 1.0f,0.0f,0.2f };
            static float col2[4] = { 0.4f,0.7f,0.0f,0.5f };
            ImGui::ColorEdit3("color 1", col1);
            ImGui::ColorEdit4("color 2", col2);
            ImGui::Unindent();
        }

        {
            ImGui::BulletText("Drag and drop to copy/swap items");
            ImGui::Indent();
            enum Mode
            {
                Mode_Copy,
                Mode_Move,
                Mode_Swap
            };
            static int mode = 0;
            if (ImGui::RadioButton("Copy", mode == Mode_Copy)) { mode = Mode_Copy; } ImGui::SameLine();
            if (ImGui::RadioButton("Move", mode == Mode_Move)) { mode = Mode_Move; } ImGui::SameLine();
            if (ImGui::RadioButton("Swap", mode == Mode_Swap)) { mode = Mode_Swap; } 
            static const char* names[9] = { "Bobby", "Beatrice", "Betty", "Brianna", "Barry", "Bernard", "Bibi", "Blaine", "Bryn" };
            for (int n = 0; n < IM_ARRAYSIZE(names); n++)
            {
                ImGui::PushID(n);
                if ((n % 3) != 0)
                    ImGui::SameLine();
                ImGui::Button(names[n], ImVec2(60,60));

                // Our buttons are both drag sources and drag targets here!
                if (ImGui::BeginDragDropSource(ImGuiDragDropFlags_None))
                {
                    ImGui::SetDragDropPayload("DND_DEMO_CELL", &n, sizeof(int));        // Set payload to carry the index of our item (could be anything)
                    if (mode == Mode_Copy) { ImGui::Text("Copy %s", names[n]); }        // Display preview (could be anything, e.g. when dragging an image we could decide to display the filename and a small preview of the image, etc.)
                    if (mode == Mode_Move) { ImGui::Text("Move %s", names[n]); }
                    if (mode == Mode_Swap) { ImGui::Text("Swap %s", names[n]); }
                    ImGui::EndDragDropSource();
                }
                if (ImGui::BeginDragDropTarget())
                {
                    if (const ImGuiPayload* payload = ImGui::AcceptDragDropPayload("DND_DEMO_CELL"))
                    {
                        IM_ASSERT(payload->DataSize == sizeof(int));
                        int payload_n = *(const int*)payload->Data;
                        if (mode == Mode_Copy)
                        {
                            names[n] = names[payload_n];
                        }
                        if (mode == Mode_Move)
                        {
                            names[n] = names[payload_n];
                            names[payload_n] = "";
                        }
                        if (mode == Mode_Swap)
                        {
                            const char* tmp = names[n];
                            names[n] = names[payload_n];
                            names[payload_n] = tmp;
                        }
                    }
                    ImGui::EndDragDropTarget();
                }
                ImGui::PopID();
            }
            ImGui::Unindent();
        }

        ImGui::TreePop();
    }

    if (ImGui::TreeNode("Querying Status (Active/Focused/Hovered etc.)"))
    {
        // Display the value of IsItemHovered() and other common item state functions. Note that the flags can be combined.
        // (because BulletText is an item itself and that would affect the output of IsItemHovered() we pass all state in a single call to simplify the code).
        static int item_type = 1;
        static bool b = false;
        static float col4f[4] = { 1.0f, 0.5, 0.0f, 1.0f };
        ImGui::RadioButton("Text", &item_type, 0);
        ImGui::RadioButton("Button", &item_type, 1);
        ImGui::RadioButton("CheckBox", &item_type, 2);
        ImGui::RadioButton("SliderFloat", &item_type, 3);
        ImGui::RadioButton("ColorEdit4", &item_type, 4);
        ImGui::RadioButton("ListBox", &item_type, 5);
        ImGui::Separator();
        bool ret = false;
        if (item_type == 0) { ImGui::Text("ITEM: Text"); }                                              // Testing text items with no identifier/interaction
        if (item_type == 1) { ret = ImGui::Button("ITEM: Button"); }                                    // Testing button
        if (item_type == 2) { ret = ImGui::Checkbox("ITEM: CheckBox", &b); }                            // Testing checkbox
        if (item_type == 3) { ret = ImGui::SliderFloat("ITEM: SliderFloat", &col4f[0], 0.0f, 1.0f); }   // Testing basic item
        if (item_type == 4) { ret = ImGui::ColorEdit4("ITEM: ColorEdit4", col4f); }                     // Testing multi-component items (IsItemXXX flags are reported merged)
        if (item_type == 5) { const char* items[] = { "Apple", "Banana", "Cherry", "Kiwi" }; static int current = 1; ret = ImGui::ListBox("ITEM: ListBox", &current, items, IM_ARRAYSIZE(items), IM_ARRAYSIZE(items)); }
        ImGui::BulletText(
            "Return value = %d\n"
            "IsItemFocused() = %d\n"
            "IsItemHovered() = %d\n"
            "IsItemHovered(_AllowWhenBlockedByPopup) = %d\n"
            "IsItemHovered(_AllowWhenBlockedByActiveItem) = %d\n"
            "IsItemHovered(_AllowWhenOverlapped) = %d\n"
            "IsItemHovered(_RectOnly) = %d\n"
            "IsItemActive() = %d\n"
            "IsItemEdited() = %d\n"
            "IsItemDeactivated() = %d\n"
            "IsItemDeactivatedEdit() = %d\n"
            "IsItemVisible() = %d\n"
            "GetItemRectMin() = (%.1f, %.1f)\n"
            "GetItemRectMax() = (%.1f, %.1f)\n"
            "GetItemRectSize() = (%.1f, %.1f)",
            ret,
            ImGui::IsItemFocused(),
            ImGui::IsItemHovered(),
            ImGui::IsItemHovered(ImGuiHoveredFlags_AllowWhenBlockedByPopup),
            ImGui::IsItemHovered(ImGuiHoveredFlags_AllowWhenBlockedByActiveItem),
            ImGui::IsItemHovered(ImGuiHoveredFlags_AllowWhenOverlapped),
            ImGui::IsItemHovered(ImGuiHoveredFlags_RectOnly),
            ImGui::IsItemActive(),
            ImGui::IsItemEdited(),
            ImGui::IsItemDeactivated(),
            ImGui::IsItemDeactivatedAfterEdit(),
            ImGui::IsItemVisible(),
            ImGui::GetItemRectMin().x, ImGui::GetItemRectMin().y,
            ImGui::GetItemRectMax().x, ImGui::GetItemRectMax().y,
            ImGui::GetItemRectSize().x, ImGui::GetItemRectSize().y
        );

        static bool embed_all_inside_a_child_window = false;
        ImGui::Checkbox("Embed everything inside a child window (for additional testing)", &embed_all_inside_a_child_window);
        if (embed_all_inside_a_child_window)
            ImGui::BeginChild("outer_child", ImVec2(0, ImGui::GetFontSize() * 20), true);

        // Testing IsWindowFocused() function with its various flags. Note that the flags can be combined.
        ImGui::BulletText(
            "IsWindowFocused() = %d\n"
            "IsWindowFocused(_ChildWindows) = %d\n"
            "IsWindowFocused(_ChildWindows|_RootWindow) = %d\n"
            "IsWindowFocused(_RootWindow) = %d\n"
            "IsWindowFocused(_AnyWindow) = %d\n",
            ImGui::IsWindowFocused(),
            ImGui::IsWindowFocused(ImGuiFocusedFlags_ChildWindows),
            ImGui::IsWindowFocused(ImGuiFocusedFlags_ChildWindows | ImGuiFocusedFlags_RootWindow),
            ImGui::IsWindowFocused(ImGuiFocusedFlags_RootWindow),
            ImGui::IsWindowFocused(ImGuiFocusedFlags_AnyWindow));

        // Testing IsWindowHovered() function with its various flags. Note that the flags can be combined.
        ImGui::BulletText(
            "IsWindowHovered() = %d\n"
            "IsWindowHovered(_AllowWhenBlockedByPopup) = %d\n"
            "IsWindowHovered(_AllowWhenBlockedByActiveItem) = %d\n"
            "IsWindowHovered(_ChildWindows) = %d\n"
            "IsWindowHovered(_ChildWindows|_RootWindow) = %d\n"
            "IsWindowHovered(_RootWindow) = %d\n"
            "IsWindowHovered(_AnyWindow) = %d\n",
            ImGui::IsWindowHovered(),
            ImGui::IsWindowHovered(ImGuiHoveredFlags_AllowWhenBlockedByPopup),
            ImGui::IsWindowHovered(ImGuiHoveredFlags_AllowWhenBlockedByActiveItem),
            ImGui::IsWindowHovered(ImGuiHoveredFlags_ChildWindows),
            ImGui::IsWindowHovered(ImGuiHoveredFlags_ChildWindows | ImGuiHoveredFlags_RootWindow),
            ImGui::IsWindowHovered(ImGuiHoveredFlags_RootWindow),
            ImGui::IsWindowHovered(ImGuiHoveredFlags_AnyWindow));

        ImGui::BeginChild("child", ImVec2(0, 50), true);
        ImGui::Text("This is another child window for testing with the _ChildWindows flag.");
        ImGui::EndChild();
        if (embed_all_inside_a_child_window)
            ImGui::EndChild();

        // Calling IsItemHovered() after begin returns the hovered status of the title bar. 
        // This is useful in particular if you want to create a context menu (with BeginPopupContextItem) associated to the title bar of a window.
        // This will also work when docked into a Tab (the Tab replace the Title Bar and guarantee the same properties).
        static bool test_window = false;
        ImGui::Checkbox("Hovered/Active tests after Begin() for title bar testing", &test_window);
        if (test_window)
        {
            // FIXME-DOCK: This window cannot be docked within the ImGui Demo window, this will cause a feedback loop and get them stuck.
            // Could we fix this through an ImGuiDockFamily feature? Or an API call to tag our parent as "don't skip items"?
            ImGui::Begin("Title bar Hovered/Active tests", &test_window);
            if (ImGui::BeginPopupContextItem()) // <-- This is using IsItemHovered()
            {
                if (ImGui::MenuItem("Close")) { test_window = false; }
                ImGui::EndPopup();
            }
            //if (IsItemHovered() || IsItemActive()) { printf("[%05d] Hovered %d Active %d\n", GetFrameCount(), IsItemHovered(), IsItemActive()); } // [DEBUG]
            ImGui::Text(
                "IsItemHovered() after begin = %d (== is title bar hovered)\n"
                "IsItemActive() after begin = %d (== is window being clicked/moved)\n",
                ImGui::IsItemHovered(), ImGui::IsItemActive());
            ImGui::End();
        }

        ImGui::TreePop();
    }
}

static void ShowDemoWindowLayout()
{
    if (!ImGui::CollapsingHeader("Layout"))
        return;

    if (ImGui::TreeNode("Child regions"))
    {
        static bool disable_mouse_wheel = false;
        static bool disable_menu = false;
        ImGui::Checkbox("Disable Mouse Wheel", &disable_mouse_wheel);
        ImGui::Checkbox("Disable Menu", &disable_menu);

        static int line = 50;
        bool goto_line = ImGui::Button("Goto");
        ImGui::SameLine();
        ImGui::PushItemWidth(100);
        goto_line |= ImGui::InputInt("##Line", &line, 0, 0, ImGuiInputTextFlags_EnterReturnsTrue);
        ImGui::PopItemWidth();

        // Child 1: no border, enable horizontal scrollbar
        {
            ImGui::BeginChild("Child1", ImVec2(ImGui::GetWindowContentRegionWidth() * 0.5f, 300), false, ImGuiWindowFlags_HorizontalScrollbar | (disable_mouse_wheel ? ImGuiWindowFlags_NoScrollWithMouse : 0));
            for (int i = 0; i < 100; i++)
            {
                ImGui::Text("%04d: scrollable region", i);
                if (goto_line && line == i)
                    ImGui::SetScrollHereY();
            }
            if (goto_line && line >= 100)
                ImGui::SetScrollHereY();
            ImGui::EndChild();
        }

        ImGui::SameLine();

        // Child 2: rounded border
        {
            ImGui::PushStyleVar(ImGuiStyleVar_ChildRounding, 5.0f);
            ImGui::BeginChild("Child2", ImVec2(0, 300), true, (disable_mouse_wheel ? ImGuiWindowFlags_NoScrollWithMouse : 0) | (disable_menu ? 0 : ImGuiWindowFlags_MenuBar));
            if (!disable_menu && ImGui::BeginMenuBar())
            {
                if (ImGui::BeginMenu("Menu"))
                {
                    ShowExampleMenuFile();
                    ImGui::EndMenu();
                }
                ImGui::EndMenuBar();
            }
            ImGui::Columns(2);
            for (int i = 0; i < 100; i++)
            {
                char buf[32];
                sprintf(buf, "%03d", i);
                ImGui::Button(buf, ImVec2(-1.0f, 0.0f));
                ImGui::NextColumn();
            }
            ImGui::EndChild();
            ImGui::PopStyleVar();
        }

        ImGui::TreePop();
    }

    if (ImGui::TreeNode("Widgets Width"))
    {
        static float f = 0.0f;
        ImGui::Text("PushItemWidth(100)");
        ImGui::SameLine(); ShowHelpMarker("Fixed width.");
        ImGui::PushItemWidth(100);
        ImGui::DragFloat("float##1", &f);
        ImGui::PopItemWidth();

        ImGui::Text("PushItemWidth(GetWindowWidth() * 0.5f)");
        ImGui::SameLine(); ShowHelpMarker("Half of window width.");
        ImGui::PushItemWidth(ImGui::GetWindowWidth() * 0.5f);
        ImGui::DragFloat("float##2", &f);
        ImGui::PopItemWidth();

        ImGui::Text("PushItemWidth(GetContentRegionAvailWidth() * 0.5f)");
        ImGui::SameLine(); ShowHelpMarker("Half of available width.\n(~ right-cursor_pos)\n(works within a column set)");
        ImGui::PushItemWidth(ImGui::GetContentRegionAvailWidth() * 0.5f);
        ImGui::DragFloat("float##3", &f);
        ImGui::PopItemWidth();

        ImGui::Text("PushItemWidth(-100)");
        ImGui::SameLine(); ShowHelpMarker("Align to right edge minus 100");
        ImGui::PushItemWidth(-100);
        ImGui::DragFloat("float##4", &f);
        ImGui::PopItemWidth();

        ImGui::Text("PushItemWidth(-1)");
        ImGui::SameLine(); ShowHelpMarker("Align to right edge");
        ImGui::PushItemWidth(-1);
        ImGui::DragFloat("float##5", &f);
        ImGui::PopItemWidth();

        ImGui::TreePop();
    }

    if (ImGui::TreeNode("Basic Horizontal Layout"))
    {
        ImGui::TextWrapped("(Use ImGui::SameLine() to keep adding items to the right of the preceding item)");

        // Text
        ImGui::Text("Two items: Hello"); ImGui::SameLine();
        ImGui::TextColored(ImVec4(1,1,0,1), "Sailor");

        // Adjust spacing
        ImGui::Text("More spacing: Hello"); ImGui::SameLine(0, 20);
        ImGui::TextColored(ImVec4(1,1,0,1), "Sailor");

        // Button
        ImGui::AlignTextToFramePadding();
        ImGui::Text("Normal buttons"); ImGui::SameLine();
        ImGui::Button("Banana"); ImGui::SameLine();
        ImGui::Button("Apple"); ImGui::SameLine();
        ImGui::Button("Corniflower");

        // Button
        ImGui::Text("Small buttons"); ImGui::SameLine();
        ImGui::SmallButton("Like this one"); ImGui::SameLine();
        ImGui::Text("can fit within a text block.");

        // Aligned to arbitrary position. Easy/cheap column.
        ImGui::Text("Aligned");
        ImGui::SameLine(150); ImGui::Text("x=150");
        ImGui::SameLine(300); ImGui::Text("x=300");
        ImGui::Text("Aligned");
        ImGui::SameLine(150); ImGui::SmallButton("x=150");
        ImGui::SameLine(300); ImGui::SmallButton("x=300");

        // Checkbox
        static bool c1 = false, c2 = false, c3 = false, c4 = false;
        ImGui::Checkbox("My", &c1); ImGui::SameLine();
        ImGui::Checkbox("Tailor", &c2); ImGui::SameLine();
        ImGui::Checkbox("Is", &c3); ImGui::SameLine();
        ImGui::Checkbox("Rich", &c4);

        // Various
        static float f0 = 1.0f, f1 = 2.0f, f2 = 3.0f;
        ImGui::PushItemWidth(80);
        const char* items[] = { "AAAA", "BBBB", "CCCC", "DDDD" };
        static int item = -1;
        ImGui::Combo("Combo", &item, items, IM_ARRAYSIZE(items)); ImGui::SameLine();
        ImGui::SliderFloat("X", &f0, 0.0f, 5.0f); ImGui::SameLine();
        ImGui::SliderFloat("Y", &f1, 0.0f, 5.0f); ImGui::SameLine();
        ImGui::SliderFloat("Z", &f2, 0.0f, 5.0f);
        ImGui::PopItemWidth();

        ImGui::PushItemWidth(80);
        ImGui::Text("Lists:");
        static int selection[4] = { 0, 1, 2, 3 };
        for (int i = 0; i < 4; i++)
        {
            if (i > 0) ImGui::SameLine();
            ImGui::PushID(i);
            ImGui::ListBox("", &selection[i], items, IM_ARRAYSIZE(items));
            ImGui::PopID();
            //if (ImGui::IsItemHovered()) ImGui::SetTooltip("ListBox %d hovered", i);
        }
        ImGui::PopItemWidth();

        // Dummy
        ImVec2 button_sz(40, 40);
        ImGui::Button("A", button_sz); ImGui::SameLine();
        ImGui::Dummy(button_sz); ImGui::SameLine();
        ImGui::Button("B", button_sz);

        // Manually wrapping (we should eventually provide this as an automatic layout feature, but for now you can do it manually)
        ImGui::Text("Manually wrapping:");
        ImGuiStyle& style = ImGui::GetStyle();
        int buttons_count = 20;
        float window_visible_x2 = ImGui::GetWindowPos().x + ImGui::GetWindowContentRegionMax().x;
        for (int n = 0; n < buttons_count; n++)
        {
            ImGui::PushID(n);
            ImGui::Button("Box", button_sz);
            float last_button_x2 = ImGui::GetItemRectMax().x;
            float next_button_x2 = last_button_x2 + style.ItemSpacing.x + button_sz.x; // Expected position if next button was on same line
            if (n + 1 < buttons_count && next_button_x2 < window_visible_x2)
                ImGui::SameLine();
            ImGui::PopID();
        }

        ImGui::TreePop();
    }

    if (ImGui::TreeNode("Tabs"))
    {
        if (ImGui::TreeNode("Basic"))
        {
            ImGuiTabBarFlags tab_bar_flags = ImGuiTabBarFlags_None;
            if (ImGui::BeginTabBar("MyTabBar", tab_bar_flags))
            {
                if (ImGui::BeginTabItem("Avocado"))
                {
                    ImGui::Text("This is the Avocado tab!\nblah blah blah blah blah");
                    ImGui::EndTabItem();
                }
                if (ImGui::BeginTabItem("Broccoli"))
                {
                    ImGui::Text("This is the Broccoli tab!\nblah blah blah blah blah");
                    ImGui::EndTabItem();
                }
                if (ImGui::BeginTabItem("Cucumber"))
                {
                    ImGui::Text("This is the Cucumber tab!\nblah blah blah blah blah");
                    ImGui::EndTabItem();
                }
                ImGui::EndTabBar();
            }
            ImGui::Separator();
            ImGui::TreePop();
        }

        if (ImGui::TreeNode("Advanced & Close Button"))
        {
            // Expose a couple of the available flags. In most cases you may just call BeginTabBar() with no flags (0).
            static ImGuiTabBarFlags tab_bar_flags = ImGuiTabBarFlags_Reorderable;
            ImGui::CheckboxFlags("ImGuiTabBarFlags_Reorderable", (unsigned int*)&tab_bar_flags, ImGuiTabBarFlags_Reorderable);
            ImGui::CheckboxFlags("ImGuiTabBarFlags_AutoSelectNewTabs", (unsigned int*)&tab_bar_flags, ImGuiTabBarFlags_AutoSelectNewTabs);
            ImGui::CheckboxFlags("ImGuiTabBarFlags_NoCloseWithMiddleMouseButton", (unsigned int*)&tab_bar_flags, ImGuiTabBarFlags_NoCloseWithMiddleMouseButton);
            if ((tab_bar_flags & ImGuiTabBarFlags_FittingPolicyMask_) == 0)
                tab_bar_flags |= ImGuiTabBarFlags_FittingPolicyDefault_;
            if (ImGui::CheckboxFlags("ImGuiTabBarFlags_FittingPolicyResizeDown", (unsigned int*)&tab_bar_flags, ImGuiTabBarFlags_FittingPolicyResizeDown))
                tab_bar_flags &= ~(ImGuiTabBarFlags_FittingPolicyMask_ ^ ImGuiTabBarFlags_FittingPolicyResizeDown);
            if (ImGui::CheckboxFlags("ImGuiTabBarFlags_FittingPolicyScroll", (unsigned int*)&tab_bar_flags, ImGuiTabBarFlags_FittingPolicyScroll))
                tab_bar_flags &= ~(ImGuiTabBarFlags_FittingPolicyMask_ ^ ImGuiTabBarFlags_FittingPolicyScroll);

            // Tab Bar
            const char* names[4] = { "Artichoke", "Beetroot", "Celery", "Daikon" };
            static bool opened[4] = { true, true, true, true }; // Persistent user state
            for (int n = 0; n < IM_ARRAYSIZE(opened); n++)
            {
                if (n > 0) { ImGui::SameLine(); }
                ImGui::Checkbox(names[n], &opened[n]);
            }

            // Passing a bool* to BeginTabItem() is similar to passing one to Begin(): the underlying bool will be set to false when the tab is closed.
            if (ImGui::BeginTabBar("MyTabBar", tab_bar_flags))
            {
                for (int n = 0; n < IM_ARRAYSIZE(opened); n++)
                    if (opened[n] && ImGui::BeginTabItem(names[n], &opened[n]))
                    {
                        ImGui::Text("This is the %s tab!", names[n]);
                        if (n & 1)
                            ImGui::Text("I am an odd tab.");
                        ImGui::EndTabItem();
                    }
                ImGui::EndTabBar();
            }
            ImGui::Separator();
            ImGui::TreePop();
        }
        ImGui::TreePop();
    }

    if (ImGui::TreeNode("Groups"))
    {
        ImGui::TextWrapped("(Using ImGui::BeginGroup()/EndGroup() to layout items. BeginGroup() basically locks the horizontal position. EndGroup() bundles the whole group so that you can use functions such as IsItemHovered() on it.)");
        ImGui::BeginGroup();
        {
            ImGui::BeginGroup();
            ImGui::Button("AAA");
            ImGui::SameLine();
            ImGui::Button("BBB");
            ImGui::SameLine();
            ImGui::BeginGroup();
            ImGui::Button("CCC");
            ImGui::Button("DDD");
            ImGui::EndGroup();
            ImGui::SameLine();
            ImGui::Button("EEE");
            ImGui::EndGroup();
            if (ImGui::IsItemHovered())
                ImGui::SetTooltip("First group hovered");
        }
        // Capture the group size and create widgets using the same size
        ImVec2 size = ImGui::GetItemRectSize();
        const float values[5] = { 0.5f, 0.20f, 0.80f, 0.60f, 0.25f };
        ImGui::PlotHistogram("##values", values, IM_ARRAYSIZE(values), 0, NULL, 0.0f, 1.0f, size);

        ImGui::Button("ACTION", ImVec2((size.x - ImGui::GetStyle().ItemSpacing.x)*0.5f, size.y));
        ImGui::SameLine();
        ImGui::Button("REACTION", ImVec2((size.x - ImGui::GetStyle().ItemSpacing.x)*0.5f, size.y));
        ImGui::EndGroup();
        ImGui::SameLine();

        ImGui::Button("LEVERAGE\nBUZZWORD", size);
        ImGui::SameLine();

        if (ImGui::ListBoxHeader("List", size))
        {
            ImGui::Selectable("Selected", true);
            ImGui::Selectable("Not Selected", false);
            ImGui::ListBoxFooter();
        }

        ImGui::TreePop();
    }

    if (ImGui::TreeNode("Text Baseline Alignment"))
    {
        ImGui::TextWrapped("(This is testing the vertical alignment that occurs on text to keep it at the same baseline as widgets. Lines only composed of text or \"small\" widgets fit in less vertical spaces than lines with normal widgets)");

        ImGui::Text("One\nTwo\nThree"); ImGui::SameLine();
        ImGui::Text("Hello\nWorld"); ImGui::SameLine();
        ImGui::Text("Banana");

        ImGui::Text("Banana"); ImGui::SameLine();
        ImGui::Text("Hello\nWorld"); ImGui::SameLine();
        ImGui::Text("One\nTwo\nThree");

        ImGui::Button("HOP##1"); ImGui::SameLine();
        ImGui::Text("Banana"); ImGui::SameLine();
        ImGui::Text("Hello\nWorld"); ImGui::SameLine();
        ImGui::Text("Banana");

        ImGui::Button("HOP##2"); ImGui::SameLine();
        ImGui::Text("Hello\nWorld"); ImGui::SameLine();
        ImGui::Text("Banana");

        ImGui::Button("TEST##1"); ImGui::SameLine();
        ImGui::Text("TEST"); ImGui::SameLine();
        ImGui::SmallButton("TEST##2");

        ImGui::AlignTextToFramePadding(); // If your line starts with text, call this to align it to upcoming widgets.
        ImGui::Text("Text aligned to Widget"); ImGui::SameLine();
        ImGui::Button("Widget##1"); ImGui::SameLine();
        ImGui::Text("Widget"); ImGui::SameLine();
        ImGui::SmallButton("Widget##2"); ImGui::SameLine();
        ImGui::Button("Widget##3");

        // Tree
        const float spacing = ImGui::GetStyle().ItemInnerSpacing.x;
        ImGui::Button("Button##1");
        ImGui::SameLine(0.0f, spacing);
        if (ImGui::TreeNode("Node##1")) { for (int i = 0; i < 6; i++) ImGui::BulletText("Item %d..", i); ImGui::TreePop(); }    // Dummy tree data

        ImGui::AlignTextToFramePadding();         // Vertically align text node a bit lower so it'll be vertically centered with upcoming widget. Otherwise you can use SmallButton (smaller fit).
        bool node_open = ImGui::TreeNode("Node##2");  // Common mistake to avoid: if we want to SameLine after TreeNode we need to do it before we add child content.
        ImGui::SameLine(0.0f, spacing); ImGui::Button("Button##2");
        if (node_open) { for (int i = 0; i < 6; i++) ImGui::BulletText("Item %d..", i); ImGui::TreePop(); }   // Dummy tree data

        // Bullet
        ImGui::Button("Button##3");
        ImGui::SameLine(0.0f, spacing);
        ImGui::BulletText("Bullet text");

        ImGui::AlignTextToFramePadding();
        ImGui::BulletText("Node");
        ImGui::SameLine(0.0f, spacing); ImGui::Button("Button##4");

        ImGui::TreePop();
    }

    if (ImGui::TreeNode("Scrolling"))
    {
        ImGui::TextWrapped("(Use SetScrollHereY() or SetScrollFromPosY() to scroll to a given position.)");
        static bool track = true;
        static int track_line = 50, scroll_to_px = 200;
        ImGui::Checkbox("Track", &track);
        ImGui::PushItemWidth(100);
        ImGui::SameLine(130); track |= ImGui::DragInt("##line", &track_line, 0.25f, 0, 99, "Line = %d");
        bool scroll_to = ImGui::Button("Scroll To Pos");
        ImGui::SameLine(130); scroll_to |= ImGui::DragInt("##pos_y", &scroll_to_px, 1.00f, 0, 9999, "Y = %d px");
        ImGui::PopItemWidth();
        if (scroll_to) track = false;

        for (int i = 0; i < 5; i++)
        {
            if (i > 0) ImGui::SameLine();
            ImGui::BeginGroup();
            ImGui::Text("%s", i == 0 ? "Top" : i == 1 ? "25%" : i == 2 ? "Center" : i == 3 ? "75%" : "Bottom");
            ImGui::BeginChild(ImGui::GetID((void*)(intptr_t)i), ImVec2(ImGui::GetWindowWidth() * 0.17f, 200.0f), true);
            if (scroll_to)
                ImGui::SetScrollFromPosY(ImGui::GetCursorStartPos().y + scroll_to_px, i * 0.25f);
            for (int line = 0; line < 100; line++)
            {
                if (track && line == track_line)
                {
                    ImGui::TextColored(ImVec4(1,1,0,1), "Line %d", line);
                    ImGui::SetScrollHereY(i * 0.25f); // 0.0f:top, 0.5f:center, 1.0f:bottom
                }
                else
                {
                    ImGui::Text("Line %d", line);
                }
            }
            float scroll_y = ImGui::GetScrollY(), scroll_max_y = ImGui::GetScrollMaxY();
            ImGui::EndChild();
            ImGui::Text("%.0f/%0.f", scroll_y, scroll_max_y);
            ImGui::EndGroup();
        }
        ImGui::TreePop();
    }

    if (ImGui::TreeNode("Horizontal Scrolling"))
    {
        ImGui::Bullet(); ImGui::TextWrapped("Horizontal scrolling for a window has to be enabled explicitly via the ImGuiWindowFlags_HorizontalScrollbar flag.");
        ImGui::Bullet(); ImGui::TextWrapped("You may want to explicitly specify content width by calling SetNextWindowContentWidth() before Begin().");
        static int lines = 7;
        ImGui::SliderInt("Lines", &lines, 1, 15);
        ImGui::PushStyleVar(ImGuiStyleVar_FrameRounding, 3.0f);
        ImGui::PushStyleVar(ImGuiStyleVar_FramePadding, ImVec2(2.0f, 1.0f));
        ImGui::BeginChild("scrolling", ImVec2(0, ImGui::GetFrameHeightWithSpacing() * 7 + 30), true, ImGuiWindowFlags_HorizontalScrollbar);
        for (int line = 0; line < lines; line++)
        {
            // Display random stuff (for the sake of this trivial demo we are using basic Button+SameLine. If you want to create your own time line for a real application you may be better off
            // manipulating the cursor position yourself, aka using SetCursorPos/SetCursorScreenPos to position the widgets yourself. You may also want to use the lower-level ImDrawList API)
            int num_buttons = 10 + ((line & 1) ? line * 9 : line * 3);
            for (int n = 0; n < num_buttons; n++)
            {
                if (n > 0) ImGui::SameLine();
                ImGui::PushID(n + line * 1000);
                char num_buf[16];
                sprintf(num_buf, "%d", n);
                const char* label = (!(n%15)) ? "FizzBuzz" : (!(n%3)) ? "Fizz" : (!(n%5)) ? "Buzz" : num_buf;
                float hue = n*0.05f;
                ImGui::PushStyleColor(ImGuiCol_Button, (ImVec4)ImColor::HSV(hue, 0.6f, 0.6f));
                ImGui::PushStyleColor(ImGuiCol_ButtonHovered, (ImVec4)ImColor::HSV(hue, 0.7f, 0.7f));
                ImGui::PushStyleColor(ImGuiCol_ButtonActive, (ImVec4)ImColor::HSV(hue, 0.8f, 0.8f));
                ImGui::Button(label, ImVec2(40.0f + sinf((float)(line + n)) * 20.0f, 0.0f));
                ImGui::PopStyleColor(3);
                ImGui::PopID();
            }
        }
        float scroll_x = ImGui::GetScrollX(), scroll_max_x = ImGui::GetScrollMaxX();
        ImGui::EndChild();
        ImGui::PopStyleVar(2);
        float scroll_x_delta = 0.0f;
        ImGui::SmallButton("<<"); if (ImGui::IsItemActive()) scroll_x_delta = -ImGui::GetIO().DeltaTime * 1000.0f; ImGui::SameLine();
        ImGui::Text("Scroll from code"); ImGui::SameLine();
        ImGui::SmallButton(">>"); if (ImGui::IsItemActive()) scroll_x_delta = +ImGui::GetIO().DeltaTime * 1000.0f; ImGui::SameLine();
        ImGui::Text("%.0f/%.0f", scroll_x, scroll_max_x);
        if (scroll_x_delta != 0.0f)
        {
            ImGui::BeginChild("scrolling"); // Demonstrate a trick: you can use Begin to set yourself in the context of another window (here we are already out of your child window)
            ImGui::SetScrollX(ImGui::GetScrollX() + scroll_x_delta);
            ImGui::End();
        }
        ImGui::TreePop();
    }

    if (ImGui::TreeNode("Clipping"))
    {
        static ImVec2 size(100, 100), offset(50, 20);
        ImGui::TextWrapped("On a per-widget basis we are occasionally clipping text CPU-side if it won't fit in its frame. Otherwise we are doing coarser clipping + passing a scissor rectangle to the renderer. The system is designed to try minimizing both execution and CPU/GPU rendering cost.");
        ImGui::DragFloat2("size", (float*)&size, 0.5f, 0.0f, 200.0f, "%.0f");
        ImGui::TextWrapped("(Click and drag)");
        ImVec2 pos = ImGui::GetCursorScreenPos();
        ImVec4 clip_rect(pos.x, pos.y, pos.x + size.x, pos.y + size.y);
        ImGui::InvisibleButton("##dummy", size);
        if (ImGui::IsItemActive() && ImGui::IsMouseDragging()) { offset.x += ImGui::GetIO().MouseDelta.x; offset.y += ImGui::GetIO().MouseDelta.y; }
        ImGui::GetWindowDrawList()->AddRectFilled(pos, ImVec2(pos.x + size.x, pos.y + size.y), IM_COL32(90, 90, 120, 255));
        ImGui::GetWindowDrawList()->AddText(ImGui::GetFont(), ImGui::GetFontSize()*2.0f, ImVec2(pos.x + offset.x, pos.y + offset.y), IM_COL32(255, 255, 255, 255), "Line 1 hello\nLine 2 clip me!", NULL, 0.0f, &clip_rect);
        ImGui::TreePop();
    }
}

static void ShowDemoWindowPopups()
{
    if (!ImGui::CollapsingHeader("Popups & Modal windows"))
        return;

    // Popups are windows with a few special properties:
    // - They block normal mouse hovering detection outside them. (*)
    // - Unless modal, they can be closed by clicking anywhere outside them, or by pressing ESCAPE.
    // - Their visibility state (~bool) is held internally by imgui instead of being held by the programmer as we are used to with regular Begin() calls.
    // (*) One can use IsItemHovered(ImGuiHoveredFlags_AllowWhenBlockedByPopup) to bypass it and detect hovering even when normally blocked by a popup.
    // Those three properties are intimately connected. The library needs to hold their visibility state because it can close popups at any time.

    // Typical use for regular windows:
    //   bool my_tool_is_active = false; if (ImGui::Button("Open")) my_tool_is_active = true; [...] if (my_tool_is_active) Begin("My Tool", &my_tool_is_active) { [...] } End();
    // Typical use for popups:
    //   if (ImGui::Button("Open")) ImGui::OpenPopup("MyPopup"); if (ImGui::BeginPopup("MyPopup") { [...] EndPopup(); }

    // With popups we have to go through a library call (here OpenPopup) to manipulate the visibility state.
    // This may be a bit confusing at first but it should quickly make sense. Follow on the examples below. 

    if (ImGui::TreeNode("Popups"))
    {
        ImGui::TextWrapped("When a popup is active, it inhibits interacting with windows that are behind the popup. Clicking outside the popup closes it.");

        static int selected_fish = -1;
        const char* names[] = { "Bream", "Haddock", "Mackerel", "Pollock", "Tilefish" };
        static bool toggles[] = { true, false, false, false, false };

        // Simple selection popup
        // (If you want to show the current selection inside the Button itself, you may want to build a string using the "###" operator to preserve a constant ID with a variable label)
        if (ImGui::Button("Select.."))
            ImGui::OpenPopup("my_select_popup");
        ImGui::SameLine();
        ImGui::TextUnformatted(selected_fish == -1 ? "<None>" : names[selected_fish]);
        if (ImGui::BeginPopup("my_select_popup"))
        {
            ImGui::Text("Aquarium");
            ImGui::Separator();
            for (int i = 0; i < IM_ARRAYSIZE(names); i++)
                if (ImGui::Selectable(names[i]))
                    selected_fish = i;
            ImGui::EndPopup();
        }

        // Showing a menu with toggles
        if (ImGui::Button("Toggle.."))
            ImGui::OpenPopup("my_toggle_popup");
        if (ImGui::BeginPopup("my_toggle_popup"))
        {
            for (int i = 0; i < IM_ARRAYSIZE(names); i++)
                ImGui::MenuItem(names[i], "", &toggles[i]);
            if (ImGui::BeginMenu("Sub-menu"))
            {
                ImGui::MenuItem("Click me");
                ImGui::EndMenu();
            }

            ImGui::Separator();
            ImGui::Text("Tooltip here");
            if (ImGui::IsItemHovered())
                ImGui::SetTooltip("I am a tooltip over a popup");

            if (ImGui::Button("Stacked Popup"))
                ImGui::OpenPopup("another popup");
            if (ImGui::BeginPopup("another popup"))
            {
                for (int i = 0; i < IM_ARRAYSIZE(names); i++)
                    ImGui::MenuItem(names[i], "", &toggles[i]);
                if (ImGui::BeginMenu("Sub-menu"))
                {
                    ImGui::MenuItem("Click me");
                    ImGui::EndMenu();
                }
                ImGui::EndPopup();
            }
            ImGui::EndPopup();
        }

        // Call the more complete ShowExampleMenuFile which we use in various places of this demo
        if (ImGui::Button("File Menu.."))
            ImGui::OpenPopup("my_file_popup");
        if (ImGui::BeginPopup("my_file_popup"))
        {
            ShowExampleMenuFile();
            ImGui::EndPopup();
        }

        ImGui::TreePop();
    }

    if (ImGui::TreeNode("Context menus"))
    {
        // BeginPopupContextItem() is a helper to provide common/simple popup behavior of essentially doing:
        //    if (IsItemHovered() && IsMouseReleased(0))
        //       OpenPopup(id);
        //    return BeginPopup(id);
        // For more advanced uses you may want to replicate and cuztomize this code. This the comments inside BeginPopupContextItem() implementation.
        static float value = 0.5f;
        ImGui::Text("Value = %.3f (<-- right-click here)", value);
        if (ImGui::BeginPopupContextItem("item context menu"))
        {
            if (ImGui::Selectable("Set to zero")) value = 0.0f;
            if (ImGui::Selectable("Set to PI")) value = 3.1415f;
            ImGui::PushItemWidth(-1);
            ImGui::DragFloat("##Value", &value, 0.1f, 0.0f, 0.0f);
            ImGui::PopItemWidth();
            ImGui::EndPopup();
        }

        // We can also use OpenPopupOnItemClick() which is the same as BeginPopupContextItem() but without the Begin call.
        // So here we will make it that clicking on the text field with the right mouse button (1) will toggle the visibility of the popup above.
        ImGui::Text("(You can also right-click me to the same popup as above.)");
        ImGui::OpenPopupOnItemClick("item context menu", 1);

        // When used after an item that has an ID (here the Button), we can skip providing an ID to BeginPopupContextItem(). 
        // BeginPopupContextItem() will use the last item ID as the popup ID.
        // In addition here, we want to include your editable label inside the button label. We use the ### operator to override the ID (read FAQ about ID for details)
        static char name[32] = "Label1";
        char buf[64]; sprintf(buf, "Button: %s###Button", name); // ### operator override ID ignoring the preceding label
        ImGui::Button(buf);
        if (ImGui::BeginPopupContextItem())
        {
            ImGui::Text("Edit name:");
            ImGui::InputText("##edit", name, IM_ARRAYSIZE(name));
            if (ImGui::Button("Close"))
                ImGui::CloseCurrentPopup();
            ImGui::EndPopup();
        }
        ImGui::SameLine(); ImGui::Text("(<-- right-click here)");

        ImGui::TreePop();
    }

    if (ImGui::TreeNode("Modals"))
    {
        ImGui::TextWrapped("Modal windows are like popups but the user cannot close them by clicking outside the window.");

        if (ImGui::Button("Delete.."))
            ImGui::OpenPopup("Delete?");
        if (ImGui::BeginPopupModal("Delete?", NULL, ImGuiWindowFlags_AlwaysAutoResize))
        {
            ImGui::Text("All those beautiful files will be deleted.\nThis operation cannot be undone!\n\n");
            ImGui::Separator();

            //static int dummy_i = 0;
            //ImGui::Combo("Combo", &dummy_i, "Delete\0Delete harder\0");

            static bool dont_ask_me_next_time = false;
            ImGui::PushStyleVar(ImGuiStyleVar_FramePadding, ImVec2(0, 0));
            ImGui::Checkbox("Don't ask me next time", &dont_ask_me_next_time);
            ImGui::PopStyleVar();

            if (ImGui::Button("OK", ImVec2(120, 0))) { ImGui::CloseCurrentPopup(); }
            ImGui::SetItemDefaultFocus();
            ImGui::SameLine();
            if (ImGui::Button("Cancel", ImVec2(120, 0))) { ImGui::CloseCurrentPopup(); }
            ImGui::EndPopup();
        }

        if (ImGui::Button("Stacked modals.."))
            ImGui::OpenPopup("Stacked 1");
        if (ImGui::BeginPopupModal("Stacked 1"))
        {
            ImGui::Text("Hello from Stacked The First\nUsing style.Colors[ImGuiCol_ModalWindowDimBg] behind it.");
            static int item = 1;
            ImGui::Combo("Combo", &item, "aaaa\0bbbb\0cccc\0dddd\0eeee\0\0");
            static float color[4] = { 0.4f,0.7f,0.0f,0.5f };
            ImGui::ColorEdit4("color", color);  // This is to test behavior of stacked regular popups over a modal

            if (ImGui::Button("Add another modal.."))
                ImGui::OpenPopup("Stacked 2");
            if (ImGui::BeginPopupModal("Stacked 2"))
            {
                ImGui::Text("Hello from Stacked The Second!");
                if (ImGui::Button("Close"))
                    ImGui::CloseCurrentPopup();
                ImGui::EndPopup();
            }

            if (ImGui::Button("Close"))
                ImGui::CloseCurrentPopup();
            ImGui::EndPopup();
        }

        ImGui::TreePop();
    }

    if (ImGui::TreeNode("Menus inside a regular window"))
    {
        ImGui::TextWrapped("Below we are testing adding menu items to a regular window. It's rather unusual but should work!");
        ImGui::Separator();
        // NB: As a quirk in this very specific example, we want to differentiate the parent of this menu from the parent of the various popup menus above.
        // To do so we are encloding the items in a PushID()/PopID() block to make them two different menusets. If we don't, opening any popup above and hovering our menu here
        // would open it. This is because once a menu is active, we allow to switch to a sibling menu by just hovering on it, which is the desired behavior for regular menus.
        ImGui::PushID("foo");
        ImGui::MenuItem("Menu item", "CTRL+M");
        if (ImGui::BeginMenu("Menu inside a regular window"))
        {
            ShowExampleMenuFile();
            ImGui::EndMenu();
        }
        ImGui::PopID();
        ImGui::Separator();
        ImGui::TreePop();
    }
}

static void ShowDemoWindowColumns()
{
    if (!ImGui::CollapsingHeader("Columns"))
        return;

    ImGui::PushID("Columns");

    // Basic columns
    if (ImGui::TreeNode("Basic"))
    {
        ImGui::Text("Without border:");
        ImGui::Columns(3, "mycolumns3", false);  // 3-ways, no border
        ImGui::Separator();
        for (int n = 0; n < 14; n++)
        {
            char label[32];
            sprintf(label, "Item %d", n);
            if (ImGui::Selectable(label)) {}
            //if (ImGui::Button(label, ImVec2(-1,0))) {}
            ImGui::NextColumn();
        }
        ImGui::Columns(1);
        ImGui::Separator();

        ImGui::Text("With border:");
        ImGui::Columns(4, "mycolumns"); // 4-ways, with border
        ImGui::Separator();
        ImGui::Text("ID"); ImGui::NextColumn();
        ImGui::Text("Name"); ImGui::NextColumn();
        ImGui::Text("Path"); ImGui::NextColumn();
        ImGui::Text("Hovered"); ImGui::NextColumn();
        ImGui::Separator();
        const char* names[3] = { "One", "Two", "Three" };
        const char* paths[3] = { "/path/one", "/path/two", "/path/three" };
        static int selected = -1;
        for (int i = 0; i < 3; i++)
        {
            char label[32];
            sprintf(label, "%04d", i);
            if (ImGui::Selectable(label, selected == i, ImGuiSelectableFlags_SpanAllColumns))
                selected = i;
            bool hovered = ImGui::IsItemHovered();
            ImGui::NextColumn();
            ImGui::Text(names[i]); ImGui::NextColumn();
            ImGui::Text(paths[i]); ImGui::NextColumn();
            ImGui::Text("%d", hovered); ImGui::NextColumn();
        }
        ImGui::Columns(1);
        ImGui::Separator();
        ImGui::TreePop();
    }

    // Create multiple items in a same cell before switching to next column
    if (ImGui::TreeNode("Mixed items"))
    {
        ImGui::Columns(3, "mixed");
        ImGui::Separator();

        ImGui::Text("Hello");
        ImGui::Button("Banana");
        ImGui::NextColumn();

        ImGui::Text("ImGui");
        ImGui::Button("Apple");
        static float foo = 1.0f;
        ImGui::InputFloat("red", &foo, 0.05f, 0, "%.3f");
        ImGui::Text("An extra line here.");
        ImGui::NextColumn();

        ImGui::Text("Sailor");
        ImGui::Button("Corniflower");
        static float bar = 1.0f;
        ImGui::InputFloat("blue", &bar, 0.05f, 0, "%.3f");
        ImGui::NextColumn();

        if (ImGui::CollapsingHeader("Category A")) { ImGui::Text("Blah blah blah"); } ImGui::NextColumn();
        if (ImGui::CollapsingHeader("Category B")) { ImGui::Text("Blah blah blah"); } ImGui::NextColumn();
        if (ImGui::CollapsingHeader("Category C")) { ImGui::Text("Blah blah blah"); } ImGui::NextColumn();
        ImGui::Columns(1);
        ImGui::Separator();
        ImGui::TreePop();
    }

    // Word wrapping
    if (ImGui::TreeNode("Word-wrapping"))
    {
        ImGui::Columns(2, "word-wrapping");
        ImGui::Separator();
        ImGui::TextWrapped("The quick brown fox jumps over the lazy dog.");
        ImGui::TextWrapped("Hello Left");
        ImGui::NextColumn();
        ImGui::TextWrapped("The quick brown fox jumps over the lazy dog.");
        ImGui::TextWrapped("Hello Right");
        ImGui::Columns(1);
        ImGui::Separator();
        ImGui::TreePop();
    }

    if (ImGui::TreeNode("Borders"))
    {
        // NB: Future columns API should allow automatic horizontal borders.
        static bool h_borders = true;
        static bool v_borders = true;
        ImGui::Checkbox("horizontal", &h_borders);
        ImGui::SameLine();
        ImGui::Checkbox("vertical", &v_borders);
        ImGui::Columns(4, NULL, v_borders);
        for (int i = 0; i < 4*3; i++)
        {
            if (h_borders && ImGui::GetColumnIndex() == 0)
                ImGui::Separator();
            ImGui::Text("%c%c%c", 'a'+i, 'a'+i, 'a'+i);
            ImGui::Text("Width %.2f\nOffset %.2f", ImGui::GetColumnWidth(), ImGui::GetColumnOffset());
            ImGui::NextColumn();
        }
        ImGui::Columns(1);
        if (h_borders)
            ImGui::Separator();
        ImGui::TreePop();
    }

    // Scrolling columns
    /*
    if (ImGui::TreeNode("Vertical Scrolling"))
    {
        ImGui::BeginChild("##header", ImVec2(0, ImGui::GetTextLineHeightWithSpacing()+ImGui::GetStyle().ItemSpacing.y));
        ImGui::Columns(3);
        ImGui::Text("ID"); ImGui::NextColumn();
        ImGui::Text("Name"); ImGui::NextColumn();
        ImGui::Text("Path"); ImGui::NextColumn();
        ImGui::Columns(1);
        ImGui::Separator();
        ImGui::EndChild();
        ImGui::BeginChild("##scrollingregion", ImVec2(0, 60));
        ImGui::Columns(3);
        for (int i = 0; i < 10; i++)
        {
            ImGui::Text("%04d", i); ImGui::NextColumn();
            ImGui::Text("Foobar"); ImGui::NextColumn();
            ImGui::Text("/path/foobar/%04d/", i); ImGui::NextColumn();
        }
        ImGui::Columns(1);
        ImGui::EndChild();
        ImGui::TreePop();
    }
    */

    if (ImGui::TreeNode("Horizontal Scrolling"))
    {
        ImGui::SetNextWindowContentSize(ImVec2(1500.0f, 0.0f));
        ImGui::BeginChild("##ScrollingRegion", ImVec2(0, ImGui::GetFontSize() * 20), false, ImGuiWindowFlags_HorizontalScrollbar);
        ImGui::Columns(10);
        int ITEMS_COUNT = 2000;
        ImGuiListClipper clipper(ITEMS_COUNT);  // Also demonstrate using the clipper for large list
        while (clipper.Step())
        {
            for (int i = clipper.DisplayStart; i < clipper.DisplayEnd; i++)
                for (int j = 0; j < 10; j++)
                {
                    ImGui::Text("Line %d Column %d...", i, j);
                    ImGui::NextColumn();
                }
        }
        ImGui::Columns(1);
        ImGui::EndChild();
        ImGui::TreePop();
    }

    bool node_open = ImGui::TreeNode("Tree within single cell");
    ImGui::SameLine(); ShowHelpMarker("NB: Tree node must be poped before ending the cell. There's no storage of state per-cell.");
    if (node_open)
    {
        ImGui::Columns(2, "tree items");
        ImGui::Separator();
        if (ImGui::TreeNode("Hello")) { ImGui::BulletText("Sailor"); ImGui::TreePop(); } ImGui::NextColumn();
        if (ImGui::TreeNode("Bonjour")) { ImGui::BulletText("Marin"); ImGui::TreePop(); } ImGui::NextColumn();
        ImGui::Columns(1);
        ImGui::Separator();
        ImGui::TreePop();
    }
    ImGui::PopID();
}

static void ShowDemoWindowMisc()
{
    if (ImGui::CollapsingHeader("Filtering"))
    {
        static ImGuiTextFilter filter;
        ImGui::Text("Filter usage:\n"
                    "  \"\"         display all lines\n"
                    "  \"xxx\"      display lines containing \"xxx\"\n"
                    "  \"xxx,yyy\"  display lines containing \"xxx\" or \"yyy\"\n"
                    "  \"-xxx\"     hide lines containing \"xxx\"");
        filter.Draw();
        const char* lines[] = { "aaa1.c", "bbb1.c", "ccc1.c", "aaa2.cpp", "bbb2.cpp", "ccc2.cpp", "abc.h", "hello, world" };
        for (int i = 0; i < IM_ARRAYSIZE(lines); i++)
            if (filter.PassFilter(lines[i]))
                ImGui::BulletText("%s", lines[i]);
    }

    if (ImGui::CollapsingHeader("Inputs, Navigation & Focus"))
    {
        ImGuiIO& io = ImGui::GetIO();

        ImGui::Text("WantCaptureMouse: %d", io.WantCaptureMouse);
        ImGui::Text("WantCaptureKeyboard: %d", io.WantCaptureKeyboard);
        ImGui::Text("WantTextInput: %d", io.WantTextInput);
        ImGui::Text("WantSetMousePos: %d", io.WantSetMousePos);
        ImGui::Text("NavActive: %d, NavVisible: %d", io.NavActive, io.NavVisible);

        if (ImGui::TreeNode("Keyboard, Mouse & Navigation State"))
        {
            if (ImGui::IsMousePosValid())
                ImGui::Text("Mouse pos: (%g, %g)", io.MousePos.x, io.MousePos.y);
            else
                ImGui::Text("Mouse pos: <INVALID>");
            ImGui::Text("Mouse delta: (%g, %g)", io.MouseDelta.x, io.MouseDelta.y);
            ImGui::Text("Mouse down:");     for (int i = 0; i < IM_ARRAYSIZE(io.MouseDown); i++) if (io.MouseDownDuration[i] >= 0.0f)   { ImGui::SameLine(); ImGui::Text("b%d (%.02f secs)", i, io.MouseDownDuration[i]); }
            ImGui::Text("Mouse clicked:");  for (int i = 0; i < IM_ARRAYSIZE(io.MouseDown); i++) if (ImGui::IsMouseClicked(i))          { ImGui::SameLine(); ImGui::Text("b%d", i); }
            ImGui::Text("Mouse dbl-clicked:"); for (int i = 0; i < IM_ARRAYSIZE(io.MouseDown); i++) if (ImGui::IsMouseDoubleClicked(i)) { ImGui::SameLine(); ImGui::Text("b%d", i); }
            ImGui::Text("Mouse released:"); for (int i = 0; i < IM_ARRAYSIZE(io.MouseDown); i++) if (ImGui::IsMouseReleased(i))         { ImGui::SameLine(); ImGui::Text("b%d", i); }
            ImGui::Text("Mouse wheel: %.1f", io.MouseWheel);

            ImGui::Text("Keys down:");      for (int i = 0; i < IM_ARRAYSIZE(io.KeysDown); i++) if (io.KeysDownDuration[i] >= 0.0f)     { ImGui::SameLine(); ImGui::Text("%d (%.02f secs)", i, io.KeysDownDuration[i]); }
            ImGui::Text("Keys pressed:");   for (int i = 0; i < IM_ARRAYSIZE(io.KeysDown); i++) if (ImGui::IsKeyPressed(i))             { ImGui::SameLine(); ImGui::Text("%d", i); }
            ImGui::Text("Keys release:");   for (int i = 0; i < IM_ARRAYSIZE(io.KeysDown); i++) if (ImGui::IsKeyReleased(i))            { ImGui::SameLine(); ImGui::Text("%d", i); }
            ImGui::Text("Keys mods: %s%s%s%s", io.KeyCtrl ? "CTRL " : "", io.KeyShift ? "SHIFT " : "", io.KeyAlt ? "ALT " : "", io.KeySuper ? "SUPER " : "");

            ImGui::Text("NavInputs down:"); for (int i = 0; i < IM_ARRAYSIZE(io.NavInputs); i++) if (io.NavInputs[i] > 0.0f)                    { ImGui::SameLine(); ImGui::Text("[%d] %.2f", i, io.NavInputs[i]); }
            ImGui::Text("NavInputs pressed:"); for (int i = 0; i < IM_ARRAYSIZE(io.NavInputs); i++) if (io.NavInputsDownDuration[i] == 0.0f)    { ImGui::SameLine(); ImGui::Text("[%d]", i); }
            ImGui::Text("NavInputs duration:"); for (int i = 0; i < IM_ARRAYSIZE(io.NavInputs); i++) if (io.NavInputsDownDuration[i] >= 0.0f)   { ImGui::SameLine(); ImGui::Text("[%d] %.2f", i, io.NavInputsDownDuration[i]); }

            ImGui::Button("Hovering me sets the\nkeyboard capture flag");
            if (ImGui::IsItemHovered())
                ImGui::CaptureKeyboardFromApp(true);
            ImGui::SameLine();
            ImGui::Button("Holding me clears the\nthe keyboard capture flag");
            if (ImGui::IsItemActive())
                ImGui::CaptureKeyboardFromApp(false);

            ImGui::TreePop();
        }

        if (ImGui::TreeNode("Tabbing"))
        {
            ImGui::Text("Use TAB/SHIFT+TAB to cycle through keyboard editable fields.");
            static char buf[32] = "dummy";
            ImGui::InputText("1", buf, IM_ARRAYSIZE(buf));
            ImGui::InputText("2", buf, IM_ARRAYSIZE(buf));
            ImGui::InputText("3", buf, IM_ARRAYSIZE(buf));
            ImGui::PushAllowKeyboardFocus(false);
            ImGui::InputText("4 (tab skip)", buf, IM_ARRAYSIZE(buf));
            //ImGui::SameLine(); ShowHelperMarker("Use ImGui::PushAllowKeyboardFocus(bool)\nto disable tabbing through certain widgets.");
            ImGui::PopAllowKeyboardFocus();
            ImGui::InputText("5", buf, IM_ARRAYSIZE(buf));
            ImGui::TreePop();
        }

        if (ImGui::TreeNode("Focus from code"))
        {
            bool focus_1 = ImGui::Button("Focus on 1"); ImGui::SameLine();
            bool focus_2 = ImGui::Button("Focus on 2"); ImGui::SameLine();
            bool focus_3 = ImGui::Button("Focus on 3");
            int has_focus = 0;
            static char buf[128] = "click on a button to set focus";

            if (focus_1) ImGui::SetKeyboardFocusHere();
            ImGui::InputText("1", buf, IM_ARRAYSIZE(buf));
            if (ImGui::IsItemActive()) has_focus = 1;

            if (focus_2) ImGui::SetKeyboardFocusHere();
            ImGui::InputText("2", buf, IM_ARRAYSIZE(buf));
            if (ImGui::IsItemActive()) has_focus = 2;

            ImGui::PushAllowKeyboardFocus(false);
            if (focus_3) ImGui::SetKeyboardFocusHere();
            ImGui::InputText("3 (tab skip)", buf, IM_ARRAYSIZE(buf));
            if (ImGui::IsItemActive()) has_focus = 3;
            ImGui::PopAllowKeyboardFocus();

            if (has_focus)
                ImGui::Text("Item with focus: %d", has_focus);
            else
                ImGui::Text("Item with focus: <none>");

            // Use >= 0 parameter to SetKeyboardFocusHere() to focus an upcoming item
            static float f3[3] = { 0.0f, 0.0f, 0.0f };
            int focus_ahead = -1;
            if (ImGui::Button("Focus on X")) focus_ahead = 0; ImGui::SameLine();
            if (ImGui::Button("Focus on Y")) focus_ahead = 1; ImGui::SameLine();
            if (ImGui::Button("Focus on Z")) focus_ahead = 2;
            if (focus_ahead != -1) ImGui::SetKeyboardFocusHere(focus_ahead);
            ImGui::SliderFloat3("Float3", &f3[0], 0.0f, 1.0f);

            ImGui::TextWrapped("NB: Cursor & selection are preserved when refocusing last used item in code.");
            ImGui::TreePop();
        }

        if (ImGui::TreeNode("Dragging"))
        {
            ImGui::TextWrapped("You can use ImGui::GetMouseDragDelta(0) to query for the dragged amount on any widget.");
            for (int button = 0; button < 3; button++)
                ImGui::Text("IsMouseDragging(%d):\n  w/ default threshold: %d,\n  w/ zero threshold: %d\n  w/ large threshold: %d",
                    button, ImGui::IsMouseDragging(button), ImGui::IsMouseDragging(button, 0.0f), ImGui::IsMouseDragging(button, 20.0f));
            ImGui::Button("Drag Me");
            if (ImGui::IsItemActive())
            {
                // Draw a line between the button and the mouse cursor
                ImDrawList* draw_list = ImGui::GetWindowDrawList();
                draw_list->PushClipRectFullScreen();
                draw_list->AddLine(io.MouseClickedPos[0], io.MousePos, ImGui::GetColorU32(ImGuiCol_Button), 4.0f);
                draw_list->PopClipRect();

                // Drag operations gets "unlocked" when the mouse has moved past a certain threshold (the default threshold is stored in io.MouseDragThreshold)
                // You can request a lower or higher threshold using the second parameter of IsMouseDragging() and GetMouseDragDelta()
                ImVec2 value_raw = ImGui::GetMouseDragDelta(0, 0.0f);
                ImVec2 value_with_lock_threshold = ImGui::GetMouseDragDelta(0);
                ImVec2 mouse_delta = io.MouseDelta;
                ImGui::SameLine(); ImGui::Text("Raw (%.1f, %.1f), WithLockThresold (%.1f, %.1f), MouseDelta (%.1f, %.1f)", value_raw.x, value_raw.y, value_with_lock_threshold.x, value_with_lock_threshold.y, mouse_delta.x, mouse_delta.y);
            }
            ImGui::TreePop();
        }

        if (ImGui::TreeNode("Mouse cursors"))
        {
            const char* mouse_cursors_names[] = { "Arrow", "TextInput", "Move", "ResizeNS", "ResizeEW", "ResizeNESW", "ResizeNWSE", "Hand" };
            IM_ASSERT(IM_ARRAYSIZE(mouse_cursors_names) == ImGuiMouseCursor_COUNT);

            ImGui::Text("Current mouse cursor = %d: %s", ImGui::GetMouseCursor(), mouse_cursors_names[ImGui::GetMouseCursor()]);
            ImGui::Text("Hover to see mouse cursors:");
            ImGui::SameLine(); ShowHelpMarker("Your application can render a different mouse cursor based on what ImGui::GetMouseCursor() returns. If software cursor rendering (io.MouseDrawCursor) is set ImGui will draw the right cursor for you, otherwise your backend needs to handle it.");
            for (int i = 0; i < ImGuiMouseCursor_COUNT; i++)
            {
                char label[32];
                sprintf(label, "Mouse cursor %d: %s", i, mouse_cursors_names[i]);
                ImGui::Bullet(); ImGui::Selectable(label, false);
                if (ImGui::IsItemHovered() || ImGui::IsItemFocused())
                    ImGui::SetMouseCursor(i);
            }
            ImGui::TreePop();
        }
    }
}

//-----------------------------------------------------------------------------
// [SECTION] About Window / ShowAboutWindow()
// Access from ImGui Demo -> Help -> About
//-----------------------------------------------------------------------------

void ImGui::ShowAboutWindow(bool* p_open)
{
    if (!ImGui::Begin("About Dear ImGui", p_open, ImGuiWindowFlags_AlwaysAutoResize))
    {
        ImGui::End();
        return;
    }
    ImGui::Text("Dear ImGui %s", ImGui::GetVersion());
    ImGui::Separator();
    ImGui::Text("By Omar Cornut and all dear imgui contributors.");
    ImGui::Text("Dear ImGui is licensed under the MIT License, see LICENSE for more information.");

    static bool show_config_info = false;
    ImGui::Checkbox("Config/Build Information", &show_config_info);
    if (show_config_info)
    {
        ImGuiIO& io = ImGui::GetIO();
        ImGuiStyle& style = ImGui::GetStyle();

        bool copy_to_clipboard = ImGui::Button("Copy to clipboard");
        ImGui::BeginChildFrame(ImGui::GetID("cfginfos"), ImVec2(0, ImGui::GetTextLineHeightWithSpacing() * 18), ImGuiWindowFlags_NoMove);
        if (copy_to_clipboard)
            ImGui::LogToClipboard();

        ImGui::Text("Dear ImGui %s (%d)", IMGUI_VERSION, IMGUI_VERSION_NUM);
        ImGui::Separator();
        ImGui::Text("sizeof(size_t): %d, sizeof(ImDrawIdx): %d, sizeof(ImDrawVert): %d", (int)sizeof(size_t), (int)sizeof(ImDrawIdx), (int)sizeof(ImDrawVert));
        ImGui::Text("define: __cplusplus=%d", (int)__cplusplus);
#ifdef IMGUI_DISABLE_OBSOLETE_FUNCTIONS
        ImGui::Text("define: IMGUI_DISABLE_OBSOLETE_FUNCTIONS");
#endif
#ifdef IMGUI_DISABLE_WIN32_DEFAULT_CLIPBOARD_FUNCTIONS
        ImGui::Text("define: IMGUI_DISABLE_WIN32_DEFAULT_CLIPBOARD_FUNCTIONS");
#endif
#ifdef IMGUI_DISABLE_WIN32_DEFAULT_IME_FUNCTIONS
        ImGui::Text("define: IMGUI_DISABLE_WIN32_DEFAULT_IME_FUNCTIONS");
#endif
#ifdef IMGUI_DISABLE_WIN32_FUNCTIONS
        ImGui::Text("define: IMGUI_DISABLE_WIN32_FUNCTIONS");
#endif
#ifdef IMGUI_DISABLE_FORMAT_STRING_FUNCTIONS
        ImGui::Text("define: IMGUI_DISABLE_FORMAT_STRING_FUNCTIONS");
#endif
#ifdef IMGUI_DISABLE_MATH_FUNCTIONS
        ImGui::Text("define: IMGUI_DISABLE_MATH_FUNCTIONS");
#endif
#ifdef IMGUI_DISABLE_DEFAULT_ALLOCATORS
        ImGui::Text("define: IMGUI_DISABLE_DEFAULT_ALLOCATORS");
#endif
#ifdef IMGUI_USE_BGRA_PACKED_COLOR
        ImGui::Text("define: IMGUI_USE_BGRA_PACKED_COLOR");
#endif
#ifdef _WIN32
        ImGui::Text("define: _WIN32");
#endif
#ifdef _WIN64
        ImGui::Text("define: _WIN64");
#endif
#ifdef __linux__
        ImGui::Text("define: __linux__");
#endif
#ifdef __APPLE__
        ImGui::Text("define: __APPLE__");
#endif
#ifdef _MSC_VER
        ImGui::Text("define: _MSC_VER=%d", _MSC_VER);
#endif
#ifdef __MINGW32__
        ImGui::Text("define: __MINGW32__");
#endif
#ifdef __MINGW64__
        ImGui::Text("define: __MINGW64__");
#endif
#ifdef __GNUC__
        ImGui::Text("define: __GNUC__=%d", (int)__GNUC__);
#endif
#ifdef __clang_version__
        ImGui::Text("define: __clang_version__=%s", __clang_version__);
#endif
#ifdef IMGUI_HAS_VIEWPORT
        ImGui::Text("define: IMGUI_HAS_VIEWPORT");
#endif
<<<<<<< HEAD
#ifdef IMGUI_HAS_DOCK
        ImGui::Text("define: IMGUI_HAS_DOCK");
#endif
#ifdef IMGUI_HAS_TABS
        ImGui::Text("define: IMGUI_HAS_TABS");
#endif
=======
>>>>>>> 2a1e903f
        ImGui::Separator();
        ImGui::Text("io.BackendPlatformName: %s", io.BackendPlatformName ? io.BackendPlatformName : "NULL");
        ImGui::Text("io.BackendRendererName: %s", io.BackendRendererName ? io.BackendRendererName : "NULL");
        ImGui::Text("io.ConfigFlags: 0x%08X", io.ConfigFlags);
        if (io.ConfigFlags & ImGuiConfigFlags_NavEnableKeyboard)        ImGui::Text(" NavEnableKeyboard");
        if (io.ConfigFlags & ImGuiConfigFlags_NavEnableGamepad)         ImGui::Text(" NavEnableGamepad");
        if (io.ConfigFlags & ImGuiConfigFlags_NavEnableSetMousePos)     ImGui::Text(" NavEnableSetMousePos");
        if (io.ConfigFlags & ImGuiConfigFlags_NavNoCaptureKeyboard)     ImGui::Text(" NavNoCaptureKeyboard");
        if (io.ConfigFlags & ImGuiConfigFlags_NoMouse)                  ImGui::Text(" NoMouse");
        if (io.ConfigFlags & ImGuiConfigFlags_NoMouseCursorChange)      ImGui::Text(" NoMouseCursorChange");
<<<<<<< HEAD
        if (io.ConfigFlags & ImGuiConfigFlags_DockingEnable)            ImGui::Text(" DockingEnable");
=======
>>>>>>> 2a1e903f
        if (io.ConfigFlags & ImGuiConfigFlags_ViewportsEnable)          ImGui::Text(" ViewportsEnable");
        if (io.ConfigFlags & ImGuiConfigFlags_ViewportsNoTaskBarIcon)   ImGui::Text(" ViewportsNoTaskBarIcon");
        if (io.ConfigFlags & ImGuiConfigFlags_ViewportsNoMerge)         ImGui::Text(" ViewportsNoMerge");
        if (io.ConfigFlags & ImGuiConfigFlags_ViewportsDecoration)      ImGui::Text(" ViewportsDecoration");
        if (io.ConfigFlags & ImGuiConfigFlags_DpiEnableScaleViewports)  ImGui::Text(" DpiEnableScaleViewports");
        if (io.ConfigFlags & ImGuiConfigFlags_DpiEnableScaleFonts)      ImGui::Text(" DpiEnableScaleFonts");
        if (io.MouseDrawCursor)                                         ImGui::Text("io.MouseDrawCursor");
        if (io.ConfigDockingNoSplit)                                    ImGui::Text("io.ConfigDockingNoSplit");
        if (io.ConfigDockingWithShift)                                  ImGui::Text("io.ConfigDockingWithShift");
        if (io.ConfigDockingTransparentPayload)                         ImGui::Text("io.ConfigDockingTransparentPayload");
        if (io.ConfigMacOSXBehaviors)                                   ImGui::Text("io.ConfigMacOSXBehaviors");
        if (io.ConfigInputTextCursorBlink)                              ImGui::Text("io.ConfigInputTextCursorBlink");
        if (io.ConfigWindowsResizeFromEdges)                            ImGui::Text("io.ConfigWindowsResizeFromEdges");
        if (io.ConfigWindowsMoveFromTitleBarOnly)                       ImGui::Text("io.ConfigWindowsMoveFromTitleBarOnly");
        ImGui::Text("io.BackendFlags: 0x%08X", io.BackendFlags);
        if (io.BackendFlags & ImGuiBackendFlags_HasGamepad)             ImGui::Text(" HasGamepad");
        if (io.BackendFlags & ImGuiBackendFlags_HasMouseCursors)        ImGui::Text(" HasMouseCursors");
        if (io.BackendFlags & ImGuiBackendFlags_HasSetMousePos)         ImGui::Text(" HasSetMousePos");
        if (io.BackendFlags & ImGuiBackendFlags_PlatformHasViewports)   ImGui::Text(" PlatformHasViewports");
        if (io.BackendFlags & ImGuiBackendFlags_HasMouseHoveredViewport)ImGui::Text(" HasMouseHoveredViewport");
        if (io.BackendFlags & ImGuiBackendFlags_RendererHasViewports)   ImGui::Text(" RendererHasViewports");
        ImGui::Separator();
        ImGui::Text("io.Fonts: %d fonts, Flags: 0x%08X, TexSize: %d,%d", io.Fonts->Fonts.Size, io.Fonts->Flags, io.Fonts->TexWidth, io.Fonts->TexHeight);
        ImGui::Text("io.DisplaySize: %.2f,%.2f", io.DisplaySize.x, io.DisplaySize.y);
        ImGui::Separator();
        ImGui::Text("style.WindowPadding: %.2f,%.2f", style.WindowPadding.x, style.WindowPadding.y);
        ImGui::Text("style.WindowBorderSize: %.2f", style.WindowBorderSize);
        ImGui::Text("style.FramePadding: %.2f,%.2f", style.FramePadding.x, style.FramePadding.y);
        ImGui::Text("style.FrameRounding: %.2f", style.FrameRounding);
        ImGui::Text("style.FrameBorderSize: %.2f", style.FrameBorderSize);
        ImGui::Text("style.ItemSpacing: %.2f,%.2f", style.ItemSpacing.x, style.ItemSpacing.y);
        ImGui::Text("style.ItemInnerSpacing: %.2f,%.2f", style.ItemInnerSpacing.x, style.ItemInnerSpacing.y);

        if (copy_to_clipboard)
            ImGui::LogFinish();
        ImGui::EndChildFrame();
    }
    ImGui::End();
}

//-----------------------------------------------------------------------------
// [SECTION] Style Editor / ShowStyleEditor()
//-----------------------------------------------------------------------------

// Demo helper function to select among default colors. See ShowStyleEditor() for more advanced options.
// Here we use the simplified Combo() api that packs items into a single literal string. Useful for quick combo boxes where the choices are known locally.
bool ImGui::ShowStyleSelector(const char* label)
{
    static int style_idx = -1;
    if (ImGui::Combo(label, &style_idx, "Classic\0Dark\0Light\0"))
    {
        switch (style_idx)
        {
        case 0: ImGui::StyleColorsClassic(); break;
        case 1: ImGui::StyleColorsDark(); break;
        case 2: ImGui::StyleColorsLight(); break;
        }
        return true;
    }
    return false;
}

// Demo helper function to select among loaded fonts.
// Here we use the regular BeginCombo()/EndCombo() api which is more the more flexible one.
void ImGui::ShowFontSelector(const char* label)
{
    ImGuiIO& io = ImGui::GetIO();
    ImFont* font_current = ImGui::GetFont();
    if (ImGui::BeginCombo(label, font_current->GetDebugName()))
    {
        for (int n = 0; n < io.Fonts->Fonts.Size; n++)
            if (ImGui::Selectable(io.Fonts->Fonts[n]->GetDebugName(), io.Fonts->Fonts[n] == font_current))
                io.FontDefault = io.Fonts->Fonts[n];
        ImGui::EndCombo();
    }
    ImGui::SameLine();
    ShowHelpMarker(
        "- Load additional fonts with io.Fonts->AddFontFromFileTTF().\n"
        "- The font atlas is built when calling io.Fonts->GetTexDataAsXXXX() or io.Fonts->Build().\n"
        "- Read FAQ and documentation in misc/fonts/ for more details.\n"
        "- If you need to add/remove fonts at runtime (e.g. for DPI change), do it before calling NewFrame().");
}

void ImGui::ShowStyleEditor(ImGuiStyle* ref)
{
    // You can pass in a reference ImGuiStyle structure to compare to, revert to and save to (else it compares to an internally stored reference)
    ImGuiStyle& style = ImGui::GetStyle();
    static ImGuiStyle ref_saved_style;

    // Default to using internal storage as reference
    static bool init = true;
    if (init && ref == NULL)
        ref_saved_style = style;
    init = false;
    if (ref == NULL)
        ref = &ref_saved_style;

    ImGui::PushItemWidth(ImGui::GetWindowWidth() * 0.50f);

    if (ImGui::ShowStyleSelector("Colors##Selector"))
        ref_saved_style = style;
    ImGui::ShowFontSelector("Fonts##Selector");

    // Simplified Settings
    if (ImGui::SliderFloat("FrameRounding", &style.FrameRounding, 0.0f, 12.0f, "%.0f"))
        style.GrabRounding = style.FrameRounding; // Make GrabRounding always the same value as FrameRounding
    { bool window_border = (style.WindowBorderSize > 0.0f); if (ImGui::Checkbox("WindowBorder", &window_border)) style.WindowBorderSize = window_border ? 1.0f : 0.0f; }
    ImGui::SameLine();
    { bool frame_border = (style.FrameBorderSize > 0.0f); if (ImGui::Checkbox("FrameBorder", &frame_border)) style.FrameBorderSize = frame_border ? 1.0f : 0.0f; }
    ImGui::SameLine();
    { bool popup_border = (style.PopupBorderSize > 0.0f); if (ImGui::Checkbox("PopupBorder", &popup_border)) style.PopupBorderSize = popup_border ? 1.0f : 0.0f; }

    // Save/Revert button
    if (ImGui::Button("Save Ref"))
        *ref = ref_saved_style = style;
    ImGui::SameLine();
    if (ImGui::Button("Revert Ref"))
        style = *ref;
    ImGui::SameLine();
    ShowHelpMarker("Save/Revert in local non-persistent storage. Default Colors definition are not affected. Use \"Export Colors\" below to save them somewhere.");

    ImGui::Separator();

    if (ImGui::BeginTabBar("##tabs", ImGuiTabBarFlags_None))
    {
        if (ImGui::BeginTabItem("Sizes"))
        {
            ImGui::Text("Main");
            ImGui::SliderFloat2("WindowPadding", (float*)&style.WindowPadding, 0.0f, 20.0f, "%.0f");
            ImGui::SliderFloat("PopupRounding", &style.PopupRounding, 0.0f, 16.0f, "%.0f");
            ImGui::SliderFloat2("FramePadding", (float*)&style.FramePadding, 0.0f, 20.0f, "%.0f");
            ImGui::SliderFloat2("ItemSpacing", (float*)&style.ItemSpacing, 0.0f, 20.0f, "%.0f");
            ImGui::SliderFloat2("ItemInnerSpacing", (float*)&style.ItemInnerSpacing, 0.0f, 20.0f, "%.0f");
            ImGui::SliderFloat2("TouchExtraPadding", (float*)&style.TouchExtraPadding, 0.0f, 10.0f, "%.0f");
            ImGui::SliderFloat("IndentSpacing", &style.IndentSpacing, 0.0f, 30.0f, "%.0f");
            ImGui::SliderFloat("ScrollbarSize", &style.ScrollbarSize, 1.0f, 20.0f, "%.0f");
            ImGui::SliderFloat("GrabMinSize", &style.GrabMinSize, 1.0f, 20.0f, "%.0f");
            ImGui::Text("Borders");
            ImGui::SliderFloat("WindowBorderSize", &style.WindowBorderSize, 0.0f, 1.0f, "%.0f");
            ImGui::SliderFloat("ChildBorderSize", &style.ChildBorderSize, 0.0f, 1.0f, "%.0f");
            ImGui::SliderFloat("PopupBorderSize", &style.PopupBorderSize, 0.0f, 1.0f, "%.0f");
            ImGui::SliderFloat("FrameBorderSize", &style.FrameBorderSize, 0.0f, 1.0f, "%.0f");
            ImGui::SliderFloat("TabBorderSize", &style.TabBorderSize, 0.0f, 1.0f, "%.0f");
            ImGui::Text("Rounding");
            ImGui::SliderFloat("WindowRounding", &style.WindowRounding, 0.0f, 12.0f, "%.0f");
            ImGui::SliderFloat("ChildRounding", &style.ChildRounding, 0.0f, 12.0f, "%.0f");
            ImGui::SliderFloat("FrameRounding", &style.FrameRounding, 0.0f, 12.0f, "%.0f");
            ImGui::SliderFloat("ScrollbarRounding", &style.ScrollbarRounding, 0.0f, 12.0f, "%.0f");
            ImGui::SliderFloat("GrabRounding", &style.GrabRounding, 0.0f, 12.0f, "%.0f");
            ImGui::SliderFloat("TabRounding", &style.TabRounding, 0.0f, 12.0f, "%.0f");
            ImGui::Text("Alignment");
            ImGui::SliderFloat2("WindowTitleAlign", (float*)&style.WindowTitleAlign, 0.0f, 1.0f, "%.2f");
            ImGui::SliderFloat2("ButtonTextAlign", (float*)&style.ButtonTextAlign, 0.0f, 1.0f, "%.2f"); ImGui::SameLine(); ShowHelpMarker("Alignment applies when a button is larger than its text content.");
            ImGui::Text("Safe Area Padding"); ImGui::SameLine(); ShowHelpMarker("Adjust if you cannot see the edges of your screen (e.g. on a TV where scaling has not been configured).");
            ImGui::SliderFloat2("DisplaySafeAreaPadding", (float*)&style.DisplaySafeAreaPadding, 0.0f, 30.0f, "%.0f");
            ImGui::EndTabItem();
        }

        if (ImGui::BeginTabItem("Colors"))
        {
            static int output_dest = 0;
            static bool output_only_modified = true;
            if (ImGui::Button("Export Unsaved"))
            {
                if (output_dest == 0)
                    ImGui::LogToClipboard();
                else
                    ImGui::LogToTTY();
                ImGui::LogText("ImVec4* colors = ImGui::GetStyle().Colors;" IM_NEWLINE);
                for (int i = 0; i < ImGuiCol_COUNT; i++)
                {
                    const ImVec4& col = style.Colors[i];
                    const char* name = ImGui::GetStyleColorName(i);
                    if (!output_only_modified || memcmp(&col, &ref->Colors[i], sizeof(ImVec4)) != 0)
                        ImGui::LogText("colors[ImGuiCol_%s]%*s= ImVec4(%.2ff, %.2ff, %.2ff, %.2ff);" IM_NEWLINE, name, 23 - (int)strlen(name), "", col.x, col.y, col.z, col.w);
                }
                ImGui::LogFinish();
            }
            ImGui::SameLine(); ImGui::PushItemWidth(120); ImGui::Combo("##output_type", &output_dest, "To Clipboard\0To TTY\0"); ImGui::PopItemWidth();
            ImGui::SameLine(); ImGui::Checkbox("Only Modified Colors", &output_only_modified);

            static ImGuiTextFilter filter;
            filter.Draw("Filter colors", ImGui::GetFontSize() * 16);

            static ImGuiColorEditFlags alpha_flags = 0;
            ImGui::RadioButton("Opaque", &alpha_flags, 0); ImGui::SameLine();
            ImGui::RadioButton("Alpha", &alpha_flags, ImGuiColorEditFlags_AlphaPreview); ImGui::SameLine();
            ImGui::RadioButton("Both", &alpha_flags, ImGuiColorEditFlags_AlphaPreviewHalf); ImGui::SameLine();
            ShowHelpMarker("In the color list:\nLeft-click on colored square to open color picker,\nRight-click to open edit options menu.");

            ImGui::BeginChild("##colors", ImVec2(0, 0), true, ImGuiWindowFlags_AlwaysVerticalScrollbar | ImGuiWindowFlags_AlwaysHorizontalScrollbar | ImGuiWindowFlags_NavFlattened);
            ImGui::PushItemWidth(-160);
            for (int i = 0; i < ImGuiCol_COUNT; i++)
            {
                const char* name = ImGui::GetStyleColorName(i);
                if (!filter.PassFilter(name))
                    continue;
                ImGui::PushID(i);
                ImGui::ColorEdit4("##color", (float*)&style.Colors[i], ImGuiColorEditFlags_AlphaBar | alpha_flags);
                if (memcmp(&style.Colors[i], &ref->Colors[i], sizeof(ImVec4)) != 0)
                {
                    // Tips: in a real user application, you may want to merge and use an icon font into the main font, so instead of "Save"/"Revert" you'd use icons.
                    // Read the FAQ and misc/fonts/README.txt about using icon fonts. It's really easy and super convenient!
                    ImGui::SameLine(0.0f, style.ItemInnerSpacing.x); if (ImGui::Button("Save")) ref->Colors[i] = style.Colors[i];
                    ImGui::SameLine(0.0f, style.ItemInnerSpacing.x); if (ImGui::Button("Revert")) style.Colors[i] = ref->Colors[i];
                }
                ImGui::SameLine(0.0f, style.ItemInnerSpacing.x);
                ImGui::TextUnformatted(name);
                ImGui::PopID();
            }
            ImGui::PopItemWidth();
            ImGui::EndChild();

            ImGui::EndTabItem();
        }

        if (ImGui::BeginTabItem("Fonts"))
        {
            ImFontAtlas* atlas = ImGui::GetIO().Fonts;
            ShowHelpMarker("Read FAQ and misc/fonts/README.txt for details on font loading.");
            ImGui::PushItemWidth(120);
            for (int i = 0; i < atlas->Fonts.Size; i++)
            {
                ImFont* font = atlas->Fonts[i];
                ImGui::PushID(font);
                bool font_details_opened = ImGui::TreeNode(font, "Font %d: \"%s\"\n%.2f px, %d glyphs, %d file(s)", i, font->ConfigData ? font->ConfigData[0].Name : "", font->FontSize, font->Glyphs.Size, font->ConfigDataCount);
                ImGui::SameLine(); if (ImGui::SmallButton("Set as default")) ImGui::GetIO().FontDefault = font;
                if (font_details_opened)
                {
                    ImGui::PushFont(font);
                    ImGui::Text("The quick brown fox jumps over the lazy dog");
                    ImGui::PopFont();
                    ImGui::DragFloat("Font scale", &font->Scale, 0.005f, 0.3f, 2.0f, "%.1f");   // Scale only this font
                    ImGui::SameLine(); ShowHelpMarker("Note than the default embedded font is NOT meant to be scaled.\n\nFont are currently rendered into bitmaps at a given size at the time of building the atlas. You may oversample them to get some flexibility with scaling. You can also render at multiple sizes and select which one to use at runtime.\n\n(Glimmer of hope: the atlas system should hopefully be rewritten in the future to make scaling more natural and automatic.)");
                    ImGui::InputFloat("Font offset", &font->DisplayOffset.y, 1, 1, "%.0f");
                    ImGui::Text("Ascent: %f, Descent: %f, Height: %f", font->Ascent, font->Descent, font->Ascent - font->Descent);
                    ImGui::Text("Fallback character: '%c' (%d)", font->FallbackChar, font->FallbackChar);
                    ImGui::Text("Texture surface: %d pixels (approx) ~ %dx%d", font->MetricsTotalSurface, (int)sqrtf((float)font->MetricsTotalSurface), (int)sqrtf((float)font->MetricsTotalSurface));
                    for (int config_i = 0; config_i < font->ConfigDataCount; config_i++)
                        if (ImFontConfig* cfg = &font->ConfigData[config_i])
                            ImGui::BulletText("Input %d: \'%s\', Oversample: (%d,%d), PixelSnapH: %d", config_i, cfg->Name, cfg->OversampleH, cfg->OversampleV, cfg->PixelSnapH);
                    if (ImGui::TreeNode("Glyphs", "Glyphs (%d)", font->Glyphs.Size))
                    {
                        // Display all glyphs of the fonts in separate pages of 256 characters
                        for (int base = 0; base < 0x10000; base += 256)
                        {
                            int count = 0;
                            for (int n = 0; n < 256; n++)
                                count += font->FindGlyphNoFallback((ImWchar)(base + n)) ? 1 : 0;
                            if (count > 0 && ImGui::TreeNode((void*)(intptr_t)base, "U+%04X..U+%04X (%d %s)", base, base + 255, count, count > 1 ? "glyphs" : "glyph"))
                            {
                                float cell_size = font->FontSize * 1;
                                float cell_spacing = style.ItemSpacing.y;
                                ImVec2 base_pos = ImGui::GetCursorScreenPos();
                                ImDrawList* draw_list = ImGui::GetWindowDrawList();
                                for (int n = 0; n < 256; n++)
                                {
                                    ImVec2 cell_p1(base_pos.x + (n % 16) * (cell_size + cell_spacing), base_pos.y + (n / 16) * (cell_size + cell_spacing));
                                    ImVec2 cell_p2(cell_p1.x + cell_size, cell_p1.y + cell_size);
                                    const ImFontGlyph* glyph = font->FindGlyphNoFallback((ImWchar)(base + n));
                                    draw_list->AddRect(cell_p1, cell_p2, glyph ? IM_COL32(255, 255, 255, 100) : IM_COL32(255, 255, 255, 50));
                                    if (glyph)
                                        font->RenderChar(draw_list, cell_size, cell_p1, ImGui::GetColorU32(ImGuiCol_Text), (ImWchar)(base + n)); // We use ImFont::RenderChar as a shortcut because we don't have UTF-8 conversion functions available to generate a string.
                                    if (glyph && ImGui::IsMouseHoveringRect(cell_p1, cell_p2))
                                    {
                                        ImGui::BeginTooltip();
                                        ImGui::Text("Codepoint: U+%04X", base + n);
                                        ImGui::Separator();
                                        ImGui::Text("AdvanceX: %.1f", glyph->AdvanceX);
                                        ImGui::Text("Pos: (%.2f,%.2f)->(%.2f,%.2f)", glyph->X0, glyph->Y0, glyph->X1, glyph->Y1);
                                        ImGui::Text("UV: (%.3f,%.3f)->(%.3f,%.3f)", glyph->U0, glyph->V0, glyph->U1, glyph->V1);
                                        ImGui::EndTooltip();
                                    }
                                }
                                ImGui::Dummy(ImVec2((cell_size + cell_spacing) * 16, (cell_size + cell_spacing) * 16));
                                ImGui::TreePop();
                            }
                        }
                        ImGui::TreePop();
                    }
                    ImGui::TreePop();
                }
                ImGui::PopID();
            }
            if (ImGui::TreeNode("Atlas texture", "Atlas texture (%dx%d pixels)", atlas->TexWidth, atlas->TexHeight))
            {
                ImGui::Image(atlas->TexID, ImVec2((float)atlas->TexWidth, (float)atlas->TexHeight), ImVec2(0, 0), ImVec2(1, 1), ImColor(255, 255, 255, 255), ImColor(255, 255, 255, 128));
                ImGui::TreePop();
            }

            static float window_scale = 1.0f;
            if (ImGui::DragFloat("this window scale", &window_scale, 0.005f, 0.3f, 2.0f, "%.1f"))           // scale only this window
                ImGui::SetWindowFontScale(window_scale);
            ImGui::DragFloat("global scale", &ImGui::GetIO().FontGlobalScale, 0.005f, 0.3f, 2.0f, "%.1f");  // scale everything
            ImGui::PopItemWidth();

            ImGui::EndTabItem();
        }

        if (ImGui::BeginTabItem("Rendering"))
        {
            ImGui::Checkbox("Anti-aliased lines", &style.AntiAliasedLines); ImGui::SameLine(); ShowHelpMarker("When disabling anti-aliasing lines, you'll probably want to disable borders in your style as well.");
            ImGui::Checkbox("Anti-aliased fill", &style.AntiAliasedFill);
            ImGui::PushItemWidth(100);
            ImGui::DragFloat("Curve Tessellation Tolerance", &style.CurveTessellationTol, 0.02f, 0.10f, FLT_MAX, "%.2f", 2.0f);
            if (style.CurveTessellationTol < 0.10f) style.CurveTessellationTol = 0.10f;
            ImGui::DragFloat("Global Alpha", &style.Alpha, 0.005f, 0.20f, 1.0f, "%.2f"); // Not exposing zero here so user doesn't "lose" the UI (zero alpha clips all widgets). But application code could have a toggle to switch between zero and non-zero.
            ImGui::PopItemWidth();

            ImGui::EndTabItem();
        }

        ImGui::EndTabBar();
    }

    ImGui::PopItemWidth();
}

//-----------------------------------------------------------------------------
// [SECTION] Example App: Main Menu Bar / ShowExampleAppMainMenuBar()
//-----------------------------------------------------------------------------

// Demonstrate creating a fullscreen menu bar and populating it.
static void ShowExampleAppMainMenuBar()
{
    if (ImGui::BeginMainMenuBar())
    {
        if (ImGui::BeginMenu("File"))
        {
            ShowExampleMenuFile();
            ImGui::EndMenu();
        }
        if (ImGui::BeginMenu("Edit"))
        {
            if (ImGui::MenuItem("Undo", "CTRL+Z")) {}
            if (ImGui::MenuItem("Redo", "CTRL+Y", false, false)) {}  // Disabled item
            ImGui::Separator();
            if (ImGui::MenuItem("Cut", "CTRL+X")) {}
            if (ImGui::MenuItem("Copy", "CTRL+C")) {}
            if (ImGui::MenuItem("Paste", "CTRL+V")) {}
            ImGui::EndMenu();
        }
        ImGui::EndMainMenuBar();
    }
}

static void ShowExampleMenuFile()
{
    ImGui::MenuItem("(dummy menu)", NULL, false, false);
    if (ImGui::MenuItem("New")) {}
    if (ImGui::MenuItem("Open", "Ctrl+O")) {}
    if (ImGui::BeginMenu("Open Recent"))
    {
        ImGui::MenuItem("fish_hat.c");
        ImGui::MenuItem("fish_hat.inl");
        ImGui::MenuItem("fish_hat.h");
        if (ImGui::BeginMenu("More.."))
        {
            ImGui::MenuItem("Hello");
            ImGui::MenuItem("Sailor");
            if (ImGui::BeginMenu("Recurse.."))
            {
                ShowExampleMenuFile();
                ImGui::EndMenu();
            }
            ImGui::EndMenu();
        }
        ImGui::EndMenu();
    }
    if (ImGui::MenuItem("Save", "Ctrl+S")) {}
    if (ImGui::MenuItem("Save As..")) {}
    ImGui::Separator();
    if (ImGui::BeginMenu("Options"))
    {
        static bool enabled = true;
        ImGui::MenuItem("Enabled", "", &enabled);
        ImGui::BeginChild("child", ImVec2(0, 60), true);
        for (int i = 0; i < 10; i++)
            ImGui::Text("Scrolling Text %d", i);
        ImGui::EndChild();
        static float f = 0.5f;
        static int n = 0;
        static bool b = true;
        ImGui::SliderFloat("Value", &f, 0.0f, 1.0f);
        ImGui::InputFloat("Input", &f, 0.1f);
        ImGui::Combo("Combo", &n, "Yes\0No\0Maybe\0\0");
        ImGui::Checkbox("Check", &b);
        ImGui::EndMenu();
    }
    if (ImGui::BeginMenu("Colors"))
    {
        float sz = ImGui::GetTextLineHeight();
        for (int i = 0; i < ImGuiCol_COUNT; i++)
        {
            const char* name = ImGui::GetStyleColorName((ImGuiCol)i);
            ImVec2 p = ImGui::GetCursorScreenPos();
            ImGui::GetWindowDrawList()->AddRectFilled(p, ImVec2(p.x+sz, p.y+sz), ImGui::GetColorU32((ImGuiCol)i));
            ImGui::Dummy(ImVec2(sz, sz));
            ImGui::SameLine();
            ImGui::MenuItem(name);
        }
        ImGui::EndMenu();
    }
    if (ImGui::BeginMenu("Disabled", false)) // Disabled
    {
        IM_ASSERT(0);
    }
    if (ImGui::MenuItem("Checked", NULL, true)) {}
    if (ImGui::MenuItem("Quit", "Alt+F4")) {}
}

//-----------------------------------------------------------------------------
// [SECTION] Example App: Debug Console / ShowExampleAppConsole()
//-----------------------------------------------------------------------------

// Demonstrate creating a simple console window, with scrolling, filtering, completion and history.
// For the console example, here we are using a more C++ like approach of declaring a class to hold the data and the functions.
struct ExampleAppConsole
{
    char                  InputBuf[256];
    ImVector<char*>       Items;
    bool                  ScrollToBottom;
    ImVector<char*>       History;
    int                   HistoryPos;    // -1: new line, 0..History.Size-1 browsing history.
    ImVector<const char*> Commands;

    ExampleAppConsole()
    {
        ClearLog();
        memset(InputBuf, 0, sizeof(InputBuf));
        HistoryPos = -1;
        Commands.push_back("HELP");
        Commands.push_back("HISTORY");
        Commands.push_back("CLEAR");
        Commands.push_back("CLASSIFY");  // "classify" is only here to provide an example of "C"+[tab] completing to "CL" and displaying matches.
        AddLog("Welcome to Dear ImGui!");
    }
    ~ExampleAppConsole()
    {
        ClearLog();
        for (int i = 0; i < History.Size; i++)
            free(History[i]);
    }

    // Portable helpers
    static int   Stricmp(const char* str1, const char* str2)         { int d; while ((d = toupper(*str2) - toupper(*str1)) == 0 && *str1) { str1++; str2++; } return d; }
    static int   Strnicmp(const char* str1, const char* str2, int n) { int d = 0; while (n > 0 && (d = toupper(*str2) - toupper(*str1)) == 0 && *str1) { str1++; str2++; n--; } return d; }
    static char* Strdup(const char *str)                             { size_t len = strlen(str) + 1; void* buff = malloc(len); return (char*)memcpy(buff, (const void*)str, len); }
    static void  Strtrim(char* str)                                  { char* str_end = str + strlen(str); while (str_end > str && str_end[-1] == ' ') str_end--; *str_end = 0; }

    void    ClearLog()
    {
        for (int i = 0; i < Items.Size; i++)
            free(Items[i]);
        Items.clear();
        ScrollToBottom = true;
    }

    void    AddLog(const char* fmt, ...) IM_FMTARGS(2)
    {
        // FIXME-OPT
        char buf[1024];
        va_list args;
        va_start(args, fmt);
        vsnprintf(buf, IM_ARRAYSIZE(buf), fmt, args);
        buf[IM_ARRAYSIZE(buf)-1] = 0;
        va_end(args);
        Items.push_back(Strdup(buf));
        ScrollToBottom = true;
    }

    void    Draw(const char* title, bool* p_open)
    {
        ImGui::SetNextWindowSize(ImVec2(520,600), ImGuiCond_FirstUseEver);
        if (!ImGui::Begin(title, p_open))
        {
            ImGui::End();
            return;
        }

        // As a specific feature guaranteed by the library, after calling Begin() the last Item represent the title bar. So e.g. IsItemHovered() will return true when hovering the title bar.
        // Here we create a context menu only available from the title bar.
        if (ImGui::BeginPopupContextItem())
        {
            if (ImGui::MenuItem("Close Console"))
                *p_open = false;
            ImGui::EndPopup();
        }

        ImGui::TextWrapped("This example implements a console with basic coloring, completion and history. A more elaborate implementation may want to store entries along with extra data such as timestamp, emitter, etc.");
        ImGui::TextWrapped("Enter 'HELP' for help, press TAB to use text completion.");

        // TODO: display items starting from the bottom

        if (ImGui::SmallButton("Add Dummy Text")) { AddLog("%d some text", Items.Size); AddLog("some more text"); AddLog("display very important message here!"); } ImGui::SameLine();
        if (ImGui::SmallButton("Add Dummy Error")) { AddLog("[error] something went wrong"); } ImGui::SameLine();
        if (ImGui::SmallButton("Clear")) { ClearLog(); } ImGui::SameLine();
        bool copy_to_clipboard = ImGui::SmallButton("Copy"); ImGui::SameLine();
        if (ImGui::SmallButton("Scroll to bottom")) ScrollToBottom = true;
        //static float t = 0.0f; if (ImGui::GetTime() - t > 0.02f) { t = ImGui::GetTime(); AddLog("Spam %f", t); }

        ImGui::Separator();

        ImGui::PushStyleVar(ImGuiStyleVar_FramePadding, ImVec2(0,0));
        static ImGuiTextFilter filter;
        filter.Draw("Filter (\"incl,-excl\") (\"error\")", 180);
        ImGui::PopStyleVar();
        ImGui::Separator();

        const float footer_height_to_reserve = ImGui::GetStyle().ItemSpacing.y + ImGui::GetFrameHeightWithSpacing(); // 1 separator, 1 input text
        ImGui::BeginChild("ScrollingRegion", ImVec2(0, -footer_height_to_reserve), false, ImGuiWindowFlags_HorizontalScrollbar); // Leave room for 1 separator + 1 InputText
        if (ImGui::BeginPopupContextWindow())
        {
            if (ImGui::Selectable("Clear")) ClearLog();
            ImGui::EndPopup();
        }

        // Display every line as a separate entry so we can change their color or add custom widgets. If you only want raw text you can use ImGui::TextUnformatted(log.begin(), log.end());
        // NB- if you have thousands of entries this approach may be too inefficient and may require user-side clipping to only process visible items.
        // You can seek and display only the lines that are visible using the ImGuiListClipper helper, if your elements are evenly spaced and you have cheap random access to the elements.
        // To use the clipper we could replace the 'for (int i = 0; i < Items.Size; i++)' loop with:
        //     ImGuiListClipper clipper(Items.Size);
        //     while (clipper.Step())
        //         for (int i = clipper.DisplayStart; i < clipper.DisplayEnd; i++)
        // However, note that you can not use this code as is if a filter is active because it breaks the 'cheap random-access' property. We would need random-access on the post-filtered list.
        // A typical application wanting coarse clipping and filtering may want to pre-compute an array of indices that passed the filtering test, recomputing this array when user changes the filter,
        // and appending newly elements as they are inserted. This is left as a task to the user until we can manage to improve this example code!
        // If your items are of variable size you may want to implement code similar to what ImGuiListClipper does. Or split your data into fixed height items to allow random-seeking into your list.
        ImGui::PushStyleVar(ImGuiStyleVar_ItemSpacing, ImVec2(4,1)); // Tighten spacing
        if (copy_to_clipboard)
            ImGui::LogToClipboard();
        ImVec4 col_default_text = ImGui::GetStyleColorVec4(ImGuiCol_Text);
        for (int i = 0; i < Items.Size; i++)
        {
            const char* item = Items[i];
            if (!filter.PassFilter(item))
                continue;
            ImVec4 col = col_default_text;
            if (strstr(item, "[error]")) col = ImColor(1.0f,0.4f,0.4f,1.0f);
            else if (strncmp(item, "# ", 2) == 0) col = ImColor(1.0f,0.78f,0.58f,1.0f);
            ImGui::PushStyleColor(ImGuiCol_Text, col);
            ImGui::TextUnformatted(item);
            ImGui::PopStyleColor();
        }
        if (copy_to_clipboard)
            ImGui::LogFinish();
        if (ScrollToBottom)
            ImGui::SetScrollHereY(1.0f);
        ScrollToBottom = false;
        ImGui::PopStyleVar();
        ImGui::EndChild();
        ImGui::Separator();

        // Command-line
        bool reclaim_focus = false;
        if (ImGui::InputText("Input", InputBuf, IM_ARRAYSIZE(InputBuf), ImGuiInputTextFlags_EnterReturnsTrue|ImGuiInputTextFlags_CallbackCompletion|ImGuiInputTextFlags_CallbackHistory, &TextEditCallbackStub, (void*)this))
        {
            char* s = InputBuf;
            Strtrim(s);
            if (s[0])
                ExecCommand(s);
            strcpy(s, "");
            reclaim_focus = true;
        }

        // Auto-focus on window apparition
        ImGui::SetItemDefaultFocus();
        if (reclaim_focus)
            ImGui::SetKeyboardFocusHere(-1); // Auto focus previous widget

        ImGui::End();
    }

    void    ExecCommand(const char* command_line)
    {
        AddLog("# %s\n", command_line);

        // Insert into history. First find match and delete it so it can be pushed to the back. This isn't trying to be smart or optimal.
        HistoryPos = -1;
        for (int i = History.Size-1; i >= 0; i--)
            if (Stricmp(History[i], command_line) == 0)
            {
                free(History[i]);
                History.erase(History.begin() + i);
                break;
            }
        History.push_back(Strdup(command_line));

        // Process command
        if (Stricmp(command_line, "CLEAR") == 0)
        {
            ClearLog();
        }
        else if (Stricmp(command_line, "HELP") == 0)
        {
            AddLog("Commands:");
            for (int i = 0; i < Commands.Size; i++)
                AddLog("- %s", Commands[i]);
        }
        else if (Stricmp(command_line, "HISTORY") == 0)
        {
            int first = History.Size - 10;
            for (int i = first > 0 ? first : 0; i < History.Size; i++)
                AddLog("%3d: %s\n", i, History[i]);
        }
        else
        {
            AddLog("Unknown command: '%s'\n", command_line);
        }
    }

    static int TextEditCallbackStub(ImGuiInputTextCallbackData* data) // In C++11 you are better off using lambdas for this sort of forwarding callbacks
    {
        ExampleAppConsole* console = (ExampleAppConsole*)data->UserData;
        return console->TextEditCallback(data);
    }

    int     TextEditCallback(ImGuiInputTextCallbackData* data)
    {
        //AddLog("cursor: %d, selection: %d-%d", data->CursorPos, data->SelectionStart, data->SelectionEnd);
        switch (data->EventFlag)
        {
        case ImGuiInputTextFlags_CallbackCompletion:
            {
                // Example of TEXT COMPLETION

                // Locate beginning of current word
                const char* word_end = data->Buf + data->CursorPos;
                const char* word_start = word_end;
                while (word_start > data->Buf)
                {
                    const char c = word_start[-1];
                    if (c == ' ' || c == '\t' || c == ',' || c == ';')
                        break;
                    word_start--;
                }

                // Build a list of candidates
                ImVector<const char*> candidates;
                for (int i = 0; i < Commands.Size; i++)
                    if (Strnicmp(Commands[i], word_start, (int)(word_end-word_start)) == 0)
                        candidates.push_back(Commands[i]);

                if (candidates.Size == 0)
                {
                    // No match
                    AddLog("No match for \"%.*s\"!\n", (int)(word_end-word_start), word_start);
                }
                else if (candidates.Size == 1)
                {
                    // Single match. Delete the beginning of the word and replace it entirely so we've got nice casing
                    data->DeleteChars((int)(word_start-data->Buf), (int)(word_end-word_start));
                    data->InsertChars(data->CursorPos, candidates[0]);
                    data->InsertChars(data->CursorPos, " ");
                }
                else
                {
                    // Multiple matches. Complete as much as we can, so inputing "C" will complete to "CL" and display "CLEAR" and "CLASSIFY"
                    int match_len = (int)(word_end - word_start);
                    for (;;)
                    {
                        int c = 0;
                        bool all_candidates_matches = true;
                        for (int i = 0; i < candidates.Size && all_candidates_matches; i++)
                            if (i == 0)
                                c = toupper(candidates[i][match_len]);
                            else if (c == 0 || c != toupper(candidates[i][match_len]))
                                all_candidates_matches = false;
                        if (!all_candidates_matches)
                            break;
                        match_len++;
                    }

                    if (match_len > 0)
                    {
                        data->DeleteChars((int)(word_start - data->Buf), (int)(word_end-word_start));
                        data->InsertChars(data->CursorPos, candidates[0], candidates[0] + match_len);
                    }

                    // List matches
                    AddLog("Possible matches:\n");
                    for (int i = 0; i < candidates.Size; i++)
                        AddLog("- %s\n", candidates[i]);
                }

                break;
            }
        case ImGuiInputTextFlags_CallbackHistory:
            {
                // Example of HISTORY
                const int prev_history_pos = HistoryPos;
                if (data->EventKey == ImGuiKey_UpArrow)
                {
                    if (HistoryPos == -1)
                        HistoryPos = History.Size - 1;
                    else if (HistoryPos > 0)
                        HistoryPos--;
                }
                else if (data->EventKey == ImGuiKey_DownArrow)
                {
                    if (HistoryPos != -1)
                        if (++HistoryPos >= History.Size)
                            HistoryPos = -1;
                }

                // A better implementation would preserve the data on the current input line along with cursor position.
                if (prev_history_pos != HistoryPos)
                {
                    const char* history_str = (HistoryPos >= 0) ? History[HistoryPos] : "";
                    data->DeleteChars(0, data->BufTextLen);
                    data->InsertChars(0, history_str);
                }
            }
        }
        return 0;
    }
};

static void ShowExampleAppConsole(bool* p_open)
{
    static ExampleAppConsole console;
    console.Draw("Example: Console", p_open);
}

//-----------------------------------------------------------------------------
// [SECTION] Example App: Debug Log / ShowExampleAppLog()
//-----------------------------------------------------------------------------

// Usage:
//  static ExampleAppLog my_log;
//  my_log.AddLog("Hello %d world\n", 123);
//  my_log.Draw("title");
struct ExampleAppLog
{
    ImGuiTextBuffer     Buf;
    ImGuiTextFilter     Filter;
    ImVector<int>       LineOffsets;        // Index to lines offset
    bool                ScrollToBottom;

    void    Clear()     { Buf.clear(); LineOffsets.clear(); }

    void    AddLog(const char* fmt, ...) IM_FMTARGS(2)
    {
        int old_size = Buf.size();
        va_list args;
        va_start(args, fmt);
        Buf.appendfv(fmt, args);
        va_end(args);
        for (int new_size = Buf.size(); old_size < new_size; old_size++)
            if (Buf[old_size] == '\n')
                LineOffsets.push_back(old_size);
        ScrollToBottom = true;
    }

    void    Draw(const char* title, bool* p_open = NULL)
    {
        ImGui::SetNextWindowSize(ImVec2(500,400), ImGuiCond_FirstUseEver);
        if (!ImGui::Begin(title, p_open))
        {
            ImGui::End();
            return;
        }
        if (ImGui::Button("Clear")) Clear();
        ImGui::SameLine();
        bool copy = ImGui::Button("Copy");
        ImGui::SameLine();
        Filter.Draw("Filter", -100.0f);
        ImGui::Separator();
        ImGui::BeginChild("scrolling", ImVec2(0,0), false, ImGuiWindowFlags_HorizontalScrollbar);
        if (copy) ImGui::LogToClipboard();

        if (Filter.IsActive())
        {
            const char* buf_begin = Buf.begin();
            const char* line = buf_begin;
            for (int line_no = 0; line != NULL; line_no++)
            {
                const char* line_end = (line_no < LineOffsets.Size) ? buf_begin + LineOffsets[line_no] : NULL;
                if (Filter.PassFilter(line, line_end))
                    ImGui::TextUnformatted(line, line_end);
                line = line_end && line_end[1] ? line_end + 1 : NULL;
            }
        }
        else
        {
            ImGui::TextUnformatted(Buf.begin());
        }

        if (ScrollToBottom)
            ImGui::SetScrollHereY(1.0f);
        ScrollToBottom = false;
        ImGui::EndChild();
        ImGui::End();
    }
};

// Demonstrate creating a simple log window with basic filtering.
static void ShowExampleAppLog(bool* p_open)
{
    static ExampleAppLog log;

    // Demo: add random items (unless Ctrl is held)
    static double last_time = -1.0;
    double time = ImGui::GetTime();
    if (time - last_time >= 0.20f && !ImGui::GetIO().KeyCtrl)
    {
        const char* random_words[] = { "system", "info", "warning", "error", "fatal", "notice", "log" };
        log.AddLog("[%s] Hello, time is %.1f, frame count is %d\n", random_words[rand() % IM_ARRAYSIZE(random_words)], time, ImGui::GetFrameCount());
        last_time = time;
    }

    log.Draw("Example: Log", p_open);
}

//-----------------------------------------------------------------------------
// [SECTION] Example App: Simple Layout / ShowExampleAppLayout()
//-----------------------------------------------------------------------------

// Demonstrate create a window with multiple child windows.
static void ShowExampleAppLayout(bool* p_open)
{
    ImGui::SetNextWindowSize(ImVec2(500, 440), ImGuiCond_FirstUseEver);
    if (ImGui::Begin("Example: Simple layout", p_open, ImGuiWindowFlags_MenuBar))
    {
        if (ImGui::BeginMenuBar())
        {
            if (ImGui::BeginMenu("File"))
            {
                if (ImGui::MenuItem("Close")) *p_open = false;
                ImGui::EndMenu();
            }
            ImGui::EndMenuBar();
        }

        // left
        static int selected = 0;
        ImGui::BeginChild("left pane", ImVec2(150, 0), true);
        for (int i = 0; i < 100; i++)
        {
            char label[128];
            sprintf(label, "MyObject %d", i);
            if (ImGui::Selectable(label, selected == i))
                selected = i;
        }
        ImGui::EndChild();
        ImGui::SameLine();

        // right
        ImGui::BeginGroup();
            ImGui::BeginChild("item view", ImVec2(0, -ImGui::GetFrameHeightWithSpacing())); // Leave room for 1 line below us
                ImGui::Text("MyObject: %d", selected);
                ImGui::Separator();
                if (ImGui::BeginTabBar("##Tabs", ImGuiTabBarFlags_None))
                {
                    if (ImGui::BeginTabItem("Description"))
                    {
                        ImGui::TextWrapped("Lorem ipsum dolor sit amet, consectetur adipiscing elit, sed do eiusmod tempor incididunt ut labore et dolore magna aliqua. ");
                        ImGui::EndTabItem();
                    }
                    if (ImGui::BeginTabItem("Details"))
                    {
                        ImGui::Text("ID: 0123456789");
                        ImGui::EndTabItem();
                    }
                    ImGui::EndTabBar();
                }
            ImGui::EndChild();
            if (ImGui::Button("Revert")) {}
            ImGui::SameLine();
            if (ImGui::Button("Save")) {}
        ImGui::EndGroup();
    }
    ImGui::End();
}

//-----------------------------------------------------------------------------
// [SECTION] Example App: Property Editor / ShowExampleAppPropertyEditor()
//-----------------------------------------------------------------------------

// Demonstrate create a simple property editor.
static void ShowExampleAppPropertyEditor(bool* p_open)
{
    ImGui::SetNextWindowSize(ImVec2(430,450), ImGuiCond_FirstUseEver);
    if (!ImGui::Begin("Example: Property editor", p_open))
    {
        ImGui::End();
        return;
    }

    ShowHelpMarker("This example shows how you may implement a property editor using two columns.\nAll objects/fields data are dummies here.\nRemember that in many simple cases, you can use ImGui::SameLine(xxx) to position\nyour cursor horizontally instead of using the Columns() API.");

    ImGui::PushStyleVar(ImGuiStyleVar_FramePadding, ImVec2(2,2));
    ImGui::Columns(2);
    ImGui::Separator();

    struct funcs
    {
        static void ShowDummyObject(const char* prefix, int uid)
        {
            ImGui::PushID(uid);                      // Use object uid as identifier. Most commonly you could also use the object pointer as a base ID.
            ImGui::AlignTextToFramePadding();  // Text and Tree nodes are less high than regular widgets, here we add vertical spacing to make the tree lines equal high.
            bool node_open = ImGui::TreeNode("Object", "%s_%u", prefix, uid);
            ImGui::NextColumn();
            ImGui::AlignTextToFramePadding();
            ImGui::Text("my sailor is rich");
            ImGui::NextColumn();
            if (node_open)
            {
                static float dummy_members[8] = { 0.0f,0.0f,1.0f,3.1416f,100.0f,999.0f };
                for (int i = 0; i < 8; i++)
                {
                    ImGui::PushID(i); // Use field index as identifier.
                    if (i < 2)
                    {
                        ShowDummyObject("Child", 424242);
                    }
                    else
                    {
                        // Here we use a TreeNode to highlight on hover (we could use e.g. Selectable as well)
                        ImGui::AlignTextToFramePadding();
                        ImGui::TreeNodeEx("Field", ImGuiTreeNodeFlags_Leaf | ImGuiTreeNodeFlags_NoTreePushOnOpen | ImGuiTreeNodeFlags_Bullet, "Field_%d", i);
                        ImGui::NextColumn();
                        ImGui::PushItemWidth(-1);
                        if (i >= 5)
                            ImGui::InputFloat("##value", &dummy_members[i], 1.0f);
                        else
                            ImGui::DragFloat("##value", &dummy_members[i], 0.01f);
                        ImGui::PopItemWidth();
                        ImGui::NextColumn();
                    }
                    ImGui::PopID();
                }
                ImGui::TreePop();
            }
            ImGui::PopID();
        }
    };

    // Iterate dummy objects with dummy members (all the same data)
    for (int obj_i = 0; obj_i < 3; obj_i++)
        funcs::ShowDummyObject("Object", obj_i);

    ImGui::Columns(1);
    ImGui::Separator();
    ImGui::PopStyleVar();
    ImGui::End();
}

//-----------------------------------------------------------------------------
// [SECTION] Example App: Long Text / ShowExampleAppLongText()
//-----------------------------------------------------------------------------

// Demonstrate/test rendering huge amount of text, and the incidence of clipping.
static void ShowExampleAppLongText(bool* p_open)
{
    ImGui::SetNextWindowSize(ImVec2(520,600), ImGuiCond_FirstUseEver);
    if (!ImGui::Begin("Example: Long text display", p_open))
    {
        ImGui::End();
        return;
    }

    static int test_type = 0;
    static ImGuiTextBuffer log;
    static int lines = 0;
    ImGui::Text("Printing unusually long amount of text.");
    ImGui::Combo("Test type", &test_type, "Single call to TextUnformatted()\0Multiple calls to Text(), clipped manually\0Multiple calls to Text(), not clipped (slow)\0");
    ImGui::Text("Buffer contents: %d lines, %d bytes", lines, log.size());
    if (ImGui::Button("Clear")) { log.clear(); lines = 0; }
    ImGui::SameLine();
    if (ImGui::Button("Add 1000 lines"))
    {
        for (int i = 0; i < 1000; i++)
            log.appendf("%i The quick brown fox jumps over the lazy dog\n", lines+i);
        lines += 1000;
    }
    ImGui::BeginChild("Log");
    switch (test_type)
    {
    case 0:
        // Single call to TextUnformatted() with a big buffer
        ImGui::TextUnformatted(log.begin(), log.end());
        break;
    case 1:
        {
            // Multiple calls to Text(), manually coarsely clipped - demonstrate how to use the ImGuiListClipper helper.
            ImGui::PushStyleVar(ImGuiStyleVar_ItemSpacing, ImVec2(0,0));
            ImGuiListClipper clipper(lines);
            while (clipper.Step())
                for (int i = clipper.DisplayStart; i < clipper.DisplayEnd; i++)
                    ImGui::Text("%i The quick brown fox jumps over the lazy dog", i);
            ImGui::PopStyleVar();
            break;
        }
    case 2:
        // Multiple calls to Text(), not clipped (slow)
        ImGui::PushStyleVar(ImGuiStyleVar_ItemSpacing, ImVec2(0,0));
        for (int i = 0; i < lines; i++)
            ImGui::Text("%i The quick brown fox jumps over the lazy dog", i);
        ImGui::PopStyleVar();
        break;
    }
    ImGui::EndChild();
    ImGui::End();
}

//-----------------------------------------------------------------------------
// [SECTION] Example App: Auto Resize / ShowExampleAppAutoResize()
//-----------------------------------------------------------------------------

// Demonstrate creating a window which gets auto-resized according to its content.
static void ShowExampleAppAutoResize(bool* p_open)
{
    if (!ImGui::Begin("Example: Auto-resizing window", p_open, ImGuiWindowFlags_AlwaysAutoResize))
    {
        ImGui::End();
        return;
    }

    static int lines = 10;
    ImGui::Text("Window will resize every-frame to the size of its content.\nNote that you probably don't want to query the window size to\noutput your content because that would create a feedback loop.");
    ImGui::SliderInt("Number of lines", &lines, 1, 20);
    for (int i = 0; i < lines; i++)
        ImGui::Text("%*sThis is line %d", i * 4, "", i); // Pad with space to extend size horizontally
    ImGui::End();
}

//-----------------------------------------------------------------------------
// [SECTION] Example App: Constrained Resize / ShowExampleAppConstrainedResize()
//-----------------------------------------------------------------------------

// Demonstrate creating a window with custom resize constraints.
static void ShowExampleAppConstrainedResize(bool* p_open)
{
    struct CustomConstraints // Helper functions to demonstrate programmatic constraints
    {
        static void Square(ImGuiSizeCallbackData* data) { data->DesiredSize = ImVec2(IM_MAX(data->DesiredSize.x, data->DesiredSize.y), IM_MAX(data->DesiredSize.x, data->DesiredSize.y)); }
        static void Step(ImGuiSizeCallbackData* data)   { float step = (float)(int)(intptr_t)data->UserData; data->DesiredSize = ImVec2((int)(data->DesiredSize.x / step + 0.5f) * step, (int)(data->DesiredSize.y / step + 0.5f) * step); }
    };

    static bool auto_resize = false;
    static int type = 0;
    static int display_lines = 10;
    if (type == 0) ImGui::SetNextWindowSizeConstraints(ImVec2(-1, 0),    ImVec2(-1, FLT_MAX));      // Vertical only
    if (type == 1) ImGui::SetNextWindowSizeConstraints(ImVec2(0, -1),    ImVec2(FLT_MAX, -1));      // Horizontal only
    if (type == 2) ImGui::SetNextWindowSizeConstraints(ImVec2(100, 100), ImVec2(FLT_MAX, FLT_MAX)); // Width > 100, Height > 100
    if (type == 3) ImGui::SetNextWindowSizeConstraints(ImVec2(400, -1),  ImVec2(500, -1));          // Width 400-500
    if (type == 4) ImGui::SetNextWindowSizeConstraints(ImVec2(-1, 400),  ImVec2(-1, 500));          // Height 400-500
    if (type == 5) ImGui::SetNextWindowSizeConstraints(ImVec2(0, 0),     ImVec2(FLT_MAX, FLT_MAX), CustomConstraints::Square);          // Always Square
    if (type == 6) ImGui::SetNextWindowSizeConstraints(ImVec2(0, 0),     ImVec2(FLT_MAX, FLT_MAX), CustomConstraints::Step, (void*)100);// Fixed Step

    ImGuiWindowFlags flags = auto_resize ? ImGuiWindowFlags_AlwaysAutoResize : 0;
    if (ImGui::Begin("Example: Constrained Resize", p_open, flags))
    {
        const char* desc[] =
        {
            "Resize vertical only",
            "Resize horizontal only",
            "Width > 100, Height > 100",
            "Width 400-500",
            "Height 400-500",
            "Custom: Always Square",
            "Custom: Fixed Steps (100)",
        };
        if (ImGui::IsWindowDocked())
            ImGui::Text("Warning: Sizing Constraints won't work if the window is docked!");
        if (ImGui::Button("200x200")) { ImGui::SetWindowSize(ImVec2(200, 200)); } ImGui::SameLine();
        if (ImGui::Button("500x500")) { ImGui::SetWindowSize(ImVec2(500, 500)); } ImGui::SameLine();
        if (ImGui::Button("800x200")) { ImGui::SetWindowSize(ImVec2(800, 200)); }
        ImGui::PushItemWidth(200);
        ImGui::Combo("Constraint", &type, desc, IM_ARRAYSIZE(desc));
        ImGui::DragInt("Lines", &display_lines, 0.2f, 1, 100);
        ImGui::PopItemWidth();
        ImGui::Checkbox("Auto-resize", &auto_resize);
        for (int i = 0; i < display_lines; i++)
            ImGui::Text("%*sHello, sailor! Making this line long enough for the example.", i * 4, "");
    }
    ImGui::End();
}

//-----------------------------------------------------------------------------
// [SECTION] Example App: Simple Overlay / ShowExampleAppSimpleOverlay()
//-----------------------------------------------------------------------------

// Demonstrate creating a simple static window with no decoration + a context-menu to choose which corner of the screen to use.
static void ShowExampleAppSimpleOverlay(bool* p_open)
{
    // FIXME-VIEWPORT-ABS: Select a default viewport
    const float DISTANCE = 10.0f;
    static int corner = 0;
    if (corner != -1)
    {
        ImGuiViewport* viewport = ImGui::GetMainViewport();
        ImVec2 window_pos = ImVec2((corner & 1) ? (viewport->Pos.x + viewport->Size.x - DISTANCE) : (viewport->Pos.x + DISTANCE), (corner & 2) ? (viewport->Pos.y + viewport->Size.y - DISTANCE) : (viewport->Pos.y + DISTANCE));
        ImVec2 window_pos_pivot = ImVec2((corner & 1) ? 1.0f : 0.0f, (corner & 2) ? 1.0f : 0.0f);
        ImGui::SetNextWindowPos(window_pos, ImGuiCond_Always, window_pos_pivot);
        ImGui::SetNextWindowViewport(viewport->ID);
    }
    ImGui::SetNextWindowBgAlpha(0.3f); // Transparent background
<<<<<<< HEAD
    if (ImGui::Begin("Example: Simple Overlay", p_open, (corner != -1 ? ImGuiWindowFlags_NoMove : 0) | ImGuiWindowFlags_NoDocking | ImGuiWindowFlags_NoTitleBar | ImGuiWindowFlags_NoResize | ImGuiWindowFlags_AlwaysAutoResize | ImGuiWindowFlags_NoSavedSettings | ImGuiWindowFlags_NoFocusOnAppearing | ImGuiWindowFlags_NoNav))
=======
    if (ImGui::Begin("Example: Simple overlay", p_open, (corner != -1 ? ImGuiWindowFlags_NoMove : 0) | ImGuiWindowFlags_NoTitleBar | ImGuiWindowFlags_NoResize | ImGuiWindowFlags_AlwaysAutoResize | ImGuiWindowFlags_NoSavedSettings | ImGuiWindowFlags_NoFocusOnAppearing | ImGuiWindowFlags_NoNav))
>>>>>>> 2a1e903f
    {
        ImGui::Text("Simple overlay\n" "in the corner of the screen.\n" "(right-click to change position)");
        ImGui::Separator();
        if (ImGui::IsMousePosValid())
            ImGui::Text("Mouse Position: (%.1f,%.1f)", ImGui::GetIO().MousePos.x, ImGui::GetIO().MousePos.y);
        else
            ImGui::Text("Mouse Position: <invalid>");
        if (ImGui::BeginPopupContextWindow())
        {
            if (ImGui::MenuItem("Custom",       NULL, corner == -1)) corner = -1;
            if (ImGui::MenuItem("Top-left",     NULL, corner == 0)) corner = 0;
            if (ImGui::MenuItem("Top-right",    NULL, corner == 1)) corner = 1;
            if (ImGui::MenuItem("Bottom-left",  NULL, corner == 2)) corner = 2;
            if (ImGui::MenuItem("Bottom-right", NULL, corner == 3)) corner = 3;
            if (p_open && ImGui::MenuItem("Close")) *p_open = false;
            ImGui::EndPopup();
        }
    }
    ImGui::End();
}

//-----------------------------------------------------------------------------
// [SECTION] Example App: Manipulating Window Titles / ShowExampleAppWindowTitles()
//-----------------------------------------------------------------------------

// Demonstrate using "##" and "###" in identifiers to manipulate ID generation.
// This apply to all regular items as well. Read FAQ section "How can I have multiple widgets with the same label? Can I have widget without a label? (Yes). A primer on the purpose of labels/IDs." for details.
static void ShowExampleAppWindowTitles(bool*)
{
    // By default, Windows are uniquely identified by their title.
    // You can use the "##" and "###" markers to manipulate the display/ID.

    // Using "##" to display same title but have unique identifier.
    ImGui::SetNextWindowPos(ImVec2(100, 100), ImGuiCond_FirstUseEver);
    ImGui::Begin("Same title as another window##1");
    ImGui::Text("This is window 1.\nMy title is the same as window 2, but my identifier is unique.");
    ImGui::End();

    ImGui::SetNextWindowPos(ImVec2(100, 200), ImGuiCond_FirstUseEver);
    ImGui::Begin("Same title as another window##2");
    ImGui::Text("This is window 2.\nMy title is the same as window 1, but my identifier is unique.");
    ImGui::End();

    // Using "###" to display a changing title but keep a static identifier "AnimatedTitle"
    char buf[128];
    sprintf(buf, "Animated title %c %d###AnimatedTitle", "|/-\\"[(int)(ImGui::GetTime() / 0.25f) & 3], ImGui::GetFrameCount());
    ImGui::SetNextWindowPos(ImVec2(100, 300), ImGuiCond_FirstUseEver);
    ImGui::Begin(buf);
    ImGui::Text("This window has a changing title.");
    ImGui::End();
}

//-----------------------------------------------------------------------------
// [SECTION] Example App: Custom Rendering using ImDrawList API / ShowExampleAppCustomRendering()
//-----------------------------------------------------------------------------

// Demonstrate using the low-level ImDrawList to draw custom shapes.
static void ShowExampleAppCustomRendering(bool* p_open)
{
    ImGui::SetNextWindowSize(ImVec2(350, 560), ImGuiCond_FirstUseEver);
    if (!ImGui::Begin("Example: Custom rendering", p_open))
    {
        ImGui::End();
        return;
    }

    // Tip: If you do a lot of custom rendering, you probably want to use your own geometrical types and benefit of overloaded operators, etc.
    // Define IM_VEC2_CLASS_EXTRA in imconfig.h to create implicit conversions between your types and ImVec2/ImVec4.
    // ImGui defines overloaded operators but they are internal to imgui.cpp and not exposed outside (to avoid messing with your types)
    // In this example we are not using the maths operators!
    ImDrawList* draw_list = ImGui::GetWindowDrawList();

    // Primitives
    ImGui::Text("Primitives");
    static float sz = 36.0f;
    static float thickness = 4.0f;
    static ImVec4 col = ImVec4(1.0f, 1.0f, 0.4f, 1.0f);
    ImGui::DragFloat("Size", &sz, 0.2f, 2.0f, 72.0f, "%.0f");
    ImGui::DragFloat("Thickness", &thickness, 0.05f, 1.0f, 8.0f, "%.02f");
    ImGui::ColorEdit3("Color", &col.x);
    {
        const ImVec2 p = ImGui::GetCursorScreenPos();
        const ImU32 col32 = ImColor(col);
        float x = p.x + 4.0f, y = p.y + 4.0f, spacing = 8.0f;
        for (int n = 0; n < 2; n++)
        {
            float curr_thickness = (n == 0) ? 1.0f : thickness;
            draw_list->AddCircle(ImVec2(x+sz*0.5f, y+sz*0.5f), sz*0.5f, col32, 20, curr_thickness); x += sz+spacing;
            draw_list->AddRect(ImVec2(x, y), ImVec2(x+sz, y+sz), col32, 0.0f, ImDrawCornerFlags_All, curr_thickness); x += sz+spacing;
            draw_list->AddRect(ImVec2(x, y), ImVec2(x+sz, y+sz), col32, 10.0f, ImDrawCornerFlags_All, curr_thickness); x += sz+spacing;
            draw_list->AddRect(ImVec2(x, y), ImVec2(x+sz, y+sz), col32, 10.0f, ImDrawCornerFlags_TopLeft|ImDrawCornerFlags_BotRight, curr_thickness); x += sz+spacing;
            draw_list->AddTriangle(ImVec2(x+sz*0.5f, y), ImVec2(x+sz,y+sz-0.5f), ImVec2(x,y+sz-0.5f), col32, curr_thickness); x += sz+spacing;
            draw_list->AddLine(ImVec2(x, y), ImVec2(x+sz, y   ), col32, curr_thickness); x += sz+spacing;   // Horizontal line (note: drawing a filled rectangle will be faster!)
            draw_list->AddLine(ImVec2(x, y), ImVec2(x,    y+sz), col32, curr_thickness); x += spacing;      // Vertical line (note: drawing a filled rectangle will be faster!)
            draw_list->AddLine(ImVec2(x, y), ImVec2(x+sz, y+sz), col32, curr_thickness); x += sz+spacing;   // Diagonal line
            draw_list->AddBezierCurve(ImVec2(x, y), ImVec2(x+sz*1.3f,y+sz*0.3f), ImVec2(x+sz-sz*1.3f,y+sz-sz*0.3f), ImVec2(x+sz, y+sz), col32, curr_thickness);
            x = p.x + 4;
            y += sz+spacing;
        }
        draw_list->AddCircleFilled(ImVec2(x+sz*0.5f, y+sz*0.5f), sz*0.5f, col32, 32); x += sz+spacing;
        draw_list->AddRectFilled(ImVec2(x, y), ImVec2(x+sz, y+sz), col32); x += sz+spacing;
        draw_list->AddRectFilled(ImVec2(x, y), ImVec2(x+sz, y+sz), col32, 10.0f); x += sz+spacing;
        draw_list->AddRectFilled(ImVec2(x, y), ImVec2(x+sz, y+sz), col32, 10.0f, ImDrawCornerFlags_TopLeft|ImDrawCornerFlags_BotRight); x += sz+spacing;
        draw_list->AddTriangleFilled(ImVec2(x+sz*0.5f, y), ImVec2(x+sz,y+sz-0.5f), ImVec2(x,y+sz-0.5f), col32); x += sz+spacing;
        draw_list->AddRectFilled(ImVec2(x, y), ImVec2(x+sz, y+thickness), col32); x += sz+spacing;          // Horizontal line (faster than AddLine, but only handle integer thickness)
        draw_list->AddRectFilled(ImVec2(x, y), ImVec2(x+thickness, y+sz), col32); x += spacing+spacing;     // Vertical line (faster than AddLine, but only handle integer thickness)
        draw_list->AddRectFilled(ImVec2(x, y), ImVec2(x+1, y+1), col32);          x += sz;                  // Pixel (faster than AddLine)
        draw_list->AddRectFilledMultiColor(ImVec2(x, y), ImVec2(x+sz, y+sz), IM_COL32(0,0,0,255), IM_COL32(255,0,0,255), IM_COL32(255,255,0,255), IM_COL32(0,255,0,255));
        ImGui::Dummy(ImVec2((sz+spacing)*8, (sz+spacing)*3));
    }
    ImGui::Separator();
    {
        static ImVector<ImVec2> points;
        static bool adding_line = false;
        ImGui::Text("Canvas example");
        if (ImGui::Button("Clear")) points.clear();
        if (points.Size >= 2) { ImGui::SameLine(); if (ImGui::Button("Undo")) { points.pop_back(); points.pop_back(); } }
        ImGui::Text("Left-click and drag to add lines,\nRight-click to undo");

        // Here we are using InvisibleButton() as a convenience to 1) advance the cursor and 2) allows us to use IsItemHovered()
        // But you can also draw directly and poll mouse/keyboard by yourself. You can manipulate the cursor using GetCursorPos() and SetCursorPos().
        // If you only use the ImDrawList API, you can notify the owner window of its extends by using SetCursorPos(max).
        ImVec2 canvas_pos = ImGui::GetCursorScreenPos();            // ImDrawList API uses screen coordinates!
        ImVec2 canvas_size = ImGui::GetContentRegionAvail();        // Resize canvas to what's available
        if (canvas_size.x < 50.0f) canvas_size.x = 50.0f;
        if (canvas_size.y < 50.0f) canvas_size.y = 50.0f;
        draw_list->AddRectFilledMultiColor(canvas_pos, ImVec2(canvas_pos.x + canvas_size.x, canvas_pos.y + canvas_size.y), IM_COL32(50, 50, 50, 255), IM_COL32(50, 50, 60, 255), IM_COL32(60, 60, 70, 255), IM_COL32(50, 50, 60, 255));
        draw_list->AddRect(canvas_pos, ImVec2(canvas_pos.x + canvas_size.x, canvas_pos.y + canvas_size.y), IM_COL32(255, 255, 255, 255));

        bool adding_preview = false;
        ImGui::InvisibleButton("canvas", canvas_size);
        ImVec2 mouse_pos_in_canvas = ImVec2(ImGui::GetIO().MousePos.x - canvas_pos.x, ImGui::GetIO().MousePos.y - canvas_pos.y);
        if (adding_line)
        {
            adding_preview = true;
            points.push_back(mouse_pos_in_canvas);
            if (!ImGui::IsMouseDown(0))
                adding_line = adding_preview = false;
        }
        if (ImGui::IsItemHovered())
        {
            if (!adding_line && ImGui::IsMouseClicked(0))
            {
                points.push_back(mouse_pos_in_canvas);
                adding_line = true;
            }
            if (ImGui::IsMouseClicked(1) && !points.empty())
            {
                adding_line = adding_preview = false;
                points.pop_back();
                points.pop_back();
            }
        }
        draw_list->PushClipRect(canvas_pos, ImVec2(canvas_pos.x + canvas_size.x, canvas_pos.y + canvas_size.y), true);      // clip lines within the canvas (if we resize it, etc.)
        for (int i = 0; i < points.Size - 1; i += 2)
            draw_list->AddLine(ImVec2(canvas_pos.x + points[i].x, canvas_pos.y + points[i].y), ImVec2(canvas_pos.x + points[i + 1].x, canvas_pos.y + points[i + 1].y), IM_COL32(255, 255, 0, 255), 2.0f);
        draw_list->PopClipRect();
        if (adding_preview)
            points.pop_back();
    }
    ImGui::End();
}

//-----------------------------------------------------------------------------
// [SECTION] Example App: Docking, DockSpace / ShowExampleAppDockSpace()
//-----------------------------------------------------------------------------

// Demonstrate using DockSpace() to create an explicit docking node within an existing window.
// Note that you already dock windows into each others _without_ a DockSpace() by just holding SHIFT when moving a window.
// DockSpace() is only useful to construct to a central location for your application.
void ShowExampleAppDockSpace(bool* p_open)
{
    static bool opt_fullscreen_persistant = true;
    static ImGuiDockNodeFlags opt_flags = ImGuiDockNodeFlags_None;
    bool opt_fullscreen = opt_fullscreen_persistant;

    // We are using the ImGuiWindowFlags_NoDocking flag to make the parent window not dockable into,
    // because it would be confusing to have two docking targets within each others.
    ImGuiWindowFlags window_flags = ImGuiWindowFlags_MenuBar | ImGuiWindowFlags_NoDocking;
    if (opt_fullscreen)
    {
        ImGuiViewport* viewport = ImGui::GetMainViewport();
        ImGui::SetNextWindowPos(viewport->Pos);
        ImGui::SetNextWindowSize(viewport->Size);
        ImGui::SetNextWindowViewport(viewport->ID);
        ImGui::PushStyleVar(ImGuiStyleVar_WindowRounding, 0.0f);
        ImGui::PushStyleVar(ImGuiStyleVar_WindowBorderSize, 0.0f);
        window_flags |= ImGuiWindowFlags_NoTitleBar | ImGuiWindowFlags_NoCollapse | ImGuiWindowFlags_NoResize | ImGuiWindowFlags_NoMove;
        window_flags |= ImGuiWindowFlags_NoBringToFrontOnFocus | ImGuiWindowFlags_NoNavFocus;
    }

    // When using ImGuiDockNodeFlags_PassthruDockspace, DockSpace() will render our background and handle the pass-thru hole, so we ask Begin() to not render a background.
    if (opt_flags & ImGuiDockNodeFlags_PassthruDockspace)
        window_flags |= ImGuiWindowFlags_NoBackground;

    ImGui::PushStyleVar(ImGuiStyleVar_WindowPadding, ImVec2(0.0f, 0.0f));
    ImGui::Begin("DockSpace Demo", p_open, window_flags);
    ImGui::PopStyleVar();

    if (opt_fullscreen)
        ImGui::PopStyleVar(2);

    // Dockspace
    ImGuiIO& io = ImGui::GetIO();
    if (io.ConfigFlags & ImGuiConfigFlags_DockingEnable)
    {
        ImGuiID dockspace_id = ImGui::GetID("MyDockspace");
        ImGui::DockSpace(dockspace_id, ImVec2(0.0f, 0.0f), opt_flags);
    }
    else
    {
        ShowDockingDisabledMessage();
    }

    if (ImGui::BeginMenuBar())
    {
        if (ImGui::BeginMenu("Docking"))
        {
            // Disabling fullscreen would allow the window to be moved to the front of other windows, 
            // which we can't undo at the moment without finer window depth/z control.
            //ImGui::MenuItem("Fullscreen", NULL, &opt_fullscreen_persistant);

            if (ImGui::MenuItem("Flag: NoSplit",                "", (opt_flags & ImGuiDockNodeFlags_NoSplit) != 0))                 opt_flags ^= ImGuiDockNodeFlags_NoSplit;
            if (ImGui::MenuItem("Flag: NoDockingInCentralNode", "", (opt_flags & ImGuiDockNodeFlags_NoDockingInCentralNode) != 0))  opt_flags ^= ImGuiDockNodeFlags_NoDockingInCentralNode;
            if (ImGui::MenuItem("Flag: NoResize",               "", (opt_flags & ImGuiDockNodeFlags_NoResize) != 0))                opt_flags ^= ImGuiDockNodeFlags_NoResize;
            if (ImGui::MenuItem("Flag: PassthruDockspace",      "", (opt_flags & ImGuiDockNodeFlags_PassthruDockspace) != 0))       opt_flags ^= ImGuiDockNodeFlags_PassthruDockspace;
            ImGui::Separator();
            if (ImGui::MenuItem("Close DockSpace", NULL, false, p_open != NULL))
                *p_open = false;
            ImGui::EndMenu();
        }
        ShowHelpMarker(
            "You can _always_ dock _any_ window into another by holding the SHIFT key while moving a window. Try it now!" "\n"
            "This demo app has nothing to do with it!" "\n\n"
            "This demo app only demonstrate the use of ImGui::DockSpace() which allows you to manually create a docking node _within_ another window. This is useful so you can decorate your main application window (e.g. with a menu bar)." "\n\n"
            "ImGui::DockSpace() comes with one hard constraint: it needs to be submitted _before_ any window which may be docked into it. Therefore, if you use a dock spot as the central point of your application, you'll probably want it to be part of the very first window you are submitting to imgui every frame." "\n\n"
            "(NB: because of this constraint, the implicit \"Debug\" window can not be docked into an explicit DockSpace() node, because that window is submitted as part of the NewFrame() call. An easy workaround is that you can create your own implicit \"Debug##2\" window after calling DockSpace() and leave it in the window stack for anyone to use.)"
        );

        ImGui::EndMenuBar();
    }

    ImGui::End();
}

//-----------------------------------------------------------------------------
// [SECTION] Example App: Documents Handling / ShowExampleAppDocuments()
//-----------------------------------------------------------------------------

// Simplified structure to mimic a Document model
struct MyDocument
{
    const char* Name;           // Document title
    bool        Open;           // Set when the document is open (in this demo, we keep an array of all available documents to simplify the demo)
    bool        OpenPrev;       // Copy of Open from last update.
    bool        Dirty;          // Set when the document has been modified
    bool        WantClose;      // Set when the document 
    ImVec4      Color;          // An arbitrary variable associated to the document

    MyDocument(const char* name, bool open = true, const ImVec4& color = ImVec4(1.0f,1.0f,1.0f,1.0f))
    { 
        Name = name; 
        Open = OpenPrev = open; 
        Dirty = false; 
        WantClose = false; 
        Color = color; 
    }
    void DoOpen()       { Open = true; }
    void DoQueueClose() { WantClose = true; }
    void DoForceClose() { Open = false; Dirty = false; }
    void DoSave()       { Dirty = false; }

    // Display dummy contents for the Document
    static void DisplayContents(MyDocument* doc)
    {
        ImGui::PushID(doc);
        ImGui::Text("Document \"%s\"", doc->Name);
        ImGui::PushStyleColor(ImGuiCol_Text, doc->Color);
        ImGui::TextWrapped("Lorem ipsum dolor sit amet, consectetur adipiscing elit, sed do eiusmod tempor incididunt ut labore et dolore magna aliqua.");
        ImGui::PopStyleColor();
        if (ImGui::Button("Modify", ImVec2(100, 0)))
            doc->Dirty = true;
        ImGui::SameLine();
        if (ImGui::Button("Save", ImVec2(100, 0)))
            doc->DoSave();
        ImGui::ColorEdit3("color", &doc->Color.x);  // Useful to test drag and drop and hold-dragged-to-open-tab behavior.
        ImGui::PopID();
    }

    // Display context menu for the Document
    static void DisplayContextMenu(MyDocument* doc)
    {
        if (!ImGui::BeginPopupContextItem())
            return;

        char buf[256];
        sprintf(buf, "Save %s", doc->Name);
        if (ImGui::MenuItem(buf, "CTRL+S", false, doc->Open))
            doc->DoSave();
        if (ImGui::MenuItem("Close", "CTRL+W", false, doc->Open))
            doc->DoQueueClose();
        ImGui::EndPopup();
    }
};

struct ExampleAppDocuments
{
    ImVector<MyDocument> Documents;

    ExampleAppDocuments()
    {
        Documents.push_back(MyDocument("Lettuce",             true,  ImVec4(0.4f, 0.8f, 0.4f, 1.0f)));
        Documents.push_back(MyDocument("Eggplant",            true,  ImVec4(0.8f, 0.5f, 1.0f, 1.0f)));
        Documents.push_back(MyDocument("Carrot",              true,  ImVec4(1.0f, 0.8f, 0.5f, 1.0f)));
        Documents.push_back(MyDocument("Tomato",              false, ImVec4(1.0f, 0.3f, 0.4f, 1.0f)));
        Documents.push_back(MyDocument("A Rather Long Title", false));
        Documents.push_back(MyDocument("Some Document",       false));
    }
};

// [Optional] Notify the system of Tabs/Windows closure that happened outside the regular tab interface.
// If a tab has been closed programmatically (aka closed from another source such as the Checkbox() in the demo, as opposed
// to clicking on the regular tab closing button) and stops being submitted, it will take a frame for the tab bar to notice its absence. 
// During this frame there will be a gap in the tab bar, and if the tab that has disappeared was the selected one, the tab bar 
// will report no selected tab during the frame. This will effectively give the impression of a flicker for one frame.
// We call SetTabItemClosed() to manually notify the Tab Bar or Docking system of removed tabs to avoid this glitch.
// Note that this completely optional, and only affect tab bars with the ImGuiTabBarFlags_Reorderable flag.
static void NotifyOfDocumentsClosedElsewhere(ExampleAppDocuments& app)
{
    for (int doc_n = 0; doc_n < app.Documents.Size; doc_n++)
    {
        MyDocument* doc = &app.Documents[doc_n];
        if (!doc->Open && doc->OpenPrev)
            ImGui::SetTabItemClosed(doc->Name);
        doc->OpenPrev = doc->Open;
    }
}

void ShowExampleAppDocuments(bool* p_open)
{
    static ExampleAppDocuments app;

    if (!ImGui::Begin("Examples: Documents", p_open, ImGuiWindowFlags_MenuBar))
    {
        ImGui::End();
        return;
    }

    // Options
    enum Target
    {
        Target_None,
        Target_Tab,     // Create document as a local tab into a local tab bar
        Target_Window   // Create document as a regular window
    };
    static Target opt_target = Target_Tab;
    static bool   opt_reorderable = true;
    static ImGuiTabBarFlags opt_fitting_flags = ImGuiTabBarFlags_FittingPolicyDefault_;

    // Menu
    if (ImGui::BeginMenuBar())
    {
        if (ImGui::BeginMenu("File"))
        {
            int open_count = 0;
            for (int doc_n = 0; doc_n < app.Documents.Size; doc_n++)
                open_count += app.Documents[doc_n].Open ? 1 : 0;

            if (ImGui::BeginMenu("Open", open_count < app.Documents.Size))
            {
                for (int doc_n = 0; doc_n < app.Documents.Size; doc_n++)
                {
                    MyDocument* doc = &app.Documents[doc_n];
                    if (!doc->Open)
                        if (ImGui::MenuItem(doc->Name))
                            doc->DoOpen();
                }
                ImGui::EndMenu();
            }
            if (ImGui::MenuItem("Close All Documents", NULL, false, open_count > 0))
                for (int doc_n = 0; doc_n < app.Documents.Size; doc_n++)
                    app.Documents[doc_n].DoQueueClose();
            if (ImGui::MenuItem("Exit", "Alt+F4")) {}
            ImGui::EndMenu();
        }
        ImGui::EndMenuBar();
    }

    // [Debug] List documents with one checkbox for each
    for (int doc_n = 0; doc_n < app.Documents.Size; doc_n++)
    {
        MyDocument* doc = &app.Documents[doc_n];
        if (doc_n > 0)
            ImGui::SameLine();
        ImGui::PushID(doc);
        if (ImGui::Checkbox(doc->Name, &doc->Open))
            if (!doc->Open)
                doc->DoForceClose();
        ImGui::PopID();
    }
    ImGui::PushItemWidth(ImGui::GetFontSize() * 12);
    ImGui::Combo("Output", (int*)&opt_target, "None\0TabBar+Tabs\0DockSpace+Window\0");
    ImGui::PopItemWidth();
    bool redock_all = false;
    if (opt_target == Target_Tab)    { ImGui::SameLine(); ImGui::Checkbox("Reorderable Tabs", &opt_reorderable); }
    if (opt_target == Target_Window) { ImGui::SameLine(); redock_all = ImGui::Button("Redock all"); }

    ImGui::Separator();

    // Tabs
    if (opt_target == Target_Tab)
    {
        ImGuiTabBarFlags tab_bar_flags = (opt_fitting_flags) | (opt_reorderable ? ImGuiTabBarFlags_Reorderable : 0);
        if (ImGui::BeginTabBar("##tabs", tab_bar_flags))
        {
            if (opt_reorderable)
                NotifyOfDocumentsClosedElsewhere(app);

            // [DEBUG] Stress tests
            //if ((ImGui::GetFrameCount() % 30) == 0) docs[1].Open ^= 1;            // [DEBUG] Automatically show/hide a tab. Test various interactions e.g. dragging with this on.
            //if (ImGui::GetIO().KeyCtrl) ImGui::SetTabItemSelected(docs[1].Name);  // [DEBUG] Test SetTabItemSelected(), probably not very useful as-is anyway..

            // Submit Tabs
            for (int doc_n = 0; doc_n < app.Documents.Size; doc_n++)
            {
                MyDocument* doc = &app.Documents[doc_n];
                if (!doc->Open)
                    continue;

                ImGuiTabItemFlags tab_flags = (doc->Dirty ? ImGuiTabItemFlags_UnsavedDocument : 0);
                bool visible = ImGui::BeginTabItem(doc->Name, &doc->Open, tab_flags);

                // Cancel attempt to close when unsaved add to save queue so we can display a popup.
                if (!doc->Open && doc->Dirty)
                {
                    doc->Open = true;
                    doc->DoQueueClose();
                }

                MyDocument::DisplayContextMenu(doc);
                if (visible)
                {
                    MyDocument::DisplayContents(doc);
                    ImGui::EndTabItem();
                }
            }

            ImGui::EndTabBar();
        }
    }
    else if (opt_target == Target_Window)
    {
        if (ImGui::GetIO().ConfigFlags & ImGuiConfigFlags_DockingEnable)
        {
            NotifyOfDocumentsClosedElsewhere(app);
            
            // Create a DockSpace node where any window can be docked
            ImGuiID dockspace_id = ImGui::GetID("MyDockSpace");
            ImGui::DockSpace(dockspace_id);

            // Create Windows
            for (int doc_n = 0; doc_n < app.Documents.Size; doc_n++)
            {
                MyDocument* doc = &app.Documents[doc_n];
                if (!doc->Open)
                    continue;

                // FIXME-DOCK: SetNextWindowDock()
                //ImGuiID default_dock_id = GetDockspaceRootDocumentDockID();
                //ImGuiID default_dock_id = GetDockspacePreferedDocumentDockID();
                ImGui::SetNextWindowDockId(dockspace_id, redock_all ? ImGuiCond_Always : ImGuiCond_FirstUseEver);
                ImGuiWindowFlags window_flags = (doc->Dirty ? ImGuiWindowFlags_UnsavedDocument : 0);
                bool visible = ImGui::Begin(doc->Name, &doc->Open, window_flags);

                // Cancel attempt to close when unsaved add to save queue so we can display a popup.
                if (!doc->Open && doc->Dirty)
                {
                    doc->Open = true;
                    doc->DoQueueClose();
                }

                MyDocument::DisplayContextMenu(doc);
                if (visible)
                    MyDocument::DisplayContents(doc);

                ImGui::End();
            }
        }
        else
        {
            ShowDockingDisabledMessage();
        }
    }

    // Update closing queue
    static ImVector<MyDocument*> close_queue;
    if (close_queue.empty())
    {
        // Close queue is locked once we started a popup
        for (int doc_n = 0; doc_n < app.Documents.Size; doc_n++)
        {
            MyDocument* doc = &app.Documents[doc_n];
            if (doc->WantClose)
            {
                doc->WantClose = false;
                close_queue.push_back(doc);
            }
        }
    }

    // Display closing confirmation UI
    if (!close_queue.empty())
    {
        int close_queue_unsaved_documents = 0;
        for (int n = 0; n < close_queue.Size; n++)
            if (close_queue[n]->Dirty)
                close_queue_unsaved_documents++;

        if (close_queue_unsaved_documents == 0)
        {
            // Close documents when all are unsaved
            for (int n = 0; n < close_queue.Size; n++)
                close_queue[n]->DoForceClose();
            close_queue.clear();
        }
        else
        {
            if (!ImGui::IsPopupOpen("Save?"))
                ImGui::OpenPopup("Save?");
            if (ImGui::BeginPopupModal("Save?"))
            {
                ImGui::Text("Save change to the following items?");
                ImGui::PushItemWidth(-1.0f);
                ImGui::ListBoxHeader("##", close_queue_unsaved_documents, 6);
                for (int n = 0; n < close_queue.Size; n++)
                    if (close_queue[n]->Dirty)
                        ImGui::Text("%s", close_queue[n]->Name);
                ImGui::ListBoxFooter();

                if (ImGui::Button("Yes", ImVec2(80, 0)))
                {
                    for (int n = 0; n < close_queue.Size; n++)
                    {
                        if (close_queue[n]->Dirty)
                            close_queue[n]->DoSave();
                        close_queue[n]->DoForceClose();
                    }
                    close_queue.clear();
                    ImGui::CloseCurrentPopup();
                }
                ImGui::SameLine();
                if (ImGui::Button("No", ImVec2(80, 0)))
                {
                    for (int n = 0; n < close_queue.Size; n++)
                        close_queue[n]->DoForceClose();
                    close_queue.clear();
                    ImGui::CloseCurrentPopup();
                }
                ImGui::SameLine();
                if (ImGui::Button("Cancel", ImVec2(80, 0)))
                {
                    close_queue.clear();
                    ImGui::CloseCurrentPopup();
                }
                ImGui::EndPopup();
            }
        }
    }

    ImGui::End();
}

// End of Demo code
#else

void ImGui::ShowAboutWindow(bool*) {}
void ImGui::ShowDemoWindow(bool*) {}
void ImGui::ShowUserGuide() {}
void ImGui::ShowStyleEditor(ImGuiStyle*) {}

#endif<|MERGE_RESOLUTION|>--- conflicted
+++ resolved
@@ -337,13 +337,10 @@
             }
             ImGui::CheckboxFlags("io.ConfigFlags: NoMouseCursorChange", (unsigned int *)&io.ConfigFlags, ImGuiConfigFlags_NoMouseCursorChange);
             ImGui::SameLine(); ShowHelpMarker("Instruct back-end to not alter mouse cursor shape and visibility.");
-<<<<<<< HEAD
 
             ImGui::CheckboxFlags("io.ConfigFlags: DockingEnable", (unsigned int *)&io.ConfigFlags, ImGuiConfigFlags_DockingEnable);
             ImGui::SameLine(); ShowHelpMarker("Use SHIFT to dock window into another (or without SHIFT if io.ConfigDockingWithShift == false)");
 
-=======
->>>>>>> 2a1e903f
             ImGui::CheckboxFlags("io.ConfigFlags: ViewportsEnable", (unsigned int *)&io.ConfigFlags, ImGuiConfigFlags_ViewportsEnable);
             ImGui::CheckboxFlags("io.ConfigFlags: ViewportsNoTaskBarIcon", (unsigned int *)&io.ConfigFlags, ImGuiConfigFlags_ViewportsNoTaskBarIcon);
             ImGui::SameLine(); ShowHelpMarker("Toggling this at runtime is normally unsupported (most platform back-ends won't refresh the task bar icon state right away).");
@@ -351,7 +348,6 @@
             ImGui::SameLine(); ShowHelpMarker("Toggling this at runtime is normally unsupported (most platform back-ends won't refresh the decoration right away).");
             ImGui::CheckboxFlags("io.ConfigFlags: ViewportsNoMerge", (unsigned int *)&io.ConfigFlags, ImGuiConfigFlags_ViewportsNoMerge);
             ImGui::SameLine(); ShowHelpMarker("All floating windows will always create their own viewport and platform window.");
-<<<<<<< HEAD
 
             ImGui::Checkbox("io.ConfigDockingNoSplit", &io.ConfigDockingNoSplit);
             ImGui::SameLine(); ShowHelpMarker("Simplified docking mode: disable window splitting, so docking is limited to merging multiple windows together into tab-bars.");
@@ -359,8 +355,6 @@
             ImGui::SameLine(); ShowHelpMarker("Enable docking when holding Shift only (allows to drop in wider space, reduce visual noise)");
             ImGui::Checkbox("io.ConfigDockingTabBarOnSingleWindows", &io.ConfigDockingTabBarOnSingleWindows);
             ImGui::SameLine(); ShowHelpMarker("Associate a docking node and tab-bar to sinle floating windows.");
-=======
->>>>>>> 2a1e903f
             ImGui::Checkbox("io.ConfigInputTextCursorBlink", &io.ConfigInputTextCursorBlink);
             ImGui::SameLine(); ShowHelpMarker("Set to false to disable blinking cursor, for users who consider it distracting");
             ImGui::Checkbox("io.ConfigWindowsResizeFromEdges", &io.ConfigWindowsResizeFromEdges);
@@ -2664,15 +2658,12 @@
 #ifdef IMGUI_HAS_VIEWPORT
         ImGui::Text("define: IMGUI_HAS_VIEWPORT");
 #endif
-<<<<<<< HEAD
 #ifdef IMGUI_HAS_DOCK
         ImGui::Text("define: IMGUI_HAS_DOCK");
 #endif
 #ifdef IMGUI_HAS_TABS
         ImGui::Text("define: IMGUI_HAS_TABS");
 #endif
-=======
->>>>>>> 2a1e903f
         ImGui::Separator();
         ImGui::Text("io.BackendPlatformName: %s", io.BackendPlatformName ? io.BackendPlatformName : "NULL");
         ImGui::Text("io.BackendRendererName: %s", io.BackendRendererName ? io.BackendRendererName : "NULL");
@@ -2683,10 +2674,7 @@
         if (io.ConfigFlags & ImGuiConfigFlags_NavNoCaptureKeyboard)     ImGui::Text(" NavNoCaptureKeyboard");
         if (io.ConfigFlags & ImGuiConfigFlags_NoMouse)                  ImGui::Text(" NoMouse");
         if (io.ConfigFlags & ImGuiConfigFlags_NoMouseCursorChange)      ImGui::Text(" NoMouseCursorChange");
-<<<<<<< HEAD
         if (io.ConfigFlags & ImGuiConfigFlags_DockingEnable)            ImGui::Text(" DockingEnable");
-=======
->>>>>>> 2a1e903f
         if (io.ConfigFlags & ImGuiConfigFlags_ViewportsEnable)          ImGui::Text(" ViewportsEnable");
         if (io.ConfigFlags & ImGuiConfigFlags_ViewportsNoTaskBarIcon)   ImGui::Text(" ViewportsNoTaskBarIcon");
         if (io.ConfigFlags & ImGuiConfigFlags_ViewportsNoMerge)         ImGui::Text(" ViewportsNoMerge");
@@ -3786,11 +3774,7 @@
         ImGui::SetNextWindowViewport(viewport->ID);
     }
     ImGui::SetNextWindowBgAlpha(0.3f); // Transparent background
-<<<<<<< HEAD
-    if (ImGui::Begin("Example: Simple Overlay", p_open, (corner != -1 ? ImGuiWindowFlags_NoMove : 0) | ImGuiWindowFlags_NoDocking | ImGuiWindowFlags_NoTitleBar | ImGuiWindowFlags_NoResize | ImGuiWindowFlags_AlwaysAutoResize | ImGuiWindowFlags_NoSavedSettings | ImGuiWindowFlags_NoFocusOnAppearing | ImGuiWindowFlags_NoNav))
-=======
-    if (ImGui::Begin("Example: Simple overlay", p_open, (corner != -1 ? ImGuiWindowFlags_NoMove : 0) | ImGuiWindowFlags_NoTitleBar | ImGuiWindowFlags_NoResize | ImGuiWindowFlags_AlwaysAutoResize | ImGuiWindowFlags_NoSavedSettings | ImGuiWindowFlags_NoFocusOnAppearing | ImGuiWindowFlags_NoNav))
->>>>>>> 2a1e903f
+    if (ImGui::Begin("Example: Simple overlay", p_open, (corner != -1 ? ImGuiWindowFlags_NoMove : 0) | ImGuiWindowFlags_NoDocking | ImGuiWindowFlags_NoTitleBar | ImGuiWindowFlags_NoResize | ImGuiWindowFlags_AlwaysAutoResize | ImGuiWindowFlags_NoSavedSettings | ImGuiWindowFlags_NoFocusOnAppearing | ImGuiWindowFlags_NoNav))
     {
         ImGui::Text("Simple overlay\n" "in the corner of the screen.\n" "(right-click to change position)");
         ImGui::Separator();
