--- conflicted
+++ resolved
@@ -545,20 +545,10 @@
             ImGui::TreePop();
         }
 
-<<<<<<< HEAD
         static int clicked = 0;
         if (ImGui::Button("Button")) 
             clicked++;
         if (clicked & 1)
-=======
-        static bool my_toggle = false;
-        if (ImGui::Button("Button")) 
-        { 
-            printf("Clicked\n"); 
-            my_toggle = !my_toggle; 
-        }
-        if (my_toggle)
->>>>>>> 0ab722c3
         {
             ImGui::SameLine();
             ImGui::Text("Thanks for clicking me!");
