--- conflicted
+++ resolved
@@ -40,10 +40,7 @@
 // [SECTION] Example App: Simple Overlay / ShowExampleAppSimpleOverlay()
 // [SECTION] Example App: Manipulating Window Titles / ShowExampleAppWindowTitles()
 // [SECTION] Example App: Custom Rendering using ImDrawList API / ShowExampleAppCustomRendering()
-<<<<<<< HEAD
 // [SECTION] Example App: Docking, DockSpace / ShowExampleAppDockSpace()
-=======
->>>>>>> c40feabe
 // [SECTION] Example App: Documents Handling / ShowExampleAppDocuments()
 
 */
@@ -107,10 +104,7 @@
 #if !defined(IMGUI_DISABLE_DEMO_WINDOWS)
 
 // Forward Declarations
-<<<<<<< HEAD
 static void ShowExampleAppDockSpace(bool* p_open);
-=======
->>>>>>> c40feabe
 static void ShowExampleAppDocuments(bool* p_open);
 static void ShowExampleAppMainMenuBar();
 static void ShowExampleAppConsole(bool* p_open);
@@ -188,10 +182,7 @@
 void ImGui::ShowDemoWindow(bool* p_open)
 {
     // Examples Apps (accessible from the "Examples" menu)
-<<<<<<< HEAD
     static bool show_app_dockspace = false;
-=======
->>>>>>> c40feabe
     static bool show_app_documents = false;
     static bool show_app_main_menu_bar = false;
     static bool show_app_console = false;
@@ -205,10 +196,7 @@
     static bool show_app_window_titles = false;
     static bool show_app_custom_rendering = false;
 
-<<<<<<< HEAD
     if (show_app_dockspace)           ShowExampleAppDockSpace(&show_app_dockspace);     // Process the Docking app first, as explicit DockSpace() nodes needs to be submitted early (read comments near the DockSpace function)
-=======
->>>>>>> c40feabe
     if (show_app_documents)           ShowExampleAppDocuments(&show_app_documents);     // Process the Document app next, as it may also use a DockSpace()
     if (show_app_main_menu_bar)       ShowExampleAppMainMenuBar();
     if (show_app_console)             ShowExampleAppConsole(&show_app_console);
@@ -296,10 +284,7 @@
             ImGui::MenuItem("Simple overlay", NULL, &show_app_simple_overlay);
             ImGui::MenuItem("Manipulating window titles", NULL, &show_app_window_titles);
             ImGui::MenuItem("Custom rendering", NULL, &show_app_custom_rendering);
-<<<<<<< HEAD
             ImGui::MenuItem("Dockspace", NULL, &show_app_dockspace);
-=======
->>>>>>> c40feabe
             ImGui::MenuItem("Documents", NULL, &show_app_documents);
             ImGui::EndMenu();
         }
@@ -3923,6 +3908,89 @@
         if (adding_preview)
             points.pop_back();
     }
+    ImGui::End();
+}
+
+//-----------------------------------------------------------------------------
+// [SECTION] Example App: Docking, DockSpace / ShowExampleAppDockSpace()
+//-----------------------------------------------------------------------------
+
+// Demonstrate using DockSpace() to create an explicit docking node within an existing window.
+// Note that you already dock windows into each others _without_ a DockSpace() by just holding SHIFT when moving a window.
+// DockSpace() is only useful to construct to a central location for your application.
+void ShowExampleAppDockSpace(bool* p_open)
+{
+    static bool opt_fullscreen_persistant = true;
+    static ImGuiDockNodeFlags opt_flags = ImGuiDockNodeFlags_None;
+    bool opt_fullscreen = opt_fullscreen_persistant;
+
+    // We are using the ImGuiWindowFlags_NoDocking flag to make the parent window not dockable into,
+    // because it would be confusing to have two docking targets within each others.
+    ImGuiWindowFlags window_flags = ImGuiWindowFlags_MenuBar | ImGuiWindowFlags_NoDocking;
+    if (opt_fullscreen)
+    {
+        ImGuiViewport* viewport = ImGui::GetMainViewport();
+        ImGui::SetNextWindowPos(viewport->Pos);
+        ImGui::SetNextWindowSize(viewport->Size);
+        ImGui::SetNextWindowViewport(viewport->ID);
+        ImGui::PushStyleVar(ImGuiStyleVar_WindowRounding, 0.0f);
+        ImGui::PushStyleVar(ImGuiStyleVar_WindowBorderSize, 0.0f);
+        window_flags |= ImGuiWindowFlags_NoTitleBar | ImGuiWindowFlags_NoCollapse | ImGuiWindowFlags_NoResize | ImGuiWindowFlags_NoMove;
+        window_flags |= ImGuiWindowFlags_NoBringToFrontOnFocus | ImGuiWindowFlags_NoNavFocus;
+    }
+
+    // When using ImGuiDockNodeFlags_PassthruDockspace, DockSpace() will render our background and handle the pass-thru hole, so we ask Begin() to not render a background.
+    if (opt_flags & ImGuiDockNodeFlags_PassthruDockspace)
+        window_flags |= ImGuiWindowFlags_NoBackground;
+
+    ImGui::PushStyleVar(ImGuiStyleVar_WindowPadding, ImVec2(0.0f, 0.0f));
+    ImGui::Begin("DockSpace Demo", p_open, window_flags);
+    ImGui::PopStyleVar();
+
+    if (opt_fullscreen)
+        ImGui::PopStyleVar(2);
+
+    // Dockspace
+    ImGuiIO& io = ImGui::GetIO();
+    if (io.ConfigFlags & ImGuiConfigFlags_DockingEnable)
+    {
+        ImGuiID dockspace_id = ImGui::GetID("MyDockspace");
+        ImGui::DockSpace(dockspace_id, ImVec2(0.0f, 0.0f), opt_flags);
+    }
+    else
+    {
+        ShowDockingDisabledMessage();
+    }
+
+    if (ImGui::BeginMenuBar())
+    {
+        if (ImGui::BeginMenu("Docking"))
+        {
+            // Disabling fullscreen would allow the window to be moved to the front of other windows, 
+            // which we can't undo at the moment without finer window depth/z control.
+            //ImGui::MenuItem("Fullscreen", NULL, &opt_fullscreen_persistant);
+
+            if (ImGui::MenuItem("Flag: NoSplit",                "", (opt_flags & ImGuiDockNodeFlags_NoSplit) != 0))                 opt_flags ^= ImGuiDockNodeFlags_NoSplit;
+            if (ImGui::MenuItem("Flag: NoDockingInCentralNode", "", (opt_flags & ImGuiDockNodeFlags_NoDockingInCentralNode) != 0))  opt_flags ^= ImGuiDockNodeFlags_NoDockingInCentralNode;
+            if (ImGui::MenuItem("Flag: NoResize",               "", (opt_flags & ImGuiDockNodeFlags_NoResize) != 0))                opt_flags ^= ImGuiDockNodeFlags_NoResize;
+            if (ImGui::MenuItem("Flag: PassthruDockspace",      "", (opt_flags & ImGuiDockNodeFlags_PassthruDockspace) != 0))       opt_flags ^= ImGuiDockNodeFlags_PassthruDockspace;
+            ImGui::Separator();
+            if (ImGui::MenuItem("Close DockSpace", NULL, false, p_open != NULL))
+                *p_open = false;
+            ImGui::EndMenu();
+        }
+        ShowHelpMarker(
+            "You can _always_ dock _any_ window into another by holding the SHIFT key while moving a window. Try it now!" "\n"
+            "This demo app has nothing to do with it!" "\n\n"
+            "This demo app only demonstrate the use of ImGui::DockSpace() which allows you to manually create a docking node _within_ another window. This is useful so you can decorate your main application window (e.g. with a menu bar)." "\n\n"
+            "ImGui::DockSpace() comes with one hard constraint: it needs to be submitted _before_ any window which may be docked into it. Therefore, if you use a dock spot as the central point of your application, you'll probably want it to be part of the very first window you are submitting to imgui every frame." "\n\n"
+            "(NB: because of this constraint, the implicit \"Debug\" window can not be docked into an explicit DockSpace() node, because that window is submitted as part of the NewFrame() call. An easy workaround is that you can create your own implicit \"Debug##2\" window after calling DockSpace() and leave it in the window stack for anyone to use.)"
+        );
+
+        ImGui::EndMenuBar();
+    }
+
+    ImGui::End();
 }
 
 //-----------------------------------------------------------------------------
@@ -4025,7 +4093,14 @@
     ImGui::Begin("Examples: Documents", p_open, ImGuiWindowFlags_MenuBar);
 
     // Options
-    static bool opt_reorderable = true;
+    enum Target
+    {
+        Target_None,
+        Target_Tab,     // Create document as a local tab into a local tab bar
+        Target_Window   // Create document as a regular window
+    };
+    static Target opt_target = Target_Tab;
+    static bool   opt_reorderable = true;
     static ImGuiTabBarFlags opt_fitting_flags = ImGuiTabBarFlags_FittingPolicyDefault_;
 
     // Menu
@@ -4069,10 +4144,17 @@
                 doc->DoForceClose();
         ImGui::PopID();
     }
+    ImGui::PushItemWidth(ImGui::GetFontSize() * 12);
+    ImGui::Combo("Output", (int*)&opt_target, "None\0TabBar+Tabs\0DockSpace+Window\0");
+    ImGui::PopItemWidth();
+    bool redock_all = false;
+    if (opt_target == Target_Tab)    { ImGui::SameLine(); ImGui::Checkbox("Reorderable Tabs", &opt_reorderable); }
+    if (opt_target == Target_Window) { ImGui::SameLine(); redock_all = ImGui::Button("Redock all"); }
 
     ImGui::Separator();
 
-    // Submit Tab Bar and Tabs
+    // Tabs
+    if (opt_target == Target_Tab)
     {
         ImGuiTabBarFlags tab_bar_flags = (opt_fitting_flags) | (opt_reorderable ? ImGuiTabBarFlags_Reorderable : 0);
         if (ImGui::BeginTabBar("##tabs", tab_bar_flags))
@@ -4110,6 +4192,49 @@
             }
 
             ImGui::EndTabBar();
+        }
+    }
+    else if (opt_target == Target_Window)
+    {
+        if (ImGui::GetIO().ConfigFlags & ImGuiConfigFlags_DockingEnable)
+        {
+            NotifyOfDocumentsClosedElsewhere(app);
+            
+            // Create a DockSpace node where any window can be docked
+            ImGuiID dockspace_id = ImGui::GetID("MyDockSpace");
+            ImGui::DockSpace(dockspace_id);
+
+            // Create Windows
+            for (int doc_n = 0; doc_n < app.Documents.Size; doc_n++)
+            {
+                MyDocument* doc = &app.Documents[doc_n];
+                if (!doc->Open)
+                    continue;
+
+                // FIXME-DOCK: SetNextWindowDock()
+                //ImGuiID default_dock_id = GetDockspaceRootDocumentDockID();
+                //ImGuiID default_dock_id = GetDockspacePreferedDocumentDockID();
+                ImGui::SetNextWindowDockId(dockspace_id, redock_all ? ImGuiCond_Always : ImGuiCond_FirstUseEver);
+                ImGuiWindowFlags window_flags = (doc->Dirty ? ImGuiWindowFlags_UnsavedDocument : 0);
+                bool visible = ImGui::Begin(doc->Name, &doc->Open, window_flags);
+
+                // Cancel attempt to close when unsaved add to save queue so we can display a popup.
+                if (!doc->Open && doc->Dirty)
+                {
+                    doc->Open = true;
+                    doc->DoQueueClose();
+                }
+
+                MyDocument::DisplayContextMenu(doc);
+                if (visible)
+                    MyDocument::DisplayContents(doc);
+
+                ImGui::End();
+            }
+        }
+        else
+        {
+            ShowDockingDisabledMessage();
         }
     }
 
@@ -4191,411 +4316,6 @@
     ImGui::End();
 }
 
-//-----------------------------------------------------------------------------
-// [SECTION] Example App: Docking, DockSpace / ShowExampleAppDockSpace()
-//-----------------------------------------------------------------------------
-
-// Demonstrate using DockSpace() to create an explicit docking node within an existing window.
-// Note that you already dock windows into each others _without_ a DockSpace() by just holding SHIFT when moving a window.
-// DockSpace() is only useful to construct to a central location for your application.
-void ShowExampleAppDockSpace(bool* p_open)
-{
-    static bool opt_fullscreen_persistant = true;
-    static ImGuiDockNodeFlags opt_flags = ImGuiDockNodeFlags_None;
-    bool opt_fullscreen = opt_fullscreen_persistant;
-
-    // We are using the ImGuiWindowFlags_NoDocking flag to make the parent window not dockable into,
-    // because it would be confusing to have two docking targets within each others.
-    ImGuiWindowFlags window_flags = ImGuiWindowFlags_MenuBar | ImGuiWindowFlags_NoDocking;
-    if (opt_fullscreen)
-    {
-        ImGuiViewport* viewport = ImGui::GetMainViewport();
-        ImGui::SetNextWindowPos(viewport->Pos);
-        ImGui::SetNextWindowSize(viewport->Size);
-        ImGui::SetNextWindowViewport(viewport->ID);
-        ImGui::PushStyleVar(ImGuiStyleVar_WindowRounding, 0.0f);
-        ImGui::PushStyleVar(ImGuiStyleVar_WindowBorderSize, 0.0f);
-        window_flags |= ImGuiWindowFlags_NoTitleBar | ImGuiWindowFlags_NoCollapse | ImGuiWindowFlags_NoResize | ImGuiWindowFlags_NoMove;
-        window_flags |= ImGuiWindowFlags_NoBringToFrontOnFocus | ImGuiWindowFlags_NoNavFocus;
-    }
-
-    // When using ImGuiDockNodeFlags_PassthruDockspace, DockSpace() will render our background and handle the pass-thru hole, so we ask Begin() to not render a background.
-    if (opt_flags & ImGuiDockNodeFlags_PassthruDockspace)
-        window_flags |= ImGuiWindowFlags_NoBackground;
-
-    ImGui::PushStyleVar(ImGuiStyleVar_WindowPadding, ImVec2(0.0f, 0.0f));
-    ImGui::Begin("DockSpace Demo", p_open, window_flags);
-    ImGui::PopStyleVar();
-
-    if (opt_fullscreen)
-        ImGui::PopStyleVar(2);
-
-    // Dockspace
-    ImGuiIO& io = ImGui::GetIO();
-    if (io.ConfigFlags & ImGuiConfigFlags_DockingEnable)
-    {
-        ImGuiID dockspace_id = ImGui::GetID("MyDockspace");
-        ImGui::DockSpace(dockspace_id, ImVec2(0.0f, 0.0f), opt_flags);
-    }
-    else
-    {
-        ShowDockingDisabledMessage();
-    }
-
-    if (ImGui::BeginMenuBar())
-    {
-        if (ImGui::BeginMenu("Docking"))
-        {
-            // Disabling fullscreen would allow the window to be moved to the front of other windows, 
-            // which we can't undo at the moment without finer window depth/z control.
-            //ImGui::MenuItem("Fullscreen", NULL, &opt_fullscreen_persistant);
-
-            if (ImGui::MenuItem("Flag: NoSplit",                "", (opt_flags & ImGuiDockNodeFlags_NoSplit) != 0))                 opt_flags ^= ImGuiDockNodeFlags_NoSplit;
-            if (ImGui::MenuItem("Flag: NoDockingInCentralNode", "", (opt_flags & ImGuiDockNodeFlags_NoDockingInCentralNode) != 0))  opt_flags ^= ImGuiDockNodeFlags_NoDockingInCentralNode;
-            if (ImGui::MenuItem("Flag: NoResize",               "", (opt_flags & ImGuiDockNodeFlags_NoResize) != 0))                opt_flags ^= ImGuiDockNodeFlags_NoResize;
-            if (ImGui::MenuItem("Flag: PassthruDockspace",      "", (opt_flags & ImGuiDockNodeFlags_PassthruDockspace) != 0))       opt_flags ^= ImGuiDockNodeFlags_PassthruDockspace;
-            ImGui::Separator();
-            if (ImGui::MenuItem("Close DockSpace", NULL, false, p_open != NULL))
-                *p_open = false;
-            ImGui::EndMenu();
-        }
-        ShowHelpMarker(
-            "You can _always_ dock _any_ window into another by holding the SHIFT key while moving a window. Try it now!" "\n"
-            "This demo app has nothing to do with it!" "\n\n"
-            "This demo app only demonstrate the use of ImGui::DockSpace() which allows you to manually create a docking node _within_ another window. This is useful so you can decorate your main application window (e.g. with a menu bar)." "\n\n"
-            "ImGui::DockSpace() comes with one hard constraint: it needs to be submitted _before_ any window which may be docked into it. Therefore, if you use a dock spot as the central point of your application, you'll probably want it to be part of the very first window you are submitting to imgui every frame." "\n\n"
-            "(NB: because of this constraint, the implicit \"Debug\" window can not be docked into an explicit DockSpace() node, because that window is submitted as part of the NewFrame() call. An easy workaround is that you can create your own implicit \"Debug##2\" window after calling DockSpace() and leave it in the window stack for anyone to use.)"
-        );
-
-        ImGui::EndMenuBar();
-    }
-
-    ImGui::End();
-}
-
-//-----------------------------------------------------------------------------
-// [SECTION] Example App: Documents Handling / ShowExampleAppDocuments()
-//-----------------------------------------------------------------------------
-
-// Simplified structure to mimic a Document model
-struct MyDocument
-{
-    const char* Name;           // Document title
-    bool        Open;           // Set when the document is open (in this demo, we keep an array of all available documents to simplify the demo)
-    bool        OpenPrev;       // Copy of Open from last update.
-    bool        Dirty;          // Set when the document has been modified
-    bool        WantClose;      // Set when the document 
-    ImVec4      Color;          // An arbitrary variable associated to the document
-
-    MyDocument(const char* name, bool open = true, const ImVec4& color = ImVec4(1.0f,1.0f,1.0f,1.0f))
-    { 
-        Name = name; 
-        Open = OpenPrev = open; 
-        Dirty = false; 
-        WantClose = false; 
-        Color = color; 
-    }
-    void DoOpen()       { Open = true; }
-    void DoQueueClose() { WantClose = true; }
-    void DoForceClose() { Open = false; Dirty = false; }
-    void DoSave()       { Dirty = false; }
-
-    // Display dummy contents for the Document
-    static void DisplayContents(MyDocument* doc)
-    {
-        ImGui::PushID(doc);
-        ImGui::Text("Document \"%s\"", doc->Name);
-        ImGui::PushStyleColor(ImGuiCol_Text, doc->Color);
-        ImGui::TextWrapped("Lorem ipsum dolor sit amet, consectetur adipiscing elit, sed do eiusmod tempor incididunt ut labore et dolore magna aliqua.");
-        ImGui::PopStyleColor();
-        if (ImGui::Button("Modify", ImVec2(100, 0)))
-            doc->Dirty = true;
-        ImGui::SameLine();
-        if (ImGui::Button("Save", ImVec2(100, 0)))
-            doc->DoSave();
-        ImGui::ColorEdit3("color", &doc->Color.x);  // Useful to test drag and drop and hold-dragged-to-open-tab behavior.
-        ImGui::PopID();
-    }
-
-    // Display context menu for the Document
-    static void DisplayContextMenu(MyDocument* doc)
-    {
-        if (!ImGui::BeginPopupContextItem())
-            return;
-
-        char buf[256];
-        sprintf(buf, "Save %s", doc->Name);
-        if (ImGui::MenuItem(buf, "CTRL+S", false, doc->Open))
-            doc->DoSave();
-        if (ImGui::MenuItem("Close", "CTRL+W", false, doc->Open))
-            doc->DoQueueClose();
-        ImGui::EndPopup();
-    }
-};
-
-struct ExampleAppDocuments
-{
-    ImVector<MyDocument> Documents;
-
-    ExampleAppDocuments()
-    {
-        Documents.push_back(MyDocument("Lettuce",             true,  ImVec4(0.4f, 0.8f, 0.4f, 1.0f)));
-        Documents.push_back(MyDocument("Eggplant",            true,  ImVec4(0.8f, 0.5f, 1.0f, 1.0f)));
-        Documents.push_back(MyDocument("Carrot",              true,  ImVec4(1.0f, 0.8f, 0.5f, 1.0f)));
-        Documents.push_back(MyDocument("Tomato",              false, ImVec4(1.0f, 0.3f, 0.4f, 1.0f)));
-        Documents.push_back(MyDocument("A Rather Long Title", false));
-        Documents.push_back(MyDocument("Some Document",       false));
-    }
-};
-
-// [Optional] Notify the system of Tabs/Windows of closure that happened outside the regular tab interface
-// If a tab has been closed programmatically (aka closed from another source such as the Checkbox() in the demo, as opposed
-// to clicking on the regular tab closing button) and stops being submitted, it will take a frame for the tab bar to notice its absence. 
-// During this frame there will be a gap in the tab bar, and if the tab that has disappeared was the selected one, the tab bar 
-// will report no selected tab during the frame. This will effectively give the impression of a flicker for one frame.
-// We call SetTabItemClosed() to manually notify the Tab Bar or Docking system of removed tabs to avoid this glitch.
-// Note that this completely optional, and only affect tab bars with the ImGuiTabBarFlags_Reorderable flag.
-static void NotifyOfDocumentsClosedElsewhere(ExampleAppDocuments& app)
-{
-    for (int doc_n = 0; doc_n < app.Documents.Size; doc_n++)
-    {
-        MyDocument* doc = &app.Documents[doc_n];
-        if (!doc->Open && doc->OpenPrev)
-            ImGui::SetTabItemClosed(doc->Name);
-        doc->OpenPrev = doc->Open;
-    }
-}
-
-void ShowExampleAppDocuments(bool* p_open)
-{
-    static ExampleAppDocuments app;
-
-    ImGui::Begin("Examples: Documents", p_open, ImGuiWindowFlags_MenuBar);
-
-    // Options
-    enum Target
-    {
-        Target_None,
-        Target_Tab,     // Create document as a local tab into a local tab bar
-        Target_Window   // Create document as a regular window
-    };
-    static Target opt_target = Target_Tab;
-    static bool   opt_reorderable = true;
-    static ImGuiTabBarFlags opt_fitting_flags = ImGuiTabBarFlags_FittingPolicyDefault_;
-
-    // Menu
-    if (ImGui::BeginMenuBar())
-    {
-        if (ImGui::BeginMenu("File"))
-        {
-            int open_count = 0;
-            for (int doc_n = 0; doc_n < app.Documents.Size; doc_n++)
-                open_count += app.Documents[doc_n].Open ? 1 : 0;
-
-            if (ImGui::BeginMenu("Open", open_count < app.Documents.Size))
-            {
-                for (int doc_n = 0; doc_n < app.Documents.Size; doc_n++)
-                {
-                    MyDocument* doc = &app.Documents[doc_n];
-                    if (!doc->Open)
-                        if (ImGui::MenuItem(doc->Name))
-                            doc->DoOpen();
-                }
-                ImGui::EndMenu();
-            }
-            if (ImGui::MenuItem("Close All Documents", NULL, false, open_count > 0))
-                for (int doc_n = 0; doc_n < app.Documents.Size; doc_n++)
-                    app.Documents[doc_n].DoQueueClose();
-            if (ImGui::MenuItem("Exit", "Alt+F4")) {}
-            ImGui::EndMenu();
-        }
-        ImGui::EndMenuBar();
-    }
-
-    // [Debug] List documents with one checkbox for each
-    for (int doc_n = 0; doc_n < app.Documents.Size; doc_n++)
-    {
-        MyDocument* doc = &app.Documents[doc_n];
-        if (doc_n > 0)
-            ImGui::SameLine();
-        ImGui::PushID(doc);
-        if (ImGui::Checkbox(doc->Name, &doc->Open))
-            if (!doc->Open)
-                doc->DoForceClose();
-        ImGui::PopID();
-    }
-    ImGui::PushItemWidth(ImGui::GetFontSize() * 12);
-    ImGui::Combo("Output", (int*)&opt_target, "None\0TabBar+Tabs\0DockSpace+Window\0");
-    ImGui::PopItemWidth();
-    bool redock_all = false;
-    if (opt_target == Target_Tab)    { ImGui::SameLine(); ImGui::Checkbox("Reorderable Tabs", &opt_reorderable); }
-    if (opt_target == Target_Window) { ImGui::SameLine(); redock_all = ImGui::Button("Redock all"); }
-
-    ImGui::Separator();
-
-    // Tabs
-    if (opt_target == Target_Tab)
-    {
-        ImGuiTabBarFlags tab_bar_flags = (opt_fitting_flags) | (opt_reorderable ? ImGuiTabBarFlags_Reorderable : 0);
-        if (ImGui::BeginTabBar("##tabs", tab_bar_flags))
-        {
-            if (opt_reorderable)
-                NotifyOfDocumentsClosedElsewhere(app);
-
-            // [DEBUG] Stress tests
-            //if ((ImGui::GetFrameCount() % 30) == 0) docs[1].Open ^= 1;            // [DEBUG] Automatically show/hide a tab. Test various interactions e.g. dragging with this on.
-            //if (ImGui::GetIO().KeyCtrl) ImGui::SetTabItemSelected(docs[1].Name);  // [DEBUG] Test SetTabItemSelected(), probably not very useful as-is anyway..
-
-            // Submit Tabs
-            for (int doc_n = 0; doc_n < app.Documents.Size; doc_n++)
-            {
-                MyDocument* doc = &app.Documents[doc_n];
-                if (!doc->Open)
-                    continue;
-
-                ImGuiTabItemFlags tab_flags = (doc->Dirty ? ImGuiTabItemFlags_UnsavedDocument : 0);
-                bool visible = ImGui::BeginTabItem(doc->Name, &doc->Open, tab_flags);
-
-                // Cancel attempt to close when unsaved add to save queue so we can display a popup.
-                if (!doc->Open && doc->Dirty)
-                {
-                    doc->Open = true;
-                    doc->DoQueueClose();
-                }
-
-                MyDocument::DisplayContextMenu(doc);
-                if (visible)
-                {
-                    MyDocument::DisplayContents(doc);
-                    ImGui::EndTabItem();
-                }
-            }
-
-            ImGui::EndTabBar();
-        }
-    }
-    else if (opt_target == Target_Window)
-    {
-        if (ImGui::GetIO().ConfigFlags & ImGuiConfigFlags_DockingEnable)
-        {
-            NotifyOfDocumentsClosedElsewhere(app);
-            
-            // Create a DockSpace node where any window can be docked
-            ImGuiID dockspace_id = ImGui::GetID("MyDockSpace");
-            ImGui::DockSpace(dockspace_id);
-
-            // Create Windows
-            for (int doc_n = 0; doc_n < app.Documents.Size; doc_n++)
-            {
-                MyDocument* doc = &app.Documents[doc_n];
-                if (!doc->Open)
-                    continue;
-
-                // FIXME-DOCK: SetNextWindowDock()
-                //ImGuiID default_dock_id = GetDockspaceRootDocumentDockID();
-                //ImGuiID default_dock_id = GetDockspacePreferedDocumentDockID();
-                ImGui::SetNextWindowDockId(dockspace_id, redock_all ? ImGuiCond_Always : ImGuiCond_FirstUseEver);
-                ImGuiWindowFlags window_flags = (doc->Dirty ? ImGuiWindowFlags_UnsavedDocument : 0);
-                bool visible = ImGui::Begin(doc->Name, &doc->Open, window_flags);
-
-                // Cancel attempt to close when unsaved add to save queue so we can display a popup.
-                if (!doc->Open && doc->Dirty)
-                {
-                    doc->Open = true;
-                    doc->DoQueueClose();
-                }
-
-                MyDocument::DisplayContextMenu(doc);
-                if (visible)
-                    MyDocument::DisplayContents(doc);
-
-                ImGui::End();
-            }
-        }
-        else
-        {
-            ShowDockingDisabledMessage();
-        }
-    }
-
-    // Update closing queue
-    static ImVector<MyDocument*> close_queue;
-    if (close_queue.empty())
-    {
-        // Close queue is locked once we started a popup
-        for (int doc_n = 0; doc_n < app.Documents.Size; doc_n++)
-        {
-            MyDocument* doc = &app.Documents[doc_n];
-            if (doc->WantClose)
-            {
-                doc->WantClose = false;
-                close_queue.push_back(doc);
-            }
-        }
-    }
-
-    // Display closing confirmation UI
-    if (!close_queue.empty())
-    {
-        int close_queue_unsaved_documents = 0;
-        for (int n = 0; n < close_queue.Size; n++)
-            if (close_queue[n]->Dirty)
-                close_queue_unsaved_documents++;
-
-        if (close_queue_unsaved_documents == 0)
-        {
-            // Close documents when all are unsaved
-            for (int n = 0; n < close_queue.Size; n++)
-                close_queue[n]->DoForceClose();
-            close_queue.clear();
-        }
-        else
-        {
-            if (!ImGui::IsPopupOpen("Save?"))
-                ImGui::OpenPopup("Save?");
-            if (ImGui::BeginPopupModal("Save?"))
-            {
-                ImGui::Text("Save change to the following items?");
-                ImGui::PushItemWidth(-1.0f);
-                ImGui::ListBoxHeader("##", close_queue_unsaved_documents, 6);
-                for (int n = 0; n < close_queue.Size; n++)
-                    if (close_queue[n]->Dirty)
-                        ImGui::Text("%s", close_queue[n]->Name);
-                ImGui::ListBoxFooter();
-
-                if (ImGui::Button("Yes", ImVec2(80, 0)))
-                {
-                    for (int n = 0; n < close_queue.Size; n++)
-                    {
-                        if (close_queue[n]->Dirty)
-                            close_queue[n]->DoSave();
-                        close_queue[n]->DoForceClose();
-                    }
-                    close_queue.clear();
-                    ImGui::CloseCurrentPopup();
-                }
-                ImGui::SameLine();
-                if (ImGui::Button("No", ImVec2(80, 0)))
-                {
-                    for (int n = 0; n < close_queue.Size; n++)
-                        close_queue[n]->DoForceClose();
-                    close_queue.clear();
-                    ImGui::CloseCurrentPopup();
-                }
-                ImGui::SameLine();
-                if (ImGui::Button("Cancel", ImVec2(80, 0)))
-                {
-                    close_queue.clear();
-                    ImGui::CloseCurrentPopup();
-                }
-                ImGui::EndPopup();
-            }
-        }
-    }
-
-    ImGui::End();
-}
-
 // End of Demo code
 #else
 
