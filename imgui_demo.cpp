// dear imgui, v1.70 WIP
// (demo code)

// Message to the person tempted to delete this file when integrating Dear ImGui into their code base:
// Do NOT remove this file from your project! Think again! It is the most useful reference code that you and other coders
// will want to refer to and call. Have the ImGui::ShowDemoWindow() function wired in an always-available debug menu of
// your game/app! Removing this file from your project is hindering access to documentation for everyone in your team,
// likely leading you to poorer usage of the library.
// Everything in this file will be stripped out by the linker if you don't call ImGui::ShowDemoWindow().
// If you want to link core Dear ImGui in your shipped builds but want an easy guarantee that the demo will not be linked,
// you can setup your imconfig.h with #define IMGUI_DISABLE_DEMO_WINDOWS and those functions will be empty.
// In other situation, whenever you have Dear ImGui available you probably want this to be available for reference.
// Thank you,
// -Your beloved friend, imgui_demo.cpp (that you won't delete)

// Message to beginner C/C++ programmers about the meaning of the 'static' keyword:
// In this demo code, we frequently we use 'static' variables inside functions. A static variable persist across calls, so it is
// essentially like a global variable but declared inside the scope of the function. We do this as a way to gather code and data
// in the same place, to make the demo source code faster to read, faster to write, and smaller in size.
// It also happens to be a convenient way of storing simple UI related information as long as your function doesn't need to be reentrant
// or used in threads. This might be a pattern you will want to use in your code, but most of the real data you would be editing is
// likely going to be stored outside your functions.

/*

Index of this file:

// [SECTION] Forward Declarations, Helpers
// [SECTION] Demo Window / ShowDemoWindow()
// [SECTION] About Window / ShowAboutWindow()
// [SECTION] Style Editor / ShowStyleEditor()
// [SECTION] Example App: Main Menu Bar / ShowExampleAppMainMenuBar()
// [SECTION] Example App: Debug Console / ShowExampleAppConsole()
// [SECTION] Example App: Debug Log / ShowExampleAppLog()
// [SECTION] Example App: Simple Layout / ShowExampleAppLayout()
// [SECTION] Example App: Property Editor / ShowExampleAppPropertyEditor()
// [SECTION] Example App: Long Text / ShowExampleAppLongText()
// [SECTION] Example App: Auto Resize / ShowExampleAppAutoResize()
// [SECTION] Example App: Constrained Resize / ShowExampleAppConstrainedResize()
// [SECTION] Example App: Simple Overlay / ShowExampleAppSimpleOverlay()
// [SECTION] Example App: Manipulating Window Titles / ShowExampleAppWindowTitles()
// [SECTION] Example App: Custom Rendering using ImDrawList API / ShowExampleAppCustomRendering()
// [SECTION] Example App: Docking, DockSpace / ShowExampleAppDockSpace()
// [SECTION] Example App: Documents Handling / ShowExampleAppDocuments()

*/

#if defined(_MSC_VER) && !defined(_CRT_SECURE_NO_WARNINGS)
#define _CRT_SECURE_NO_WARNINGS
#endif

#include "imgui.h"
#include <ctype.h>          // toupper
#include <limits.h>         // INT_MIN, INT_MAX
#include <math.h>           // sqrtf, powf, cosf, sinf, floorf, ceilf
#include <stdio.h>          // vsnprintf, sscanf, printf
#include <stdlib.h>         // NULL, malloc, free, atoi
#if defined(_MSC_VER) && _MSC_VER <= 1500 // MSVC 2008 or earlier
#include <stddef.h>         // intptr_t
#else
#include <stdint.h>         // intptr_t
#endif

#ifdef _MSC_VER
#pragma warning (disable: 4996) // 'This function or variable may be unsafe': strcpy, strdup, sprintf, vsnprintf, sscanf, fopen
#endif
#ifdef __clang__
#pragma clang diagnostic ignored "-Wold-style-cast"             // warning : use of old-style cast                              // yes, they are more terse.
#pragma clang diagnostic ignored "-Wdeprecated-declarations"    // warning : 'xx' is deprecated: The POSIX name for this item.. // for strdup used in demo code (so user can copy & paste the code)
#pragma clang diagnostic ignored "-Wint-to-void-pointer-cast"   // warning : cast to 'void *' from smaller integer type 'int'
#pragma clang diagnostic ignored "-Wformat-security"            // warning : warning: format string is not a string literal
#pragma clang diagnostic ignored "-Wexit-time-destructors"      // warning : declaration requires an exit-time destructor       // exit-time destruction order is undefined. if MemFree() leads to users code that has been disabled before exit it might cause problems. ImGui coding style welcomes static/globals.
#pragma clang diagnostic ignored "-Wunused-macros"              // warning : warning: macro is not used                         // we define snprintf/vsnprintf on Windows so they are available, but not always used.
#if __has_warning("-Wzero-as-null-pointer-constant")
#pragma clang diagnostic ignored "-Wzero-as-null-pointer-constant"  // warning : zero as null pointer constant                  // some standard header variations use #define NULL 0
#endif
#if __has_warning("-Wdouble-promotion")
#pragma clang diagnostic ignored "-Wdouble-promotion"           // warning: implicit conversion from 'float' to 'double' when passing argument to function  // using printf() is a misery with this as C++ va_arg ellipsis changes float to double.
#endif
#if __has_warning("-Wreserved-id-macro")
#pragma clang diagnostic ignored "-Wreserved-id-macro"          // warning : macro name is a reserved identifier                //
#endif
#elif defined(__GNUC__)
#pragma GCC diagnostic ignored "-Wint-to-pointer-cast"          // warning: cast to pointer from integer of different size
#pragma GCC diagnostic ignored "-Wformat-security"              // warning : format string is not a string literal (potentially insecure)
#pragma GCC diagnostic ignored "-Wdouble-promotion"             // warning: implicit conversion from 'float' to 'double' when passing argument to function
#pragma GCC diagnostic ignored "-Wconversion"                   // warning: conversion to 'xxxx' from 'xxxx' may alter its value
#if (__GNUC__ >= 6)
#pragma GCC diagnostic ignored "-Wmisleading-indentation"       // warning: this 'if' clause does not guard this statement      // GCC 6.0+ only. See #883 on GitHub.
#endif
#endif

// Play it nice with Windows users. Notepad in 2017 still doesn't display text data with Unix-style \n.
#ifdef _WIN32
#define IM_NEWLINE  "\r\n"
#define snprintf    _snprintf
#define vsnprintf   _vsnprintf
#else
#define IM_NEWLINE  "\n"
#endif

#define IM_MAX(_A,_B)       (((_A) >= (_B)) ? (_A) : (_B))

//-----------------------------------------------------------------------------
// [SECTION] Forward Declarations, Helpers
//-----------------------------------------------------------------------------

#if !defined(IMGUI_DISABLE_OBSOLETE_FUNCTIONS) && defined(IMGUI_DISABLE_TEST_WINDOWS) && !defined(IMGUI_DISABLE_DEMO_WINDOWS)   // Obsolete name since 1.53, TEST->DEMO
#define IMGUI_DISABLE_DEMO_WINDOWS
#endif

#if !defined(IMGUI_DISABLE_DEMO_WINDOWS)

// Forward Declarations
static void ShowExampleAppDockSpace(bool* p_open);
static void ShowExampleAppDocuments(bool* p_open);
static void ShowExampleAppMainMenuBar();
static void ShowExampleAppConsole(bool* p_open);
static void ShowExampleAppLog(bool* p_open);
static void ShowExampleAppLayout(bool* p_open);
static void ShowExampleAppPropertyEditor(bool* p_open);
static void ShowExampleAppLongText(bool* p_open);
static void ShowExampleAppAutoResize(bool* p_open);
static void ShowExampleAppConstrainedResize(bool* p_open);
static void ShowExampleAppSimpleOverlay(bool* p_open);
static void ShowExampleAppWindowTitles(bool* p_open);
static void ShowExampleAppCustomRendering(bool* p_open);
static void ShowExampleMenuFile();

// Helper to display a little (?) mark which shows a tooltip when hovered.
// In your own code you may want to display an actual icon if you are using a merged icon fonts (see misc/fonts/README.txt)
static void HelpMarker(const char* desc)
{
    ImGui::TextDisabled("(?)");
    if (ImGui::IsItemHovered())
    {
        ImGui::BeginTooltip();
        ImGui::PushTextWrapPos(ImGui::GetFontSize() * 35.0f);
        ImGui::TextUnformatted(desc);
        ImGui::PopTextWrapPos();
        ImGui::EndTooltip();
    }
}

static void ShowDockingDisabledMessage()
{
    ImGuiIO& io = ImGui::GetIO();
    ImGui::Text("ERROR: Docking is not enabled! See Demo > Configuration.");
    ImGui::Text("Set io.ConfigFlags |= ImGuiConfigFlags_DockingEnable in your code, or ");
    ImGui::SameLine(0.0f, 0.0f);
    if (ImGui::SmallButton("click here"))
        io.ConfigFlags |= ImGuiConfigFlags_DockingEnable;
}

// Helper to display basic user controls.
void ImGui::ShowUserGuide()
{
    ImGuiIO& io = ImGui::GetIO();
    ImGui::BulletText("Double-click on title bar to collapse window.");
    ImGui::BulletText("Click and drag on lower right corner to resize window\n(double-click to auto fit window to its contents).");
    ImGui::BulletText("Click and drag on any empty space to move window.");
    ImGui::BulletText("TAB/SHIFT+TAB to cycle through keyboard editable fields.");
    ImGui::BulletText("CTRL+Click on a slider or drag box to input value as text.");
    if (io.FontAllowUserScaling)
        ImGui::BulletText("CTRL+Mouse Wheel to zoom window contents.");
    ImGui::BulletText("Mouse Wheel to scroll.");
    ImGui::BulletText("While editing text:\n");
    ImGui::Indent();
    ImGui::BulletText("Hold SHIFT or use mouse to select text.");
    ImGui::BulletText("CTRL+Left/Right to word jump.");
    ImGui::BulletText("CTRL+A or double-click to select all.");
    ImGui::BulletText("CTRL+X,CTRL+C,CTRL+V to use clipboard.");
    ImGui::BulletText("CTRL+Z,CTRL+Y to undo/redo.");
    ImGui::BulletText("ESCAPE to revert.");
    ImGui::BulletText("You can apply arithmetic operators +,*,/ on numerical values.\nUse +- to subtract.");
    ImGui::Unindent();
}

//-----------------------------------------------------------------------------
// [SECTION] Demo Window / ShowDemoWindow()
//-----------------------------------------------------------------------------

// We split the contents of the big ShowDemoWindow() function into smaller functions (because the link time of very large functions grow non-linearly)
static void ShowDemoWindowWidgets();
static void ShowDemoWindowLayout();
static void ShowDemoWindowPopups();
static void ShowDemoWindowColumns();
static void ShowDemoWindowMisc();

// Demonstrate most Dear ImGui features (this is big function!)
// You may execute this function to experiment with the UI and understand what it does. You may then search for keywords in the code when you are interested by a specific feature.
void ImGui::ShowDemoWindow(bool* p_open)
{
    IM_ASSERT(ImGui::GetCurrentContext() != NULL && "Missing dear imgui context. Refer to examples app!"); // Exceptionally add an extra assert here for people confused with initial dear imgui setup

    // Examples Apps (accessible from the "Examples" menu)
    static bool show_app_dockspace = false;
    static bool show_app_documents = false;
    static bool show_app_main_menu_bar = false;
    static bool show_app_console = false;
    static bool show_app_log = false;
    static bool show_app_layout = false;
    static bool show_app_property_editor = false;
    static bool show_app_long_text = false;
    static bool show_app_auto_resize = false;
    static bool show_app_constrained_resize = false;
    static bool show_app_simple_overlay = false;
    static bool show_app_window_titles = false;
    static bool show_app_custom_rendering = false;

    if (show_app_dockspace)           ShowExampleAppDockSpace(&show_app_dockspace);     // Process the Docking app first, as explicit DockSpace() nodes needs to be submitted early (read comments near the DockSpace function)
    if (show_app_documents)           ShowExampleAppDocuments(&show_app_documents);     // Process the Document app next, as it may also use a DockSpace()
    if (show_app_main_menu_bar)       ShowExampleAppMainMenuBar();
    if (show_app_console)             ShowExampleAppConsole(&show_app_console);
    if (show_app_log)                 ShowExampleAppLog(&show_app_log);
    if (show_app_layout)              ShowExampleAppLayout(&show_app_layout);
    if (show_app_property_editor)     ShowExampleAppPropertyEditor(&show_app_property_editor);
    if (show_app_long_text)           ShowExampleAppLongText(&show_app_long_text);
    if (show_app_auto_resize)         ShowExampleAppAutoResize(&show_app_auto_resize);
    if (show_app_constrained_resize)  ShowExampleAppConstrainedResize(&show_app_constrained_resize);
    if (show_app_simple_overlay)      ShowExampleAppSimpleOverlay(&show_app_simple_overlay);
    if (show_app_window_titles)       ShowExampleAppWindowTitles(&show_app_window_titles);
    if (show_app_custom_rendering)    ShowExampleAppCustomRendering(&show_app_custom_rendering);

    // Dear ImGui Apps (accessible from the "Help" menu)
    static bool show_app_metrics = false;
    static bool show_app_style_editor = false;
    static bool show_app_about = false;

    if (show_app_metrics)             { ImGui::ShowMetricsWindow(&show_app_metrics); }
    if (show_app_style_editor)        { ImGui::Begin("Style Editor", &show_app_style_editor); ImGui::ShowStyleEditor(); ImGui::End(); }
    if (show_app_about)               { ImGui::ShowAboutWindow(&show_app_about); }

    // Demonstrate the various window flags. Typically you would just use the default!
    static bool no_titlebar = false;
    static bool no_scrollbar = false;
    static bool no_menu = false;
    static bool no_move = false;
    static bool no_resize = false;
    static bool no_collapse = false;
    static bool no_close = false;
    static bool no_nav = false;
    static bool no_background = false;
    static bool no_bring_to_front = false;
    static bool no_docking = false;

    ImGuiWindowFlags window_flags = 0;
    if (no_titlebar)        window_flags |= ImGuiWindowFlags_NoTitleBar;
    if (no_scrollbar)       window_flags |= ImGuiWindowFlags_NoScrollbar;
    if (!no_menu)           window_flags |= ImGuiWindowFlags_MenuBar;
    if (no_move)            window_flags |= ImGuiWindowFlags_NoMove;
    if (no_resize)          window_flags |= ImGuiWindowFlags_NoResize;
    if (no_collapse)        window_flags |= ImGuiWindowFlags_NoCollapse;
    if (no_nav)             window_flags |= ImGuiWindowFlags_NoNav;
    if (no_background)      window_flags |= ImGuiWindowFlags_NoBackground;
    if (no_bring_to_front)  window_flags |= ImGuiWindowFlags_NoBringToFrontOnFocus;
    if (no_docking)         window_flags |= ImGuiWindowFlags_NoDocking;
    if (no_close)           p_open = NULL; // Don't pass our bool* to Begin

    // We specify a default position/size in case there's no data in the .ini file. Typically this isn't required! We only do it to make the Demo applications a little more welcoming.
    ImVec2 main_viewport_pos = ImGui::GetMainViewport()->Pos;
    ImGui::SetNextWindowPos(ImVec2(main_viewport_pos.x + 650, main_viewport_pos.y + 20), ImGuiCond_FirstUseEver);
    ImGui::SetNextWindowSize(ImVec2(550, 680), ImGuiCond_FirstUseEver);

    // Main body of the Demo window starts here.
    if (!ImGui::Begin("ImGui Demo", p_open, window_flags))
    {
        // Early out if the window is collapsed, as an optimization.
        ImGui::End();
        return;
    }
    ImGui::Text("dear imgui says hello. (%s)", IMGUI_VERSION);

    // Most "big" widgets share a common width settings by default.
    //ImGui::PushItemWidth(ImGui::GetWindowWidth() * 0.65f);    // Use 2/3 of the space for widgets and 1/3 for labels (default)
    ImGui::PushItemWidth(ImGui::GetFontSize() * -12);           // Use fixed width for labels (by passing a negative value), the rest goes to widgets. We choose a width proportional to our font size.

    // Menu Bar
    if (ImGui::BeginMenuBar())
    {
        if (ImGui::BeginMenu("Menu"))
        {
            ShowExampleMenuFile();
            ImGui::EndMenu();
        }
        if (ImGui::BeginMenu("Examples"))
        {
            ImGui::MenuItem("Main menu bar", NULL, &show_app_main_menu_bar);
            ImGui::MenuItem("Console", NULL, &show_app_console);
            ImGui::MenuItem("Log", NULL, &show_app_log);
            ImGui::MenuItem("Simple layout", NULL, &show_app_layout);
            ImGui::MenuItem("Property editor", NULL, &show_app_property_editor);
            ImGui::MenuItem("Long text display", NULL, &show_app_long_text);
            ImGui::MenuItem("Auto-resizing window", NULL, &show_app_auto_resize);
            ImGui::MenuItem("Constrained-resizing window", NULL, &show_app_constrained_resize);
            ImGui::MenuItem("Simple overlay", NULL, &show_app_simple_overlay);
            ImGui::MenuItem("Manipulating window titles", NULL, &show_app_window_titles);
            ImGui::MenuItem("Custom rendering", NULL, &show_app_custom_rendering);
            ImGui::MenuItem("Dockspace", NULL, &show_app_dockspace);
            ImGui::MenuItem("Documents", NULL, &show_app_documents);
            ImGui::EndMenu();
        }
        if (ImGui::BeginMenu("Help"))
        {
            ImGui::MenuItem("Metrics", NULL, &show_app_metrics);
            ImGui::MenuItem("Style Editor", NULL, &show_app_style_editor);
            ImGui::MenuItem("About Dear ImGui", NULL, &show_app_about);
            ImGui::EndMenu();
        }
        ImGui::EndMenuBar();
    }

    ImGui::Spacing();
    if (ImGui::CollapsingHeader("Help"))
    {
        ImGui::Text("PROGRAMMER GUIDE:");
        ImGui::BulletText("Please see the ShowDemoWindow() code in imgui_demo.cpp. <- you are here!");
        ImGui::BulletText("Please see the comments in imgui.cpp.");
        ImGui::BulletText("Please see the examples/ in application.");
        ImGui::BulletText("Enable 'io.ConfigFlags |= NavEnableKeyboard' for keyboard controls.");
        ImGui::BulletText("Enable 'io.ConfigFlags |= NavEnableGamepad' for gamepad controls.");
        ImGui::Separator();

        ImGui::Text("USER GUIDE:");
        ImGui::ShowUserGuide();
    }

    if (ImGui::CollapsingHeader("Configuration"))
    {
        ImGuiIO& io = ImGui::GetIO();

        if (ImGui::TreeNode("Configuration##2"))
        {
            ImGui::CheckboxFlags("io.ConfigFlags: NavEnableKeyboard", (unsigned int *)&io.ConfigFlags, ImGuiConfigFlags_NavEnableKeyboard);
            ImGui::CheckboxFlags("io.ConfigFlags: NavEnableGamepad", (unsigned int *)&io.ConfigFlags, ImGuiConfigFlags_NavEnableGamepad);
            ImGui::SameLine(); HelpMarker("Required back-end to feed in gamepad inputs in io.NavInputs[] and set io.BackendFlags |= ImGuiBackendFlags_HasGamepad.\n\nRead instructions in imgui.cpp for details.");
            ImGui::CheckboxFlags("io.ConfigFlags: NavEnableSetMousePos", (unsigned int *)&io.ConfigFlags, ImGuiConfigFlags_NavEnableSetMousePos);
            ImGui::SameLine(); HelpMarker("Instruct navigation to move the mouse cursor. See comment for ImGuiConfigFlags_NavEnableSetMousePos.");
            ImGui::CheckboxFlags("io.ConfigFlags: NoMouse", (unsigned int *)&io.ConfigFlags, ImGuiConfigFlags_NoMouse);
            if (io.ConfigFlags & ImGuiConfigFlags_NoMouse) // Create a way to restore this flag otherwise we could be stuck completely!
            {
                if (fmodf((float)ImGui::GetTime(), 0.40f) < 0.20f)
                {
                    ImGui::SameLine();
                    ImGui::Text("<<PRESS SPACE TO DISABLE>>");
                }
                if (ImGui::IsKeyPressed(ImGui::GetKeyIndex(ImGuiKey_Space)))
                    io.ConfigFlags &= ~ImGuiConfigFlags_NoMouse;
            }
            ImGui::CheckboxFlags("io.ConfigFlags: NoMouseCursorChange", (unsigned int *)&io.ConfigFlags, ImGuiConfigFlags_NoMouseCursorChange);
            ImGui::SameLine(); HelpMarker("Instruct back-end to not alter mouse cursor shape and visibility.");

            ImGui::CheckboxFlags("io.ConfigFlags: DockingEnable", (unsigned int *)&io.ConfigFlags, ImGuiConfigFlags_DockingEnable);
            ImGui::SameLine(); HelpMarker(io.ConfigDockingWithShift ? "[beta] Use SHIFT to dock window into each others." : "[beta] Drag from title bar to dock windows into each others.");
            if (io.ConfigFlags & ImGuiConfigFlags_DockingEnable)
            {
                ImGui::Indent();
                ImGui::Checkbox("io.ConfigDockingNoSplit", &io.ConfigDockingNoSplit);
                ImGui::SameLine(); HelpMarker("Simplified docking mode: disable window splitting, so docking is limited to merging multiple windows together into tab-bars.");
                ImGui::Checkbox("io.ConfigDockingWithShift", &io.ConfigDockingWithShift);
                ImGui::SameLine(); HelpMarker("Enable docking when holding Shift only (allows to drop in wider space, reduce visual noise)");
                ImGui::Checkbox("io.ConfigDockingTabBarOnSingleWindows", &io.ConfigDockingTabBarOnSingleWindows);
                ImGui::SameLine(); HelpMarker("Create a docking node and tab-bar on single floating windows.");
                ImGui::Checkbox("io.ConfigDockingTransparentPayload", &io.ConfigDockingTransparentPayload);
                ImGui::SameLine(); HelpMarker("Make window or viewport transparent when docking and only display docking boxes on the target viewport. Useful if rendering of multiple viewport cannot be synced. Best used with ConfigViewportsNoAutoMerge.");
                ImGui::Unindent();
            }

            ImGui::CheckboxFlags("io.ConfigFlags: ViewportsEnable", (unsigned int *)&io.ConfigFlags, ImGuiConfigFlags_ViewportsEnable);
            ImGui::SameLine(); HelpMarker("[beta] Enable beta multi-viewports support. See ImGuiPlatformIO for details.");
            if (io.ConfigFlags & ImGuiConfigFlags_ViewportsEnable)
            {
                ImGui::Indent();
                ImGui::Checkbox("io.ConfigViewportsNoAutoMerge", &io.ConfigViewportsNoAutoMerge);
                ImGui::SameLine(); HelpMarker("Set to make all floating imgui windows always create their own viewport. Otherwise, they are merged into the main host viewports when overlapping it.");
                ImGui::Checkbox("io.ConfigViewportsNoTaskBarIcon", &io.ConfigViewportsNoTaskBarIcon);
                ImGui::SameLine(); HelpMarker("Toggling this at runtime is normally unsupported (most platform back-ends won't refresh the task bar icon state right away).");
                ImGui::Checkbox("io.ConfigViewportsNoDecoration", &io.ConfigViewportsNoDecoration);
                ImGui::SameLine(); HelpMarker("Toggling this at runtime is normally unsupported (most platform back-ends won't refresh the decoration right away).");
                ImGui::Checkbox("io.ConfigViewportsNoDefaultParent", &io.ConfigViewportsNoDefaultParent);
                ImGui::SameLine(); HelpMarker("Toggling this at runtime is normally unsupported (most platform back-ends won't refresh the parenting right away).");
                ImGui::Unindent();
            }

            ImGui::Checkbox("io.ConfigInputTextCursorBlink", &io.ConfigInputTextCursorBlink);
            ImGui::SameLine(); HelpMarker("Set to false to disable blinking cursor, for users who consider it distracting");
            ImGui::Checkbox("io.ConfigWindowsResizeFromEdges", &io.ConfigWindowsResizeFromEdges);
            ImGui::SameLine(); HelpMarker("Enable resizing of windows from their edges and from the lower-left corner.\nThis requires (io.BackendFlags & ImGuiBackendFlags_HasMouseCursors) because it needs mouse cursor feedback.");
            ImGui::Checkbox("io.ConfigWindowsMoveFromTitleBarOnly", &io.ConfigWindowsMoveFromTitleBarOnly);
            ImGui::Checkbox("io.MouseDrawCursor", &io.MouseDrawCursor);
            ImGui::SameLine(); HelpMarker("Instruct Dear ImGui to render a mouse cursor for you. Note that a mouse cursor rendered via your application GPU rendering path will feel more laggy than hardware cursor, but will be more in sync with your other visuals.\n\nSome desktop applications may use both kinds of cursors (e.g. enable software cursor only when resizing/dragging something).");
            ImGui::TreePop();
            ImGui::Separator();
        }

        if (ImGui::TreeNode("Backend Flags"))
        {
            HelpMarker("Those flags are set by the back-ends (imgui_impl_xxx files) to specify their capabilities.");
            ImGuiBackendFlags backend_flags = io.BackendFlags; // Make a local copy to avoid modifying actual back-end flags.
            ImGui::CheckboxFlags("io.BackendFlags: HasGamepad", (unsigned int *)&backend_flags, ImGuiBackendFlags_HasGamepad);
            ImGui::CheckboxFlags("io.BackendFlags: HasMouseCursors", (unsigned int *)&backend_flags, ImGuiBackendFlags_HasMouseCursors);
            ImGui::CheckboxFlags("io.BackendFlags: HasSetMousePos", (unsigned int *)&backend_flags, ImGuiBackendFlags_HasSetMousePos);
            ImGui::CheckboxFlags("io.BackendFlags: PlatformHasViewports", (unsigned int *)&backend_flags, ImGuiBackendFlags_PlatformHasViewports);
            ImGui::CheckboxFlags("io.BackendFlags: HasMouseHoveredViewport", (unsigned int *)&backend_flags, ImGuiBackendFlags_HasMouseHoveredViewport);
            ImGui::CheckboxFlags("io.BackendFlags: RendererHasViewports", (unsigned int *)&backend_flags, ImGuiBackendFlags_RendererHasViewports);
            ImGui::TreePop();
            ImGui::Separator();
        }

        if (ImGui::TreeNode("Style"))
        {
            ImGui::ShowStyleEditor();
            ImGui::TreePop();
            ImGui::Separator();
        }

        if (ImGui::TreeNode("Capture/Logging"))
        {
            ImGui::TextWrapped("The logging API redirects all text output so you can easily capture the content of a window or a block. Tree nodes can be automatically expanded.");
            HelpMarker("Try opening any of the contents below in this window and then click one of the \"Log To\" button.");
            ImGui::LogButtons();
            ImGui::TextWrapped("You can also call ImGui::LogText() to output directly to the log without a visual output.");
            if (ImGui::Button("Copy \"Hello, world!\" to clipboard"))
            {
                ImGui::LogToClipboard();
                ImGui::LogText("Hello, world!");
                ImGui::LogFinish();
            }
            ImGui::TreePop();
        }
    }

    if (ImGui::CollapsingHeader("Window options"))
    {
        ImGui::Checkbox("No titlebar", &no_titlebar); ImGui::SameLine(150);
        ImGui::Checkbox("No scrollbar", &no_scrollbar); ImGui::SameLine(300);
        ImGui::Checkbox("No menu", &no_menu);
        ImGui::Checkbox("No move", &no_move); ImGui::SameLine(150);
        ImGui::Checkbox("No resize", &no_resize); ImGui::SameLine(300);
        ImGui::Checkbox("No collapse", &no_collapse);
        ImGui::Checkbox("No close", &no_close); ImGui::SameLine(150);
        ImGui::Checkbox("No nav", &no_nav); ImGui::SameLine(300);
        ImGui::Checkbox("No background", &no_background);
        ImGui::Checkbox("No bring to front", &no_bring_to_front);
        ImGui::Checkbox("No docking", &no_docking);
    }

    // All demo contents
    ShowDemoWindowWidgets();
    ShowDemoWindowLayout();
    ShowDemoWindowPopups();
    ShowDemoWindowColumns();
    ShowDemoWindowMisc();

    // End of ShowDemoWindow()
    ImGui::End();
}

static void ShowDemoWindowWidgets()
{
    if (!ImGui::CollapsingHeader("Widgets"))
        return;

    if (ImGui::TreeNode("Basic"))
    {
        static int clicked = 0;
        if (ImGui::Button("Button"))
            clicked++;
        if (clicked & 1)
        {
            ImGui::SameLine();
            ImGui::Text("Thanks for clicking me!");
        }

        static bool check = true;
        ImGui::Checkbox("checkbox", &check);

        static int e = 0;
        ImGui::RadioButton("radio a", &e, 0); ImGui::SameLine();
        ImGui::RadioButton("radio b", &e, 1); ImGui::SameLine();
        ImGui::RadioButton("radio c", &e, 2);

        // Color buttons, demonstrate using PushID() to add unique identifier in the ID stack, and changing style.
        for (int i = 0; i < 7; i++)
        {
            if (i > 0)
                ImGui::SameLine();
            ImGui::PushID(i);
            ImGui::PushStyleColor(ImGuiCol_Button, (ImVec4)ImColor::HSV(i/7.0f, 0.6f, 0.6f));
            ImGui::PushStyleColor(ImGuiCol_ButtonHovered, (ImVec4)ImColor::HSV(i/7.0f, 0.7f, 0.7f));
            ImGui::PushStyleColor(ImGuiCol_ButtonActive, (ImVec4)ImColor::HSV(i/7.0f, 0.8f, 0.8f));
            ImGui::Button("Click");
            ImGui::PopStyleColor(3);
            ImGui::PopID();
        }

        // Use AlignTextToFramePadding() to align text baseline to the baseline of framed elements (otherwise a Text+SameLine+Button sequence will have the text a little too high by default)
        ImGui::AlignTextToFramePadding();
        ImGui::Text("Hold to repeat:");
        ImGui::SameLine();

        // Arrow buttons with Repeater
        static int counter = 0;
        float spacing = ImGui::GetStyle().ItemInnerSpacing.x;
        ImGui::PushButtonRepeat(true);
        if (ImGui::ArrowButton("##left", ImGuiDir_Left)) { counter--; }
        ImGui::SameLine(0.0f, spacing);
        if (ImGui::ArrowButton("##right", ImGuiDir_Right)) { counter++; }
        ImGui::PopButtonRepeat();
        ImGui::SameLine();
        ImGui::Text("%d", counter);

        ImGui::Text("Hover over me");
        if (ImGui::IsItemHovered())
            ImGui::SetTooltip("I am a tooltip");

        ImGui::SameLine();
        ImGui::Text("- or me");
        if (ImGui::IsItemHovered())
        {
            ImGui::BeginTooltip();
            ImGui::Text("I am a fancy tooltip");
            static float arr[] = { 0.6f, 0.1f, 1.0f, 0.5f, 0.92f, 0.1f, 0.2f };
            ImGui::PlotLines("Curve", arr, IM_ARRAYSIZE(arr));
            ImGui::EndTooltip();
        }

        ImGui::Separator();

        ImGui::LabelText("label", "Value");

        {
            // Using the _simplified_ one-liner Combo() api here
            // See "Combo" section for examples of how to use the more complete BeginCombo()/EndCombo() api.
            const char* items[] = { "AAAA", "BBBB", "CCCC", "DDDD", "EEEE", "FFFF", "GGGG", "HHHH", "IIII", "JJJJ", "KKKK", "LLLLLLL", "MMMM", "OOOOOOO" };
            static int item_current = 0;
            ImGui::Combo("combo", &item_current, items, IM_ARRAYSIZE(items));
            ImGui::SameLine(); HelpMarker("Refer to the \"Combo\" section below for an explanation of the full BeginCombo/EndCombo API, and demonstration of various flags.\n");
        }

        {
            static char str0[128] = "Hello, world!";
            ImGui::InputText("input text", str0, IM_ARRAYSIZE(str0));
            ImGui::SameLine(); HelpMarker("USER:\nHold SHIFT or use mouse to select text.\n" "CTRL+Left/Right to word jump.\n" "CTRL+A or double-click to select all.\n" "CTRL+X,CTRL+C,CTRL+V clipboard.\n" "CTRL+Z,CTRL+Y undo/redo.\n" "ESCAPE to revert.\n\nPROGRAMMER:\nYou can use the ImGuiInputTextFlags_CallbackResize facility if you need to wire InputText() to a dynamic string type. See misc/cpp/imgui_stdlib.h for an example (this is not demonstrated in imgui_demo.cpp).");

            static char str1[128] = "";
            ImGui::InputTextWithHint("input text (w/ hint)", "enter text here", str1, IM_ARRAYSIZE(str1));

            static int i0 = 123;
            ImGui::InputInt("input int", &i0);
            ImGui::SameLine(); HelpMarker("You can apply arithmetic operators +,*,/ on numerical values.\n  e.g. [ 100 ], input \'*2\', result becomes [ 200 ]\nUse +- to subtract.\n");

            static float f0 = 0.001f;
            ImGui::InputFloat("input float", &f0, 0.01f, 1.0f, "%.3f");

            static double d0 = 999999.00000001;
            ImGui::InputDouble("input double", &d0, 0.01f, 1.0f, "%.8f");

            static float f1 = 1.e10f;
            ImGui::InputFloat("input scientific", &f1, 0.0f, 0.0f, "%e");
            ImGui::SameLine(); HelpMarker("You can input value using the scientific notation,\n  e.g. \"1e+8\" becomes \"100000000\".\n");

            static float vec4a[4] = { 0.10f, 0.20f, 0.30f, 0.44f };
            ImGui::InputFloat3("input float3", vec4a);
        }

        {
            static int i1 = 50, i2 = 42;
            ImGui::DragInt("drag int", &i1, 1);
            ImGui::SameLine(); HelpMarker("Click and drag to edit value.\nHold SHIFT/ALT for faster/slower edit.\nDouble-click or CTRL+click to input value.");

            ImGui::DragInt("drag int 0..100", &i2, 1, 0, 100, "%d%%");

            static float f1=1.00f, f2=0.0067f;
            ImGui::DragFloat("drag float", &f1, 0.005f);
            ImGui::DragFloat("drag small float", &f2, 0.0001f, 0.0f, 0.0f, "%.06f ns");
        }

        {
            static int i1=0;
            ImGui::SliderInt("slider int", &i1, -1, 3);
            ImGui::SameLine(); HelpMarker("CTRL+click to input value.");

            static float f1=0.123f, f2=0.0f;
            ImGui::SliderFloat("slider float", &f1, 0.0f, 1.0f, "ratio = %.3f");
            ImGui::SliderFloat("slider float (curve)", &f2, -10.0f, 10.0f, "%.4f", 2.0f);
            static float angle = 0.0f;
            ImGui::SliderAngle("slider angle", &angle);
        }

        {
            static float col1[3] = { 1.0f,0.0f,0.2f };
            static float col2[4] = { 0.4f,0.7f,0.0f,0.5f };
            ImGui::ColorEdit3("color 1", col1);
            ImGui::SameLine(); HelpMarker("Click on the colored square to open a color picker.\nClick and hold to use drag and drop.\nRight-click on the colored square to show options.\nCTRL+click on individual component to input value.\n");

            ImGui::ColorEdit4("color 2", col2);
        }

        {
            // List box
            const char* listbox_items[] = { "Apple", "Banana", "Cherry", "Kiwi", "Mango", "Orange", "Pineapple", "Strawberry", "Watermelon" };
            static int listbox_item_current = 1;
            ImGui::ListBox("listbox\n(single select)", &listbox_item_current, listbox_items, IM_ARRAYSIZE(listbox_items), 4);

            //static int listbox_item_current2 = 2;
            //ImGui::PushItemWidth(-1);
            //ImGui::ListBox("##listbox2", &listbox_item_current2, listbox_items, IM_ARRAYSIZE(listbox_items), 4);
            //ImGui::PopItemWidth();
        }

        ImGui::TreePop();
    }

    // Testing ImGuiOnceUponAFrame helper.
    //static ImGuiOnceUponAFrame once;
    //for (int i = 0; i < 5; i++)
    //    if (once)
    //        ImGui::Text("This will be displayed only once.");

    if (ImGui::TreeNode("Trees"))
    {
        if (ImGui::TreeNode("Basic trees"))
        {
            for (int i = 0; i < 5; i++)
                if (ImGui::TreeNode((void*)(intptr_t)i, "Child %d", i))
                {
                    ImGui::Text("blah blah");
                    ImGui::SameLine();
                    if (ImGui::SmallButton("button")) { };
                    ImGui::TreePop();
                }
            ImGui::TreePop();
        }

        if (ImGui::TreeNode("Advanced, with Selectable nodes"))
        {
            HelpMarker("This is a more typical looking tree with selectable nodes.\nClick to select, CTRL+Click to toggle, click on arrows or double-click to open.");
            static bool align_label_with_current_x_position = false;
            ImGui::Checkbox("Align label with current X position)", &align_label_with_current_x_position);
            ImGui::Text("Hello!");
            if (align_label_with_current_x_position)
                ImGui::Unindent(ImGui::GetTreeNodeToLabelSpacing());

            static int selection_mask = (1 << 2); // Dumb representation of what may be user-side selection state. You may carry selection state inside or outside your objects in whatever format you see fit.
            int node_clicked = -1;                // Temporary storage of what node we have clicked to process selection at the end of the loop. May be a pointer to your own node type, etc.
            ImGui::PushStyleVar(ImGuiStyleVar_IndentSpacing, ImGui::GetFontSize()*3); // Increase spacing to differentiate leaves from expanded contents.
            for (int i = 0; i < 6; i++)
            {
                // Disable the default open on single-click behavior and pass in Selected flag according to our selection state.
                ImGuiTreeNodeFlags node_flags = ImGuiTreeNodeFlags_OpenOnArrow | ImGuiTreeNodeFlags_OpenOnDoubleClick;
                if (selection_mask & (1 << i))
                    node_flags |= ImGuiTreeNodeFlags_Selected;
                if (i < 3)
                {
                    // Items 0..2 are Tree Node
                    bool node_open = ImGui::TreeNodeEx((void*)(intptr_t)i, node_flags, "Selectable Node %d", i);
                    if (ImGui::IsItemClicked())
                        node_clicked = i;
                    if (node_open)
                    {
                        ImGui::Text("Blah blah\nBlah Blah");
                        ImGui::TreePop();
                    }
                }
                else
                {
                    // Items 3..5 are Tree Leaves
                    // The only reason we use TreeNode at all is to allow selection of the leaf.
                    // Otherwise we can use BulletText() or TreeAdvanceToLabelPos()+Text().
                    node_flags |= ImGuiTreeNodeFlags_Leaf | ImGuiTreeNodeFlags_NoTreePushOnOpen; // ImGuiTreeNodeFlags_Bullet
                    ImGui::TreeNodeEx((void*)(intptr_t)i, node_flags, "Selectable Leaf %d", i);
                    if (ImGui::IsItemClicked())
                        node_clicked = i;
                }
            }
            if (node_clicked != -1)
            {
                // Update selection state. Process outside of tree loop to avoid visual inconsistencies during the clicking-frame.
                if (ImGui::GetIO().KeyCtrl)
                    selection_mask ^= (1 << node_clicked);          // CTRL+click to toggle
                else //if (!(selection_mask & (1 << node_clicked))) // Depending on selection behavior you want, this commented bit preserve selection when clicking on item that is part of the selection
                    selection_mask = (1 << node_clicked);           // Click to single-select
            }
            ImGui::PopStyleVar();
            if (align_label_with_current_x_position)
                ImGui::Indent(ImGui::GetTreeNodeToLabelSpacing());
            ImGui::TreePop();
        }
        ImGui::TreePop();
    }

    if (ImGui::TreeNode("Collapsing Headers"))
    {
        static bool closable_group = true;
        ImGui::Checkbox("Show 2nd header", &closable_group);
        if (ImGui::CollapsingHeader("Header"))
        {
            ImGui::Text("IsItemHovered: %d", ImGui::IsItemHovered());
            for (int i = 0; i < 5; i++)
                ImGui::Text("Some content %d", i);
        }
        if (ImGui::CollapsingHeader("Header with a close button", &closable_group))
        {
            ImGui::Text("IsItemHovered: %d", ImGui::IsItemHovered());
            for (int i = 0; i < 5; i++)
                ImGui::Text("More content %d", i);
        }
        ImGui::TreePop();
    }

    if (ImGui::TreeNode("Bullets"))
    {
        ImGui::BulletText("Bullet point 1");
        ImGui::BulletText("Bullet point 2\nOn multiple lines");
        ImGui::Bullet(); ImGui::Text("Bullet point 3 (two calls)");
        ImGui::Bullet(); ImGui::SmallButton("Button");
        ImGui::TreePop();
    }

    if (ImGui::TreeNode("Text"))
    {
        if (ImGui::TreeNode("Colored Text"))
        {
            // Using shortcut. You can use PushStyleColor()/PopStyleColor() for more flexibility.
            ImGui::TextColored(ImVec4(1.0f,0.0f,1.0f,1.0f), "Pink");
            ImGui::TextColored(ImVec4(1.0f,1.0f,0.0f,1.0f), "Yellow");
            ImGui::TextDisabled("Disabled");
            ImGui::SameLine(); HelpMarker("The TextDisabled color is stored in ImGuiStyle.");
            ImGui::TreePop();
        }

        if (ImGui::TreeNode("Word Wrapping"))
        {
            // Using shortcut. You can use PushTextWrapPos()/PopTextWrapPos() for more flexibility.
            ImGui::TextWrapped("This text should automatically wrap on the edge of the window. The current implementation for text wrapping follows simple rules suitable for English and possibly other languages.");
            ImGui::Spacing();

            static float wrap_width = 200.0f;
            ImGui::SliderFloat("Wrap width", &wrap_width, -20, 600, "%.0f");

            ImGui::Text("Test paragraph 1:");
            ImVec2 pos = ImGui::GetCursorScreenPos();
            ImGui::GetWindowDrawList()->AddRectFilled(ImVec2(pos.x + wrap_width, pos.y), ImVec2(pos.x + wrap_width + 10, pos.y + ImGui::GetTextLineHeight()), IM_COL32(255,0,255,255));
            ImGui::PushTextWrapPos(ImGui::GetCursorPos().x + wrap_width);
            ImGui::Text("The lazy dog is a good dog. This paragraph is made to fit within %.0f pixels. Testing a 1 character word. The quick brown fox jumps over the lazy dog.", wrap_width);
            ImGui::GetWindowDrawList()->AddRect(ImGui::GetItemRectMin(), ImGui::GetItemRectMax(), IM_COL32(255,255,0,255));
            ImGui::PopTextWrapPos();

            ImGui::Text("Test paragraph 2:");
            pos = ImGui::GetCursorScreenPos();
            ImGui::GetWindowDrawList()->AddRectFilled(ImVec2(pos.x + wrap_width, pos.y), ImVec2(pos.x + wrap_width + 10, pos.y + ImGui::GetTextLineHeight()), IM_COL32(255,0,255,255));
            ImGui::PushTextWrapPos(ImGui::GetCursorPos().x + wrap_width);
            ImGui::Text("aaaaaaaa bbbbbbbb, c cccccccc,dddddddd. d eeeeeeee   ffffffff. gggggggg!hhhhhhhh");
            ImGui::GetWindowDrawList()->AddRect(ImGui::GetItemRectMin(), ImGui::GetItemRectMax(), IM_COL32(255,255,0,255));
            ImGui::PopTextWrapPos();

            ImGui::TreePop();
        }

        if (ImGui::TreeNode("UTF-8 Text"))
        {
            // UTF-8 test with Japanese characters
            // (Needs a suitable font, try Noto, or Arial Unicode, or M+ fonts. Read misc/fonts/README.txt for details.)
            // - From C++11 you can use the u8"my text" syntax to encode literal strings as UTF-8
            // - For earlier compiler, you may be able to encode your sources as UTF-8 (e.g. Visual Studio save your file as 'UTF-8 without signature')
            // - FOR THIS DEMO FILE ONLY, BECAUSE WE WANT TO SUPPORT OLD COMPILERS, WE ARE *NOT* INCLUDING RAW UTF-8 CHARACTERS IN THIS SOURCE FILE.
            //   Instead we are encoding a few strings with hexadecimal constants. Don't do this in your application!
            //   Please use u8"text in any language" in your application!
            // Note that characters values are preserved even by InputText() if the font cannot be displayed, so you can safely copy & paste garbled characters into another application.
            ImGui::TextWrapped("CJK text will only appears if the font was loaded with the appropriate CJK character ranges. Call io.Font->AddFontFromFileTTF() manually to load extra character ranges. Read misc/fonts/README.txt for details.");
            ImGui::Text("Hiragana: \xe3\x81\x8b\xe3\x81\x8d\xe3\x81\x8f\xe3\x81\x91\xe3\x81\x93 (kakikukeko)"); // Normally we would use u8"blah blah" with the proper characters directly in the string.
            ImGui::Text("Kanjis: \xe6\x97\xa5\xe6\x9c\xac\xe8\xaa\x9e (nihongo)");
            static char buf[32] = "\xe6\x97\xa5\xe6\x9c\xac\xe8\xaa\x9e";
            //static char buf[32] = u8"NIHONGO"; // <- this is how you would write it with C++11, using real kanjis
            ImGui::InputText("UTF-8 input", buf, IM_ARRAYSIZE(buf));
            ImGui::TreePop();
        }
        ImGui::TreePop();
    }

    if (ImGui::TreeNode("Images"))
    {
        ImGuiIO& io = ImGui::GetIO();
        ImGui::TextWrapped("Below we are displaying the font texture (which is the only texture we have access to in this demo). Use the 'ImTextureID' type as storage to pass pointers or identifier to your own texture data. Hover the texture for a zoomed view!");

        // Here we are grabbing the font texture because that's the only one we have access to inside the demo code.
        // Remember that ImTextureID is just storage for whatever you want it to be, it is essentially a value that will be passed to the render function inside the ImDrawCmd structure.
        // If you use one of the default imgui_impl_XXXX.cpp renderer, they all have comments at the top of their file to specify what they expect to be stored in ImTextureID.
        // (for example, the imgui_impl_dx11.cpp renderer expect a 'ID3D11ShaderResourceView*' pointer. The imgui_impl_glfw_gl3.cpp renderer expect a GLuint OpenGL texture identifier etc.)
        // If you decided that ImTextureID = MyEngineTexture*, then you can pass your MyEngineTexture* pointers to ImGui::Image(), and gather width/height through your own functions, etc.
        // Using ShowMetricsWindow() as a "debugger" to inspect the draw data that are being passed to your render will help you debug issues if you are confused about this.
        // Consider using the lower-level ImDrawList::AddImage() API, via ImGui::GetWindowDrawList()->AddImage().
        ImTextureID my_tex_id = io.Fonts->TexID;
        float my_tex_w = (float)io.Fonts->TexWidth;
        float my_tex_h = (float)io.Fonts->TexHeight;

        ImGui::Text("%.0fx%.0f", my_tex_w, my_tex_h);
        ImVec2 pos = ImGui::GetCursorScreenPos();
        ImGui::Image(my_tex_id, ImVec2(my_tex_w, my_tex_h), ImVec2(0,0), ImVec2(1,1), ImVec4(1.0f,1.0f,1.0f,1.0f), ImVec4(1.0f,1.0f,1.0f,0.5f));
        if (ImGui::IsItemHovered())
        {
            ImGui::BeginTooltip();
            float region_sz = 32.0f;
            float region_x = io.MousePos.x - pos.x - region_sz * 0.5f; if (region_x < 0.0f) region_x = 0.0f; else if (region_x > my_tex_w - region_sz) region_x = my_tex_w - region_sz;
            float region_y = io.MousePos.y - pos.y - region_sz * 0.5f; if (region_y < 0.0f) region_y = 0.0f; else if (region_y > my_tex_h - region_sz) region_y = my_tex_h - region_sz;
            float zoom = 4.0f;
            ImGui::Text("Min: (%.2f, %.2f)", region_x, region_y);
            ImGui::Text("Max: (%.2f, %.2f)", region_x + region_sz, region_y + region_sz);
            ImVec2 uv0 = ImVec2((region_x) / my_tex_w, (region_y) / my_tex_h);
            ImVec2 uv1 = ImVec2((region_x + region_sz) / my_tex_w, (region_y + region_sz) / my_tex_h);
            ImGui::Image(my_tex_id, ImVec2(region_sz * zoom, region_sz * zoom), uv0, uv1, ImVec4(1.0f, 1.0f, 1.0f, 1.0f), ImVec4(1.0f, 1.0f, 1.0f, 0.5f));
            ImGui::EndTooltip();
        }
        ImGui::TextWrapped("And now some textured buttons..");
        static int pressed_count = 0;
        for (int i = 0; i < 8; i++)
        {
            ImGui::PushID(i);
            int frame_padding = -1 + i;     // -1 = uses default padding
            if (ImGui::ImageButton(my_tex_id, ImVec2(32,32), ImVec2(0,0), ImVec2(32.0f/my_tex_w,32/my_tex_h), frame_padding, ImVec4(0.0f,0.0f,0.0f,1.0f)))
                pressed_count += 1;
            ImGui::PopID();
            ImGui::SameLine();
        }
        ImGui::NewLine();
        ImGui::Text("Pressed %d times.", pressed_count);
        ImGui::TreePop();
    }

    if (ImGui::TreeNode("Combo"))
    {
        // Expose flags as checkbox for the demo
        static ImGuiComboFlags flags = 0;
        ImGui::CheckboxFlags("ImGuiComboFlags_PopupAlignLeft", (unsigned int*)&flags, ImGuiComboFlags_PopupAlignLeft);
        ImGui::SameLine(); HelpMarker("Only makes a difference if the popup is larger than the combo");
        if (ImGui::CheckboxFlags("ImGuiComboFlags_NoArrowButton", (unsigned int*)&flags, ImGuiComboFlags_NoArrowButton))
            flags &= ~ImGuiComboFlags_NoPreview;     // Clear the other flag, as we cannot combine both
        if (ImGui::CheckboxFlags("ImGuiComboFlags_NoPreview", (unsigned int*)&flags, ImGuiComboFlags_NoPreview))
            flags &= ~ImGuiComboFlags_NoArrowButton; // Clear the other flag, as we cannot combine both

        // General BeginCombo() API, you have full control over your selection data and display type.
        // (your selection data could be an index, a pointer to the object, an id for the object, a flag stored in the object itself, etc.)
        const char* items[] = { "AAAA", "BBBB", "CCCC", "DDDD", "EEEE", "FFFF", "GGGG", "HHHH", "IIII", "JJJJ", "KKKK", "LLLLLLL", "MMMM", "OOOOOOO" };
        static const char* item_current = items[0];            // Here our selection is a single pointer stored outside the object.
        if (ImGui::BeginCombo("combo 1", item_current, flags)) // The second parameter is the label previewed before opening the combo.
        {
            for (int n = 0; n < IM_ARRAYSIZE(items); n++)
            {
                bool is_selected = (item_current == items[n]);
                if (ImGui::Selectable(items[n], is_selected))
                    item_current = items[n];
                if (is_selected)
                    ImGui::SetItemDefaultFocus();   // Set the initial focus when opening the combo (scrolling + for keyboard navigation support in the upcoming navigation branch)
            }
            ImGui::EndCombo();
        }

        // Simplified one-liner Combo() API, using values packed in a single constant string
        static int item_current_2 = 0;
        ImGui::Combo("combo 2 (one-liner)", &item_current_2, "aaaa\0bbbb\0cccc\0dddd\0eeee\0\0");

        // Simplified one-liner Combo() using an array of const char*
        static int item_current_3 = -1; // If the selection isn't within 0..count, Combo won't display a preview
        ImGui::Combo("combo 3 (array)", &item_current_3, items, IM_ARRAYSIZE(items));

        // Simplified one-liner Combo() using an accessor function
        struct FuncHolder { static bool ItemGetter(void* data, int idx, const char** out_str) { *out_str = ((const char**)data)[idx]; return true; } };
        static int item_current_4 = 0;
        ImGui::Combo("combo 4 (function)", &item_current_4, &FuncHolder::ItemGetter, items, IM_ARRAYSIZE(items));

        ImGui::TreePop();
    }

    if (ImGui::TreeNode("Selectables"))
    {
        // Selectable() has 2 overloads:
        // - The one taking "bool selected" as a read-only selection information. When Selectable() has been clicked is returns true and you can alter selection state accordingly.
        // - The one taking "bool* p_selected" as a read-write selection information (convenient in some cases)
        // The earlier is more flexible, as in real application your selection may be stored in a different manner (in flags within objects, as an external list, etc).
        if (ImGui::TreeNode("Basic"))
        {
            static bool selection[5] = { false, true, false, false, false };
            ImGui::Selectable("1. I am selectable", &selection[0]);
            ImGui::Selectable("2. I am selectable", &selection[1]);
            ImGui::Text("3. I am not selectable");
            ImGui::Selectable("4. I am selectable", &selection[3]);
            if (ImGui::Selectable("5. I am double clickable", selection[4], ImGuiSelectableFlags_AllowDoubleClick))
                if (ImGui::IsMouseDoubleClicked(0))
                    selection[4] = !selection[4];
            ImGui::TreePop();
        }
        if (ImGui::TreeNode("Selection State: Single Selection"))
        {
            static int selected = -1;
            for (int n = 0; n < 5; n++)
            {
                char buf[32];
                sprintf(buf, "Object %d", n);
                if (ImGui::Selectable(buf, selected == n))
                    selected = n;
            }
            ImGui::TreePop();
        }
        if (ImGui::TreeNode("Selection State: Multiple Selection"))
        {
            HelpMarker("Hold CTRL and click to select multiple items.");
            static bool selection[5] = { false, false, false, false, false };
            for (int n = 0; n < 5; n++)
            {
                char buf[32];
                sprintf(buf, "Object %d", n);
                if (ImGui::Selectable(buf, selection[n]))
                {
                    if (!ImGui::GetIO().KeyCtrl)    // Clear selection when CTRL is not held
                        memset(selection, 0, sizeof(selection));
                    selection[n] ^= 1;
                }
            }
            ImGui::TreePop();
        }
        if (ImGui::TreeNode("Rendering more text into the same line"))
        {
            // Using the Selectable() override that takes "bool* p_selected" parameter and toggle your booleans automatically.
            static bool selected[3] = { false, false, false };
            ImGui::Selectable("main.c",    &selected[0]); ImGui::SameLine(300); ImGui::Text(" 2,345 bytes");
            ImGui::Selectable("Hello.cpp", &selected[1]); ImGui::SameLine(300); ImGui::Text("12,345 bytes");
            ImGui::Selectable("Hello.h",   &selected[2]); ImGui::SameLine(300); ImGui::Text(" 2,345 bytes");
            ImGui::TreePop();
        }
        if (ImGui::TreeNode("In columns"))
        {
            ImGui::Columns(3, NULL, false);
            static bool selected[16] = { 0 };
            for (int i = 0; i < 16; i++)
            {
                char label[32]; sprintf(label, "Item %d", i);
                if (ImGui::Selectable(label, &selected[i])) {}
                ImGui::NextColumn();
            }
            ImGui::Columns(1);
            ImGui::TreePop();
        }
        if (ImGui::TreeNode("Grid"))
        {
            static bool selected[4*4] = { true, false, false, false, false, true, false, false, false, false, true, false, false, false, false, true };
            for (int i = 0; i < 4*4; i++)
            {
                ImGui::PushID(i);
                if (ImGui::Selectable("Sailor", &selected[i], 0, ImVec2(50,50)))
                {
                    // Note: We _unnecessarily_ test for both x/y and i here only to silence some static analyzer. The second part of each test is unnecessary.
                    int x = i % 4;
                    int y = i / 4;
                    if (x > 0)           { selected[i - 1] ^= 1; }
                    if (x < 3 && i < 15) { selected[i + 1] ^= 1; }
                    if (y > 0 && i > 3)  { selected[i - 4] ^= 1; }
                    if (y < 3 && i < 12) { selected[i + 4] ^= 1; }
                }
                if ((i % 4) < 3) ImGui::SameLine();
                ImGui::PopID();
            }
            ImGui::TreePop();
        }
        if (ImGui::TreeNode("Alignment"))
        {
            HelpMarker("Alignment applies when a selectable is larger than its text content.\nBy default, Selectables uses style.SelectableTextAlign but it can be overriden on a per-item basis using PushStyleVar().");
            static bool selected[3*3] = { true, false, true, false, true, false, true, false, true };
            for (int y = 0; y < 3; y++)
            {
                for (int x = 0; x < 3; x++)
                {
                    ImVec2 alignment = ImVec2((float)x / 2.0f, (float)y / 2.0f);
                    char name[32];
                    sprintf(name, "(%.1f,%.1f)", alignment.x, alignment.y);
                    if (x > 0) ImGui::SameLine();
                    ImGui::PushStyleVar(ImGuiStyleVar_SelectableTextAlign, alignment);
                    ImGui::Selectable(name, &selected[3*y+x], ImGuiSelectableFlags_None, ImVec2(80,80));
                    ImGui::PopStyleVar();
                }
            }
            ImGui::TreePop();
        }
        ImGui::TreePop();
    }

    if (ImGui::TreeNode("Text Input"))
    {
        if (ImGui::TreeNode("Multi-line Text Input"))
        {
            // Note: we are using a fixed-sized buffer for simplicity here. See ImGuiInputTextFlags_CallbackResize
            // and the code in misc/cpp/imgui_stdlib.h for how to setup InputText() for dynamically resizing strings.
            static char text[1024 * 16] =
                "/*\n"
                " The Pentium F00F bug, shorthand for F0 0F C7 C8,\n"
                " the hexadecimal encoding of one offending instruction,\n"
                " more formally, the invalid operand with locked CMPXCHG8B\n"
                " instruction bug, is a design flaw in the majority of\n"
                " Intel Pentium, Pentium MMX, and Pentium OverDrive\n"
                " processors (all in the P5 microarchitecture).\n"
                "*/\n\n"
                "label:\n"
                "\tlock cmpxchg8b eax\n";

            static ImGuiInputTextFlags flags = ImGuiInputTextFlags_AllowTabInput;
            HelpMarker("You can use the ImGuiInputTextFlags_CallbackResize facility if you need to wire InputTextMultiline() to a dynamic string type. See misc/cpp/imgui_stdlib.h for an example. (This is not demonstrated in imgui_demo.cpp)");
            ImGui::CheckboxFlags("ImGuiInputTextFlags_ReadOnly", (unsigned int*)&flags, ImGuiInputTextFlags_ReadOnly);
            ImGui::CheckboxFlags("ImGuiInputTextFlags_AllowTabInput", (unsigned int*)&flags, ImGuiInputTextFlags_AllowTabInput);
            ImGui::CheckboxFlags("ImGuiInputTextFlags_CtrlEnterForNewLine", (unsigned int*)&flags, ImGuiInputTextFlags_CtrlEnterForNewLine);
            ImGui::InputTextMultiline("##source", text, IM_ARRAYSIZE(text), ImVec2(-1.0f, ImGui::GetTextLineHeight() * 16), flags);
            ImGui::TreePop();
        }

        if (ImGui::TreeNode("Filtered Text Input"))
        {
            static char buf1[64] = ""; ImGui::InputText("default", buf1, 64);
            static char buf2[64] = ""; ImGui::InputText("decimal", buf2, 64, ImGuiInputTextFlags_CharsDecimal);
            static char buf3[64] = ""; ImGui::InputText("hexadecimal", buf3, 64, ImGuiInputTextFlags_CharsHexadecimal | ImGuiInputTextFlags_CharsUppercase);
            static char buf4[64] = ""; ImGui::InputText("uppercase", buf4, 64, ImGuiInputTextFlags_CharsUppercase);
            static char buf5[64] = ""; ImGui::InputText("no blank", buf5, 64, ImGuiInputTextFlags_CharsNoBlank);
            struct TextFilters { static int FilterImGuiLetters(ImGuiInputTextCallbackData* data) { if (data->EventChar < 256 && strchr("imgui", (char)data->EventChar)) return 0; return 1; } };
            static char buf6[64] = ""; ImGui::InputText("\"imgui\" letters", buf6, 64, ImGuiInputTextFlags_CallbackCharFilter, TextFilters::FilterImGuiLetters);

            ImGui::Text("Password input");
            static char bufpass[64] = "password123";
            ImGui::InputText("password", bufpass, 64, ImGuiInputTextFlags_Password | ImGuiInputTextFlags_CharsNoBlank);
            ImGui::SameLine(); HelpMarker("Display all characters as '*'.\nDisable clipboard cut and copy.\nDisable logging.\n");
            ImGui::InputTextWithHint("password (w/ hint)", "<password>", bufpass, 64, ImGuiInputTextFlags_Password | ImGuiInputTextFlags_CharsNoBlank);
            ImGui::InputText("password (clear)", bufpass, 64, ImGuiInputTextFlags_CharsNoBlank);
            ImGui::TreePop();
        }

        if (ImGui::TreeNode("Resize Callback"))
        {
            // If you have a custom string type you would typically create a ImGui::InputText() wrapper than takes your type as input.
            // See misc/cpp/imgui_stdlib.h and .cpp for an implementation of this using std::string.
            HelpMarker("Demonstrate using ImGuiInputTextFlags_CallbackResize to wire your resizable string type to InputText().\n\nSee misc/cpp/imgui_stdlib.h for an implementation of this for std::string.");
            struct Funcs
            {
                static int MyResizeCallback(ImGuiInputTextCallbackData* data)
                {
                    if (data->EventFlag == ImGuiInputTextFlags_CallbackResize)
                    {
                        ImVector<char>* my_str = (ImVector<char>*)data->UserData;
                        IM_ASSERT(my_str->begin() == data->Buf);
                        my_str->resize(data->BufSize);  // NB: On resizing calls, generally data->BufSize == data->BufTextLen + 1
                        data->Buf = my_str->begin();
                    }
                    return 0;
                }

                // Tip: Because ImGui:: is a namespace you would typicall add your own function into the namespace in your own source files.
                // For example, you may add a function called ImGui::InputText(const char* label, MyString* my_str).
                static bool MyInputTextMultiline(const char* label, ImVector<char>* my_str, const ImVec2& size = ImVec2(0, 0), ImGuiInputTextFlags flags = 0)
                {
                    IM_ASSERT((flags & ImGuiInputTextFlags_CallbackResize) == 0);
                    return ImGui::InputTextMultiline(label, my_str->begin(), (size_t)my_str->size(), size, flags | ImGuiInputTextFlags_CallbackResize, Funcs::MyResizeCallback, (void*)my_str);
                }
            };

            // For this demo we are using ImVector as a string container.
            // Note that because we need to store a terminating zero character, our size/capacity are 1 more than usually reported by a typical string class.
            static ImVector<char> my_str;
            if (my_str.empty())
                my_str.push_back(0);
            Funcs::MyInputTextMultiline("##MyStr", &my_str, ImVec2(-1.0f, ImGui::GetTextLineHeight() * 16));
            ImGui::Text("Data: %p\nSize: %d\nCapacity: %d", (void*)my_str.begin(), my_str.size(), my_str.capacity());
            ImGui::TreePop();
        }

        ImGui::TreePop();
    }

    if (ImGui::TreeNode("Plots Widgets"))
    {
        static bool animate = true;
        ImGui::Checkbox("Animate", &animate);

        static float arr[] = { 0.6f, 0.1f, 1.0f, 0.5f, 0.92f, 0.1f, 0.2f };
        ImGui::PlotLines("Frame Times", arr, IM_ARRAYSIZE(arr));

        // Create a dummy array of contiguous float values to plot
        // Tip: If your float aren't contiguous but part of a structure, you can pass a pointer to your first float and the sizeof() of your structure in the Stride parameter.
        static float values[90] = { 0 };
        static int values_offset = 0;
        static double refresh_time = 0.0;
        if (!animate || refresh_time == 0.0)
            refresh_time = ImGui::GetTime();
        while (refresh_time < ImGui::GetTime()) // Create dummy data at fixed 60 hz rate for the demo
        {
            static float phase = 0.0f;
            values[values_offset] = cosf(phase);
            values_offset = (values_offset+1) % IM_ARRAYSIZE(values);
            phase += 0.10f*values_offset;
            refresh_time += 1.0f/60.0f;
        }
        ImGui::PlotLines("Lines", values, IM_ARRAYSIZE(values), values_offset, "avg 0.0", -1.0f, 1.0f, ImVec2(0,80));
        ImGui::PlotHistogram("Histogram", arr, IM_ARRAYSIZE(arr), 0, NULL, 0.0f, 1.0f, ImVec2(0,80));

        // Use functions to generate output
        // FIXME: This is rather awkward because current plot API only pass in indices. We probably want an API passing floats and user provide sample rate/count.
        struct Funcs
        {
            static float Sin(void*, int i) { return sinf(i * 0.1f); }
            static float Saw(void*, int i) { return (i & 1) ? 1.0f : -1.0f; }
        };
        static int func_type = 0, display_count = 70;
        ImGui::Separator();
        ImGui::PushItemWidth(100); ImGui::Combo("func", &func_type, "Sin\0Saw\0"); ImGui::PopItemWidth();
        ImGui::SameLine();
        ImGui::SliderInt("Sample count", &display_count, 1, 400);
        float (*func)(void*, int) = (func_type == 0) ? Funcs::Sin : Funcs::Saw;
        ImGui::PlotLines("Lines", func, NULL, display_count, 0, NULL, -1.0f, 1.0f, ImVec2(0,80));
        ImGui::PlotHistogram("Histogram", func, NULL, display_count, 0, NULL, -1.0f, 1.0f, ImVec2(0,80));
        ImGui::Separator();

        // Animate a simple progress bar
        static float progress = 0.0f, progress_dir = 1.0f;
        if (animate)
        {
            progress += progress_dir * 0.4f * ImGui::GetIO().DeltaTime;
            if (progress >= +1.1f) { progress = +1.1f; progress_dir *= -1.0f; }
            if (progress <= -0.1f) { progress = -0.1f; progress_dir *= -1.0f; }
        }

        // Typically we would use ImVec2(-1.0f,0.0f) to use all available width, or ImVec2(width,0.0f) for a specified width. ImVec2(0.0f,0.0f) uses ItemWidth.
        ImGui::ProgressBar(progress, ImVec2(0.0f,0.0f));
        ImGui::SameLine(0.0f, ImGui::GetStyle().ItemInnerSpacing.x);
        ImGui::Text("Progress Bar");

        float progress_saturated = (progress < 0.0f) ? 0.0f : (progress > 1.0f) ? 1.0f : progress;
        char buf[32];
        sprintf(buf, "%d/%d", (int)(progress_saturated*1753), 1753);
        ImGui::ProgressBar(progress, ImVec2(0.f,0.f), buf);
        ImGui::TreePop();
    }

    if (ImGui::TreeNode("Color/Picker Widgets"))
    {
        static ImVec4 color = ImVec4(114.0f/255.0f, 144.0f/255.0f, 154.0f/255.0f, 200.0f/255.0f);

        static bool alpha_preview = true;
        static bool alpha_half_preview = false;
        static bool drag_and_drop = true;
        static bool options_menu = true;
        static bool hdr = false;
        ImGui::Checkbox("With Alpha Preview", &alpha_preview);
        ImGui::Checkbox("With Half Alpha Preview", &alpha_half_preview);
        ImGui::Checkbox("With Drag and Drop", &drag_and_drop);
        ImGui::Checkbox("With Options Menu", &options_menu); ImGui::SameLine(); HelpMarker("Right-click on the individual color widget to show options.");
        ImGui::Checkbox("With HDR", &hdr); ImGui::SameLine(); HelpMarker("Currently all this does is to lift the 0..1 limits on dragging widgets.");
        int misc_flags = (hdr ? ImGuiColorEditFlags_HDR : 0) | (drag_and_drop ? 0 : ImGuiColorEditFlags_NoDragDrop) | (alpha_half_preview ? ImGuiColorEditFlags_AlphaPreviewHalf : (alpha_preview ? ImGuiColorEditFlags_AlphaPreview : 0)) | (options_menu ? 0 : ImGuiColorEditFlags_NoOptions);

        ImGui::Text("Color widget:");
        ImGui::SameLine(); HelpMarker("Click on the colored square to open a color picker.\nCTRL+click on individual component to input value.\n");
        ImGui::ColorEdit3("MyColor##1", (float*)&color, misc_flags);

        ImGui::Text("Color widget HSV with Alpha:");
        ImGui::ColorEdit4("MyColor##2", (float*)&color, ImGuiColorEditFlags_DisplayHSV | misc_flags);

        ImGui::Text("Color widget with Float Display:");
        ImGui::ColorEdit4("MyColor##2f", (float*)&color, ImGuiColorEditFlags_Float | misc_flags);

        ImGui::Text("Color button with Picker:");
        ImGui::SameLine(); HelpMarker("With the ImGuiColorEditFlags_NoInputs flag you can hide all the slider/text inputs.\nWith the ImGuiColorEditFlags_NoLabel flag you can pass a non-empty label which will only be used for the tooltip and picker popup.");
        ImGui::ColorEdit4("MyColor##3", (float*)&color, ImGuiColorEditFlags_NoInputs | ImGuiColorEditFlags_NoLabel | misc_flags);

        ImGui::Text("Color button with Custom Picker Popup:");

        // Generate a dummy default palette. The palette will persist and can be edited.
        static bool saved_palette_init = true;
        static ImVec4 saved_palette[32] = { };
        if (saved_palette_init)
        {
            for (int n = 0; n < IM_ARRAYSIZE(saved_palette); n++)
            {
                ImGui::ColorConvertHSVtoRGB(n / 31.0f, 0.8f, 0.8f, saved_palette[n].x, saved_palette[n].y, saved_palette[n].z);
                saved_palette[n].w = 1.0f; // Alpha
            }
            saved_palette_init = false;
        }

        static ImVec4 backup_color;
        bool open_popup = ImGui::ColorButton("MyColor##3b", color, misc_flags);
        ImGui::SameLine();
        open_popup |= ImGui::Button("Palette");
        if (open_popup)
        {
            ImGui::OpenPopup("mypicker");
            backup_color = color;
        }
        if (ImGui::BeginPopup("mypicker"))
        {
            ImGui::Text("MY CUSTOM COLOR PICKER WITH AN AMAZING PALETTE!");
            ImGui::Separator();
            ImGui::ColorPicker4("##picker", (float*)&color, misc_flags | ImGuiColorEditFlags_NoSidePreview | ImGuiColorEditFlags_NoSmallPreview);
            ImGui::SameLine();

            ImGui::BeginGroup(); // Lock X position
            ImGui::Text("Current");
            ImGui::ColorButton("##current", color, ImGuiColorEditFlags_NoPicker | ImGuiColorEditFlags_AlphaPreviewHalf, ImVec2(60,40));
            ImGui::Text("Previous");
            if (ImGui::ColorButton("##previous", backup_color, ImGuiColorEditFlags_NoPicker | ImGuiColorEditFlags_AlphaPreviewHalf, ImVec2(60,40)))
                color = backup_color;
            ImGui::Separator();
            ImGui::Text("Palette");
            for (int n = 0; n < IM_ARRAYSIZE(saved_palette); n++)
            {
                ImGui::PushID(n);
                if ((n % 8) != 0)
                    ImGui::SameLine(0.0f, ImGui::GetStyle().ItemSpacing.y);
                if (ImGui::ColorButton("##palette", saved_palette[n], ImGuiColorEditFlags_NoAlpha | ImGuiColorEditFlags_NoPicker | ImGuiColorEditFlags_NoTooltip, ImVec2(20,20)))
                    color = ImVec4(saved_palette[n].x, saved_palette[n].y, saved_palette[n].z, color.w); // Preserve alpha!

                // Allow user to drop colors into each palette entry
                // (Note that ColorButton is already a drag source by default, unless using ImGuiColorEditFlags_NoDragDrop)
                if (ImGui::BeginDragDropTarget())
                {
                    if (const ImGuiPayload* payload = ImGui::AcceptDragDropPayload(IMGUI_PAYLOAD_TYPE_COLOR_3F))
                        memcpy((float*)&saved_palette[n], payload->Data, sizeof(float) * 3);
                    if (const ImGuiPayload* payload = ImGui::AcceptDragDropPayload(IMGUI_PAYLOAD_TYPE_COLOR_4F))
                        memcpy((float*)&saved_palette[n], payload->Data, sizeof(float) * 4);
                    ImGui::EndDragDropTarget();
                }

                ImGui::PopID();
            }
            ImGui::EndGroup();
            ImGui::EndPopup();
        }

        ImGui::Text("Color button only:");
        ImGui::ColorButton("MyColor##3c", *(ImVec4*)&color, misc_flags, ImVec2(80,80));

        ImGui::Text("Color picker:");
        static bool alpha = true;
        static bool alpha_bar = true;
        static bool side_preview = true;
        static bool ref_color = false;
        static ImVec4 ref_color_v(1.0f,0.0f,1.0f,0.5f);
        static int display_mode = 0;
        static int picker_mode = 0;
        ImGui::Checkbox("With Alpha", &alpha);
        ImGui::Checkbox("With Alpha Bar", &alpha_bar);
        ImGui::Checkbox("With Side Preview", &side_preview);
        if (side_preview)
        {
            ImGui::SameLine();
            ImGui::Checkbox("With Ref Color", &ref_color);
            if (ref_color)
            {
                ImGui::SameLine();
                ImGui::ColorEdit4("##RefColor", &ref_color_v.x, ImGuiColorEditFlags_NoInputs | misc_flags);
            }
        }
        ImGui::Combo("Display Mode", &display_mode, "Auto/Current\0None\0RGB Only\0HSV Only\0Hex Only\0");
        ImGui::SameLine(); HelpMarker("ColorEdit defaults to displaying RGB inputs if you don't specify a display mode, but the user can change it with a right-click.\n\nColorPicker defaults to displaying RGB+HSV+Hex if you don't specify a display mode.\n\nYou can change the defaults using SetColorEditOptions().");
        ImGui::Combo("Picker Mode", &picker_mode, "Auto/Current\0Hue bar + SV rect\0Hue wheel + SV triangle\0");
        ImGui::SameLine(); HelpMarker("User can right-click the picker to change mode.");
        ImGuiColorEditFlags flags = misc_flags;
        if (!alpha)            flags |= ImGuiColorEditFlags_NoAlpha;        // This is by default if you call ColorPicker3() instead of ColorPicker4()
        if (alpha_bar)         flags |= ImGuiColorEditFlags_AlphaBar;
        if (!side_preview)     flags |= ImGuiColorEditFlags_NoSidePreview;
        if (picker_mode == 1)  flags |= ImGuiColorEditFlags_PickerHueBar;
        if (picker_mode == 2)  flags |= ImGuiColorEditFlags_PickerHueWheel;
        if (display_mode == 1) flags |= ImGuiColorEditFlags_NoInputs;       // Disable all RGB/HSV/Hex displays
        if (display_mode == 2) flags |= ImGuiColorEditFlags_DisplayRGB;     // Override display mode
        if (display_mode == 3) flags |= ImGuiColorEditFlags_DisplayHSV;
        if (display_mode == 4) flags |= ImGuiColorEditFlags_DisplayHex;
        ImGui::ColorPicker4("MyColor##4", (float*)&color, flags, ref_color ? &ref_color_v.x : NULL);

        ImGui::Text("Programmatically set defaults:");
        ImGui::SameLine(); HelpMarker("SetColorEditOptions() is designed to allow you to set boot-time default.\nWe don't have Push/Pop functions because you can force options on a per-widget basis if needed, and the user can change non-forced ones with the options menu.\nWe don't have a getter to avoid encouraging you to persistently save values that aren't forward-compatible.");
        if (ImGui::Button("Default: Uint8 + HSV + Hue Bar"))
            ImGui::SetColorEditOptions(ImGuiColorEditFlags_Uint8 | ImGuiColorEditFlags_DisplayHSV | ImGuiColorEditFlags_PickerHueBar);
        if (ImGui::Button("Default: Float + HDR + Hue Wheel"))
            ImGui::SetColorEditOptions(ImGuiColorEditFlags_Float | ImGuiColorEditFlags_HDR | ImGuiColorEditFlags_PickerHueWheel);

        // HSV encoded support (to avoid RGB<>HSV round trips and singularities when S==0 or V==0)
        static ImVec4 color_stored_as_hsv(0.23f, 1.0f, 1.0f, 1.0f);
        ImGui::Spacing();
        ImGui::Text("HSV encoded colors");
        ImGui::SameLine(); HelpMarker("By default, colors are given to ColorEdit and ColorPicker in RGB, but ImGuiColorEditFlags_InputHSV allows you to store colors as HSV and pass them to ColorEdit and ColorPicker as HSV. This comes with the added benefit that you can manipulate hue values with the picker even when saturation or value are zero.");
        ImGui::Text("Color widget with InputHSV:");
        ImGui::ColorEdit4("HSV shown as HSV##1", (float*)&color_stored_as_hsv, ImGuiColorEditFlags_DisplayRGB | ImGuiColorEditFlags_InputHSV | ImGuiColorEditFlags_Float);
        ImGui::ColorEdit4("HSV shown as RGB##1", (float*)&color_stored_as_hsv, ImGuiColorEditFlags_DisplayHSV | ImGuiColorEditFlags_InputHSV | ImGuiColorEditFlags_Float);
        ImGui::DragFloat4("Raw HSV values", (float*)&color_stored_as_hsv, 0.01f, 0.0f, 1.0f);

        ImGui::TreePop();
    }

    if (ImGui::TreeNode("Range Widgets"))
    {
        static float begin = 10, end = 90;
        static int begin_i = 100, end_i = 1000;
        ImGui::DragFloatRange2("range", &begin, &end, 0.25f, 0.0f, 100.0f, "Min: %.1f %%", "Max: %.1f %%");
        ImGui::DragIntRange2("range int (no bounds)", &begin_i, &end_i, 5, 0, 0, "Min: %d units", "Max: %d units");
        ImGui::TreePop();
    }

    if (ImGui::TreeNode("Data Types"))
    {
        // The DragScalar/InputScalar/SliderScalar functions allow various data types: signed/unsigned int/long long and float/double
        // To avoid polluting the public API with all possible combinations, we use the ImGuiDataType enum to pass the type,
        // and passing all arguments by address.
        // This is the reason the test code below creates local variables to hold "zero" "one" etc. for each types.
        // In practice, if you frequently use a given type that is not covered by the normal API entry points, you can wrap it
        // yourself inside a 1 line function which can take typed argument as value instead of void*, and then pass their address
        // to the generic function. For example:
        //   bool MySliderU64(const char *label, u64* value, u64 min = 0, u64 max = 0, const char* format = "%lld")
        //   {
        //      return SliderScalar(label, ImGuiDataType_U64, value, &min, &max, format);
        //   }

        // Limits (as helper variables that we can take the address of)
        // Note that the SliderScalar function has a maximum usable range of half the natural type maximum, hence the /2 below.
        #ifndef LLONG_MIN
        ImS64 LLONG_MIN = -9223372036854775807LL - 1;
        ImS64 LLONG_MAX = 9223372036854775807LL;
        ImU64 ULLONG_MAX = (2ULL * 9223372036854775807LL + 1);
        #endif
        const char    s8_zero  = 0,   s8_one  = 1,   s8_fifty  = 50, s8_min  = -128,        s8_max = 127;
        const ImU8    u8_zero  = 0,   u8_one  = 1,   u8_fifty  = 50, u8_min  = 0,           u8_max = 255;
        const short   s16_zero = 0,   s16_one = 1,   s16_fifty = 50, s16_min = -32768,      s16_max = 32767;
        const ImU16   u16_zero = 0,   u16_one = 1,   u16_fifty = 50, u16_min = 0,           u16_max = 65535;
        const ImS32   s32_zero = 0,   s32_one = 1,   s32_fifty = 50, s32_min = INT_MIN/2,   s32_max = INT_MAX/2,    s32_hi_a = INT_MAX/2 - 100,    s32_hi_b = INT_MAX/2;
        const ImU32   u32_zero = 0,   u32_one = 1,   u32_fifty = 50, u32_min = 0,           u32_max = UINT_MAX/2,   u32_hi_a = UINT_MAX/2 - 100,   u32_hi_b = UINT_MAX/2;
        const ImS64   s64_zero = 0,   s64_one = 1,   s64_fifty = 50, s64_min = LLONG_MIN/2, s64_max = LLONG_MAX/2,  s64_hi_a = LLONG_MAX/2 - 100,  s64_hi_b = LLONG_MAX/2;
        const ImU64   u64_zero = 0,   u64_one = 1,   u64_fifty = 50, u64_min = 0,           u64_max = ULLONG_MAX/2, u64_hi_a = ULLONG_MAX/2 - 100, u64_hi_b = ULLONG_MAX/2;
        const float   f32_zero = 0.f, f32_one = 1.f, f32_lo_a = -10000000000.0f, f32_hi_a = +10000000000.0f;
        const double  f64_zero = 0.,  f64_one = 1.,  f64_lo_a = -1000000000000000.0, f64_hi_a = +1000000000000000.0;

        // State
        static char   s8_v  = 127;
        static ImU8   u8_v  = 255;
        static short  s16_v = 32767;
        static ImU16  u16_v = 65535;
        static ImS32  s32_v = -1;
        static ImU32  u32_v = (ImU32)-1;
        static ImS64  s64_v = -1;
        static ImU64  u64_v = (ImU64)-1;
        static float  f32_v = 0.123f;
        static double f64_v = 90000.01234567890123456789;

        const float drag_speed = 0.2f;
        static bool drag_clamp = false;
        ImGui::Text("Drags:");
        ImGui::Checkbox("Clamp integers to 0..50", &drag_clamp); ImGui::SameLine(); HelpMarker("As with every widgets in dear imgui, we never modify values unless there is a user interaction.\nYou can override the clamping limits by using CTRL+Click to input a value.");
        ImGui::DragScalar("drag s8",        ImGuiDataType_S8,     &s8_v,  drag_speed, drag_clamp ? &s8_zero  : NULL, drag_clamp ? &s8_fifty  : NULL);
        ImGui::DragScalar("drag u8",        ImGuiDataType_U8,     &u8_v,  drag_speed, drag_clamp ? &u8_zero  : NULL, drag_clamp ? &u8_fifty  : NULL, "%u ms");
        ImGui::DragScalar("drag s16",       ImGuiDataType_S16,    &s16_v, drag_speed, drag_clamp ? &s16_zero : NULL, drag_clamp ? &s16_fifty : NULL);
        ImGui::DragScalar("drag u16",       ImGuiDataType_U16,    &u16_v, drag_speed, drag_clamp ? &u16_zero : NULL, drag_clamp ? &u16_fifty : NULL, "%u ms");
        ImGui::DragScalar("drag s32",       ImGuiDataType_S32,    &s32_v, drag_speed, drag_clamp ? &s32_zero : NULL, drag_clamp ? &s32_fifty : NULL);
        ImGui::DragScalar("drag u32",       ImGuiDataType_U32,    &u32_v, drag_speed, drag_clamp ? &u32_zero : NULL, drag_clamp ? &u32_fifty : NULL, "%u ms");
        ImGui::DragScalar("drag s64",       ImGuiDataType_S64,    &s64_v, drag_speed, drag_clamp ? &s64_zero : NULL, drag_clamp ? &s64_fifty : NULL);
        ImGui::DragScalar("drag u64",       ImGuiDataType_U64,    &u64_v, drag_speed, drag_clamp ? &u64_zero : NULL, drag_clamp ? &u64_fifty : NULL);
        ImGui::DragScalar("drag float",     ImGuiDataType_Float,  &f32_v, 0.005f,  &f32_zero, &f32_one, "%f", 1.0f);
        ImGui::DragScalar("drag float ^2",  ImGuiDataType_Float,  &f32_v, 0.005f,  &f32_zero, &f32_one, "%f", 2.0f); ImGui::SameLine(); HelpMarker("You can use the 'power' parameter to increase tweaking precision on one side of the range.");
        ImGui::DragScalar("drag double",    ImGuiDataType_Double, &f64_v, 0.0005f, &f64_zero, NULL,     "%.10f grams", 1.0f);
        ImGui::DragScalar("drag double ^2", ImGuiDataType_Double, &f64_v, 0.0005f, &f64_zero, &f64_one, "0 < %.10f < 1", 2.0f);

        ImGui::Text("Sliders");
        ImGui::SliderScalar("slider s8 full",     ImGuiDataType_S8,     &s8_v,  &s8_min,   &s8_max,   "%d");
        ImGui::SliderScalar("slider u8 full",     ImGuiDataType_U8,     &u8_v,  &u8_min,   &u8_max,   "%u");
        ImGui::SliderScalar("slider s16 full",    ImGuiDataType_S16,    &s16_v, &s16_min,  &s16_max,  "%d");
        ImGui::SliderScalar("slider u16 full",    ImGuiDataType_U16,    &u16_v, &u16_min,  &u16_max,  "%u");
        ImGui::SliderScalar("slider s32 low",     ImGuiDataType_S32,    &s32_v, &s32_zero, &s32_fifty,"%d");
        ImGui::SliderScalar("slider s32 high",    ImGuiDataType_S32,    &s32_v, &s32_hi_a, &s32_hi_b, "%d");
        ImGui::SliderScalar("slider s32 full",    ImGuiDataType_S32,    &s32_v, &s32_min,  &s32_max,  "%d");
        ImGui::SliderScalar("slider u32 low",     ImGuiDataType_U32,    &u32_v, &u32_zero, &u32_fifty,"%u");
        ImGui::SliderScalar("slider u32 high",    ImGuiDataType_U32,    &u32_v, &u32_hi_a, &u32_hi_b, "%u");
        ImGui::SliderScalar("slider u32 full",    ImGuiDataType_U32,    &u32_v, &u32_min,  &u32_max,  "%u");
        ImGui::SliderScalar("slider s64 low",     ImGuiDataType_S64,    &s64_v, &s64_zero, &s64_fifty,"%I64d");
        ImGui::SliderScalar("slider s64 high",    ImGuiDataType_S64,    &s64_v, &s64_hi_a, &s64_hi_b, "%I64d");
        ImGui::SliderScalar("slider s64 full",    ImGuiDataType_S64,    &s64_v, &s64_min,  &s64_max,  "%I64d");
        ImGui::SliderScalar("slider u64 low",     ImGuiDataType_U64,    &u64_v, &u64_zero, &u64_fifty,"%I64u ms");
        ImGui::SliderScalar("slider u64 high",    ImGuiDataType_U64,    &u64_v, &u64_hi_a, &u64_hi_b, "%I64u ms");
        ImGui::SliderScalar("slider u64 full",    ImGuiDataType_U64,    &u64_v, &u64_min,  &u64_max,  "%I64u ms");
        ImGui::SliderScalar("slider float low",   ImGuiDataType_Float,  &f32_v, &f32_zero, &f32_one);
        ImGui::SliderScalar("slider float low^2", ImGuiDataType_Float,  &f32_v, &f32_zero, &f32_one,  "%.10f", 2.0f);
        ImGui::SliderScalar("slider float high",  ImGuiDataType_Float,  &f32_v, &f32_lo_a, &f32_hi_a, "%e");
        ImGui::SliderScalar("slider double low",  ImGuiDataType_Double, &f64_v, &f64_zero, &f64_one,  "%.10f grams", 1.0f);
        ImGui::SliderScalar("slider double low^2",ImGuiDataType_Double, &f64_v, &f64_zero, &f64_one,  "%.10f", 2.0f);
        ImGui::SliderScalar("slider double high", ImGuiDataType_Double, &f64_v, &f64_lo_a, &f64_hi_a, "%e grams", 1.0f);

        static bool inputs_step = true;
        ImGui::Text("Inputs");
        ImGui::Checkbox("Show step buttons", &inputs_step);
        ImGui::InputScalar("input s8",      ImGuiDataType_S8,     &s8_v,  inputs_step ? &s8_one  : NULL, NULL, "%d");
        ImGui::InputScalar("input u8",      ImGuiDataType_U8,     &u8_v,  inputs_step ? &u8_one  : NULL, NULL, "%u");
        ImGui::InputScalar("input s16",     ImGuiDataType_S16,    &s16_v, inputs_step ? &s16_one : NULL, NULL, "%d");
        ImGui::InputScalar("input u16",     ImGuiDataType_U16,    &u16_v, inputs_step ? &u16_one : NULL, NULL, "%u");
        ImGui::InputScalar("input s32",     ImGuiDataType_S32,    &s32_v, inputs_step ? &s32_one : NULL, NULL, "%d");
        ImGui::InputScalar("input s32 hex", ImGuiDataType_S32,    &s32_v, inputs_step ? &s32_one : NULL, NULL, "%08X", ImGuiInputTextFlags_CharsHexadecimal);
        ImGui::InputScalar("input u32",     ImGuiDataType_U32,    &u32_v, inputs_step ? &u32_one : NULL, NULL, "%u");
        ImGui::InputScalar("input u32 hex", ImGuiDataType_U32,    &u32_v, inputs_step ? &u32_one : NULL, NULL, "%08X", ImGuiInputTextFlags_CharsHexadecimal);
        ImGui::InputScalar("input s64",     ImGuiDataType_S64,    &s64_v, inputs_step ? &s64_one : NULL);
        ImGui::InputScalar("input u64",     ImGuiDataType_U64,    &u64_v, inputs_step ? &u64_one : NULL);
        ImGui::InputScalar("input float",   ImGuiDataType_Float,  &f32_v, inputs_step ? &f32_one : NULL);
        ImGui::InputScalar("input double",  ImGuiDataType_Double, &f64_v, inputs_step ? &f64_one : NULL);

        ImGui::TreePop();
    }

    if (ImGui::TreeNode("Multi-component Widgets"))
    {
        static float vec4f[4] = { 0.10f, 0.20f, 0.30f, 0.44f };
        static int vec4i[4] = { 1, 5, 100, 255 };

        ImGui::InputFloat2("input float2", vec4f);
        ImGui::DragFloat2("drag float2", vec4f, 0.01f, 0.0f, 1.0f);
        ImGui::SliderFloat2("slider float2", vec4f, 0.0f, 1.0f);
        ImGui::InputInt2("input int2", vec4i);
        ImGui::DragInt2("drag int2", vec4i, 1, 0, 255);
        ImGui::SliderInt2("slider int2", vec4i, 0, 255);
        ImGui::Spacing();

        ImGui::InputFloat3("input float3", vec4f);
        ImGui::DragFloat3("drag float3", vec4f, 0.01f, 0.0f, 1.0f);
        ImGui::SliderFloat3("slider float3", vec4f, 0.0f, 1.0f);
        ImGui::InputInt3("input int3", vec4i);
        ImGui::DragInt3("drag int3", vec4i, 1, 0, 255);
        ImGui::SliderInt3("slider int3", vec4i, 0, 255);
        ImGui::Spacing();

        ImGui::InputFloat4("input float4", vec4f);
        ImGui::DragFloat4("drag float4", vec4f, 0.01f, 0.0f, 1.0f);
        ImGui::SliderFloat4("slider float4", vec4f, 0.0f, 1.0f);
        ImGui::InputInt4("input int4", vec4i);
        ImGui::DragInt4("drag int4", vec4i, 1, 0, 255);
        ImGui::SliderInt4("slider int4", vec4i, 0, 255);

        ImGui::TreePop();
    }

    if (ImGui::TreeNode("Vertical Sliders"))
    {
        const float spacing = 4;
        ImGui::PushStyleVar(ImGuiStyleVar_ItemSpacing, ImVec2(spacing, spacing));

        static int int_value = 0;
        ImGui::VSliderInt("##int", ImVec2(18,160), &int_value, 0, 5);
        ImGui::SameLine();

        static float values[7] = { 0.0f, 0.60f, 0.35f, 0.9f, 0.70f, 0.20f, 0.0f };
        ImGui::PushID("set1");
        for (int i = 0; i < 7; i++)
        {
            if (i > 0) ImGui::SameLine();
            ImGui::PushID(i);
            ImGui::PushStyleColor(ImGuiCol_FrameBg, (ImVec4)ImColor::HSV(i/7.0f, 0.5f, 0.5f));
            ImGui::PushStyleColor(ImGuiCol_FrameBgHovered, (ImVec4)ImColor::HSV(i/7.0f, 0.6f, 0.5f));
            ImGui::PushStyleColor(ImGuiCol_FrameBgActive, (ImVec4)ImColor::HSV(i/7.0f, 0.7f, 0.5f));
            ImGui::PushStyleColor(ImGuiCol_SliderGrab, (ImVec4)ImColor::HSV(i/7.0f, 0.9f, 0.9f));
            ImGui::VSliderFloat("##v", ImVec2(18,160), &values[i], 0.0f, 1.0f, "");
            if (ImGui::IsItemActive() || ImGui::IsItemHovered())
                ImGui::SetTooltip("%.3f", values[i]);
            ImGui::PopStyleColor(4);
            ImGui::PopID();
        }
        ImGui::PopID();

        ImGui::SameLine();
        ImGui::PushID("set2");
        static float values2[4] = { 0.20f, 0.80f, 0.40f, 0.25f };
        const int rows = 3;
        const ImVec2 small_slider_size(18, (160.0f-(rows-1)*spacing)/rows);
        for (int nx = 0; nx < 4; nx++)
        {
            if (nx > 0) ImGui::SameLine();
            ImGui::BeginGroup();
            for (int ny = 0; ny < rows; ny++)
            {
                ImGui::PushID(nx*rows+ny);
                ImGui::VSliderFloat("##v", small_slider_size, &values2[nx], 0.0f, 1.0f, "");
                if (ImGui::IsItemActive() || ImGui::IsItemHovered())
                    ImGui::SetTooltip("%.3f", values2[nx]);
                ImGui::PopID();
            }
            ImGui::EndGroup();
        }
        ImGui::PopID();

        ImGui::SameLine();
        ImGui::PushID("set3");
        for (int i = 0; i < 4; i++)
        {
            if (i > 0) ImGui::SameLine();
            ImGui::PushID(i);
            ImGui::PushStyleVar(ImGuiStyleVar_GrabMinSize, 40);
            ImGui::VSliderFloat("##v", ImVec2(40,160), &values[i], 0.0f, 1.0f, "%.2f\nsec");
            ImGui::PopStyleVar();
            ImGui::PopID();
        }
        ImGui::PopID();
        ImGui::PopStyleVar();
        ImGui::TreePop();
    }

    if (ImGui::TreeNode("Drag and Drop"))
    {
        {
            // ColorEdit widgets automatically act as drag source and drag target.
            // They are using standardized payload strings IMGUI_PAYLOAD_TYPE_COLOR_3F and IMGUI_PAYLOAD_TYPE_COLOR_4F to allow your own widgets
            // to use colors in their drag and drop interaction. Also see the demo in Color Picker -> Palette demo.
            ImGui::BulletText("Drag and drop in standard widgets");
            ImGui::Indent();
            static float col1[3] = { 1.0f,0.0f,0.2f };
            static float col2[4] = { 0.4f,0.7f,0.0f,0.5f };
            ImGui::ColorEdit3("color 1", col1);
            ImGui::ColorEdit4("color 2", col2);
            ImGui::Unindent();
        }

        {
            ImGui::BulletText("Drag and drop to copy/swap items");
            ImGui::Indent();
            enum Mode
            {
                Mode_Copy,
                Mode_Move,
                Mode_Swap
            };
            static int mode = 0;
            if (ImGui::RadioButton("Copy", mode == Mode_Copy)) { mode = Mode_Copy; } ImGui::SameLine();
            if (ImGui::RadioButton("Move", mode == Mode_Move)) { mode = Mode_Move; } ImGui::SameLine();
            if (ImGui::RadioButton("Swap", mode == Mode_Swap)) { mode = Mode_Swap; }
            static const char* names[9] = { "Bobby", "Beatrice", "Betty", "Brianna", "Barry", "Bernard", "Bibi", "Blaine", "Bryn" };
            for (int n = 0; n < IM_ARRAYSIZE(names); n++)
            {
                ImGui::PushID(n);
                if ((n % 3) != 0)
                    ImGui::SameLine();
                ImGui::Button(names[n], ImVec2(60,60));

                // Our buttons are both drag sources and drag targets here!
                if (ImGui::BeginDragDropSource(ImGuiDragDropFlags_None))
                {
                    ImGui::SetDragDropPayload("DND_DEMO_CELL", &n, sizeof(int));        // Set payload to carry the index of our item (could be anything)
                    if (mode == Mode_Copy) { ImGui::Text("Copy %s", names[n]); }        // Display preview (could be anything, e.g. when dragging an image we could decide to display the filename and a small preview of the image, etc.)
                    if (mode == Mode_Move) { ImGui::Text("Move %s", names[n]); }
                    if (mode == Mode_Swap) { ImGui::Text("Swap %s", names[n]); }
                    ImGui::EndDragDropSource();
                }
                if (ImGui::BeginDragDropTarget())
                {
                    if (const ImGuiPayload* payload = ImGui::AcceptDragDropPayload("DND_DEMO_CELL"))
                    {
                        IM_ASSERT(payload->DataSize == sizeof(int));
                        int payload_n = *(const int*)payload->Data;
                        if (mode == Mode_Copy)
                        {
                            names[n] = names[payload_n];
                        }
                        if (mode == Mode_Move)
                        {
                            names[n] = names[payload_n];
                            names[payload_n] = "";
                        }
                        if (mode == Mode_Swap)
                        {
                            const char* tmp = names[n];
                            names[n] = names[payload_n];
                            names[payload_n] = tmp;
                        }
                    }
                    ImGui::EndDragDropTarget();
                }
                ImGui::PopID();
            }
            ImGui::Unindent();
        }

        ImGui::TreePop();
    }

    if (ImGui::TreeNode("Querying Status (Active/Focused/Hovered etc.)"))
    {
        // Display the value of IsItemHovered() and other common item state functions. Note that the flags can be combined.
        // (because BulletText is an item itself and that would affect the output of IsItemHovered() we pass all state in a single call to simplify the code).
        static int item_type = 1;
        static bool b = false;
        static float col4f[4] = { 1.0f, 0.5, 0.0f, 1.0f };
        static char str[16] = {};
        ImGui::RadioButton("Text", &item_type, 0);
        ImGui::RadioButton("Button", &item_type, 1);
        ImGui::RadioButton("Checkbox", &item_type, 2);
        ImGui::RadioButton("SliderFloat", &item_type, 3);
        ImGui::RadioButton("InputText", &item_type, 4);
        ImGui::RadioButton("ColorEdit4", &item_type, 5);
        ImGui::RadioButton("MenuItem", &item_type, 6);
        ImGui::RadioButton("TreeNode (w/ double-click)", &item_type, 7);
        ImGui::RadioButton("ListBox", &item_type, 8);
        ImGui::Separator();
        bool ret = false;
        if (item_type == 0) { ImGui::Text("ITEM: Text"); }                                              // Testing text items with no identifier/interaction
        if (item_type == 1) { ret = ImGui::Button("ITEM: Button"); }                                    // Testing button
        if (item_type == 2) { ret = ImGui::Checkbox("ITEM: Checkbox", &b); }                            // Testing checkbox
        if (item_type == 3) { ret = ImGui::SliderFloat("ITEM: SliderFloat", &col4f[0], 0.0f, 1.0f); }   // Testing basic item
        if (item_type == 4) { ret = ImGui::InputText("ITEM: InputText", &str[0], IM_ARRAYSIZE(str)); }  // Testing input text (which handles tabbing)
        if (item_type == 5) { ret = ImGui::ColorEdit4("ITEM: ColorEdit4", col4f); }                     // Testing multi-component items (IsItemXXX flags are reported merged)
        if (item_type == 6) { ret = ImGui::MenuItem("ITEM: MenuItem"); }                                // Testing menu item (they use ImGuiButtonFlags_PressedOnRelease button policy)
        if (item_type == 7) { ret = ImGui::TreeNodeEx("ITEM: TreeNode w/ ImGuiTreeNodeFlags_OpenOnDoubleClick", ImGuiTreeNodeFlags_OpenOnDoubleClick | ImGuiTreeNodeFlags_NoTreePushOnOpen); } // Testing tree node with ImGuiButtonFlags_PressedOnDoubleClick button policy.
        if (item_type == 8) { const char* items[] = { "Apple", "Banana", "Cherry", "Kiwi" }; static int current = 1; ret = ImGui::ListBox("ITEM: ListBox", &current, items, IM_ARRAYSIZE(items), IM_ARRAYSIZE(items)); }
        ImGui::BulletText(
            "Return value = %d\n"
            "IsItemFocused() = %d\n"
            "IsItemHovered() = %d\n"
            "IsItemHovered(_AllowWhenBlockedByPopup) = %d\n"
            "IsItemHovered(_AllowWhenBlockedByActiveItem) = %d\n"
            "IsItemHovered(_AllowWhenOverlapped) = %d\n"
            "IsItemHovered(_RectOnly) = %d\n"
            "IsItemActive() = %d\n"
            "IsItemEdited() = %d\n"
            "IsItemActivated() = %d\n"
            "IsItemDeactivated() = %d\n"
            "IsItemDeactivatedAfterEdit() = %d\n"
            "IsItemVisible() = %d\n"
            "IsItemClicked() = %d\n"
            "GetItemRectMin() = (%.1f, %.1f)\n"
            "GetItemRectMax() = (%.1f, %.1f)\n"
            "GetItemRectSize() = (%.1f, %.1f)",
            ret,
            ImGui::IsItemFocused(),
            ImGui::IsItemHovered(),
            ImGui::IsItemHovered(ImGuiHoveredFlags_AllowWhenBlockedByPopup),
            ImGui::IsItemHovered(ImGuiHoveredFlags_AllowWhenBlockedByActiveItem),
            ImGui::IsItemHovered(ImGuiHoveredFlags_AllowWhenOverlapped),
            ImGui::IsItemHovered(ImGuiHoveredFlags_RectOnly),
            ImGui::IsItemActive(),
            ImGui::IsItemEdited(),
            ImGui::IsItemActivated(),
            ImGui::IsItemDeactivated(),
            ImGui::IsItemDeactivatedAfterEdit(),
            ImGui::IsItemVisible(),
            ImGui::IsItemClicked(),
            ImGui::GetItemRectMin().x, ImGui::GetItemRectMin().y,
            ImGui::GetItemRectMax().x, ImGui::GetItemRectMax().y,
            ImGui::GetItemRectSize().x, ImGui::GetItemRectSize().y
        );

        static bool embed_all_inside_a_child_window = false;
        ImGui::Checkbox("Embed everything inside a child window (for additional testing)", &embed_all_inside_a_child_window);
        if (embed_all_inside_a_child_window)
            ImGui::BeginChild("outer_child", ImVec2(0, ImGui::GetFontSize() * 20), true);

        // Testing IsWindowFocused() function with its various flags. Note that the flags can be combined.
        ImGui::BulletText(
            "IsWindowFocused() = %d\n"
            "IsWindowFocused(_ChildWindows) = %d\n"
            "IsWindowFocused(_ChildWindows|_RootWindow) = %d\n"
            "IsWindowFocused(_RootWindow) = %d\n"
            "IsWindowFocused(_AnyWindow) = %d\n",
            ImGui::IsWindowFocused(),
            ImGui::IsWindowFocused(ImGuiFocusedFlags_ChildWindows),
            ImGui::IsWindowFocused(ImGuiFocusedFlags_ChildWindows | ImGuiFocusedFlags_RootWindow),
            ImGui::IsWindowFocused(ImGuiFocusedFlags_RootWindow),
            ImGui::IsWindowFocused(ImGuiFocusedFlags_AnyWindow));

        // Testing IsWindowHovered() function with its various flags. Note that the flags can be combined.
        ImGui::BulletText(
            "IsWindowHovered() = %d\n"
            "IsWindowHovered(_AllowWhenBlockedByPopup) = %d\n"
            "IsWindowHovered(_AllowWhenBlockedByActiveItem) = %d\n"
            "IsWindowHovered(_ChildWindows) = %d\n"
            "IsWindowHovered(_ChildWindows|_RootWindow) = %d\n"
            "IsWindowHovered(_ChildWindows|_AllowWhenBlockedByPopup) = %d\n"
            "IsWindowHovered(_RootWindow) = %d\n"
            "IsWindowHovered(_AnyWindow) = %d\n",
            ImGui::IsWindowHovered(),
            ImGui::IsWindowHovered(ImGuiHoveredFlags_AllowWhenBlockedByPopup),
            ImGui::IsWindowHovered(ImGuiHoveredFlags_AllowWhenBlockedByActiveItem),
            ImGui::IsWindowHovered(ImGuiHoveredFlags_ChildWindows),
            ImGui::IsWindowHovered(ImGuiHoveredFlags_ChildWindows | ImGuiHoveredFlags_RootWindow),
            ImGui::IsWindowHovered(ImGuiHoveredFlags_ChildWindows | ImGuiHoveredFlags_AllowWhenBlockedByPopup),
            ImGui::IsWindowHovered(ImGuiHoveredFlags_RootWindow),
            ImGui::IsWindowHovered(ImGuiHoveredFlags_AnyWindow));

        ImGui::BeginChild("child", ImVec2(0, 50), true);
        ImGui::Text("This is another child window for testing the _ChildWindows flag.");
        ImGui::EndChild();
        if (embed_all_inside_a_child_window)
            ImGui::EndChild();

        // Calling IsItemHovered() after begin returns the hovered status of the title bar.
        // This is useful in particular if you want to create a context menu (with BeginPopupContextItem) associated to the title bar of a window.
        // This will also work when docked into a Tab (the Tab replace the Title Bar and guarantee the same properties).
        static bool test_window = false;
        ImGui::Checkbox("Hovered/Active tests after Begin() for title bar testing", &test_window);
        if (test_window)
        {
            // FIXME-DOCK: This window cannot be docked within the ImGui Demo window, this will cause a feedback loop and get them stuck.
            // Could we fix this through an ImGuiWindowClass feature? Or an API call to tag our parent as "don't skip items"?
            ImGui::Begin("Title bar Hovered/Active tests", &test_window);
            if (ImGui::BeginPopupContextItem()) // <-- This is using IsItemHovered()
            {
                if (ImGui::MenuItem("Close")) { test_window = false; }
                ImGui::EndPopup();
            }
            //if (IsItemHovered() || IsItemActive()) { printf("[%05d] Hovered %d Active %d\n", GetFrameCount(), IsItemHovered(), IsItemActive()); } // [DEBUG]
            ImGui::Text(
                "IsItemHovered() after begin = %d (== is title bar hovered)\n"
                "IsItemActive() after begin = %d (== is window being clicked/moved)\n",
                ImGui::IsItemHovered(), ImGui::IsItemActive());
            ImGui::End();
        }

        ImGui::TreePop();
    }
}

static void ShowDemoWindowLayout()
{
    if (!ImGui::CollapsingHeader("Layout"))
        return;

    if (ImGui::TreeNode("Child windows"))
    {
        HelpMarker("Use child windows to begin into a self-contained independent scrolling/clipping regions within a host window.");
        static bool disable_mouse_wheel = false;
        static bool disable_menu = false;
        ImGui::Checkbox("Disable Mouse Wheel", &disable_mouse_wheel);
        ImGui::Checkbox("Disable Menu", &disable_menu);

        static int line = 50;
        bool goto_line = ImGui::Button("Goto");
        ImGui::SameLine();
        ImGui::PushItemWidth(100);
        goto_line |= ImGui::InputInt("##Line", &line, 0, 0, ImGuiInputTextFlags_EnterReturnsTrue);
        ImGui::PopItemWidth();

        // Child 1: no border, enable horizontal scrollbar
        {
            ImGuiWindowFlags window_flags = ImGuiWindowFlags_HorizontalScrollbar | (disable_mouse_wheel ? ImGuiWindowFlags_NoScrollWithMouse : 0);
            ImGui::BeginChild("Child1", ImVec2(ImGui::GetWindowContentRegionWidth() * 0.5f, 260), false, window_flags);
            for (int i = 0; i < 100; i++)
            {
                ImGui::Text("%04d: scrollable region", i);
                if (goto_line && line == i)
                    ImGui::SetScrollHereY();
            }
            if (goto_line && line >= 100)
                ImGui::SetScrollHereY();
            ImGui::EndChild();
        }

        ImGui::SameLine();

        // Child 2: rounded border
        {
            ImGuiWindowFlags window_flags = (disable_mouse_wheel ? ImGuiWindowFlags_NoScrollWithMouse : 0) | (disable_menu ? 0 : ImGuiWindowFlags_MenuBar);
            ImGui::PushStyleVar(ImGuiStyleVar_ChildRounding, 5.0f);
            ImGui::BeginChild("Child2", ImVec2(0, 260), true, window_flags);
            if (!disable_menu && ImGui::BeginMenuBar())
            {
                if (ImGui::BeginMenu("Menu"))
                {
                    ShowExampleMenuFile();
                    ImGui::EndMenu();
                }
                ImGui::EndMenuBar();
            }
            ImGui::Columns(2);
            for (int i = 0; i < 100; i++)
            {
                char buf[32];
                sprintf(buf, "%03d", i);
                ImGui::Button(buf, ImVec2(-1.0f, 0.0f));
                ImGui::NextColumn();
            }
            ImGui::EndChild();
            ImGui::PopStyleVar();
        }

        ImGui::Separator();

        // Demonstrate a few extra things
        // - Changing ImGuiCol_ChildBg (which is transparent black in default styles)
        // - Using SetCursorPos() to position the child window (because the child window is an item from the POV of the parent window)
        //   You can also call SetNextWindowPos() to position the child window. The parent window will effectively layout from this position.
        // - Using ImGui::GetItemRectMin/Max() to query the "item" state (because the child window is an item from the POV of the parent window)
        //   See "Widgets" -> "Querying Status (Active/Focused/Hovered etc.)" section for more details about this.
        {
            ImGui::SetCursorPosX(50);
            ImGui::PushStyleColor(ImGuiCol_ChildBg, IM_COL32(255, 0, 0, 100));
            ImGui::BeginChild("blah", ImVec2(200, 100), true, ImGuiWindowFlags_None);
            for (int n = 0; n < 50; n++)
                ImGui::Text("Some test %d", n);
            ImGui::EndChild();
            ImVec2 child_rect_min = ImGui::GetItemRectMin();
            ImVec2 child_rect_max = ImGui::GetItemRectMax();
            ImGui::PopStyleColor();
            ImGui::Text("Rect of child window is: (%.0f,%.0f) (%.0f,%.0f)", child_rect_min.x, child_rect_min.y, child_rect_max.x, child_rect_max.y);
        }

        ImGui::TreePop();
    }

    if (ImGui::TreeNode("Widgets Width"))
    {
        static float f = 0.0f;
        ImGui::Text("PushItemWidth(100)");
        ImGui::SameLine(); HelpMarker("Fixed width.");
        ImGui::PushItemWidth(100);
        ImGui::DragFloat("float##1", &f);
        ImGui::PopItemWidth();

        ImGui::Text("PushItemWidth(GetWindowWidth() * 0.5f)");
        ImGui::SameLine(); HelpMarker("Half of window width.");
        ImGui::PushItemWidth(ImGui::GetWindowWidth() * 0.5f);
        ImGui::DragFloat("float##2", &f);
        ImGui::PopItemWidth();

        ImGui::Text("PushItemWidth(GetContentRegionAvailWidth() * 0.5f)");
        ImGui::SameLine(); HelpMarker("Half of available width.\n(~ right-cursor_pos)\n(works within a column set)");
        ImGui::PushItemWidth(ImGui::GetContentRegionAvailWidth() * 0.5f);
        ImGui::DragFloat("float##3", &f);
        ImGui::PopItemWidth();

        ImGui::Text("PushItemWidth(-100)");
        ImGui::SameLine(); HelpMarker("Align to right edge minus 100");
        ImGui::PushItemWidth(-100);
        ImGui::DragFloat("float##4", &f);
        ImGui::PopItemWidth();

        ImGui::Text("PushItemWidth(-1)");
        ImGui::SameLine(); HelpMarker("Align to right edge");
        ImGui::PushItemWidth(-1);
        ImGui::DragFloat("float##5", &f);
        ImGui::PopItemWidth();

        ImGui::TreePop();
    }

    if (ImGui::TreeNode("Basic Horizontal Layout"))
    {
        ImGui::TextWrapped("(Use ImGui::SameLine() to keep adding items to the right of the preceding item)");

        // Text
        ImGui::Text("Two items: Hello"); ImGui::SameLine();
        ImGui::TextColored(ImVec4(1,1,0,1), "Sailor");

        // Adjust spacing
        ImGui::Text("More spacing: Hello"); ImGui::SameLine(0, 20);
        ImGui::TextColored(ImVec4(1,1,0,1), "Sailor");

        // Button
        ImGui::AlignTextToFramePadding();
        ImGui::Text("Normal buttons"); ImGui::SameLine();
        ImGui::Button("Banana"); ImGui::SameLine();
        ImGui::Button("Apple"); ImGui::SameLine();
        ImGui::Button("Corniflower");

        // Button
        ImGui::Text("Small buttons"); ImGui::SameLine();
        ImGui::SmallButton("Like this one"); ImGui::SameLine();
        ImGui::Text("can fit within a text block.");

        // Aligned to arbitrary position. Easy/cheap column.
        ImGui::Text("Aligned");
        ImGui::SameLine(150); ImGui::Text("x=150");
        ImGui::SameLine(300); ImGui::Text("x=300");
        ImGui::Text("Aligned");
        ImGui::SameLine(150); ImGui::SmallButton("x=150");
        ImGui::SameLine(300); ImGui::SmallButton("x=300");

        // Checkbox
        static bool c1 = false, c2 = false, c3 = false, c4 = false;
        ImGui::Checkbox("My", &c1); ImGui::SameLine();
        ImGui::Checkbox("Tailor", &c2); ImGui::SameLine();
        ImGui::Checkbox("Is", &c3); ImGui::SameLine();
        ImGui::Checkbox("Rich", &c4);

        // Various
        static float f0 = 1.0f, f1 = 2.0f, f2 = 3.0f;
        ImGui::PushItemWidth(80);
        const char* items[] = { "AAAA", "BBBB", "CCCC", "DDDD" };
        static int item = -1;
        ImGui::Combo("Combo", &item, items, IM_ARRAYSIZE(items)); ImGui::SameLine();
        ImGui::SliderFloat("X", &f0, 0.0f, 5.0f); ImGui::SameLine();
        ImGui::SliderFloat("Y", &f1, 0.0f, 5.0f); ImGui::SameLine();
        ImGui::SliderFloat("Z", &f2, 0.0f, 5.0f);
        ImGui::PopItemWidth();

        ImGui::PushItemWidth(80);
        ImGui::Text("Lists:");
        static int selection[4] = { 0, 1, 2, 3 };
        for (int i = 0; i < 4; i++)
        {
            if (i > 0) ImGui::SameLine();
            ImGui::PushID(i);
            ImGui::ListBox("", &selection[i], items, IM_ARRAYSIZE(items));
            ImGui::PopID();
            //if (ImGui::IsItemHovered()) ImGui::SetTooltip("ListBox %d hovered", i);
        }
        ImGui::PopItemWidth();

        // Dummy
        ImVec2 button_sz(40, 40);
        ImGui::Button("A", button_sz); ImGui::SameLine();
        ImGui::Dummy(button_sz); ImGui::SameLine();
        ImGui::Button("B", button_sz);

        // Manually wrapping (we should eventually provide this as an automatic layout feature, but for now you can do it manually)
        ImGui::Text("Manually wrapping:");
        ImGuiStyle& style = ImGui::GetStyle();
        int buttons_count = 20;
        float window_visible_x2 = ImGui::GetWindowPos().x + ImGui::GetWindowContentRegionMax().x;
        for (int n = 0; n < buttons_count; n++)
        {
            ImGui::PushID(n);
            ImGui::Button("Box", button_sz);
            float last_button_x2 = ImGui::GetItemRectMax().x;
            float next_button_x2 = last_button_x2 + style.ItemSpacing.x + button_sz.x; // Expected position if next button was on same line
            if (n + 1 < buttons_count && next_button_x2 < window_visible_x2)
                ImGui::SameLine();
            ImGui::PopID();
        }

        ImGui::TreePop();
    }

    if (ImGui::TreeNode("Tabs"))
    {
        if (ImGui::TreeNode("Basic"))
        {
            ImGuiTabBarFlags tab_bar_flags = ImGuiTabBarFlags_None;
            if (ImGui::BeginTabBar("MyTabBar", tab_bar_flags))
            {
                if (ImGui::BeginTabItem("Avocado"))
                {
                    ImGui::Text("This is the Avocado tab!\nblah blah blah blah blah");
                    ImGui::EndTabItem();
                }
                if (ImGui::BeginTabItem("Broccoli"))
                {
                    ImGui::Text("This is the Broccoli tab!\nblah blah blah blah blah");
                    ImGui::EndTabItem();
                }
                if (ImGui::BeginTabItem("Cucumber"))
                {
                    ImGui::Text("This is the Cucumber tab!\nblah blah blah blah blah");
                    ImGui::EndTabItem();
                }
                ImGui::EndTabBar();
            }
            ImGui::Separator();
            ImGui::TreePop();
        }

        if (ImGui::TreeNode("Advanced & Close Button"))
        {
            // Expose a couple of the available flags. In most cases you may just call BeginTabBar() with no flags (0).
            static ImGuiTabBarFlags tab_bar_flags = ImGuiTabBarFlags_Reorderable;
            ImGui::CheckboxFlags("ImGuiTabBarFlags_Reorderable", (unsigned int*)&tab_bar_flags, ImGuiTabBarFlags_Reorderable);
            ImGui::CheckboxFlags("ImGuiTabBarFlags_AutoSelectNewTabs", (unsigned int*)&tab_bar_flags, ImGuiTabBarFlags_AutoSelectNewTabs);
            ImGui::CheckboxFlags("ImGuiTabBarFlags_TabListPopupButton", (unsigned int*)&tab_bar_flags, ImGuiTabBarFlags_TabListPopupButton);
            ImGui::CheckboxFlags("ImGuiTabBarFlags_NoCloseWithMiddleMouseButton", (unsigned int*)&tab_bar_flags, ImGuiTabBarFlags_NoCloseWithMiddleMouseButton);
            if ((tab_bar_flags & ImGuiTabBarFlags_FittingPolicyMask_) == 0)
                tab_bar_flags |= ImGuiTabBarFlags_FittingPolicyDefault_;
            if (ImGui::CheckboxFlags("ImGuiTabBarFlags_FittingPolicyResizeDown", (unsigned int*)&tab_bar_flags, ImGuiTabBarFlags_FittingPolicyResizeDown))
                tab_bar_flags &= ~(ImGuiTabBarFlags_FittingPolicyMask_ ^ ImGuiTabBarFlags_FittingPolicyResizeDown);
            if (ImGui::CheckboxFlags("ImGuiTabBarFlags_FittingPolicyScroll", (unsigned int*)&tab_bar_flags, ImGuiTabBarFlags_FittingPolicyScroll))
                tab_bar_flags &= ~(ImGuiTabBarFlags_FittingPolicyMask_ ^ ImGuiTabBarFlags_FittingPolicyScroll);

            // Tab Bar
            const char* names[4] = { "Artichoke", "Beetroot", "Celery", "Daikon" };
            static bool opened[4] = { true, true, true, true }; // Persistent user state
            for (int n = 0; n < IM_ARRAYSIZE(opened); n++)
            {
                if (n > 0) { ImGui::SameLine(); }
                ImGui::Checkbox(names[n], &opened[n]);
            }

            // Passing a bool* to BeginTabItem() is similar to passing one to Begin(): the underlying bool will be set to false when the tab is closed.
            if (ImGui::BeginTabBar("MyTabBar", tab_bar_flags))
            {
                for (int n = 0; n < IM_ARRAYSIZE(opened); n++)
                    if (opened[n] && ImGui::BeginTabItem(names[n], &opened[n]))
                    {
                        ImGui::Text("This is the %s tab!", names[n]);
                        if (n & 1)
                            ImGui::Text("I am an odd tab.");
                        ImGui::EndTabItem();
                    }
                ImGui::EndTabBar();
            }
            ImGui::Separator();
            ImGui::TreePop();
        }
        ImGui::TreePop();
    }

    if (ImGui::TreeNode("Groups"))
    {
        HelpMarker("Using ImGui::BeginGroup()/EndGroup() to layout items. BeginGroup() basically locks the horizontal position. EndGroup() bundles the whole group so that you can use functions such as IsItemHovered() on it.");
        ImGui::BeginGroup();
        {
            ImGui::BeginGroup();
            ImGui::Button("AAA");
            ImGui::SameLine();
            ImGui::Button("BBB");
            ImGui::SameLine();
            ImGui::BeginGroup();
            ImGui::Button("CCC");
            ImGui::Button("DDD");
            ImGui::EndGroup();
            ImGui::SameLine();
            ImGui::Button("EEE");
            ImGui::EndGroup();
            if (ImGui::IsItemHovered())
                ImGui::SetTooltip("First group hovered");
        }
        // Capture the group size and create widgets using the same size
        ImVec2 size = ImGui::GetItemRectSize();
        const float values[5] = { 0.5f, 0.20f, 0.80f, 0.60f, 0.25f };
        ImGui::PlotHistogram("##values", values, IM_ARRAYSIZE(values), 0, NULL, 0.0f, 1.0f, size);

        ImGui::Button("ACTION", ImVec2((size.x - ImGui::GetStyle().ItemSpacing.x)*0.5f, size.y));
        ImGui::SameLine();
        ImGui::Button("REACTION", ImVec2((size.x - ImGui::GetStyle().ItemSpacing.x)*0.5f, size.y));
        ImGui::EndGroup();
        ImGui::SameLine();

        ImGui::Button("LEVERAGE\nBUZZWORD", size);
        ImGui::SameLine();

        if (ImGui::ListBoxHeader("List", size))
        {
            ImGui::Selectable("Selected", true);
            ImGui::Selectable("Not Selected", false);
            ImGui::ListBoxFooter();
        }

        ImGui::TreePop();
    }

    if (ImGui::TreeNode("Text Baseline Alignment"))
    {
        HelpMarker("This is testing the vertical alignment that gets applied on text to keep it aligned with widgets. Lines only composed of text or \"small\" widgets fit in less vertical spaces than lines with normal widgets.");

        ImGui::Text("One\nTwo\nThree"); ImGui::SameLine();
        ImGui::Text("Hello\nWorld"); ImGui::SameLine();
        ImGui::Text("Banana");

        ImGui::Text("Banana"); ImGui::SameLine();
        ImGui::Text("Hello\nWorld"); ImGui::SameLine();
        ImGui::Text("One\nTwo\nThree");

        ImGui::Button("HOP##1"); ImGui::SameLine();
        ImGui::Text("Banana"); ImGui::SameLine();
        ImGui::Text("Hello\nWorld"); ImGui::SameLine();
        ImGui::Text("Banana");

        ImGui::Button("HOP##2"); ImGui::SameLine();
        ImGui::Text("Hello\nWorld"); ImGui::SameLine();
        ImGui::Text("Banana");

        ImGui::Button("TEST##1"); ImGui::SameLine();
        ImGui::Text("TEST"); ImGui::SameLine();
        ImGui::SmallButton("TEST##2");

        ImGui::AlignTextToFramePadding(); // If your line starts with text, call this to align it to upcoming widgets.
        ImGui::Text("Text aligned to Widget"); ImGui::SameLine();
        ImGui::Button("Widget##1"); ImGui::SameLine();
        ImGui::Text("Widget"); ImGui::SameLine();
        ImGui::SmallButton("Widget##2"); ImGui::SameLine();
        ImGui::Button("Widget##3");

        // Tree
        const float spacing = ImGui::GetStyle().ItemInnerSpacing.x;
        ImGui::Button("Button##1");
        ImGui::SameLine(0.0f, spacing);
        if (ImGui::TreeNode("Node##1")) { for (int i = 0; i < 6; i++) ImGui::BulletText("Item %d..", i); ImGui::TreePop(); }    // Dummy tree data

        ImGui::AlignTextToFramePadding();         // Vertically align text node a bit lower so it'll be vertically centered with upcoming widget. Otherwise you can use SmallButton (smaller fit).
        bool node_open = ImGui::TreeNode("Node##2");  // Common mistake to avoid: if we want to SameLine after TreeNode we need to do it before we add child content.
        ImGui::SameLine(0.0f, spacing); ImGui::Button("Button##2");
        if (node_open) { for (int i = 0; i < 6; i++) ImGui::BulletText("Item %d..", i); ImGui::TreePop(); }   // Dummy tree data

        // Bullet
        ImGui::Button("Button##3");
        ImGui::SameLine(0.0f, spacing);
        ImGui::BulletText("Bullet text");

        ImGui::AlignTextToFramePadding();
        ImGui::BulletText("Node");
        ImGui::SameLine(0.0f, spacing); ImGui::Button("Button##4");

        ImGui::TreePop();
    }

    if (ImGui::TreeNode("Scrolling"))
    {
        HelpMarker("Use SetScrollHereY() or SetScrollFromPosY() to scroll to a given position.");

        static bool track = true;
        static int track_line = 50, scroll_to_px = 200;
        ImGui::Checkbox("Track", &track);
        ImGui::PushItemWidth(100);
        ImGui::SameLine(130); track |= ImGui::DragInt("##line", &track_line, 0.25f, 0, 99, "Line = %d");
        bool scroll_to = ImGui::Button("Scroll To Pos");
        ImGui::SameLine(130); scroll_to |= ImGui::DragInt("##pos_y", &scroll_to_px, 1.00f, 0, 9999, "Y = %d px");
        ImGui::PopItemWidth();
        if (scroll_to) track = false;

        for (int i = 0; i < 5; i++)
        {
            if (i > 0) ImGui::SameLine();
            ImGui::BeginGroup();
            ImGui::Text("%s", i == 0 ? "Top" : i == 1 ? "25%" : i == 2 ? "Center" : i == 3 ? "75%" : "Bottom");
            ImGui::BeginChild(ImGui::GetID((void*)(intptr_t)i), ImVec2(ImGui::GetWindowWidth() * 0.17f, 200.0f), true);
            if (scroll_to)
                ImGui::SetScrollFromPosY(ImGui::GetCursorStartPos().y + scroll_to_px, i * 0.25f);
            for (int line = 0; line < 100; line++)
            {
                if (track && line == track_line)
                {
                    ImGui::TextColored(ImVec4(1,1,0,1), "Line %d", line);
                    ImGui::SetScrollHereY(i * 0.25f); // 0.0f:top, 0.5f:center, 1.0f:bottom
                }
                else
                {
                    ImGui::Text("Line %d", line);
                }
            }
            float scroll_y = ImGui::GetScrollY(), scroll_max_y = ImGui::GetScrollMaxY();
            ImGui::EndChild();
            ImGui::Text("%.0f/%0.f", scroll_y, scroll_max_y);
            ImGui::EndGroup();
        }
        ImGui::TreePop();
    }

    if (ImGui::TreeNode("Horizontal Scrolling"))
    {
        HelpMarker("Horizontal scrolling for a window has to be enabled explicitly via the ImGuiWindowFlags_HorizontalScrollbar flag.\n\nYou may want to explicitly specify content width by calling SetNextWindowContentWidth() before Begin().");
        static int lines = 7;
        ImGui::SliderInt("Lines", &lines, 1, 15);
        ImGui::PushStyleVar(ImGuiStyleVar_FrameRounding, 3.0f);
        ImGui::PushStyleVar(ImGuiStyleVar_FramePadding, ImVec2(2.0f, 1.0f));
        ImGui::BeginChild("scrolling", ImVec2(0, ImGui::GetFrameHeightWithSpacing() * 7 + 30), true, ImGuiWindowFlags_HorizontalScrollbar);
        for (int line = 0; line < lines; line++)
        {
            // Display random stuff (for the sake of this trivial demo we are using basic Button+SameLine. If you want to create your own time line for a real application you may be better off
            // manipulating the cursor position yourself, aka using SetCursorPos/SetCursorScreenPos to position the widgets yourself. You may also want to use the lower-level ImDrawList API)
            int num_buttons = 10 + ((line & 1) ? line * 9 : line * 3);
            for (int n = 0; n < num_buttons; n++)
            {
                if (n > 0) ImGui::SameLine();
                ImGui::PushID(n + line * 1000);
                char num_buf[16];
                sprintf(num_buf, "%d", n);
                const char* label = (!(n%15)) ? "FizzBuzz" : (!(n%3)) ? "Fizz" : (!(n%5)) ? "Buzz" : num_buf;
                float hue = n*0.05f;
                ImGui::PushStyleColor(ImGuiCol_Button, (ImVec4)ImColor::HSV(hue, 0.6f, 0.6f));
                ImGui::PushStyleColor(ImGuiCol_ButtonHovered, (ImVec4)ImColor::HSV(hue, 0.7f, 0.7f));
                ImGui::PushStyleColor(ImGuiCol_ButtonActive, (ImVec4)ImColor::HSV(hue, 0.8f, 0.8f));
                ImGui::Button(label, ImVec2(40.0f + sinf((float)(line + n)) * 20.0f, 0.0f));
                ImGui::PopStyleColor(3);
                ImGui::PopID();
            }
        }
        float scroll_x = ImGui::GetScrollX();
        float scroll_max_x = ImGui::GetScrollMaxX();
        ImGui::EndChild();
        ImGui::PopStyleVar(2);
        float scroll_x_delta = 0.0f;
        ImGui::SmallButton("<<"); if (ImGui::IsItemActive()) { scroll_x_delta = -ImGui::GetIO().DeltaTime * 1000.0f; } ImGui::SameLine();
        ImGui::Text("Scroll from code"); ImGui::SameLine();
        ImGui::SmallButton(">>"); if (ImGui::IsItemActive()) { scroll_x_delta = +ImGui::GetIO().DeltaTime * 1000.0f; } ImGui::SameLine();
        ImGui::Text("%.0f/%.0f", scroll_x, scroll_max_x);
        if (scroll_x_delta != 0.0f)
        {
            ImGui::BeginChild("scrolling"); // Demonstrate a trick: you can use Begin to set yourself in the context of another window (here we are already out of your child window)
            ImGui::SetScrollX(ImGui::GetScrollX() + scroll_x_delta);
            ImGui::EndChild();
        }
        ImGui::TreePop();
    }

    if (ImGui::TreeNode("Clipping"))
    {
        static ImVec2 size(100, 100), offset(50, 20);
        ImGui::TextWrapped("On a per-widget basis we are occasionally clipping text CPU-side if it won't fit in its frame. Otherwise we are doing coarser clipping + passing a scissor rectangle to the renderer. The system is designed to try minimizing both execution and CPU/GPU rendering cost.");
        ImGui::DragFloat2("size", (float*)&size, 0.5f, 1.0f, 200.0f, "%.0f");
        ImGui::TextWrapped("(Click and drag)");
        ImVec2 pos = ImGui::GetCursorScreenPos();
        ImVec4 clip_rect(pos.x, pos.y, pos.x + size.x, pos.y + size.y);
        ImGui::InvisibleButton("##dummy", size);
        if (ImGui::IsItemActive() && ImGui::IsMouseDragging()) { offset.x += ImGui::GetIO().MouseDelta.x; offset.y += ImGui::GetIO().MouseDelta.y; }
        ImGui::GetWindowDrawList()->AddRectFilled(pos, ImVec2(pos.x + size.x, pos.y + size.y), IM_COL32(90, 90, 120, 255));
        ImGui::GetWindowDrawList()->AddText(ImGui::GetFont(), ImGui::GetFontSize()*2.0f, ImVec2(pos.x + offset.x, pos.y + offset.y), IM_COL32(255, 255, 255, 255), "Line 1 hello\nLine 2 clip me!", NULL, 0.0f, &clip_rect);
        ImGui::TreePop();
    }
}

static void ShowDemoWindowPopups()
{
    if (!ImGui::CollapsingHeader("Popups & Modal windows"))
        return;

    // The properties of popups windows are:
    // - They block normal mouse hovering detection outside them. (*)
    // - Unless modal, they can be closed by clicking anywhere outside them, or by pressing ESCAPE.
    // - Their visibility state (~bool) is held internally by imgui instead of being held by the programmer as we are used to with regular Begin() calls.
    //   User can manipulate the visibility state by calling OpenPopup().
    // (*) One can use IsItemHovered(ImGuiHoveredFlags_AllowWhenBlockedByPopup) to bypass it and detect hovering even when normally blocked by a popup.
    // Those three properties are connected. The library needs to hold their visibility state because it can close popups at any time.

    // Typical use for regular windows:
    //   bool my_tool_is_active = false; if (ImGui::Button("Open")) my_tool_is_active = true; [...] if (my_tool_is_active) Begin("My Tool", &my_tool_is_active) { [...] } End();
    // Typical use for popups:
    //   if (ImGui::Button("Open")) ImGui::OpenPopup("MyPopup"); if (ImGui::BeginPopup("MyPopup") { [...] EndPopup(); }

    // With popups we have to go through a library call (here OpenPopup) to manipulate the visibility state.
    // This may be a bit confusing at first but it should quickly make sense. Follow on the examples below.

    if (ImGui::TreeNode("Popups"))
    {
        ImGui::TextWrapped("When a popup is active, it inhibits interacting with windows that are behind the popup. Clicking outside the popup closes it.");

        static int selected_fish = -1;
        const char* names[] = { "Bream", "Haddock", "Mackerel", "Pollock", "Tilefish" };
        static bool toggles[] = { true, false, false, false, false };

        // Simple selection popup
        // (If you want to show the current selection inside the Button itself, you may want to build a string using the "###" operator to preserve a constant ID with a variable label)
        if (ImGui::Button("Select.."))
            ImGui::OpenPopup("my_select_popup");
        ImGui::SameLine();
        ImGui::TextUnformatted(selected_fish == -1 ? "<None>" : names[selected_fish]);
        if (ImGui::BeginPopup("my_select_popup"))
        {
            ImGui::Text("Aquarium");
            ImGui::Separator();
            for (int i = 0; i < IM_ARRAYSIZE(names); i++)
                if (ImGui::Selectable(names[i]))
                    selected_fish = i;
            ImGui::EndPopup();
        }

        // Showing a menu with toggles
        if (ImGui::Button("Toggle.."))
            ImGui::OpenPopup("my_toggle_popup");
        if (ImGui::BeginPopup("my_toggle_popup"))
        {
            for (int i = 0; i < IM_ARRAYSIZE(names); i++)
                ImGui::MenuItem(names[i], "", &toggles[i]);
            if (ImGui::BeginMenu("Sub-menu"))
            {
                ImGui::MenuItem("Click me");
                ImGui::EndMenu();
            }

            ImGui::Separator();
            ImGui::Text("Tooltip here");
            if (ImGui::IsItemHovered())
                ImGui::SetTooltip("I am a tooltip over a popup");

            if (ImGui::Button("Stacked Popup"))
                ImGui::OpenPopup("another popup");
            if (ImGui::BeginPopup("another popup"))
            {
                for (int i = 0; i < IM_ARRAYSIZE(names); i++)
                    ImGui::MenuItem(names[i], "", &toggles[i]);
                if (ImGui::BeginMenu("Sub-menu"))
                {
                    ImGui::MenuItem("Click me");
                    ImGui::EndMenu();
                }
                ImGui::EndPopup();
            }
            ImGui::EndPopup();
        }

        // Call the more complete ShowExampleMenuFile which we use in various places of this demo
        if (ImGui::Button("File Menu.."))
            ImGui::OpenPopup("my_file_popup");
        if (ImGui::BeginPopup("my_file_popup"))
        {
            ShowExampleMenuFile();
            ImGui::EndPopup();
        }

        ImGui::TreePop();
    }

    if (ImGui::TreeNode("Context menus"))
    {
        // BeginPopupContextItem() is a helper to provide common/simple popup behavior of essentially doing:
        //    if (IsItemHovered() && IsMouseReleased(0))
        //       OpenPopup(id);
        //    return BeginPopup(id);
        // For more advanced uses you may want to replicate and cuztomize this code. This the comments inside BeginPopupContextItem() implementation.
        static float value = 0.5f;
        ImGui::Text("Value = %.3f (<-- right-click here)", value);
        if (ImGui::BeginPopupContextItem("item context menu"))
        {
            if (ImGui::Selectable("Set to zero")) value = 0.0f;
            if (ImGui::Selectable("Set to PI")) value = 3.1415f;
            ImGui::PushItemWidth(-1);
            ImGui::DragFloat("##Value", &value, 0.1f, 0.0f, 0.0f);
            ImGui::PopItemWidth();
            ImGui::EndPopup();
        }

        // We can also use OpenPopupOnItemClick() which is the same as BeginPopupContextItem() but without the Begin call.
        // So here we will make it that clicking on the text field with the right mouse button (1) will toggle the visibility of the popup above.
        ImGui::Text("(You can also right-click me to open the same popup as above.)");
        ImGui::OpenPopupOnItemClick("item context menu", 1);

        // When used after an item that has an ID (here the Button), we can skip providing an ID to BeginPopupContextItem().
        // BeginPopupContextItem() will use the last item ID as the popup ID.
        // In addition here, we want to include your editable label inside the button label. We use the ### operator to override the ID (read FAQ about ID for details)
        static char name[32] = "Label1";
        char buf[64]; sprintf(buf, "Button: %s###Button", name); // ### operator override ID ignoring the preceding label
        ImGui::Button(buf);
        if (ImGui::BeginPopupContextItem())
        {
            ImGui::Text("Edit name:");
            ImGui::InputText("##edit", name, IM_ARRAYSIZE(name));
            if (ImGui::Button("Close"))
                ImGui::CloseCurrentPopup();
            ImGui::EndPopup();
        }
        ImGui::SameLine(); ImGui::Text("(<-- right-click here)");

        ImGui::TreePop();
    }

    if (ImGui::TreeNode("Modals"))
    {
        ImGui::TextWrapped("Modal windows are like popups but the user cannot close them by clicking outside the window.");

        if (ImGui::Button("Delete.."))
            ImGui::OpenPopup("Delete?");

        if (ImGui::BeginPopupModal("Delete?", NULL, ImGuiWindowFlags_AlwaysAutoResize))
        {
            ImGui::Text("All those beautiful files will be deleted.\nThis operation cannot be undone!\n\n");
            ImGui::Separator();

            //static int dummy_i = 0;
            //ImGui::Combo("Combo", &dummy_i, "Delete\0Delete harder\0");

            static bool dont_ask_me_next_time = false;
            ImGui::PushStyleVar(ImGuiStyleVar_FramePadding, ImVec2(0, 0));
            ImGui::Checkbox("Don't ask me next time", &dont_ask_me_next_time);
            ImGui::PopStyleVar();

            if (ImGui::Button("OK", ImVec2(120, 0))) { ImGui::CloseCurrentPopup(); }
            ImGui::SetItemDefaultFocus();
            ImGui::SameLine();
            if (ImGui::Button("Cancel", ImVec2(120, 0))) { ImGui::CloseCurrentPopup(); }
            ImGui::EndPopup();
        }

        if (ImGui::Button("Stacked modals.."))
            ImGui::OpenPopup("Stacked 1");
        if (ImGui::BeginPopupModal("Stacked 1", NULL, ImGuiWindowFlags_MenuBar))
        {
            if (ImGui::BeginMenuBar())
            {
                if (ImGui::BeginMenu("File"))
                {
                    if (ImGui::MenuItem("Dummy menu item")) {}
                    ImGui::EndMenu();
                }
                ImGui::EndMenuBar();
            }
            ImGui::Text("Hello from Stacked The First\nUsing style.Colors[ImGuiCol_ModalWindowDimBg] behind it.");

            // Testing behavior of widgets stacking their own regular popups over the modal.
            static int item = 1;
            static float color[4] = { 0.4f,0.7f,0.0f,0.5f };
            ImGui::Combo("Combo", &item, "aaaa\0bbbb\0cccc\0dddd\0eeee\0\0");
            ImGui::ColorEdit4("color", color);

            if (ImGui::Button("Add another modal.."))
                ImGui::OpenPopup("Stacked 2");

            // Also demonstrate passing a bool* to BeginPopupModal(), this will create a regular close button which will close the popup.
            // Note that the visibility state of popups is owned by imgui, so the input value of the bool actually doesn't matter here.
            bool dummy_open = true;
            if (ImGui::BeginPopupModal("Stacked 2", &dummy_open))
            {
                ImGui::Text("Hello from Stacked The Second!");
                if (ImGui::Button("Close"))
                    ImGui::CloseCurrentPopup();
                ImGui::EndPopup();
            }

            if (ImGui::Button("Close"))
                ImGui::CloseCurrentPopup();
            ImGui::EndPopup();
        }

        ImGui::TreePop();
    }

    if (ImGui::TreeNode("Menus inside a regular window"))
    {
        ImGui::TextWrapped("Below we are testing adding menu items to a regular window. It's rather unusual but should work!");
        ImGui::Separator();
        // NB: As a quirk in this very specific example, we want to differentiate the parent of this menu from the parent of the various popup menus above.
        // To do so we are encloding the items in a PushID()/PopID() block to make them two different menusets. If we don't, opening any popup above and hovering our menu here
        // would open it. This is because once a menu is active, we allow to switch to a sibling menu by just hovering on it, which is the desired behavior for regular menus.
        ImGui::PushID("foo");
        ImGui::MenuItem("Menu item", "CTRL+M");
        if (ImGui::BeginMenu("Menu inside a regular window"))
        {
            ShowExampleMenuFile();
            ImGui::EndMenu();
        }
        ImGui::PopID();
        ImGui::Separator();
        ImGui::TreePop();
    }
}

static void ShowDemoWindowColumns()
{
    if (!ImGui::CollapsingHeader("Columns"))
        return;

    ImGui::PushID("Columns");

    // Basic columns
    if (ImGui::TreeNode("Basic"))
    {
        ImGui::Text("Without border:");
        ImGui::Columns(3, "mycolumns3", false);  // 3-ways, no border
        ImGui::Separator();
        for (int n = 0; n < 14; n++)
        {
            char label[32];
            sprintf(label, "Item %d", n);
            if (ImGui::Selectable(label)) {}
            //if (ImGui::Button(label, ImVec2(-1,0))) {}
            ImGui::NextColumn();
        }
        ImGui::Columns(1);
        ImGui::Separator();

        ImGui::Text("With border:");
        ImGui::Columns(4, "mycolumns"); // 4-ways, with border
        ImGui::Separator();
        ImGui::Text("ID"); ImGui::NextColumn();
        ImGui::Text("Name"); ImGui::NextColumn();
        ImGui::Text("Path"); ImGui::NextColumn();
        ImGui::Text("Hovered"); ImGui::NextColumn();
        ImGui::Separator();
        const char* names[3] = { "One", "Two", "Three" };
        const char* paths[3] = { "/path/one", "/path/two", "/path/three" };
        static int selected = -1;
        for (int i = 0; i < 3; i++)
        {
            char label[32];
            sprintf(label, "%04d", i);
            if (ImGui::Selectable(label, selected == i, ImGuiSelectableFlags_SpanAllColumns))
                selected = i;
            bool hovered = ImGui::IsItemHovered();
            ImGui::NextColumn();
            ImGui::Text(names[i]); ImGui::NextColumn();
            ImGui::Text(paths[i]); ImGui::NextColumn();
            ImGui::Text("%d", hovered); ImGui::NextColumn();
        }
        ImGui::Columns(1);
        ImGui::Separator();
        ImGui::TreePop();
    }

    // Create multiple items in a same cell before switching to next column
    if (ImGui::TreeNode("Mixed items"))
    {
        ImGui::Columns(3, "mixed");
        ImGui::Separator();

        ImGui::Text("Hello");
        ImGui::Button("Banana");
        ImGui::NextColumn();

        ImGui::Text("ImGui");
        ImGui::Button("Apple");
        static float foo = 1.0f;
        ImGui::InputFloat("red", &foo, 0.05f, 0, "%.3f");
        ImGui::Text("An extra line here.");
        ImGui::NextColumn();

        ImGui::Text("Sailor");
        ImGui::Button("Corniflower");
        static float bar = 1.0f;
        ImGui::InputFloat("blue", &bar, 0.05f, 0, "%.3f");
        ImGui::NextColumn();

        if (ImGui::CollapsingHeader("Category A")) { ImGui::Text("Blah blah blah"); } ImGui::NextColumn();
        if (ImGui::CollapsingHeader("Category B")) { ImGui::Text("Blah blah blah"); } ImGui::NextColumn();
        if (ImGui::CollapsingHeader("Category C")) { ImGui::Text("Blah blah blah"); } ImGui::NextColumn();
        ImGui::Columns(1);
        ImGui::Separator();
        ImGui::TreePop();
    }

    // Word wrapping
    if (ImGui::TreeNode("Word-wrapping"))
    {
        ImGui::Columns(2, "word-wrapping");
        ImGui::Separator();
        ImGui::TextWrapped("The quick brown fox jumps over the lazy dog.");
        ImGui::TextWrapped("Hello Left");
        ImGui::NextColumn();
        ImGui::TextWrapped("The quick brown fox jumps over the lazy dog.");
        ImGui::TextWrapped("Hello Right");
        ImGui::Columns(1);
        ImGui::Separator();
        ImGui::TreePop();
    }

    if (ImGui::TreeNode("Borders"))
    {
        // NB: Future columns API should allow automatic horizontal borders.
        static bool h_borders = true;
        static bool v_borders = true;
        ImGui::Checkbox("horizontal", &h_borders);
        ImGui::SameLine();
        ImGui::Checkbox("vertical", &v_borders);
        ImGui::Columns(4, NULL, v_borders);
        for (int i = 0; i < 4*3; i++)
        {
            if (h_borders && ImGui::GetColumnIndex() == 0)
                ImGui::Separator();
            ImGui::Text("%c%c%c", 'a'+i, 'a'+i, 'a'+i);
            ImGui::Text("Width %.2f\nOffset %.2f", ImGui::GetColumnWidth(), ImGui::GetColumnOffset());
            ImGui::NextColumn();
        }
        ImGui::Columns(1);
        if (h_borders)
            ImGui::Separator();
        ImGui::TreePop();
    }

    // Scrolling columns
    /*
    if (ImGui::TreeNode("Vertical Scrolling"))
    {
        ImGui::BeginChild("##header", ImVec2(0, ImGui::GetTextLineHeightWithSpacing()+ImGui::GetStyle().ItemSpacing.y));
        ImGui::Columns(3);
        ImGui::Text("ID"); ImGui::NextColumn();
        ImGui::Text("Name"); ImGui::NextColumn();
        ImGui::Text("Path"); ImGui::NextColumn();
        ImGui::Columns(1);
        ImGui::Separator();
        ImGui::EndChild();
        ImGui::BeginChild("##scrollingregion", ImVec2(0, 60));
        ImGui::Columns(3);
        for (int i = 0; i < 10; i++)
        {
            ImGui::Text("%04d", i); ImGui::NextColumn();
            ImGui::Text("Foobar"); ImGui::NextColumn();
            ImGui::Text("/path/foobar/%04d/", i); ImGui::NextColumn();
        }
        ImGui::Columns(1);
        ImGui::EndChild();
        ImGui::TreePop();
    }
    */

    if (ImGui::TreeNode("Horizontal Scrolling"))
    {
        ImGui::SetNextWindowContentSize(ImVec2(1500.0f, 0.0f));
        ImGui::BeginChild("##ScrollingRegion", ImVec2(0, ImGui::GetFontSize() * 20), false, ImGuiWindowFlags_HorizontalScrollbar);
        ImGui::Columns(10);
        int ITEMS_COUNT = 2000;
        ImGuiListClipper clipper(ITEMS_COUNT);  // Also demonstrate using the clipper for large list
        while (clipper.Step())
        {
            for (int i = clipper.DisplayStart; i < clipper.DisplayEnd; i++)
                for (int j = 0; j < 10; j++)
                {
                    ImGui::Text("Line %d Column %d...", i, j);
                    ImGui::NextColumn();
                }
        }
        ImGui::Columns(1);
        ImGui::EndChild();
        ImGui::TreePop();
    }

    bool node_open = ImGui::TreeNode("Tree within single cell");
    ImGui::SameLine(); HelpMarker("NB: Tree node must be poped before ending the cell. There's no storage of state per-cell.");
    if (node_open)
    {
        ImGui::Columns(2, "tree items");
        ImGui::Separator();
        if (ImGui::TreeNode("Hello")) { ImGui::BulletText("Sailor"); ImGui::TreePop(); } ImGui::NextColumn();
        if (ImGui::TreeNode("Bonjour")) { ImGui::BulletText("Marin"); ImGui::TreePop(); } ImGui::NextColumn();
        ImGui::Columns(1);
        ImGui::Separator();
        ImGui::TreePop();
    }
    ImGui::PopID();
}

static void ShowDemoWindowMisc()
{
    if (ImGui::CollapsingHeader("Filtering"))
    {
        static ImGuiTextFilter filter;
        ImGui::Text("Filter usage:\n"
                    "  \"\"         display all lines\n"
                    "  \"xxx\"      display lines containing \"xxx\"\n"
                    "  \"xxx,yyy\"  display lines containing \"xxx\" or \"yyy\"\n"
                    "  \"-xxx\"     hide lines containing \"xxx\"");
        filter.Draw();
        const char* lines[] = { "aaa1.c", "bbb1.c", "ccc1.c", "aaa2.cpp", "bbb2.cpp", "ccc2.cpp", "abc.h", "hello, world" };
        for (int i = 0; i < IM_ARRAYSIZE(lines); i++)
            if (filter.PassFilter(lines[i]))
                ImGui::BulletText("%s", lines[i]);
    }

    if (ImGui::CollapsingHeader("Inputs, Navigation & Focus"))
    {
        ImGuiIO& io = ImGui::GetIO();

        ImGui::Text("WantCaptureMouse: %d", io.WantCaptureMouse);
        ImGui::Text("WantCaptureKeyboard: %d", io.WantCaptureKeyboard);
        ImGui::Text("WantTextInput: %d", io.WantTextInput);
        ImGui::Text("WantSetMousePos: %d", io.WantSetMousePos);
        ImGui::Text("NavActive: %d, NavVisible: %d", io.NavActive, io.NavVisible);

        if (ImGui::TreeNode("Keyboard, Mouse & Navigation State"))
        {
            if (ImGui::IsMousePosValid())
                ImGui::Text("Mouse pos: (%g, %g)", io.MousePos.x, io.MousePos.y);
            else
                ImGui::Text("Mouse pos: <INVALID>");
            ImGui::Text("Mouse delta: (%g, %g)", io.MouseDelta.x, io.MouseDelta.y);
            ImGui::Text("Mouse down:");     for (int i = 0; i < IM_ARRAYSIZE(io.MouseDown); i++) if (io.MouseDownDuration[i] >= 0.0f)   { ImGui::SameLine(); ImGui::Text("b%d (%.02f secs)", i, io.MouseDownDuration[i]); }
            ImGui::Text("Mouse clicked:");  for (int i = 0; i < IM_ARRAYSIZE(io.MouseDown); i++) if (ImGui::IsMouseClicked(i))          { ImGui::SameLine(); ImGui::Text("b%d", i); }
            ImGui::Text("Mouse dbl-clicked:"); for (int i = 0; i < IM_ARRAYSIZE(io.MouseDown); i++) if (ImGui::IsMouseDoubleClicked(i)) { ImGui::SameLine(); ImGui::Text("b%d", i); }
            ImGui::Text("Mouse released:"); for (int i = 0; i < IM_ARRAYSIZE(io.MouseDown); i++) if (ImGui::IsMouseReleased(i))         { ImGui::SameLine(); ImGui::Text("b%d", i); }
            ImGui::Text("Mouse wheel: %.1f", io.MouseWheel);

            ImGui::Text("Keys down:");      for (int i = 0; i < IM_ARRAYSIZE(io.KeysDown); i++) if (io.KeysDownDuration[i] >= 0.0f)     { ImGui::SameLine(); ImGui::Text("%d (0x%X) (%.02f secs)", i, i, io.KeysDownDuration[i]); }
            ImGui::Text("Keys pressed:");   for (int i = 0; i < IM_ARRAYSIZE(io.KeysDown); i++) if (ImGui::IsKeyPressed(i))             { ImGui::SameLine(); ImGui::Text("%d (0x%X)", i, i); }
            ImGui::Text("Keys release:");   for (int i = 0; i < IM_ARRAYSIZE(io.KeysDown); i++) if (ImGui::IsKeyReleased(i))            { ImGui::SameLine(); ImGui::Text("%d (0x%X)", i, i); }
            ImGui::Text("Keys mods: %s%s%s%s", io.KeyCtrl ? "CTRL " : "", io.KeyShift ? "SHIFT " : "", io.KeyAlt ? "ALT " : "", io.KeySuper ? "SUPER " : "");
            ImGui::Text("Chars queue:");    for (int i = 0; i < io.InputQueueCharacters.Size; i++) { ImWchar c = io.InputQueueCharacters[i]; ImGui::SameLine();  ImGui::Text("\'%c\' (0x%04X)", (c > ' ' && c <= 255) ? (char)c : '?', c); } // FIXME: We should convert 'c' to UTF-8 here but the functions are not public.

            ImGui::Text("NavInputs down:"); for (int i = 0; i < IM_ARRAYSIZE(io.NavInputs); i++) if (io.NavInputs[i] > 0.0f)                    { ImGui::SameLine(); ImGui::Text("[%d] %.2f", i, io.NavInputs[i]); }
            ImGui::Text("NavInputs pressed:"); for (int i = 0; i < IM_ARRAYSIZE(io.NavInputs); i++) if (io.NavInputsDownDuration[i] == 0.0f)    { ImGui::SameLine(); ImGui::Text("[%d]", i); }
            ImGui::Text("NavInputs duration:"); for (int i = 0; i < IM_ARRAYSIZE(io.NavInputs); i++) if (io.NavInputsDownDuration[i] >= 0.0f)   { ImGui::SameLine(); ImGui::Text("[%d] %.2f", i, io.NavInputsDownDuration[i]); }

            ImGui::Button("Hovering me sets the\nkeyboard capture flag");
            if (ImGui::IsItemHovered())
                ImGui::CaptureKeyboardFromApp(true);
            ImGui::SameLine();
            ImGui::Button("Holding me clears the\nthe keyboard capture flag");
            if (ImGui::IsItemActive())
                ImGui::CaptureKeyboardFromApp(false);

            ImGui::TreePop();
        }

        if (ImGui::TreeNode("Tabbing"))
        {
            ImGui::Text("Use TAB/SHIFT+TAB to cycle through keyboard editable fields.");
            static char buf[32] = "dummy";
            ImGui::InputText("1", buf, IM_ARRAYSIZE(buf));
            ImGui::InputText("2", buf, IM_ARRAYSIZE(buf));
            ImGui::InputText("3", buf, IM_ARRAYSIZE(buf));
            ImGui::PushAllowKeyboardFocus(false);
            ImGui::InputText("4 (tab skip)", buf, IM_ARRAYSIZE(buf));
            //ImGui::SameLine(); HelpMarker("Use ImGui::PushAllowKeyboardFocus(bool)\nto disable tabbing through certain widgets.");
            ImGui::PopAllowKeyboardFocus();
            ImGui::InputText("5", buf, IM_ARRAYSIZE(buf));
            ImGui::TreePop();
        }

        if (ImGui::TreeNode("Focus from code"))
        {
            bool focus_1 = ImGui::Button("Focus on 1"); ImGui::SameLine();
            bool focus_2 = ImGui::Button("Focus on 2"); ImGui::SameLine();
            bool focus_3 = ImGui::Button("Focus on 3");
            int has_focus = 0;
            static char buf[128] = "click on a button to set focus";

            if (focus_1) ImGui::SetKeyboardFocusHere();
            ImGui::InputText("1", buf, IM_ARRAYSIZE(buf));
            if (ImGui::IsItemActive()) has_focus = 1;

            if (focus_2) ImGui::SetKeyboardFocusHere();
            ImGui::InputText("2", buf, IM_ARRAYSIZE(buf));
            if (ImGui::IsItemActive()) has_focus = 2;

            ImGui::PushAllowKeyboardFocus(false);
            if (focus_3) ImGui::SetKeyboardFocusHere();
            ImGui::InputText("3 (tab skip)", buf, IM_ARRAYSIZE(buf));
            if (ImGui::IsItemActive()) has_focus = 3;
            ImGui::PopAllowKeyboardFocus();

            if (has_focus)
                ImGui::Text("Item with focus: %d", has_focus);
            else
                ImGui::Text("Item with focus: <none>");

            // Use >= 0 parameter to SetKeyboardFocusHere() to focus an upcoming item
            static float f3[3] = { 0.0f, 0.0f, 0.0f };
            int focus_ahead = -1;
            if (ImGui::Button("Focus on X")) { focus_ahead = 0; } ImGui::SameLine();
            if (ImGui::Button("Focus on Y")) { focus_ahead = 1; } ImGui::SameLine();
            if (ImGui::Button("Focus on Z")) { focus_ahead = 2; }
            if (focus_ahead != -1) ImGui::SetKeyboardFocusHere(focus_ahead);
            ImGui::SliderFloat3("Float3", &f3[0], 0.0f, 1.0f);

            ImGui::TextWrapped("NB: Cursor & selection are preserved when refocusing last used item in code.");
            ImGui::TreePop();
        }

        if (ImGui::TreeNode("Dragging"))
        {
            ImGui::TextWrapped("You can use ImGui::GetMouseDragDelta(0) to query for the dragged amount on any widget.");
            for (int button = 0; button < 3; button++)
                ImGui::Text("IsMouseDragging(%d):\n  w/ default threshold: %d,\n  w/ zero threshold: %d\n  w/ large threshold: %d",
                    button, ImGui::IsMouseDragging(button), ImGui::IsMouseDragging(button, 0.0f), ImGui::IsMouseDragging(button, 20.0f));

            ImGui::Button("Drag Me");
            if (ImGui::IsItemActive())
                ImGui::GetForegroundDrawList()->AddLine(io.MouseClickedPos[0], io.MousePos, ImGui::GetColorU32(ImGuiCol_Button), 4.0f); // Draw a line between the button and the mouse cursor

            // Drag operations gets "unlocked" when the mouse has moved past a certain threshold (the default threshold is stored in io.MouseDragThreshold)
            // You can request a lower or higher threshold using the second parameter of IsMouseDragging() and GetMouseDragDelta()
            ImVec2 value_raw = ImGui::GetMouseDragDelta(0, 0.0f);
            ImVec2 value_with_lock_threshold = ImGui::GetMouseDragDelta(0);
            ImVec2 mouse_delta = io.MouseDelta;
            ImGui::Text("GetMouseDragDelta(0):\n  w/ default threshold: (%.1f, %.1f),\n  w/ zero threshold: (%.1f, %.1f)\nMouseDelta: (%.1f, %.1f)", value_with_lock_threshold.x, value_with_lock_threshold.y, value_raw.x, value_raw.y, mouse_delta.x, mouse_delta.y);
            ImGui::TreePop();
        }

        if (ImGui::TreeNode("Mouse cursors"))
        {
            const char* mouse_cursors_names[] = { "Arrow", "TextInput", "Move", "ResizeNS", "ResizeEW", "ResizeNESW", "ResizeNWSE", "Hand" };
            IM_ASSERT(IM_ARRAYSIZE(mouse_cursors_names) == ImGuiMouseCursor_COUNT);

            ImGui::Text("Current mouse cursor = %d: %s", ImGui::GetMouseCursor(), mouse_cursors_names[ImGui::GetMouseCursor()]);
            ImGui::Text("Hover to see mouse cursors:");
            ImGui::SameLine(); HelpMarker("Your application can render a different mouse cursor based on what ImGui::GetMouseCursor() returns. If software cursor rendering (io.MouseDrawCursor) is set ImGui will draw the right cursor for you, otherwise your backend needs to handle it.");
            for (int i = 0; i < ImGuiMouseCursor_COUNT; i++)
            {
                char label[32];
                sprintf(label, "Mouse cursor %d: %s", i, mouse_cursors_names[i]);
                ImGui::Bullet(); ImGui::Selectable(label, false);
                if (ImGui::IsItemHovered() || ImGui::IsItemFocused())
                    ImGui::SetMouseCursor(i);
            }
            ImGui::TreePop();
        }
    }
}

//-----------------------------------------------------------------------------
// [SECTION] About Window / ShowAboutWindow()
// Access from ImGui Demo -> Help -> About
//-----------------------------------------------------------------------------

void ImGui::ShowAboutWindow(bool* p_open)
{
    if (!ImGui::Begin("About Dear ImGui", p_open, ImGuiWindowFlags_AlwaysAutoResize))
    {
        ImGui::End();
        return;
    }
    ImGui::Text("Dear ImGui %s", ImGui::GetVersion());
    ImGui::Separator();
    ImGui::Text("By Omar Cornut and all dear imgui contributors.");
    ImGui::Text("Dear ImGui is licensed under the MIT License, see LICENSE for more information.");

    static bool show_config_info = false;
    ImGui::Checkbox("Config/Build Information", &show_config_info);
    if (show_config_info)
    {
        ImGuiIO& io = ImGui::GetIO();
        ImGuiStyle& style = ImGui::GetStyle();

        bool copy_to_clipboard = ImGui::Button("Copy to clipboard");
        ImGui::BeginChildFrame(ImGui::GetID("cfginfos"), ImVec2(0, ImGui::GetTextLineHeightWithSpacing() * 18), ImGuiWindowFlags_NoMove);
        if (copy_to_clipboard)
            ImGui::LogToClipboard();

        ImGui::Text("Dear ImGui %s (%d)", IMGUI_VERSION, IMGUI_VERSION_NUM);
        ImGui::Separator();
        ImGui::Text("sizeof(size_t): %d, sizeof(ImDrawIdx): %d, sizeof(ImDrawVert): %d", (int)sizeof(size_t), (int)sizeof(ImDrawIdx), (int)sizeof(ImDrawVert));
        ImGui::Text("define: __cplusplus=%d", (int)__cplusplus);
#ifdef IMGUI_DISABLE_OBSOLETE_FUNCTIONS
        ImGui::Text("define: IMGUI_DISABLE_OBSOLETE_FUNCTIONS");
#endif
#ifdef IMGUI_DISABLE_WIN32_DEFAULT_CLIPBOARD_FUNCTIONS
        ImGui::Text("define: IMGUI_DISABLE_WIN32_DEFAULT_CLIPBOARD_FUNCTIONS");
#endif
#ifdef IMGUI_DISABLE_WIN32_DEFAULT_IME_FUNCTIONS
        ImGui::Text("define: IMGUI_DISABLE_WIN32_DEFAULT_IME_FUNCTIONS");
#endif
#ifdef IMGUI_DISABLE_WIN32_FUNCTIONS
        ImGui::Text("define: IMGUI_DISABLE_WIN32_FUNCTIONS");
#endif
#ifdef IMGUI_DISABLE_FORMAT_STRING_FUNCTIONS
        ImGui::Text("define: IMGUI_DISABLE_FORMAT_STRING_FUNCTIONS");
#endif
#ifdef IMGUI_DISABLE_MATH_FUNCTIONS
        ImGui::Text("define: IMGUI_DISABLE_MATH_FUNCTIONS");
#endif
#ifdef IMGUI_DISABLE_DEFAULT_ALLOCATORS
        ImGui::Text("define: IMGUI_DISABLE_DEFAULT_ALLOCATORS");
#endif
#ifdef IMGUI_USE_BGRA_PACKED_COLOR
        ImGui::Text("define: IMGUI_USE_BGRA_PACKED_COLOR");
#endif
#ifdef _WIN32
        ImGui::Text("define: _WIN32");
#endif
#ifdef _WIN64
        ImGui::Text("define: _WIN64");
#endif
#ifdef __linux__
        ImGui::Text("define: __linux__");
#endif
#ifdef __APPLE__
        ImGui::Text("define: __APPLE__");
#endif
#ifdef _MSC_VER
        ImGui::Text("define: _MSC_VER=%d", _MSC_VER);
#endif
#ifdef __MINGW32__
        ImGui::Text("define: __MINGW32__");
#endif
#ifdef __MINGW64__
        ImGui::Text("define: __MINGW64__");
#endif
#ifdef __GNUC__
        ImGui::Text("define: __GNUC__=%d", (int)__GNUC__);
#endif
#ifdef __clang_version__
        ImGui::Text("define: __clang_version__=%s", __clang_version__);
#endif
#ifdef IMGUI_HAS_VIEWPORT
        ImGui::Text("define: IMGUI_HAS_VIEWPORT");
#endif
#ifdef IMGUI_HAS_DOCK
        ImGui::Text("define: IMGUI_HAS_DOCK");
#endif
        ImGui::Separator();
        ImGui::Text("io.BackendPlatformName: %s", io.BackendPlatformName ? io.BackendPlatformName : "NULL");
        ImGui::Text("io.BackendRendererName: %s", io.BackendRendererName ? io.BackendRendererName : "NULL");
        ImGui::Text("io.ConfigFlags: 0x%08X", io.ConfigFlags);
        if (io.ConfigFlags & ImGuiConfigFlags_NavEnableKeyboard)        ImGui::Text(" NavEnableKeyboard");
        if (io.ConfigFlags & ImGuiConfigFlags_NavEnableGamepad)         ImGui::Text(" NavEnableGamepad");
        if (io.ConfigFlags & ImGuiConfigFlags_NavEnableSetMousePos)     ImGui::Text(" NavEnableSetMousePos");
        if (io.ConfigFlags & ImGuiConfigFlags_NavNoCaptureKeyboard)     ImGui::Text(" NavNoCaptureKeyboard");
        if (io.ConfigFlags & ImGuiConfigFlags_NoMouse)                  ImGui::Text(" NoMouse");
        if (io.ConfigFlags & ImGuiConfigFlags_NoMouseCursorChange)      ImGui::Text(" NoMouseCursorChange");
        if (io.ConfigFlags & ImGuiConfigFlags_DockingEnable)            ImGui::Text(" DockingEnable");
        if (io.ConfigFlags & ImGuiConfigFlags_ViewportsEnable)          ImGui::Text(" ViewportsEnable");
        if (io.ConfigFlags & ImGuiConfigFlags_DpiEnableScaleViewports)  ImGui::Text(" DpiEnableScaleViewports");
        if (io.ConfigFlags & ImGuiConfigFlags_DpiEnableScaleFonts)      ImGui::Text(" DpiEnableScaleFonts");
        if (io.MouseDrawCursor)                                         ImGui::Text("io.MouseDrawCursor");
        if (io.ConfigViewportsNoAutoMerge)                              ImGui::Text("io.ConfigViewportsNoAutoMerge");
        if (io.ConfigViewportsNoTaskBarIcon)                            ImGui::Text("io.ConfigViewportsNoTaskBarIcon");
        if (io.ConfigViewportsNoDecoration)                             ImGui::Text("io.ConfigViewportsNoDecoration");
        if (io.ConfigViewportsNoDefaultParent)                          ImGui::Text("io.ConfigViewportsNoDefaultParent");
        if (io.ConfigDockingNoSplit)                                    ImGui::Text("io.ConfigDockingNoSplit");
        if (io.ConfigDockingWithShift)                                  ImGui::Text("io.ConfigDockingWithShift");
        if (io.ConfigDockingTabBarOnSingleWindows)                      ImGui::Text("io.ConfigDockingTabBarOnSingleWindows");
        if (io.ConfigDockingTransparentPayload)                         ImGui::Text("io.ConfigDockingTransparentPayload");
        if (io.ConfigMacOSXBehaviors)                                   ImGui::Text("io.ConfigMacOSXBehaviors");
        if (io.ConfigInputTextCursorBlink)                              ImGui::Text("io.ConfigInputTextCursorBlink");
        if (io.ConfigWindowsResizeFromEdges)                            ImGui::Text("io.ConfigWindowsResizeFromEdges");
        if (io.ConfigWindowsMoveFromTitleBarOnly)                       ImGui::Text("io.ConfigWindowsMoveFromTitleBarOnly");
        ImGui::Text("io.BackendFlags: 0x%08X", io.BackendFlags);
        if (io.BackendFlags & ImGuiBackendFlags_HasGamepad)             ImGui::Text(" HasGamepad");
        if (io.BackendFlags & ImGuiBackendFlags_HasMouseCursors)        ImGui::Text(" HasMouseCursors");
        if (io.BackendFlags & ImGuiBackendFlags_HasSetMousePos)         ImGui::Text(" HasSetMousePos");
        if (io.BackendFlags & ImGuiBackendFlags_PlatformHasViewports)   ImGui::Text(" PlatformHasViewports");
        if (io.BackendFlags & ImGuiBackendFlags_HasMouseHoveredViewport)ImGui::Text(" HasMouseHoveredViewport");
        if (io.BackendFlags & ImGuiBackendFlags_RendererHasViewports)   ImGui::Text(" RendererHasViewports");
        ImGui::Separator();
        ImGui::Text("io.Fonts: %d fonts, Flags: 0x%08X, TexSize: %d,%d", io.Fonts->Fonts.Size, io.Fonts->Flags, io.Fonts->TexWidth, io.Fonts->TexHeight);
        ImGui::Text("io.DisplaySize: %.2f,%.2f", io.DisplaySize.x, io.DisplaySize.y);
        ImGui::Text("io.DisplayFramebufferScale: %.2f,%.2f", io.DisplayFramebufferScale.x, io.DisplayFramebufferScale.y);
        ImGui::Separator();
        ImGui::Text("style.WindowPadding: %.2f,%.2f", style.WindowPadding.x, style.WindowPadding.y);
        ImGui::Text("style.WindowBorderSize: %.2f", style.WindowBorderSize);
        ImGui::Text("style.FramePadding: %.2f,%.2f", style.FramePadding.x, style.FramePadding.y);
        ImGui::Text("style.FrameRounding: %.2f", style.FrameRounding);
        ImGui::Text("style.FrameBorderSize: %.2f", style.FrameBorderSize);
        ImGui::Text("style.ItemSpacing: %.2f,%.2f", style.ItemSpacing.x, style.ItemSpacing.y);
        ImGui::Text("style.ItemInnerSpacing: %.2f,%.2f", style.ItemInnerSpacing.x, style.ItemInnerSpacing.y);

        if (copy_to_clipboard)
            ImGui::LogFinish();
        ImGui::EndChildFrame();
    }
    ImGui::End();
}

//-----------------------------------------------------------------------------
// [SECTION] Style Editor / ShowStyleEditor()
//-----------------------------------------------------------------------------

// Demo helper function to select among default colors. See ShowStyleEditor() for more advanced options.
// Here we use the simplified Combo() api that packs items into a single literal string. Useful for quick combo boxes where the choices are known locally.
bool ImGui::ShowStyleSelector(const char* label)
{
    static int style_idx = -1;
    if (ImGui::Combo(label, &style_idx, "Classic\0Dark\0Light\0"))
    {
        switch (style_idx)
        {
        case 0: ImGui::StyleColorsClassic(); break;
        case 1: ImGui::StyleColorsDark(); break;
        case 2: ImGui::StyleColorsLight(); break;
        }
        return true;
    }
    return false;
}

// Demo helper function to select among loaded fonts.
// Here we use the regular BeginCombo()/EndCombo() api which is more the more flexible one.
void ImGui::ShowFontSelector(const char* label)
{
    ImGuiIO& io = ImGui::GetIO();
    ImFont* font_current = ImGui::GetFont();
    if (ImGui::BeginCombo(label, font_current->GetDebugName()))
    {
        for (int n = 0; n < io.Fonts->Fonts.Size; n++)
        {
            ImFont* font = io.Fonts->Fonts[n];
            ImGui::PushID((void*)font);
            if (ImGui::Selectable(font->GetDebugName(), font == font_current))
                io.FontDefault = font;
            ImGui::PopID();
        }
        ImGui::EndCombo();
    }
    ImGui::SameLine();
    HelpMarker(
        "- Load additional fonts with io.Fonts->AddFontFromFileTTF().\n"
        "- The font atlas is built when calling io.Fonts->GetTexDataAsXXXX() or io.Fonts->Build().\n"
        "- Read FAQ and documentation in misc/fonts/ for more details.\n"
        "- If you need to add/remove fonts at runtime (e.g. for DPI change), do it before calling NewFrame().");
}

void ImGui::ShowStyleEditor(ImGuiStyle* ref)
{
    // You can pass in a reference ImGuiStyle structure to compare to, revert to and save to (else it compares to an internally stored reference)
    ImGuiStyle& style = ImGui::GetStyle();
    static ImGuiStyle ref_saved_style;

    // Default to using internal storage as reference
    static bool init = true;
    if (init && ref == NULL)
        ref_saved_style = style;
    init = false;
    if (ref == NULL)
        ref = &ref_saved_style;

    ImGui::PushItemWidth(ImGui::GetWindowWidth() * 0.50f);

    if (ImGui::ShowStyleSelector("Colors##Selector"))
        ref_saved_style = style;
    ImGui::ShowFontSelector("Fonts##Selector");

    // Simplified Settings
    if (ImGui::SliderFloat("FrameRounding", &style.FrameRounding, 0.0f, 12.0f, "%.0f"))
        style.GrabRounding = style.FrameRounding; // Make GrabRounding always the same value as FrameRounding
    { bool window_border = (style.WindowBorderSize > 0.0f); if (ImGui::Checkbox("WindowBorder", &window_border)) style.WindowBorderSize = window_border ? 1.0f : 0.0f; }
    ImGui::SameLine();
    { bool frame_border = (style.FrameBorderSize > 0.0f); if (ImGui::Checkbox("FrameBorder", &frame_border)) style.FrameBorderSize = frame_border ? 1.0f : 0.0f; }
    ImGui::SameLine();
    { bool popup_border = (style.PopupBorderSize > 0.0f); if (ImGui::Checkbox("PopupBorder", &popup_border)) style.PopupBorderSize = popup_border ? 1.0f : 0.0f; }

    // Save/Revert button
    if (ImGui::Button("Save Ref"))
        *ref = ref_saved_style = style;
    ImGui::SameLine();
    if (ImGui::Button("Revert Ref"))
        style = *ref;
    ImGui::SameLine();
    HelpMarker("Save/Revert in local non-persistent storage. Default Colors definition are not affected. Use \"Export Colors\" below to save them somewhere.");

    ImGui::Separator();

    if (ImGui::BeginTabBar("##tabs", ImGuiTabBarFlags_None))
    {
        if (ImGui::BeginTabItem("Sizes"))
        {
            ImGui::Text("Main");
            ImGui::SliderFloat2("WindowPadding", (float*)&style.WindowPadding, 0.0f, 20.0f, "%.0f");
            ImGui::SliderFloat2("FramePadding", (float*)&style.FramePadding, 0.0f, 20.0f, "%.0f");
            ImGui::SliderFloat2("ItemSpacing", (float*)&style.ItemSpacing, 0.0f, 20.0f, "%.0f");
            ImGui::SliderFloat2("ItemInnerSpacing", (float*)&style.ItemInnerSpacing, 0.0f, 20.0f, "%.0f");
            ImGui::SliderFloat2("TouchExtraPadding", (float*)&style.TouchExtraPadding, 0.0f, 10.0f, "%.0f");
            ImGui::SliderFloat("IndentSpacing", &style.IndentSpacing, 0.0f, 30.0f, "%.0f");
            ImGui::SliderFloat("ScrollbarSize", &style.ScrollbarSize, 1.0f, 20.0f, "%.0f");
            ImGui::SliderFloat("GrabMinSize", &style.GrabMinSize, 1.0f, 20.0f, "%.0f");
            ImGui::Text("Borders");
            ImGui::SliderFloat("WindowBorderSize", &style.WindowBorderSize, 0.0f, 1.0f, "%.0f");
            ImGui::SliderFloat("ChildBorderSize", &style.ChildBorderSize, 0.0f, 1.0f, "%.0f");
            ImGui::SliderFloat("PopupBorderSize", &style.PopupBorderSize, 0.0f, 1.0f, "%.0f");
            ImGui::SliderFloat("FrameBorderSize", &style.FrameBorderSize, 0.0f, 1.0f, "%.0f");
            ImGui::SliderFloat("TabBorderSize", &style.TabBorderSize, 0.0f, 1.0f, "%.0f");
            ImGui::Text("Rounding");
            ImGui::SliderFloat("WindowRounding", &style.WindowRounding, 0.0f, 12.0f, "%.0f");
            ImGui::SliderFloat("ChildRounding", &style.ChildRounding, 0.0f, 12.0f, "%.0f");
            ImGui::SliderFloat("FrameRounding", &style.FrameRounding, 0.0f, 12.0f, "%.0f");
            ImGui::SliderFloat("PopupRounding", &style.PopupRounding, 0.0f, 12.0f, "%.0f");
            ImGui::SliderFloat("ScrollbarRounding", &style.ScrollbarRounding, 0.0f, 12.0f, "%.0f");
            ImGui::SliderFloat("GrabRounding", &style.GrabRounding, 0.0f, 12.0f, "%.0f");
            ImGui::SliderFloat("TabRounding", &style.TabRounding, 0.0f, 12.0f, "%.0f");
            ImGui::Text("Alignment");
            ImGui::SliderFloat2("WindowTitleAlign", (float*)&style.WindowTitleAlign, 0.0f, 1.0f, "%.2f");
            ImGui::SliderFloat2("ButtonTextAlign", (float*)&style.ButtonTextAlign, 0.0f, 1.0f, "%.2f"); ImGui::SameLine(); HelpMarker("Alignment applies when a button is larger than its text content.");
            ImGui::SliderFloat2("SelectableTextAlign", (float*)&style.SelectableTextAlign, 0.0f, 1.0f, "%.2f"); ImGui::SameLine(); HelpMarker("Alignment applies when a selectable is larger than its text content.");
            ImGui::Text("Safe Area Padding"); ImGui::SameLine(); HelpMarker("Adjust if you cannot see the edges of your screen (e.g. on a TV where scaling has not been configured).");
            ImGui::SliderFloat2("DisplaySafeAreaPadding", (float*)&style.DisplaySafeAreaPadding, 0.0f, 30.0f, "%.0f");
            ImGui::EndTabItem();
        }

        if (ImGui::BeginTabItem("Colors"))
        {
            static int output_dest = 0;
            static bool output_only_modified = true;
            if (ImGui::Button("Export Unsaved"))
            {
                if (output_dest == 0)
                    ImGui::LogToClipboard();
                else
                    ImGui::LogToTTY();
                ImGui::LogText("ImVec4* colors = ImGui::GetStyle().Colors;" IM_NEWLINE);
                for (int i = 0; i < ImGuiCol_COUNT; i++)
                {
                    const ImVec4& col = style.Colors[i];
                    const char* name = ImGui::GetStyleColorName(i);
                    if (!output_only_modified || memcmp(&col, &ref->Colors[i], sizeof(ImVec4)) != 0)
                        ImGui::LogText("colors[ImGuiCol_%s]%*s= ImVec4(%.2ff, %.2ff, %.2ff, %.2ff);" IM_NEWLINE, name, 23 - (int)strlen(name), "", col.x, col.y, col.z, col.w);
                }
                ImGui::LogFinish();
            }
            ImGui::SameLine(); ImGui::PushItemWidth(120); ImGui::Combo("##output_type", &output_dest, "To Clipboard\0To TTY\0"); ImGui::PopItemWidth();
            ImGui::SameLine(); ImGui::Checkbox("Only Modified Colors", &output_only_modified);

            static ImGuiTextFilter filter;
            filter.Draw("Filter colors", ImGui::GetFontSize() * 16);

            static ImGuiColorEditFlags alpha_flags = 0;
            ImGui::RadioButton("Opaque", &alpha_flags, 0); ImGui::SameLine();
            ImGui::RadioButton("Alpha", &alpha_flags, ImGuiColorEditFlags_AlphaPreview); ImGui::SameLine();
            ImGui::RadioButton("Both", &alpha_flags, ImGuiColorEditFlags_AlphaPreviewHalf); ImGui::SameLine();
            HelpMarker("In the color list:\nLeft-click on colored square to open color picker,\nRight-click to open edit options menu.");

            ImGui::BeginChild("##colors", ImVec2(0, 0), true, ImGuiWindowFlags_AlwaysVerticalScrollbar | ImGuiWindowFlags_AlwaysHorizontalScrollbar | ImGuiWindowFlags_NavFlattened);
            ImGui::PushItemWidth(-160);
            for (int i = 0; i < ImGuiCol_COUNT; i++)
            {
                const char* name = ImGui::GetStyleColorName(i);
                if (!filter.PassFilter(name))
                    continue;
                ImGui::PushID(i);
                ImGui::ColorEdit4("##color", (float*)&style.Colors[i], ImGuiColorEditFlags_AlphaBar | alpha_flags);
                if (memcmp(&style.Colors[i], &ref->Colors[i], sizeof(ImVec4)) != 0)
                {
                    // Tips: in a real user application, you may want to merge and use an icon font into the main font, so instead of "Save"/"Revert" you'd use icons.
                    // Read the FAQ and misc/fonts/README.txt about using icon fonts. It's really easy and super convenient!
                    ImGui::SameLine(0.0f, style.ItemInnerSpacing.x); if (ImGui::Button("Save")) ref->Colors[i] = style.Colors[i];
                    ImGui::SameLine(0.0f, style.ItemInnerSpacing.x); if (ImGui::Button("Revert")) style.Colors[i] = ref->Colors[i];
                }
                ImGui::SameLine(0.0f, style.ItemInnerSpacing.x);
                ImGui::TextUnformatted(name);
                ImGui::PopID();
            }
            ImGui::PopItemWidth();
            ImGui::EndChild();

            ImGui::EndTabItem();
        }

        if (ImGui::BeginTabItem("Fonts"))
        {
            ImGuiIO& io = ImGui::GetIO();
            ImFontAtlas* atlas = io.Fonts;
            HelpMarker("Read FAQ and misc/fonts/README.txt for details on font loading.");
            ImGui::PushItemWidth(120);
            for (int i = 0; i < atlas->Fonts.Size; i++)
            {
                ImFont* font = atlas->Fonts[i];
                ImGui::PushID(font);
                bool font_details_opened = ImGui::TreeNode(font, "Font %d: \"%s\"\n%.2f px, %d glyphs, %d file(s)", i, font->ConfigData ? font->ConfigData[0].Name : "", font->FontSize, font->Glyphs.Size, font->ConfigDataCount);
                ImGui::SameLine(); if (ImGui::SmallButton("Set as default")) { io.FontDefault = font; }
                if (font_details_opened)
                {
                    ImGui::PushFont(font);
                    ImGui::Text("The quick brown fox jumps over the lazy dog");
                    ImGui::PopFont();
                    ImGui::DragFloat("Font scale", &font->Scale, 0.005f, 0.3f, 2.0f, "%.1f");   // Scale only this font
                    ImGui::SameLine(); HelpMarker("Note than the default embedded font is NOT meant to be scaled.\n\nFont are currently rendered into bitmaps at a given size at the time of building the atlas. You may oversample them to get some flexibility with scaling. You can also render at multiple sizes and select which one to use at runtime.\n\n(Glimmer of hope: the atlas system should hopefully be rewritten in the future to make scaling more natural and automatic.)");
                    ImGui::InputFloat("Font offset", &font->DisplayOffset.y, 1, 1, "%.0f");
                    ImGui::Text("Ascent: %f, Descent: %f, Height: %f", font->Ascent, font->Descent, font->Ascent - font->Descent);
                    ImGui::Text("Fallback character: '%c' (%d)", font->FallbackChar, font->FallbackChar);
                    const float surface_sqrt = sqrtf((float)font->MetricsTotalSurface);
                    ImGui::Text("Texture surface: %d pixels (approx) ~ %dx%d", font->MetricsTotalSurface, (int)surface_sqrt, (int)surface_sqrt);
                    for (int config_i = 0; config_i < font->ConfigDataCount; config_i++)
                        if (const ImFontConfig* cfg = &font->ConfigData[config_i])
                            ImGui::BulletText("Input %d: \'%s\', Oversample: (%d,%d), PixelSnapH: %d", config_i, cfg->Name, cfg->OversampleH, cfg->OversampleV, cfg->PixelSnapH);
                    if (ImGui::TreeNode("Glyphs", "Glyphs (%d)", font->Glyphs.Size))
                    {
                        // Display all glyphs of the fonts in separate pages of 256 characters
                        for (int base = 0; base < 0x10000; base += 256)
                        {
                            int count = 0;
                            for (int n = 0; n < 256; n++)
                                count += font->FindGlyphNoFallback((ImWchar)(base + n)) ? 1 : 0;
                            if (count > 0 && ImGui::TreeNode((void*)(intptr_t)base, "U+%04X..U+%04X (%d %s)", base, base + 255, count, count > 1 ? "glyphs" : "glyph"))
                            {
                                float cell_size = font->FontSize * 1;
                                float cell_spacing = style.ItemSpacing.y;
                                ImVec2 base_pos = ImGui::GetCursorScreenPos();
                                ImDrawList* draw_list = ImGui::GetWindowDrawList();
                                for (int n = 0; n < 256; n++)
                                {
                                    ImVec2 cell_p1(base_pos.x + (n % 16) * (cell_size + cell_spacing), base_pos.y + (n / 16) * (cell_size + cell_spacing));
                                    ImVec2 cell_p2(cell_p1.x + cell_size, cell_p1.y + cell_size);
                                    const ImFontGlyph* glyph = font->FindGlyphNoFallback((ImWchar)(base + n));
                                    draw_list->AddRect(cell_p1, cell_p2, glyph ? IM_COL32(255, 255, 255, 100) : IM_COL32(255, 255, 255, 50));
                                    if (glyph)
                                        font->RenderChar(draw_list, cell_size, cell_p1, ImGui::GetColorU32(ImGuiCol_Text), (ImWchar)(base + n)); // We use ImFont::RenderChar as a shortcut because we don't have UTF-8 conversion functions available to generate a string.
                                    if (glyph && ImGui::IsMouseHoveringRect(cell_p1, cell_p2))
                                    {
                                        ImGui::BeginTooltip();
                                        ImGui::Text("Codepoint: U+%04X", base + n);
                                        ImGui::Separator();
                                        ImGui::Text("AdvanceX: %.1f", glyph->AdvanceX);
                                        ImGui::Text("Pos: (%.2f,%.2f)->(%.2f,%.2f)", glyph->X0, glyph->Y0, glyph->X1, glyph->Y1);
                                        ImGui::Text("UV: (%.3f,%.3f)->(%.3f,%.3f)", glyph->U0, glyph->V0, glyph->U1, glyph->V1);
                                        ImGui::EndTooltip();
                                    }
                                }
                                ImGui::Dummy(ImVec2((cell_size + cell_spacing) * 16, (cell_size + cell_spacing) * 16));
                                ImGui::TreePop();
                            }
                        }
                        ImGui::TreePop();
                    }
                    ImGui::TreePop();
                }
                ImGui::PopID();
            }
            if (ImGui::TreeNode("Atlas texture", "Atlas texture (%dx%d pixels)", atlas->TexWidth, atlas->TexHeight))
            {
                ImVec4 tint_col = ImVec4(1.0f, 1.0f, 1.0f, 1.0f);
                ImVec4 border_col = ImVec4(1.0f, 1.0f, 1.0f, 0.5f);
                ImGui::Image(atlas->TexID, ImVec2((float)atlas->TexWidth, (float)atlas->TexHeight), ImVec2(0, 0), ImVec2(1, 1), tint_col, border_col);
                ImGui::TreePop();
            }

            static float window_scale = 1.0f;
            if (ImGui::DragFloat("this window scale", &window_scale, 0.005f, 0.3f, 2.0f, "%.2f"))   // scale only this window
                ImGui::SetWindowFontScale(window_scale);
            ImGui::DragFloat("global scale", &io.FontGlobalScale, 0.005f, 0.3f, 2.0f, "%.2f");      // scale everything
            ImGui::PopItemWidth();

            ImGui::EndTabItem();
        }

        if (ImGui::BeginTabItem("Rendering"))
        {
            ImGui::Checkbox("Anti-aliased lines", &style.AntiAliasedLines); ImGui::SameLine(); HelpMarker("When disabling anti-aliasing lines, you'll probably want to disable borders in your style as well.");
            ImGui::Checkbox("Anti-aliased fill", &style.AntiAliasedFill);
            ImGui::PushItemWidth(100);
            ImGui::DragFloat("Curve Tessellation Tolerance", &style.CurveTessellationTol, 0.02f, 0.10f, FLT_MAX, "%.2f", 2.0f);
            if (style.CurveTessellationTol < 0.10f) style.CurveTessellationTol = 0.10f;
            ImGui::DragFloat("Global Alpha", &style.Alpha, 0.005f, 0.20f, 1.0f, "%.2f"); // Not exposing zero here so user doesn't "lose" the UI (zero alpha clips all widgets). But application code could have a toggle to switch between zero and non-zero.
            ImGui::PopItemWidth();

            ImGui::EndTabItem();
        }

        ImGui::EndTabBar();
    }

    ImGui::PopItemWidth();
}

//-----------------------------------------------------------------------------
// [SECTION] Example App: Main Menu Bar / ShowExampleAppMainMenuBar()
//-----------------------------------------------------------------------------

// Demonstrate creating a "main" fullscreen menu bar and populating it.
// Note the difference between BeginMainMenuBar() and BeginMenuBar():
// - BeginMenuBar() = menu-bar inside current window we Begin()-ed into (the window needs the ImGuiWindowFlags_MenuBar flag)
// - BeginMainMenuBar() = helper to create menu-bar-sized window at the top of the main viewport + call BeginMenuBar() into it.
static void ShowExampleAppMainMenuBar()
{
    if (ImGui::BeginMainMenuBar())
    {
        if (ImGui::BeginMenu("File"))
        {
            ShowExampleMenuFile();
            ImGui::EndMenu();
        }
        if (ImGui::BeginMenu("Edit"))
        {
            if (ImGui::MenuItem("Undo", "CTRL+Z")) {}
            if (ImGui::MenuItem("Redo", "CTRL+Y", false, false)) {}  // Disabled item
            ImGui::Separator();
            if (ImGui::MenuItem("Cut", "CTRL+X")) {}
            if (ImGui::MenuItem("Copy", "CTRL+C")) {}
            if (ImGui::MenuItem("Paste", "CTRL+V")) {}
            ImGui::EndMenu();
        }
        ImGui::EndMainMenuBar();
    }
}

// Note that shortcuts are currently provided for display only (future version will add flags to BeginMenu to process shortcuts)
static void ShowExampleMenuFile()
{
    ImGui::MenuItem("(dummy menu)", NULL, false, false);
    if (ImGui::MenuItem("New")) {}
    if (ImGui::MenuItem("Open", "Ctrl+O")) {}
    if (ImGui::BeginMenu("Open Recent"))
    {
        ImGui::MenuItem("fish_hat.c");
        ImGui::MenuItem("fish_hat.inl");
        ImGui::MenuItem("fish_hat.h");
        if (ImGui::BeginMenu("More.."))
        {
            ImGui::MenuItem("Hello");
            ImGui::MenuItem("Sailor");
            if (ImGui::BeginMenu("Recurse.."))
            {
                ShowExampleMenuFile();
                ImGui::EndMenu();
            }
            ImGui::EndMenu();
        }
        ImGui::EndMenu();
    }
    if (ImGui::MenuItem("Save", "Ctrl+S")) {}
    if (ImGui::MenuItem("Save As..")) {}
    ImGui::Separator();
    if (ImGui::BeginMenu("Options"))
    {
        static bool enabled = true;
        ImGui::MenuItem("Enabled", "", &enabled);
        ImGui::BeginChild("child", ImVec2(0, 60), true);
        for (int i = 0; i < 10; i++)
            ImGui::Text("Scrolling Text %d", i);
        ImGui::EndChild();
        static float f = 0.5f;
        static int n = 0;
        static bool b = true;
        ImGui::SliderFloat("Value", &f, 0.0f, 1.0f);
        ImGui::InputFloat("Input", &f, 0.1f);
        ImGui::Combo("Combo", &n, "Yes\0No\0Maybe\0\0");
        ImGui::Checkbox("Check", &b);
        ImGui::EndMenu();
    }
    if (ImGui::BeginMenu("Colors"))
    {
        float sz = ImGui::GetTextLineHeight();
        for (int i = 0; i < ImGuiCol_COUNT; i++)
        {
            const char* name = ImGui::GetStyleColorName((ImGuiCol)i);
            ImVec2 p = ImGui::GetCursorScreenPos();
            ImGui::GetWindowDrawList()->AddRectFilled(p, ImVec2(p.x+sz, p.y+sz), ImGui::GetColorU32((ImGuiCol)i));
            ImGui::Dummy(ImVec2(sz, sz));
            ImGui::SameLine();
            ImGui::MenuItem(name);
        }
        ImGui::EndMenu();
    }
    if (ImGui::BeginMenu("Disabled", false)) // Disabled
    {
        IM_ASSERT(0);
    }
    if (ImGui::MenuItem("Checked", NULL, true)) {}
    if (ImGui::MenuItem("Quit", "Alt+F4")) {}
}

//-----------------------------------------------------------------------------
// [SECTION] Example App: Debug Console / ShowExampleAppConsole()
//-----------------------------------------------------------------------------

// Demonstrate creating a simple console window, with scrolling, filtering, completion and history.
// For the console example, here we are using a more C++ like approach of declaring a class to hold the data and the functions.
struct ExampleAppConsole
{
    char                  InputBuf[256];
    ImVector<char*>       Items;
    ImVector<const char*> Commands;
    ImVector<char*>       History;
    int                   HistoryPos;    // -1: new line, 0..History.Size-1 browsing history.
    ImGuiTextFilter       Filter;
    bool                  AutoScroll;
    bool                  ScrollToBottom;

    ExampleAppConsole()
    {
        ClearLog();
        memset(InputBuf, 0, sizeof(InputBuf));
        HistoryPos = -1;
        Commands.push_back("HELP");
        Commands.push_back("HISTORY");
        Commands.push_back("CLEAR");
        Commands.push_back("CLASSIFY");  // "classify" is only here to provide an example of "C"+[tab] completing to "CL" and displaying matches.
        AutoScroll = true;
        ScrollToBottom = true;
        AddLog("Welcome to Dear ImGui!");
    }
    ~ExampleAppConsole()
    {
        ClearLog();
        for (int i = 0; i < History.Size; i++)
            free(History[i]);
    }

    // Portable helpers
    static int   Stricmp(const char* str1, const char* str2)         { int d; while ((d = toupper(*str2) - toupper(*str1)) == 0 && *str1) { str1++; str2++; } return d; }
    static int   Strnicmp(const char* str1, const char* str2, int n) { int d = 0; while (n > 0 && (d = toupper(*str2) - toupper(*str1)) == 0 && *str1) { str1++; str2++; n--; } return d; }
    static char* Strdup(const char *str)                             { size_t len = strlen(str) + 1; void* buf = malloc(len); IM_ASSERT(buf); return (char*)memcpy(buf, (const void*)str, len); }
    static void  Strtrim(char* str)                                  { char* str_end = str + strlen(str); while (str_end > str && str_end[-1] == ' ') str_end--; *str_end = 0; }

    void    ClearLog()
    {
        for (int i = 0; i < Items.Size; i++)
            free(Items[i]);
        Items.clear();
        ScrollToBottom = true;
    }

    void    AddLog(const char* fmt, ...) IM_FMTARGS(2)
    {
        // FIXME-OPT
        char buf[1024];
        va_list args;
        va_start(args, fmt);
        vsnprintf(buf, IM_ARRAYSIZE(buf), fmt, args);
        buf[IM_ARRAYSIZE(buf)-1] = 0;
        va_end(args);
        Items.push_back(Strdup(buf));
        if (AutoScroll)
            ScrollToBottom = true;
    }

    void    Draw(const char* title, bool* p_open)
    {
        ImGui::SetNextWindowSize(ImVec2(520,600), ImGuiCond_FirstUseEver);
        if (!ImGui::Begin(title, p_open))
        {
            ImGui::End();
            return;
        }

        // As a specific feature guaranteed by the library, after calling Begin() the last Item represent the title bar. So e.g. IsItemHovered() will return true when hovering the title bar.
        // Here we create a context menu only available from the title bar.
        if (ImGui::BeginPopupContextItem())
        {
            if (ImGui::MenuItem("Close Console"))
                *p_open = false;
            ImGui::EndPopup();
        }

        ImGui::TextWrapped("This example implements a console with basic coloring, completion and history. A more elaborate implementation may want to store entries along with extra data such as timestamp, emitter, etc.");
        ImGui::TextWrapped("Enter 'HELP' for help, press TAB to use text completion.");

        // TODO: display items starting from the bottom

        if (ImGui::SmallButton("Add Dummy Text"))  { AddLog("%d some text", Items.Size); AddLog("some more text"); AddLog("display very important message here!"); } ImGui::SameLine();
        if (ImGui::SmallButton("Add Dummy Error")) { AddLog("[error] something went wrong"); } ImGui::SameLine();
        if (ImGui::SmallButton("Clear")) { ClearLog(); } ImGui::SameLine();
        bool copy_to_clipboard = ImGui::SmallButton("Copy"); ImGui::SameLine();
        if (ImGui::SmallButton("Scroll to bottom")) ScrollToBottom = true;
        //static float t = 0.0f; if (ImGui::GetTime() - t > 0.02f) { t = ImGui::GetTime(); AddLog("Spam %f", t); }

        ImGui::Separator();

        // Options menu
        if (ImGui::BeginPopup("Options"))
        {
            if (ImGui::Checkbox("Auto-scroll", &AutoScroll))
                if (AutoScroll)
                    ScrollToBottom = true;
            ImGui::EndPopup();
        }

        // Options, Filter
        if (ImGui::Button("Options"))
            ImGui::OpenPopup("Options");
        ImGui::SameLine();
        Filter.Draw("Filter (\"incl,-excl\") (\"error\")", 180);
        ImGui::Separator();

        const float footer_height_to_reserve = ImGui::GetStyle().ItemSpacing.y + ImGui::GetFrameHeightWithSpacing(); // 1 separator, 1 input text
        ImGui::BeginChild("ScrollingRegion", ImVec2(0, -footer_height_to_reserve), false, ImGuiWindowFlags_HorizontalScrollbar); // Leave room for 1 separator + 1 InputText
        if (ImGui::BeginPopupContextWindow())
        {
            if (ImGui::Selectable("Clear")) ClearLog();
            ImGui::EndPopup();
        }

        // Display every line as a separate entry so we can change their color or add custom widgets. If you only want raw text you can use ImGui::TextUnformatted(log.begin(), log.end());
        // NB- if you have thousands of entries this approach may be too inefficient and may require user-side clipping to only process visible items.
        // You can seek and display only the lines that are visible using the ImGuiListClipper helper, if your elements are evenly spaced and you have cheap random access to the elements.
        // To use the clipper we could replace the 'for (int i = 0; i < Items.Size; i++)' loop with:
        //     ImGuiListClipper clipper(Items.Size);
        //     while (clipper.Step())
        //         for (int i = clipper.DisplayStart; i < clipper.DisplayEnd; i++)
        // However, note that you can not use this code as is if a filter is active because it breaks the 'cheap random-access' property. We would need random-access on the post-filtered list.
        // A typical application wanting coarse clipping and filtering may want to pre-compute an array of indices that passed the filtering test, recomputing this array when user changes the filter,
        // and appending newly elements as they are inserted. This is left as a task to the user until we can manage to improve this example code!
        // If your items are of variable size you may want to implement code similar to what ImGuiListClipper does. Or split your data into fixed height items to allow random-seeking into your list.
        ImGui::PushStyleVar(ImGuiStyleVar_ItemSpacing, ImVec2(4,1)); // Tighten spacing
        if (copy_to_clipboard)
            ImGui::LogToClipboard();
        for (int i = 0; i < Items.Size; i++)
        {
            const char* item = Items[i];
            if (!Filter.PassFilter(item))
                continue;

            // Normally you would store more information in your item (e.g. make Items[] an array of structure, store color/type etc.)
            bool pop_color = false;
            if (strstr(item, "[error]"))            { ImGui::PushStyleColor(ImGuiCol_Text, ImVec4(1.0f, 0.4f, 0.4f, 1.0f)); pop_color = true; }
            else if (strncmp(item, "# ", 2) == 0)   { ImGui::PushStyleColor(ImGuiCol_Text, ImVec4(1.0f, 0.8f, 0.6f, 1.0f)); pop_color = true; }
            ImGui::TextUnformatted(item);
            if (pop_color)
                ImGui::PopStyleColor();
        }
        if (copy_to_clipboard)
            ImGui::LogFinish();
        if (ScrollToBottom)
            ImGui::SetScrollHereY(1.0f);
        ScrollToBottom = false;
        ImGui::PopStyleVar();
        ImGui::EndChild();
        ImGui::Separator();

        // Command-line
        bool reclaim_focus = false;
        if (ImGui::InputText("Input", InputBuf, IM_ARRAYSIZE(InputBuf), ImGuiInputTextFlags_EnterReturnsTrue|ImGuiInputTextFlags_CallbackCompletion|ImGuiInputTextFlags_CallbackHistory, &TextEditCallbackStub, (void*)this))
        {
            char* s = InputBuf;
            Strtrim(s);
            if (s[0])
                ExecCommand(s);
            strcpy(s, "");
            reclaim_focus = true;
        }

        // Auto-focus on window apparition
        ImGui::SetItemDefaultFocus();
        if (reclaim_focus)
            ImGui::SetKeyboardFocusHere(-1); // Auto focus previous widget

        ImGui::End();
    }

    void    ExecCommand(const char* command_line)
    {
        AddLog("# %s\n", command_line);

        // Insert into history. First find match and delete it so it can be pushed to the back. This isn't trying to be smart or optimal.
        HistoryPos = -1;
        for (int i = History.Size-1; i >= 0; i--)
            if (Stricmp(History[i], command_line) == 0)
            {
                free(History[i]);
                History.erase(History.begin() + i);
                break;
            }
        History.push_back(Strdup(command_line));

        // Process command
        if (Stricmp(command_line, "CLEAR") == 0)
        {
            ClearLog();
        }
        else if (Stricmp(command_line, "HELP") == 0)
        {
            AddLog("Commands:");
            for (int i = 0; i < Commands.Size; i++)
                AddLog("- %s", Commands[i]);
        }
        else if (Stricmp(command_line, "HISTORY") == 0)
        {
            int first = History.Size - 10;
            for (int i = first > 0 ? first : 0; i < History.Size; i++)
                AddLog("%3d: %s\n", i, History[i]);
        }
        else
        {
            AddLog("Unknown command: '%s'\n", command_line);
        }

        // On commad input, we scroll to bottom even if AutoScroll==false
        ScrollToBottom = true;
    }

    static int TextEditCallbackStub(ImGuiInputTextCallbackData* data) // In C++11 you are better off using lambdas for this sort of forwarding callbacks
    {
        ExampleAppConsole* console = (ExampleAppConsole*)data->UserData;
        return console->TextEditCallback(data);
    }

    int     TextEditCallback(ImGuiInputTextCallbackData* data)
    {
        //AddLog("cursor: %d, selection: %d-%d", data->CursorPos, data->SelectionStart, data->SelectionEnd);
        switch (data->EventFlag)
        {
        case ImGuiInputTextFlags_CallbackCompletion:
            {
                // Example of TEXT COMPLETION

                // Locate beginning of current word
                const char* word_end = data->Buf + data->CursorPos;
                const char* word_start = word_end;
                while (word_start > data->Buf)
                {
                    const char c = word_start[-1];
                    if (c == ' ' || c == '\t' || c == ',' || c == ';')
                        break;
                    word_start--;
                }

                // Build a list of candidates
                ImVector<const char*> candidates;
                for (int i = 0; i < Commands.Size; i++)
                    if (Strnicmp(Commands[i], word_start, (int)(word_end-word_start)) == 0)
                        candidates.push_back(Commands[i]);

                if (candidates.Size == 0)
                {
                    // No match
                    AddLog("No match for \"%.*s\"!\n", (int)(word_end-word_start), word_start);
                }
                else if (candidates.Size == 1)
                {
                    // Single match. Delete the beginning of the word and replace it entirely so we've got nice casing
                    data->DeleteChars((int)(word_start-data->Buf), (int)(word_end-word_start));
                    data->InsertChars(data->CursorPos, candidates[0]);
                    data->InsertChars(data->CursorPos, " ");
                }
                else
                {
                    // Multiple matches. Complete as much as we can, so inputing "C" will complete to "CL" and display "CLEAR" and "CLASSIFY"
                    int match_len = (int)(word_end - word_start);
                    for (;;)
                    {
                        int c = 0;
                        bool all_candidates_matches = true;
                        for (int i = 0; i < candidates.Size && all_candidates_matches; i++)
                            if (i == 0)
                                c = toupper(candidates[i][match_len]);
                            else if (c == 0 || c != toupper(candidates[i][match_len]))
                                all_candidates_matches = false;
                        if (!all_candidates_matches)
                            break;
                        match_len++;
                    }

                    if (match_len > 0)
                    {
                        data->DeleteChars((int)(word_start - data->Buf), (int)(word_end-word_start));
                        data->InsertChars(data->CursorPos, candidates[0], candidates[0] + match_len);
                    }

                    // List matches
                    AddLog("Possible matches:\n");
                    for (int i = 0; i < candidates.Size; i++)
                        AddLog("- %s\n", candidates[i]);
                }

                break;
            }
        case ImGuiInputTextFlags_CallbackHistory:
            {
                // Example of HISTORY
                const int prev_history_pos = HistoryPos;
                if (data->EventKey == ImGuiKey_UpArrow)
                {
                    if (HistoryPos == -1)
                        HistoryPos = History.Size - 1;
                    else if (HistoryPos > 0)
                        HistoryPos--;
                }
                else if (data->EventKey == ImGuiKey_DownArrow)
                {
                    if (HistoryPos != -1)
                        if (++HistoryPos >= History.Size)
                            HistoryPos = -1;
                }

                // A better implementation would preserve the data on the current input line along with cursor position.
                if (prev_history_pos != HistoryPos)
                {
                    const char* history_str = (HistoryPos >= 0) ? History[HistoryPos] : "";
                    data->DeleteChars(0, data->BufTextLen);
                    data->InsertChars(0, history_str);
                }
            }
        }
        return 0;
    }
};

static void ShowExampleAppConsole(bool* p_open)
{
    static ExampleAppConsole console;
    console.Draw("Example: Console", p_open);
}

//-----------------------------------------------------------------------------
// [SECTION] Example App: Debug Log / ShowExampleAppLog()
//-----------------------------------------------------------------------------

// Usage:
//  static ExampleAppLog my_log;
//  my_log.AddLog("Hello %d world\n", 123);
//  my_log.Draw("title");
struct ExampleAppLog
{
    ImGuiTextBuffer     Buf;
    ImGuiTextFilter     Filter;
    ImVector<int>       LineOffsets;        // Index to lines offset. We maintain this with AddLog() calls, allowing us to have a random access on lines
    bool                AutoScroll;
    bool                ScrollToBottom;

    ExampleAppLog()
    {
        AutoScroll = true;
        ScrollToBottom = false;
        Clear();
    }

    void    Clear()
    {
        Buf.clear();
        LineOffsets.clear();
        LineOffsets.push_back(0);
    }

    void    AddLog(const char* fmt, ...) IM_FMTARGS(2)
    {
        int old_size = Buf.size();
        va_list args;
        va_start(args, fmt);
        Buf.appendfv(fmt, args);
        va_end(args);
        for (int new_size = Buf.size(); old_size < new_size; old_size++)
            if (Buf[old_size] == '\n')
                LineOffsets.push_back(old_size + 1);
        if (AutoScroll)
            ScrollToBottom = true;
    }

    void    Draw(const char* title, bool* p_open = NULL)
    {
        if (!ImGui::Begin(title, p_open))
        {
            ImGui::End();
            return;
        }

        // Options menu
        if (ImGui::BeginPopup("Options"))
        {
            if (ImGui::Checkbox("Auto-scroll", &AutoScroll))
                if (AutoScroll)
                    ScrollToBottom = true;
            ImGui::EndPopup();
        }

        // Main window
        if (ImGui::Button("Options"))
            ImGui::OpenPopup("Options");
        ImGui::SameLine();
        bool clear = ImGui::Button("Clear");
        ImGui::SameLine();
        bool copy = ImGui::Button("Copy");
        ImGui::SameLine();
        Filter.Draw("Filter", -100.0f);

        ImGui::Separator();
        ImGui::BeginChild("scrolling", ImVec2(0,0), false, ImGuiWindowFlags_HorizontalScrollbar);

        if (clear)
            Clear();
        if (copy)
            ImGui::LogToClipboard();

        ImGui::PushStyleVar(ImGuiStyleVar_ItemSpacing, ImVec2(0, 0));
        const char* buf = Buf.begin();
        const char* buf_end = Buf.end();
        if (Filter.IsActive())
        {
            // In this example we don't use the clipper when Filter is enabled.
            // This is because we don't have a random access on the result on our filter.
            // A real application processing logs with ten of thousands of entries may want to store the result of search/filter.
            // especially if the filtering function is not trivial (e.g. reg-exp).
            for (int line_no = 0; line_no < LineOffsets.Size; line_no++)
            {
                const char* line_start = buf + LineOffsets[line_no];
                const char* line_end = (line_no + 1 < LineOffsets.Size) ? (buf + LineOffsets[line_no + 1] - 1) : buf_end;
                if (Filter.PassFilter(line_start, line_end))
                    ImGui::TextUnformatted(line_start, line_end);
            }
        }
        else
        {
            // The simplest and easy way to display the entire buffer:
            //   ImGui::TextUnformatted(buf_begin, buf_end);
            // And it'll just work. TextUnformatted() has specialization for large blob of text and will fast-forward to skip non-visible lines.
            // Here we instead demonstrate using the clipper to only process lines that are within the visible area.
            // If you have tens of thousands of items and their processing cost is non-negligible, coarse clipping them on your side is recommended.
            // Using ImGuiListClipper requires A) random access into your data, and B) items all being the  same height,
            // both of which we can handle since we an array pointing to the beginning of each line of text.
            // When using the filter (in the block of code above) we don't have random access into the data to display anymore, which is why we don't use the clipper.
            // Storing or skimming through the search result would make it possible (and would be recommended if you want to search through tens of thousands of entries)
            ImGuiListClipper clipper;
            clipper.Begin(LineOffsets.Size);
            while (clipper.Step())
            {
                for (int line_no = clipper.DisplayStart; line_no < clipper.DisplayEnd; line_no++)
                {
                    const char* line_start = buf + LineOffsets[line_no];
                    const char* line_end = (line_no + 1 < LineOffsets.Size) ? (buf + LineOffsets[line_no + 1] - 1) : buf_end;
                    ImGui::TextUnformatted(line_start, line_end);
                }
            }
            clipper.End();
        }
        ImGui::PopStyleVar();

        if (ScrollToBottom)
            ImGui::SetScrollHereY(1.0f);
        ScrollToBottom = false;
        ImGui::EndChild();
        ImGui::End();
    }
};

// Demonstrate creating a simple log window with basic filtering.
static void ShowExampleAppLog(bool* p_open)
{
    static ExampleAppLog log;

    // For the demo: add a debug button _BEFORE_ the normal log window contents
    // We take advantage of a rarely used feature: multiple calls to Begin()/End() are appending to the _same_ window.
    // Most of the contents of the window will be added by the log.Draw() call.
    ImGui::SetNextWindowSize(ImVec2(500, 400), ImGuiCond_FirstUseEver);
    ImGui::Begin("Example: Log", p_open);
    if (ImGui::SmallButton("[Debug] Add 5 entries"))
    {
        static int counter = 0;
        for (int n = 0; n < 5; n++)
        {
            const char* categories[3] = { "info", "warn", "error" };
            const char* words[] = { "Bumfuzzled", "Cattywampus", "Snickersnee", "Abibliophobia", "Absquatulate", "Nincompoop", "Pauciloquent" };
            log.AddLog("[%05d] [%s] Hello, current time is %.1f, here's a word: '%s'\n",
                ImGui::GetFrameCount(), categories[counter % IM_ARRAYSIZE(categories)], ImGui::GetTime(), words[counter % IM_ARRAYSIZE(words)]);
            counter++;
        }
    }
    ImGui::End();

    // Actually call in the regular Log helper (which will Begin() into the same window as we just did)
    log.Draw("Example: Log", p_open);
}

//-----------------------------------------------------------------------------
// [SECTION] Example App: Simple Layout / ShowExampleAppLayout()
//-----------------------------------------------------------------------------

// Demonstrate create a window with multiple child windows.
static void ShowExampleAppLayout(bool* p_open)
{
    ImGui::SetNextWindowSize(ImVec2(500, 440), ImGuiCond_FirstUseEver);
    if (ImGui::Begin("Example: Simple layout", p_open, ImGuiWindowFlags_MenuBar))
    {
        if (ImGui::BeginMenuBar())
        {
            if (ImGui::BeginMenu("File"))
            {
                if (ImGui::MenuItem("Close")) *p_open = false;
                ImGui::EndMenu();
            }
            ImGui::EndMenuBar();
        }

        // left
        static int selected = 0;
        ImGui::BeginChild("left pane", ImVec2(150, 0), true);
        for (int i = 0; i < 100; i++)
        {
            char label[128];
            sprintf(label, "MyObject %d", i);
            if (ImGui::Selectable(label, selected == i))
                selected = i;
        }
        ImGui::EndChild();
        ImGui::SameLine();

        // right
        ImGui::BeginGroup();
            ImGui::BeginChild("item view", ImVec2(0, -ImGui::GetFrameHeightWithSpacing())); // Leave room for 1 line below us
                ImGui::Text("MyObject: %d", selected);
                ImGui::Separator();
                if (ImGui::BeginTabBar("##Tabs", ImGuiTabBarFlags_None))
                {
                    if (ImGui::BeginTabItem("Description"))
                    {
                        ImGui::TextWrapped("Lorem ipsum dolor sit amet, consectetur adipiscing elit, sed do eiusmod tempor incididunt ut labore et dolore magna aliqua. ");
                        ImGui::EndTabItem();
                    }
                    if (ImGui::BeginTabItem("Details"))
                    {
                        ImGui::Text("ID: 0123456789");
                        ImGui::EndTabItem();
                    }
                    ImGui::EndTabBar();
                }
            ImGui::EndChild();
            if (ImGui::Button("Revert")) {}
            ImGui::SameLine();
            if (ImGui::Button("Save")) {}
        ImGui::EndGroup();
    }
    ImGui::End();
}

//-----------------------------------------------------------------------------
// [SECTION] Example App: Property Editor / ShowExampleAppPropertyEditor()
//-----------------------------------------------------------------------------

// Demonstrate create a simple property editor.
static void ShowExampleAppPropertyEditor(bool* p_open)
{
    ImGui::SetNextWindowSize(ImVec2(430,450), ImGuiCond_FirstUseEver);
    if (!ImGui::Begin("Example: Property editor", p_open))
    {
        ImGui::End();
        return;
    }

    HelpMarker("This example shows how you may implement a property editor using two columns.\nAll objects/fields data are dummies here.\nRemember that in many simple cases, you can use ImGui::SameLine(xxx) to position\nyour cursor horizontally instead of using the Columns() API.");

    ImGui::PushStyleVar(ImGuiStyleVar_FramePadding, ImVec2(2,2));
    ImGui::Columns(2);
    ImGui::Separator();

    struct funcs
    {
        static void ShowDummyObject(const char* prefix, int uid)
        {
            ImGui::PushID(uid);                      // Use object uid as identifier. Most commonly you could also use the object pointer as a base ID.
            ImGui::AlignTextToFramePadding();  // Text and Tree nodes are less high than regular widgets, here we add vertical spacing to make the tree lines equal high.
            bool node_open = ImGui::TreeNode("Object", "%s_%u", prefix, uid);
            ImGui::NextColumn();
            ImGui::AlignTextToFramePadding();
            ImGui::Text("my sailor is rich");
            ImGui::NextColumn();
            if (node_open)
            {
                static float dummy_members[8] = { 0.0f,0.0f,1.0f,3.1416f,100.0f,999.0f };
                for (int i = 0; i < 8; i++)
                {
                    ImGui::PushID(i); // Use field index as identifier.
                    if (i < 2)
                    {
                        ShowDummyObject("Child", 424242);
                    }
                    else
                    {
                        // Here we use a TreeNode to highlight on hover (we could use e.g. Selectable as well)
                        ImGui::AlignTextToFramePadding();
                        ImGui::TreeNodeEx("Field", ImGuiTreeNodeFlags_Leaf | ImGuiTreeNodeFlags_NoTreePushOnOpen | ImGuiTreeNodeFlags_Bullet, "Field_%d", i);
                        ImGui::NextColumn();
                        ImGui::PushItemWidth(-1);
                        if (i >= 5)
                            ImGui::InputFloat("##value", &dummy_members[i], 1.0f);
                        else
                            ImGui::DragFloat("##value", &dummy_members[i], 0.01f);
                        ImGui::PopItemWidth();
                        ImGui::NextColumn();
                    }
                    ImGui::PopID();
                }
                ImGui::TreePop();
            }
            ImGui::PopID();
        }
    };

    // Iterate dummy objects with dummy members (all the same data)
    for (int obj_i = 0; obj_i < 3; obj_i++)
        funcs::ShowDummyObject("Object", obj_i);

    ImGui::Columns(1);
    ImGui::Separator();
    ImGui::PopStyleVar();
    ImGui::End();
}

//-----------------------------------------------------------------------------
// [SECTION] Example App: Long Text / ShowExampleAppLongText()
//-----------------------------------------------------------------------------

// Demonstrate/test rendering huge amount of text, and the incidence of clipping.
static void ShowExampleAppLongText(bool* p_open)
{
    ImGui::SetNextWindowSize(ImVec2(520,600), ImGuiCond_FirstUseEver);
    if (!ImGui::Begin("Example: Long text display", p_open))
    {
        ImGui::End();
        return;
    }

    static int test_type = 0;
    static ImGuiTextBuffer log;
    static int lines = 0;
    ImGui::Text("Printing unusually long amount of text.");
    ImGui::Combo("Test type", &test_type, "Single call to TextUnformatted()\0Multiple calls to Text(), clipped manually\0Multiple calls to Text(), not clipped (slow)\0");
    ImGui::Text("Buffer contents: %d lines, %d bytes", lines, log.size());
    if (ImGui::Button("Clear")) { log.clear(); lines = 0; }
    ImGui::SameLine();
    if (ImGui::Button("Add 1000 lines"))
    {
        for (int i = 0; i < 1000; i++)
            log.appendf("%i The quick brown fox jumps over the lazy dog\n", lines+i);
        lines += 1000;
    }
    ImGui::BeginChild("Log");
    switch (test_type)
    {
    case 0:
        // Single call to TextUnformatted() with a big buffer
        ImGui::TextUnformatted(log.begin(), log.end());
        break;
    case 1:
        {
            // Multiple calls to Text(), manually coarsely clipped - demonstrate how to use the ImGuiListClipper helper.
            ImGui::PushStyleVar(ImGuiStyleVar_ItemSpacing, ImVec2(0,0));
            ImGuiListClipper clipper(lines);
            while (clipper.Step())
                for (int i = clipper.DisplayStart; i < clipper.DisplayEnd; i++)
                    ImGui::Text("%i The quick brown fox jumps over the lazy dog", i);
            ImGui::PopStyleVar();
            break;
        }
    case 2:
        // Multiple calls to Text(), not clipped (slow)
        ImGui::PushStyleVar(ImGuiStyleVar_ItemSpacing, ImVec2(0,0));
        for (int i = 0; i < lines; i++)
            ImGui::Text("%i The quick brown fox jumps over the lazy dog", i);
        ImGui::PopStyleVar();
        break;
    }
    ImGui::EndChild();
    ImGui::End();
}

//-----------------------------------------------------------------------------
// [SECTION] Example App: Auto Resize / ShowExampleAppAutoResize()
//-----------------------------------------------------------------------------

// Demonstrate creating a window which gets auto-resized according to its content.
static void ShowExampleAppAutoResize(bool* p_open)
{
    if (!ImGui::Begin("Example: Auto-resizing window", p_open, ImGuiWindowFlags_AlwaysAutoResize))
    {
        ImGui::End();
        return;
    }

    static int lines = 10;
    ImGui::Text("Window will resize every-frame to the size of its content.\nNote that you probably don't want to query the window size to\noutput your content because that would create a feedback loop.");
    ImGui::SliderInt("Number of lines", &lines, 1, 20);
    for (int i = 0; i < lines; i++)
        ImGui::Text("%*sThis is line %d", i * 4, "", i); // Pad with space to extend size horizontally
    ImGui::End();
}

//-----------------------------------------------------------------------------
// [SECTION] Example App: Constrained Resize / ShowExampleAppConstrainedResize()
//-----------------------------------------------------------------------------

// Demonstrate creating a window with custom resize constraints.
static void ShowExampleAppConstrainedResize(bool* p_open)
{
    struct CustomConstraints // Helper functions to demonstrate programmatic constraints
    {
        static void Square(ImGuiSizeCallbackData* data) { data->DesiredSize = ImVec2(IM_MAX(data->DesiredSize.x, data->DesiredSize.y), IM_MAX(data->DesiredSize.x, data->DesiredSize.y)); }
        static void Step(ImGuiSizeCallbackData* data)   { float step = (float)(int)(intptr_t)data->UserData; data->DesiredSize = ImVec2((int)(data->DesiredSize.x / step + 0.5f) * step, (int)(data->DesiredSize.y / step + 0.5f) * step); }
    };

    static bool auto_resize = false;
    static int type = 0;
    static int display_lines = 10;
    if (type == 0) ImGui::SetNextWindowSizeConstraints(ImVec2(-1, 0),    ImVec2(-1, FLT_MAX));      // Vertical only
    if (type == 1) ImGui::SetNextWindowSizeConstraints(ImVec2(0, -1),    ImVec2(FLT_MAX, -1));      // Horizontal only
    if (type == 2) ImGui::SetNextWindowSizeConstraints(ImVec2(100, 100), ImVec2(FLT_MAX, FLT_MAX)); // Width > 100, Height > 100
    if (type == 3) ImGui::SetNextWindowSizeConstraints(ImVec2(400, -1),  ImVec2(500, -1));          // Width 400-500
    if (type == 4) ImGui::SetNextWindowSizeConstraints(ImVec2(-1, 400),  ImVec2(-1, 500));          // Height 400-500
    if (type == 5) ImGui::SetNextWindowSizeConstraints(ImVec2(0, 0),     ImVec2(FLT_MAX, FLT_MAX), CustomConstraints::Square);                     // Always Square
    if (type == 6) ImGui::SetNextWindowSizeConstraints(ImVec2(0, 0),     ImVec2(FLT_MAX, FLT_MAX), CustomConstraints::Step, (void*)(intptr_t)100); // Fixed Step

    ImGuiWindowFlags flags = auto_resize ? ImGuiWindowFlags_AlwaysAutoResize : 0;
    if (ImGui::Begin("Example: Constrained Resize", p_open, flags))
    {
        const char* desc[] =
        {
            "Resize vertical only",
            "Resize horizontal only",
            "Width > 100, Height > 100",
            "Width 400-500",
            "Height 400-500",
            "Custom: Always Square",
            "Custom: Fixed Steps (100)",
        };
        if (ImGui::IsWindowDocked())
            ImGui::Text("Warning: Sizing Constraints won't work if the window is docked!");
        if (ImGui::Button("200x200")) { ImGui::SetWindowSize(ImVec2(200, 200)); } ImGui::SameLine();
        if (ImGui::Button("500x500")) { ImGui::SetWindowSize(ImVec2(500, 500)); } ImGui::SameLine();
        if (ImGui::Button("800x200")) { ImGui::SetWindowSize(ImVec2(800, 200)); }
        ImGui::PushItemWidth(200);
        ImGui::Combo("Constraint", &type, desc, IM_ARRAYSIZE(desc));
        ImGui::DragInt("Lines", &display_lines, 0.2f, 1, 100);
        ImGui::PopItemWidth();
        ImGui::Checkbox("Auto-resize", &auto_resize);
        for (int i = 0; i < display_lines; i++)
            ImGui::Text("%*sHello, sailor! Making this line long enough for the example.", i * 4, "");
    }
    ImGui::End();
}

//-----------------------------------------------------------------------------
// [SECTION] Example App: Simple Overlay / ShowExampleAppSimpleOverlay()
//-----------------------------------------------------------------------------

// Demonstrate creating a simple static window with no decoration + a context-menu to choose which corner of the screen to use.
static void ShowExampleAppSimpleOverlay(bool* p_open)
{
    // FIXME-VIEWPORT-ABS: Select a default viewport
    const float DISTANCE = 10.0f;
    static int corner = 0;
    ImGuiIO& io = ImGui::GetIO();
    if (corner != -1)
    {
        ImGuiViewport* viewport = ImGui::GetMainViewport();
        ImVec2 window_pos = ImVec2((corner & 1) ? (viewport->Pos.x + viewport->Size.x - DISTANCE) : (viewport->Pos.x + DISTANCE), (corner & 2) ? (viewport->Pos.y + viewport->Size.y - DISTANCE) : (viewport->Pos.y + DISTANCE));
        ImVec2 window_pos_pivot = ImVec2((corner & 1) ? 1.0f : 0.0f, (corner & 2) ? 1.0f : 0.0f);
        ImGui::SetNextWindowPos(window_pos, ImGuiCond_Always, window_pos_pivot);
        ImGui::SetNextWindowViewport(viewport->ID);
    }
    ImGui::SetNextWindowBgAlpha(0.35f); // Transparent background
    if (ImGui::Begin("Example: Simple overlay", p_open, (corner != -1 ? ImGuiWindowFlags_NoMove : 0) | ImGuiWindowFlags_NoDocking | ImGuiWindowFlags_NoTitleBar | ImGuiWindowFlags_NoResize | ImGuiWindowFlags_AlwaysAutoResize | ImGuiWindowFlags_NoSavedSettings | ImGuiWindowFlags_NoFocusOnAppearing | ImGuiWindowFlags_NoNav))
    {
        ImGui::Text("Simple overlay\n" "in the corner of the screen.\n" "(right-click to change position)");
        ImGui::Separator();
        if (ImGui::IsMousePosValid())
            ImGui::Text("Mouse Position: (%.1f,%.1f)", io.MousePos.x, io.MousePos.y);
        else
            ImGui::Text("Mouse Position: <invalid>");
        if (ImGui::BeginPopupContextWindow())
        {
            if (ImGui::MenuItem("Custom",       NULL, corner == -1)) corner = -1;
            if (ImGui::MenuItem("Top-left",     NULL, corner == 0)) corner = 0;
            if (ImGui::MenuItem("Top-right",    NULL, corner == 1)) corner = 1;
            if (ImGui::MenuItem("Bottom-left",  NULL, corner == 2)) corner = 2;
            if (ImGui::MenuItem("Bottom-right", NULL, corner == 3)) corner = 3;
            if (p_open && ImGui::MenuItem("Close")) *p_open = false;
            ImGui::EndPopup();
        }
    }
    ImGui::End();
}

//-----------------------------------------------------------------------------
// [SECTION] Example App: Manipulating Window Titles / ShowExampleAppWindowTitles()
//-----------------------------------------------------------------------------

// Demonstrate using "##" and "###" in identifiers to manipulate ID generation.
// This apply to all regular items as well. Read FAQ section "How can I have multiple widgets with the same label? Can I have widget without a label? (Yes). A primer on the purpose of labels/IDs." for details.
static void ShowExampleAppWindowTitles(bool*)
{
    // By default, Windows are uniquely identified by their title.
    // You can use the "##" and "###" markers to manipulate the display/ID.

    // Using "##" to display same title but have unique identifier.
    ImGui::SetNextWindowPos(ImVec2(100, 100), ImGuiCond_FirstUseEver);
    ImGui::Begin("Same title as another window##1");
    ImGui::Text("This is window 1.\nMy title is the same as window 2, but my identifier is unique.");
    ImGui::End();

    ImGui::SetNextWindowPos(ImVec2(100, 200), ImGuiCond_FirstUseEver);
    ImGui::Begin("Same title as another window##2");
    ImGui::Text("This is window 2.\nMy title is the same as window 1, but my identifier is unique.");
    ImGui::End();

    // Using "###" to display a changing title but keep a static identifier "AnimatedTitle"
    char buf[128];
    sprintf(buf, "Animated title %c %d###AnimatedTitle", "|/-\\"[(int)(ImGui::GetTime() / 0.25f) & 3], ImGui::GetFrameCount());
    ImGui::SetNextWindowPos(ImVec2(100, 300), ImGuiCond_FirstUseEver);
    ImGui::Begin(buf);
    ImGui::Text("This window has a changing title.");
    ImGui::End();
}

//-----------------------------------------------------------------------------
// [SECTION] Example App: Custom Rendering using ImDrawList API / ShowExampleAppCustomRendering()
//-----------------------------------------------------------------------------

// Demonstrate using the low-level ImDrawList to draw custom shapes.
static void ShowExampleAppCustomRendering(bool* p_open)
{
    ImGui::SetNextWindowSize(ImVec2(350, 560), ImGuiCond_FirstUseEver);
    if (!ImGui::Begin("Example: Custom rendering", p_open))
    {
        ImGui::End();
        return;
    }

    // Tip: If you do a lot of custom rendering, you probably want to use your own geometrical types and benefit of overloaded operators, etc.
    // Define IM_VEC2_CLASS_EXTRA in imconfig.h to create implicit conversions between your types and ImVec2/ImVec4.
    // ImGui defines overloaded operators but they are internal to imgui.cpp and not exposed outside (to avoid messing with your types)
    // In this example we are not using the maths operators!
    ImDrawList* draw_list = ImGui::GetWindowDrawList();

    if (ImGui::BeginTabBar("##TabBar"))
    {
        // Primitives
        if (ImGui::BeginTabItem("Primitives"))
        {
            static float sz = 36.0f;
            static float thickness = 4.0f;
            static ImVec4 col = ImVec4(1.0f, 1.0f, 0.4f, 1.0f);
            ImGui::DragFloat("Size", &sz, 0.2f, 2.0f, 72.0f, "%.0f");
            ImGui::DragFloat("Thickness", &thickness, 0.05f, 1.0f, 8.0f, "%.02f");
            ImGui::ColorEdit4("Color", &col.x);
            const ImVec2 p = ImGui::GetCursorScreenPos();
            const ImU32 col32 = ImColor(col);
            float x = p.x + 4.0f, y = p.y + 4.0f, spacing = 8.0f;
            for (int n = 0; n < 2; n++)
            {
                // First line uses a thickness of 1.0, second line uses the configurable thickness
                float th = (n == 0) ? 1.0f : thickness;
                draw_list->AddCircle(ImVec2(x + sz*0.5f, y + sz*0.5f), sz*0.5f, col32, 6, th); x += sz + spacing;   // Hexagon
                draw_list->AddCircle(ImVec2(x + sz*0.5f, y + sz*0.5f), sz*0.5f, col32, 20, th); x += sz + spacing;  // Circle
                draw_list->AddRect(ImVec2(x, y), ImVec2(x + sz, y + sz), col32, 0.0f,  ImDrawCornerFlags_All, th); x += sz + spacing;
                draw_list->AddRect(ImVec2(x, y), ImVec2(x + sz, y + sz), col32, 10.0f, ImDrawCornerFlags_All, th); x += sz + spacing;
                draw_list->AddRect(ImVec2(x, y), ImVec2(x + sz, y + sz), col32, 10.0f, ImDrawCornerFlags_TopLeft | ImDrawCornerFlags_BotRight, th); x += sz + spacing;
                draw_list->AddTriangle(ImVec2(x + sz*0.5f, y), ImVec2(x + sz, y + sz - 0.5f), ImVec2(x, y + sz - 0.5f), col32, th); x += sz + spacing;
                draw_list->AddLine(ImVec2(x, y), ImVec2(x + sz, y), col32, th); x += sz + spacing;                  // Horizontal line (note: drawing a filled rectangle will be faster!)
                draw_list->AddLine(ImVec2(x, y), ImVec2(x, y + sz), col32, th); x += spacing;                       // Vertical line (note: drawing a filled rectangle will be faster!)
                draw_list->AddLine(ImVec2(x, y), ImVec2(x + sz, y + sz), col32, th); x += sz + spacing;             // Diagonal line
                draw_list->AddBezierCurve(ImVec2(x, y), ImVec2(x + sz*1.3f, y + sz*0.3f), ImVec2(x + sz - sz*1.3f, y + sz - sz*0.3f), ImVec2(x + sz, y + sz), col32, th);
                x = p.x + 4;
                y += sz + spacing;
            }
            draw_list->AddCircleFilled(ImVec2(x + sz*0.5f, y + sz*0.5f), sz*0.5f, col32, 6); x += sz + spacing;     // Hexagon
            draw_list->AddCircleFilled(ImVec2(x + sz*0.5f, y + sz*0.5f), sz*0.5f, col32, 32); x += sz + spacing;    // Circle
            draw_list->AddRectFilled(ImVec2(x, y), ImVec2(x + sz, y + sz), col32); x += sz + spacing;
            draw_list->AddRectFilled(ImVec2(x, y), ImVec2(x + sz, y + sz), col32, 10.0f); x += sz + spacing;
            draw_list->AddRectFilled(ImVec2(x, y), ImVec2(x + sz, y + sz), col32, 10.0f, ImDrawCornerFlags_TopLeft | ImDrawCornerFlags_BotRight); x += sz + spacing;
            draw_list->AddTriangleFilled(ImVec2(x + sz*0.5f, y), ImVec2(x + sz, y + sz - 0.5f), ImVec2(x, y + sz - 0.5f), col32); x += sz + spacing;
            draw_list->AddRectFilled(ImVec2(x, y), ImVec2(x + sz, y + thickness), col32); x += sz + spacing;        // Horizontal line (faster than AddLine, but only handle integer thickness)
            draw_list->AddRectFilled(ImVec2(x, y), ImVec2(x + thickness, y + sz), col32); x += spacing + spacing;   // Vertical line (faster than AddLine, but only handle integer thickness)
            draw_list->AddRectFilled(ImVec2(x, y), ImVec2(x + 1, y + 1), col32);          x += sz;                  // Pixel (faster than AddLine)
            draw_list->AddRectFilledMultiColor(ImVec2(x, y), ImVec2(x + sz, y + sz), IM_COL32(0, 0, 0, 255), IM_COL32(255, 0, 0, 255), IM_COL32(255, 255, 0, 255), IM_COL32(0, 255, 0, 255));
            ImGui::Dummy(ImVec2((sz + spacing) * 9.5f, (sz + spacing) * 3));
            ImGui::EndTabItem();
        }

        if (ImGui::BeginTabItem("Canvas"))
        {
            static ImVector<ImVec2> points;
            static bool adding_line = false;
            if (ImGui::Button("Clear")) points.clear();
            if (points.Size >= 2) { ImGui::SameLine(); if (ImGui::Button("Undo")) { points.pop_back(); points.pop_back(); } }
            ImGui::Text("Left-click and drag to add lines,\nRight-click to undo");

            // Here we are using InvisibleButton() as a convenience to 1) advance the cursor and 2) allows us to use IsItemHovered()
            // But you can also draw directly and poll mouse/keyboard by yourself. You can manipulate the cursor using GetCursorPos() and SetCursorPos().
            // If you only use the ImDrawList API, you can notify the owner window of its extends by using SetCursorPos(max).
            ImVec2 canvas_pos = ImGui::GetCursorScreenPos();            // ImDrawList API uses screen coordinates!
            ImVec2 canvas_size = ImGui::GetContentRegionAvail();        // Resize canvas to what's available
            if (canvas_size.x < 50.0f) canvas_size.x = 50.0f;
            if (canvas_size.y < 50.0f) canvas_size.y = 50.0f;
            draw_list->AddRectFilledMultiColor(canvas_pos, ImVec2(canvas_pos.x + canvas_size.x, canvas_pos.y + canvas_size.y), IM_COL32(50, 50, 50, 255), IM_COL32(50, 50, 60, 255), IM_COL32(60, 60, 70, 255), IM_COL32(50, 50, 60, 255));
            draw_list->AddRect(canvas_pos, ImVec2(canvas_pos.x + canvas_size.x, canvas_pos.y + canvas_size.y), IM_COL32(255, 255, 255, 255));

            bool adding_preview = false;
            ImGui::InvisibleButton("canvas", canvas_size);
            ImVec2 mouse_pos_in_canvas = ImVec2(ImGui::GetIO().MousePos.x - canvas_pos.x, ImGui::GetIO().MousePos.y - canvas_pos.y);
            if (adding_line)
            {
                adding_preview = true;
                points.push_back(mouse_pos_in_canvas);
                if (!ImGui::IsMouseDown(0))
                    adding_line = adding_preview = false;
            }
            if (ImGui::IsItemHovered())
            {
                if (!adding_line && ImGui::IsMouseClicked(0))
                {
                    points.push_back(mouse_pos_in_canvas);
                    adding_line = true;
                }
                if (ImGui::IsMouseClicked(1) && !points.empty())
                {
                    adding_line = adding_preview = false;
                    points.pop_back();
                    points.pop_back();
                }
            }
            draw_list->PushClipRect(canvas_pos, ImVec2(canvas_pos.x + canvas_size.x, canvas_pos.y + canvas_size.y), true);      // clip lines within the canvas (if we resize it, etc.)
            for (int i = 0; i < points.Size - 1; i += 2)
                draw_list->AddLine(ImVec2(canvas_pos.x + points[i].x, canvas_pos.y + points[i].y), ImVec2(canvas_pos.x + points[i + 1].x, canvas_pos.y + points[i + 1].y), IM_COL32(255, 255, 0, 255), 2.0f);
            draw_list->PopClipRect();
            if (adding_preview)
                points.pop_back();
            ImGui::EndTabItem();
        }

        if (ImGui::BeginTabItem("BG/FG draw lists"))
        {
            static bool draw_bg = true;
            static bool draw_fg = true;
            ImGui::Checkbox("Draw in Background draw list", &draw_bg);
            ImGui::Checkbox("Draw in Foreground draw list", &draw_fg);
            ImVec2 window_pos = ImGui::GetWindowPos();
            ImVec2 window_size = ImGui::GetWindowSize();
            ImVec2 window_center = ImVec2(window_pos.x + window_size.x * 0.5f, window_pos.y + window_size.y * 0.5f);
            if (draw_bg)
                ImGui::GetBackgroundDrawList()->AddCircle(window_center, window_size.x * 0.6f, IM_COL32(255, 0, 0, 200), 32, 10+4);
            if (draw_fg)
                ImGui::GetForegroundDrawList()->AddCircle(window_center, window_size.y * 0.6f, IM_COL32(0, 255, 0, 200), 32, 10);
            ImGui::EndTabItem();
        }

        ImGui::EndTabBar();
    }

    ImGui::End();
}

//-----------------------------------------------------------------------------
// [SECTION] Example App: Docking, DockSpace / ShowExampleAppDockSpace()
//-----------------------------------------------------------------------------

// Demonstrate using DockSpace() to create an explicit docking node within an existing window.
// Note that you already dock windows into each others _without_ a DockSpace() by just holding SHIFT when moving a window.
// DockSpace() is only useful to construct to a central location for your application.
void ShowExampleAppDockSpace(bool* p_open)
{
    static bool opt_fullscreen_persistant = true;
    bool opt_fullscreen = opt_fullscreen_persistant;
    static ImGuiDockNodeFlags dockspace_flags = ImGuiDockNodeFlags_None;

    // We are using the ImGuiWindowFlags_NoDocking flag to make the parent window not dockable into,
    // because it would be confusing to have two docking targets within each others.
    ImGuiWindowFlags window_flags = ImGuiWindowFlags_MenuBar | ImGuiWindowFlags_NoDocking;
    if (opt_fullscreen)
    {
        ImGuiViewport* viewport = ImGui::GetMainViewport();
        ImGui::SetNextWindowPos(viewport->Pos);
        ImGui::SetNextWindowSize(viewport->Size);
        ImGui::SetNextWindowViewport(viewport->ID);
        ImGui::PushStyleVar(ImGuiStyleVar_WindowRounding, 0.0f);
        ImGui::PushStyleVar(ImGuiStyleVar_WindowBorderSize, 0.0f);
        window_flags |= ImGuiWindowFlags_NoTitleBar | ImGuiWindowFlags_NoCollapse | ImGuiWindowFlags_NoResize | ImGuiWindowFlags_NoMove;
        window_flags |= ImGuiWindowFlags_NoBringToFrontOnFocus | ImGuiWindowFlags_NoNavFocus;
    }

    // When using ImGuiDockNodeFlags_PassthruCentralNode, DockSpace() will render our background and handle the pass-thru hole, so we ask Begin() to not render a background.
    if (dockspace_flags & ImGuiDockNodeFlags_PassthruCentralNode)
        window_flags |= ImGuiWindowFlags_NoBackground;

    ImGui::PushStyleVar(ImGuiStyleVar_WindowPadding, ImVec2(0.0f, 0.0f));
    ImGui::Begin("DockSpace Demo", p_open, window_flags);
    ImGui::PopStyleVar();

    if (opt_fullscreen)
        ImGui::PopStyleVar(2);

    // DockSpace
    ImGuiIO& io = ImGui::GetIO();
    if (io.ConfigFlags & ImGuiConfigFlags_DockingEnable)
    {
        ImGuiID dockspace_id = ImGui::GetID("MyDockSpace");
        ImGui::DockSpace(dockspace_id, ImVec2(0.0f, 0.0f), dockspace_flags);
    }
    else
    {
        ShowDockingDisabledMessage();
    }

    if (ImGui::BeginMenuBar())
    {
        if (ImGui::BeginMenu("Docking"))
        {
            // Disabling fullscreen would allow the window to be moved to the front of other windows, 
            // which we can't undo at the moment without finer window depth/z control.
            //ImGui::MenuItem("Fullscreen", NULL, &opt_fullscreen_persistant);

            if (ImGui::MenuItem("Flag: NoSplit",                "", (dockspace_flags & ImGuiDockNodeFlags_NoSplit) != 0))                 dockspace_flags ^= ImGuiDockNodeFlags_NoSplit;
            if (ImGui::MenuItem("Flag: NoResize",               "", (dockspace_flags & ImGuiDockNodeFlags_NoResize) != 0))                dockspace_flags ^= ImGuiDockNodeFlags_NoResize;
            if (ImGui::MenuItem("Flag: NoDockingInCentralNode", "", (dockspace_flags & ImGuiDockNodeFlags_NoDockingInCentralNode) != 0))  dockspace_flags ^= ImGuiDockNodeFlags_NoDockingInCentralNode;
            if (ImGui::MenuItem("Flag: PassthruCentralNode",    "", (dockspace_flags & ImGuiDockNodeFlags_PassthruCentralNode) != 0))     dockspace_flags ^= ImGuiDockNodeFlags_PassthruCentralNode;
            if (ImGui::MenuItem("Flag: AutoHideTabBar",         "", (dockspace_flags & ImGuiDockNodeFlags_AutoHideTabBar) != 0))          dockspace_flags ^= ImGuiDockNodeFlags_AutoHideTabBar;
            ImGui::Separator();
            if (ImGui::MenuItem("Close DockSpace", NULL, false, p_open != NULL))
                *p_open = false;
            ImGui::EndMenu();
        }
        HelpMarker(
            "When docking is enabled, you can ALWAYS dock MOST window into another! Try it now!" "\n\n"
            " > if io.ConfigDockingWithShift==false (default):" "\n"
            "   drag windows from title bar to dock" "\n"
            " > if io.ConfigDockingWithShift==true:" "\n"
            "   drag windows from anywhere and hold Shift to dock" "\n\n"
            "This demo app has nothing to do with it!" "\n\n"
            "This demo app only demonstrate the use of ImGui::DockSpace() which allows you to manually create a docking node _within_ another window. This is useful so you can decorate your main application window (e.g. with a menu bar)." "\n\n"
            "ImGui::DockSpace() comes with one hard constraint: it needs to be submitted _before_ any window which may be docked into it. Therefore, if you use a dock spot as the central point of your application, you'll probably want it to be part of the very first window you are submitting to imgui every frame." "\n\n"
            "(NB: because of this constraint, the implicit \"Debug\" window can not be docked into an explicit DockSpace() node, because that window is submitted as part of the NewFrame() call. An easy workaround is that you can create your own implicit \"Debug##2\" window after calling DockSpace() and leave it in the window stack for anyone to use.)"
        );

        ImGui::EndMenuBar();
    }

    ImGui::End();
}

//-----------------------------------------------------------------------------
// [SECTION] Example App: Documents Handling / ShowExampleAppDocuments()
//-----------------------------------------------------------------------------

// Simplified structure to mimic a Document model
struct MyDocument
{
    const char* Name;           // Document title
    bool        Open;           // Set when the document is open (in this demo, we keep an array of all available documents to simplify the demo)
    bool        OpenPrev;       // Copy of Open from last update.
    bool        Dirty;          // Set when the document has been modified
    bool        WantClose;      // Set when the document
    ImVec4      Color;          // An arbitrary variable associated to the document

    MyDocument(const char* name, bool open = true, const ImVec4& color = ImVec4(1.0f,1.0f,1.0f,1.0f))
    {
        Name = name;
        Open = OpenPrev = open;
        Dirty = false;
        WantClose = false;
        Color = color;
    }
    void DoOpen()       { Open = true; }
    void DoQueueClose() { WantClose = true; }
    void DoForceClose() { Open = false; Dirty = false; }
    void DoSave()       { Dirty = false; }

    // Display dummy contents for the Document
    static void DisplayContents(MyDocument* doc)
    {
        ImGui::PushID(doc);
        ImGui::Text("Document \"%s\"", doc->Name);
        ImGui::PushStyleColor(ImGuiCol_Text, doc->Color);
        ImGui::TextWrapped("Lorem ipsum dolor sit amet, consectetur adipiscing elit, sed do eiusmod tempor incididunt ut labore et dolore magna aliqua.");
        ImGui::PopStyleColor();
        if (ImGui::Button("Modify", ImVec2(100, 0)))
            doc->Dirty = true;
        ImGui::SameLine();
        if (ImGui::Button("Save", ImVec2(100, 0)))
            doc->DoSave();
        ImGui::ColorEdit3("color", &doc->Color.x);  // Useful to test drag and drop and hold-dragged-to-open-tab behavior.
        ImGui::PopID();
    }

    // Display context menu for the Document
    static void DisplayContextMenu(MyDocument* doc)
    {
        if (!ImGui::BeginPopupContextItem())
            return;

        char buf[256];
        sprintf(buf, "Save %s", doc->Name);
        if (ImGui::MenuItem(buf, "CTRL+S", false, doc->Open))
            doc->DoSave();
        if (ImGui::MenuItem("Close", "CTRL+W", false, doc->Open))
            doc->DoQueueClose();
        ImGui::EndPopup();
    }
};

struct ExampleAppDocuments
{
    ImVector<MyDocument> Documents;

    ExampleAppDocuments()
    {
        Documents.push_back(MyDocument("Lettuce",             true,  ImVec4(0.4f, 0.8f, 0.4f, 1.0f)));
        Documents.push_back(MyDocument("Eggplant",            true,  ImVec4(0.8f, 0.5f, 1.0f, 1.0f)));
        Documents.push_back(MyDocument("Carrot",              true,  ImVec4(1.0f, 0.8f, 0.5f, 1.0f)));
        Documents.push_back(MyDocument("Tomato",              false, ImVec4(1.0f, 0.3f, 0.4f, 1.0f)));
        Documents.push_back(MyDocument("A Rather Long Title", false));
        Documents.push_back(MyDocument("Some Document",       false));
    }
};

// [Optional] Notify the system of Tabs/Windows closure that happened outside the regular tab interface.
// If a tab has been closed programmatically (aka closed from another source such as the Checkbox() in the demo, as opposed
// to clicking on the regular tab closing button) and stops being submitted, it will take a frame for the tab bar to notice its absence.
// During this frame there will be a gap in the tab bar, and if the tab that has disappeared was the selected one, the tab bar
// will report no selected tab during the frame. This will effectively give the impression of a flicker for one frame.
// We call SetTabItemClosed() to manually notify the Tab Bar or Docking system of removed tabs to avoid this glitch.
// Note that this completely optional, and only affect tab bars with the ImGuiTabBarFlags_Reorderable flag.
static void NotifyOfDocumentsClosedElsewhere(ExampleAppDocuments& app)
{
    for (int doc_n = 0; doc_n < app.Documents.Size; doc_n++)
    {
        MyDocument* doc = &app.Documents[doc_n];
        if (!doc->Open && doc->OpenPrev)
            ImGui::SetTabItemClosed(doc->Name);
        doc->OpenPrev = doc->Open;
    }
}

void ShowExampleAppDocuments(bool* p_open)
{
    static ExampleAppDocuments app;

    // Options
<<<<<<< HEAD
    enum Target
    {
        Target_None,
        Target_Tab,                 // Create documents as local tab into a local tab bar
        Target_DockSpaceAndWindow   // Create documents as regular windows, and create an embedded dockspace
    };
    static Target opt_target = Target_Tab;
    static bool   opt_reorderable = true;
    static ImGuiTabBarFlags opt_fitting_flags = ImGuiTabBarFlags_FittingPolicyDefault_;

    // When (opt_target == Target_DockSpaceAndWindow) there is the possibily that one of our child Document window (e.g. "Eggplant")
    // that we emit gets docked into the same spot as the parent window ("Example: Documents").
    // This would create a problematic feedback loop because selecting the "Eggplant" tab would make the "Example: Documents" tab
    // not visible, which in turn would stop submitting the "Eggplant" window.
    // We avoid this problem by submitting our documents window even if our parent window is not currently visible.
    // Another solution may be to make the "Example: Documents" window use the ImGuiWindowFlags_NoDocking.

    bool window_contents_visible = ImGui::Begin("Example: Documents", p_open, ImGuiWindowFlags_MenuBar);
    if (!window_contents_visible && opt_target != Target_DockSpaceAndWindow)
=======
    static bool opt_reorderable = true;
    static ImGuiTabBarFlags opt_fitting_flags = ImGuiTabBarFlags_FittingPolicyDefault_;

    if (!ImGui::Begin("Example: Documents", p_open, ImGuiWindowFlags_MenuBar))
>>>>>>> 742b5f4c
    {
        ImGui::End();
        return;
    }

    // Menu
    if (ImGui::BeginMenuBar())
    {
        if (ImGui::BeginMenu("File"))
        {
            int open_count = 0;
            for (int doc_n = 0; doc_n < app.Documents.Size; doc_n++)
                open_count += app.Documents[doc_n].Open ? 1 : 0;

            if (ImGui::BeginMenu("Open", open_count < app.Documents.Size))
            {
                for (int doc_n = 0; doc_n < app.Documents.Size; doc_n++)
                {
                    MyDocument* doc = &app.Documents[doc_n];
                    if (!doc->Open)
                        if (ImGui::MenuItem(doc->Name))
                            doc->DoOpen();
                }
                ImGui::EndMenu();
            }
            if (ImGui::MenuItem("Close All Documents", NULL, false, open_count > 0))
                for (int doc_n = 0; doc_n < app.Documents.Size; doc_n++)
                    app.Documents[doc_n].DoQueueClose();
            if (ImGui::MenuItem("Exit", "Alt+F4")) {}
            ImGui::EndMenu();
        }
        ImGui::EndMenuBar();
    }

    // [Debug] List documents with one checkbox for each
    for (int doc_n = 0; doc_n < app.Documents.Size; doc_n++)
    {
        MyDocument* doc = &app.Documents[doc_n];
        if (doc_n > 0)
            ImGui::SameLine();
        ImGui::PushID(doc);
        if (ImGui::Checkbox(doc->Name, &doc->Open))
            if (!doc->Open)
                doc->DoForceClose();
        ImGui::PopID();
    }
    ImGui::PushItemWidth(ImGui::GetFontSize() * 12);
    ImGui::Combo("Output", (int*)&opt_target, "None\0TabBar+Tabs\0DockSpace+Window\0");
    ImGui::PopItemWidth();
    bool redock_all = false;
    if (opt_target == Target_Tab)                { ImGui::SameLine(); ImGui::Checkbox("Reorderable Tabs", &opt_reorderable); }
    if (opt_target == Target_DockSpaceAndWindow) { ImGui::SameLine(); redock_all = ImGui::Button("Redock all"); }

    ImGui::Separator();

    // Tabs
    if (opt_target == Target_Tab)
    {
        ImGuiTabBarFlags tab_bar_flags = (opt_fitting_flags) | (opt_reorderable ? ImGuiTabBarFlags_Reorderable : 0);
        if (ImGui::BeginTabBar("##tabs", tab_bar_flags))
        {
            if (opt_reorderable)
                NotifyOfDocumentsClosedElsewhere(app);

            // [DEBUG] Stress tests
            //if ((ImGui::GetFrameCount() % 30) == 0) docs[1].Open ^= 1;            // [DEBUG] Automatically show/hide a tab. Test various interactions e.g. dragging with this on.
            //if (ImGui::GetIO().KeyCtrl) ImGui::SetTabItemSelected(docs[1].Name);  // [DEBUG] Test SetTabItemSelected(), probably not very useful as-is anyway..

            // Submit Tabs
            for (int doc_n = 0; doc_n < app.Documents.Size; doc_n++)
            {
                MyDocument* doc = &app.Documents[doc_n];
                if (!doc->Open)
                    continue;

                ImGuiTabItemFlags tab_flags = (doc->Dirty ? ImGuiTabItemFlags_UnsavedDocument : 0);
                bool visible = ImGui::BeginTabItem(doc->Name, &doc->Open, tab_flags);

                // Cancel attempt to close when unsaved add to save queue so we can display a popup.
                if (!doc->Open && doc->Dirty)
                {
                    doc->Open = true;
                    doc->DoQueueClose();
                }

                MyDocument::DisplayContextMenu(doc);
                if (visible)
                {
                    MyDocument::DisplayContents(doc);
                    ImGui::EndTabItem();
                }
            }

            ImGui::EndTabBar();
        }
    }
    else if (opt_target == Target_DockSpaceAndWindow)
    {
        if (ImGui::GetIO().ConfigFlags & ImGuiConfigFlags_DockingEnable)
        {
            NotifyOfDocumentsClosedElsewhere(app);
            
            // Create a DockSpace node where any window can be docked
            ImGuiID dockspace_id = ImGui::GetID("MyDockSpace");
            ImGui::DockSpace(dockspace_id);

            // Create Windows
            for (int doc_n = 0; doc_n < app.Documents.Size; doc_n++)
            {
                MyDocument* doc = &app.Documents[doc_n];
                if (!doc->Open)
                    continue;

                ImGui::SetNextWindowDockID(dockspace_id, redock_all ? ImGuiCond_Always : ImGuiCond_FirstUseEver);
                ImGuiWindowFlags window_flags = (doc->Dirty ? ImGuiWindowFlags_UnsavedDocument : 0);
                bool visible = ImGui::Begin(doc->Name, &doc->Open, window_flags);

                // Cancel attempt to close when unsaved add to save queue so we can display a popup.
                if (!doc->Open && doc->Dirty)
                {
                    doc->Open = true;
                    doc->DoQueueClose();
                }

                MyDocument::DisplayContextMenu(doc);
                if (visible)
                    MyDocument::DisplayContents(doc);

                ImGui::End();
            }
        }
        else
        {
            ShowDockingDisabledMessage();
        }
    }

    // Early out other contents
    if (!window_contents_visible)
    {
        ImGui::End();
        return;
    }

    // Update closing queue
    static ImVector<MyDocument*> close_queue;
    if (close_queue.empty())
    {
        // Close queue is locked once we started a popup
        for (int doc_n = 0; doc_n < app.Documents.Size; doc_n++)
        {
            MyDocument* doc = &app.Documents[doc_n];
            if (doc->WantClose)
            {
                doc->WantClose = false;
                close_queue.push_back(doc);
            }
        }
    }

    // Display closing confirmation UI
    if (!close_queue.empty())
    {
        int close_queue_unsaved_documents = 0;
        for (int n = 0; n < close_queue.Size; n++)
            if (close_queue[n]->Dirty)
                close_queue_unsaved_documents++;

        if (close_queue_unsaved_documents == 0)
        {
            // Close documents when all are unsaved
            for (int n = 0; n < close_queue.Size; n++)
                close_queue[n]->DoForceClose();
            close_queue.clear();
        }
        else
        {
            if (!ImGui::IsPopupOpen("Save?"))
                ImGui::OpenPopup("Save?");
            if (ImGui::BeginPopupModal("Save?"))
            {
                ImGui::Text("Save change to the following items?");
                ImGui::PushItemWidth(-1.0f);
                ImGui::ListBoxHeader("##", close_queue_unsaved_documents, 6);
                for (int n = 0; n < close_queue.Size; n++)
                    if (close_queue[n]->Dirty)
                        ImGui::Text("%s", close_queue[n]->Name);
                ImGui::ListBoxFooter();

                if (ImGui::Button("Yes", ImVec2(80, 0)))
                {
                    for (int n = 0; n < close_queue.Size; n++)
                    {
                        if (close_queue[n]->Dirty)
                            close_queue[n]->DoSave();
                        close_queue[n]->DoForceClose();
                    }
                    close_queue.clear();
                    ImGui::CloseCurrentPopup();
                }
                ImGui::SameLine();
                if (ImGui::Button("No", ImVec2(80, 0)))
                {
                    for (int n = 0; n < close_queue.Size; n++)
                        close_queue[n]->DoForceClose();
                    close_queue.clear();
                    ImGui::CloseCurrentPopup();
                }
                ImGui::SameLine();
                if (ImGui::Button("Cancel", ImVec2(80, 0)))
                {
                    close_queue.clear();
                    ImGui::CloseCurrentPopup();
                }
                ImGui::EndPopup();
            }
        }
    }

    ImGui::End();
}

// End of Demo code
#else

void ImGui::ShowAboutWindow(bool*) {}
void ImGui::ShowDemoWindow(bool*) {}
void ImGui::ShowUserGuide() {}
void ImGui::ShowStyleEditor(ImGuiStyle*) {}

#endif<|MERGE_RESOLUTION|>--- conflicted
+++ resolved
@@ -1697,7 +1697,6 @@
                 if (ImGui::MenuItem("Close")) { test_window = false; }
                 ImGui::EndPopup();
             }
-            //if (IsItemHovered() || IsItemActive()) { printf("[%05d] Hovered %d Active %d\n", GetFrameCount(), IsItemHovered(), IsItemActive()); } // [DEBUG]
             ImGui::Text(
                 "IsItemHovered() after begin = %d (== is title bar hovered)\n"
                 "IsItemActive() after begin = %d (== is window being clicked/moved)\n",
@@ -4051,7 +4050,7 @@
 // Demonstrate creating a simple static window with no decoration + a context-menu to choose which corner of the screen to use.
 static void ShowExampleAppSimpleOverlay(bool* p_open)
 {
-    // FIXME-VIEWPORT-ABS: Select a default viewport
+    // FIXME-VIEWPORT: Select a default viewport
     const float DISTANCE = 10.0f;
     static int corner = 0;
     ImGuiIO& io = ImGui::GetIO();
@@ -4440,7 +4439,6 @@
     static ExampleAppDocuments app;
 
     // Options
-<<<<<<< HEAD
     enum Target
     {
         Target_None,
@@ -4460,12 +4458,6 @@
 
     bool window_contents_visible = ImGui::Begin("Example: Documents", p_open, ImGuiWindowFlags_MenuBar);
     if (!window_contents_visible && opt_target != Target_DockSpaceAndWindow)
-=======
-    static bool opt_reorderable = true;
-    static ImGuiTabBarFlags opt_fitting_flags = ImGuiTabBarFlags_FittingPolicyDefault_;
-
-    if (!ImGui::Begin("Example: Documents", p_open, ImGuiWindowFlags_MenuBar))
->>>>>>> 742b5f4c
     {
         ImGui::End();
         return;
