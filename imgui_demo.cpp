// dear imgui, v1.54 WIP
// (demo code)

// Message to the person tempted to delete this file when integrating ImGui into their code base:
// Don't do it! Do NOT remove this file from your project! It is useful reference code that you and other users will want to refer to.
// Everything in this file will be stripped out by the linker if you don't call ImGui::ShowDemoWindow().
// During development, you can call ImGui::ShowDemoWindow() in your code to learn about various features of ImGui. Have it wired in a debug menu!
// Removing this file from your project is hindering access to documentation for everyone in your team, likely leading you to poorer usage of the library.
// Note that you can #define IMGUI_DISABLE_DEMO_WINDOWS in imconfig.h for the same effect.
// If you want to link core ImGui in your final builds but not those demo windows, #define IMGUI_DISABLE_DEMO_WINDOWS in imconfig.h and those functions will be empty.
// In other situation, when you have ImGui available you probably want this to be available for reference and execution.
// Thank you,
// -Your beloved friend, imgui_demo.cpp (that you won't delete)

// Message to beginner C/C++ programmers. About the meaning of 'static': in this demo code, we frequently we use 'static' variables inside functions. 
// We do this as a way to gather code and data in the same place, just to make the demo code faster to read, faster to write, and use less code. 
// A static variable persist across calls, so it is essentially like a global variable but declared inside the scope of the function. 
// It also happens to be a convenient way of storing simple UI related information as long as your function doesn't need to be reentrant or used in threads.
// This might be a pattern you occasionally want to use in your code, but most of the real data you would be editing is likely to be stored outside your function.

#if defined(_MSC_VER) && !defined(_CRT_SECURE_NO_WARNINGS)
#define _CRT_SECURE_NO_WARNINGS
#endif

#include "imgui.h"
#include <ctype.h>          // toupper, isprint
#include <math.h>           // sqrtf, powf, cosf, sinf, floorf, ceilf
#include <stdio.h>          // vsnprintf, sscanf, printf
#include <stdlib.h>         // NULL, malloc, free, atoi
#if defined(_MSC_VER) && _MSC_VER <= 1500 // MSVC 2008 or earlier
#include <stddef.h>         // intptr_t
#else
#include <stdint.h>         // intptr_t
#endif

#ifdef _MSC_VER
#pragma warning (disable: 4996) // 'This function or variable may be unsafe': strcpy, strdup, sprintf, vsnprintf, sscanf, fopen
#define snprintf _snprintf
#endif
#ifdef __clang__
#pragma clang diagnostic ignored "-Wold-style-cast"             // warning : use of old-style cast                              // yes, they are more terse.
#pragma clang diagnostic ignored "-Wdeprecated-declarations"    // warning : 'xx' is deprecated: The POSIX name for this item.. // for strdup used in demo code (so user can copy & paste the code)
#pragma clang diagnostic ignored "-Wint-to-void-pointer-cast"   // warning : cast to 'void *' from smaller integer type 'int'
#pragma clang diagnostic ignored "-Wformat-security"            // warning : warning: format string is not a string literal
#pragma clang diagnostic ignored "-Wexit-time-destructors"      // warning : declaration requires an exit-time destructor       // exit-time destruction order is undefined. if MemFree() leads to users code that has been disabled before exit it might cause problems. ImGui coding style welcomes static/globals.
#if __has_warning("-Wreserved-id-macro")
#pragma clang diagnostic ignored "-Wreserved-id-macro"          // warning : macro name is a reserved identifier                //
#endif
#elif defined(__GNUC__)
#pragma GCC diagnostic ignored "-Wint-to-pointer-cast"          // warning: cast to pointer from integer of different size
#pragma GCC diagnostic ignored "-Wformat-security"              // warning : format string is not a string literal (potentially insecure)
#pragma GCC diagnostic ignored "-Wdouble-promotion"             // warning: implicit conversion from 'float' to 'double' when passing argument to function
#pragma GCC diagnostic ignored "-Wconversion"                   // warning: conversion to 'xxxx' from 'xxxx' may alter its value
#if (__GNUC__ >= 6)
#pragma GCC diagnostic ignored "-Wmisleading-indentation"       // warning: this 'if' clause does not guard this statement      // GCC 6.0+ only. See #883 on GitHub.
#endif
#endif

// Play it nice with Windows users. Notepad in 2017 still doesn't display text data with Unix-style \n.
#ifdef _WIN32
#define IM_NEWLINE "\r\n"
#else
#define IM_NEWLINE "\n"
#endif

#define IM_MAX(_A,_B)       (((_A) >= (_B)) ? (_A) : (_B))

//-----------------------------------------------------------------------------
// DEMO CODE
//-----------------------------------------------------------------------------

#if !defined(IMGUI_DISABLE_OBSOLETE_FUNCTIONS) && defined(IMGUI_DISABLE_TEST_WINDOWS) && !defined(IMGUI_DISABLE_DEMO_WINDOWS)   // Obsolete name since 1.53, TEST->DEMO
#define IMGUI_DISABLE_DEMO_WINDOWS
#endif

#if !defined(IMGUI_DISABLE_DEMO_WINDOWS)

static void ShowExampleAppConsole(bool* p_open);
static void ShowExampleAppLog(bool* p_open);
static void ShowExampleAppLayout(bool* p_open);
static void ShowExampleAppPropertyEditor(bool* p_open);
static void ShowExampleAppLongText(bool* p_open);
static void ShowExampleAppAutoResize(bool* p_open);
static void ShowExampleAppConstrainedResize(bool* p_open);
static void ShowExampleAppFixedOverlay(bool* p_open);
static void ShowExampleAppWindowTitles(bool* p_open);
static void ShowExampleAppCustomRendering(bool* p_open);
static void ShowExampleAppMainMenuBar();
static void ShowExampleMenuFile();

static void ShowHelpMarker(const char* desc)
{
    ImGui::TextDisabled("(?)");
    if (ImGui::IsItemHovered())
    {
        ImGui::BeginTooltip();
        ImGui::PushTextWrapPos(ImGui::GetFontSize() * 35.0f);
        ImGui::TextUnformatted(desc);
        ImGui::PopTextWrapPos();
        ImGui::EndTooltip();
    }
}

void ImGui::ShowUserGuide()
{
    ImGui::BulletText("Double-click on title bar to collapse window.");
    ImGui::BulletText("Click and drag on lower right corner to resize window\n(double-click to auto fit window to its contents).");
    ImGui::BulletText("Click and drag on any empty space to move window.");
    ImGui::BulletText("TAB/SHIFT+TAB to cycle through keyboard editable fields.");
    ImGui::BulletText("CTRL+Click on a slider or drag box to input value as text.");
    if (ImGui::GetIO().FontAllowUserScaling)
        ImGui::BulletText("CTRL+Mouse Wheel to zoom window contents.");
    ImGui::BulletText("Mouse Wheel to scroll.");
    ImGui::BulletText("While editing text:\n");
    ImGui::Indent();
    ImGui::BulletText("Hold SHIFT or use mouse to select text.");
    ImGui::BulletText("CTRL+Left/Right to word jump.");
    ImGui::BulletText("CTRL+A or double-click to select all.");
    ImGui::BulletText("CTRL+X,CTRL+C,CTRL+V to use clipboard.");
    ImGui::BulletText("CTRL+Z,CTRL+Y to undo/redo.");
    ImGui::BulletText("ESCAPE to revert.");
    ImGui::BulletText("You can apply arithmetic operators +,*,/ on numerical values.\nUse +- to subtract.");
    ImGui::Unindent();
}

// Demonstrate most ImGui features (big function!)
void ImGui::ShowDemoWindow(bool* p_open)
{
    // Examples apps
    static bool show_app_main_menu_bar = false;
    static bool show_app_console = false;
    static bool show_app_log = false;
    static bool show_app_layout = false;
    static bool show_app_property_editor = false;
    static bool show_app_long_text = false;
    static bool show_app_auto_resize = false;
    static bool show_app_constrained_resize = false;
    static bool show_app_fixed_overlay = false;
    static bool show_app_window_titles = false;
    static bool show_app_custom_rendering = false;
    static bool show_app_style_editor = false;

    static bool show_app_metrics = false;
    static bool show_app_about = false;

    if (show_app_main_menu_bar)       ShowExampleAppMainMenuBar();
    if (show_app_console)             ShowExampleAppConsole(&show_app_console);
    if (show_app_log)                 ShowExampleAppLog(&show_app_log);
    if (show_app_layout)              ShowExampleAppLayout(&show_app_layout);
    if (show_app_property_editor)     ShowExampleAppPropertyEditor(&show_app_property_editor);
    if (show_app_long_text)           ShowExampleAppLongText(&show_app_long_text);
    if (show_app_auto_resize)         ShowExampleAppAutoResize(&show_app_auto_resize);
    if (show_app_constrained_resize)  ShowExampleAppConstrainedResize(&show_app_constrained_resize);
    if (show_app_fixed_overlay)       ShowExampleAppFixedOverlay(&show_app_fixed_overlay);
    if (show_app_window_titles)       ShowExampleAppWindowTitles(&show_app_window_titles);
    if (show_app_custom_rendering)    ShowExampleAppCustomRendering(&show_app_custom_rendering);

    if (show_app_metrics)             { ImGui::ShowMetricsWindow(&show_app_metrics); }
    if (show_app_style_editor)        { ImGui::Begin("Style Editor", &show_app_style_editor); ImGui::ShowStyleEditor(); ImGui::End(); }
    if (show_app_about)
    {
        ImGui::Begin("About Dear ImGui", &show_app_about, ImGuiWindowFlags_AlwaysAutoResize);
        ImGui::Text("Dear ImGui, %s", ImGui::GetVersion());
        ImGui::Separator();
        ImGui::Text("By Omar Cornut and all dear imgui contributors.");
        ImGui::Text("Dear ImGui is licensed under the MIT License, see LICENSE for more information.");
        ImGui::End();
    }

    static bool no_titlebar = false;
    static bool no_scrollbar = false;
    static bool no_menu = false;
    static bool no_move = false;
    static bool no_resize = false;
    static bool no_collapse = false;
    static bool no_close = false;
    static bool no_nav = false;

    // Demonstrate the various window flags. Typically you would just use the default.
    ImGuiWindowFlags window_flags = 0;
    if (no_titlebar)  window_flags |= ImGuiWindowFlags_NoTitleBar;
    if (no_scrollbar) window_flags |= ImGuiWindowFlags_NoScrollbar;
    if (!no_menu)     window_flags |= ImGuiWindowFlags_MenuBar;
    if (no_move)      window_flags |= ImGuiWindowFlags_NoMove;
    if (no_resize)    window_flags |= ImGuiWindowFlags_NoResize;
    if (no_collapse)  window_flags |= ImGuiWindowFlags_NoCollapse;
    if (no_nav)       window_flags |= ImGuiWindowFlags_NoNavInputs;
    if (no_close)     p_open = NULL; // Don't pass our bool* to Begin

    ImGui::SetNextWindowSize(ImVec2(550,680), ImGuiCond_FirstUseEver);
    if (!ImGui::Begin("ImGui Demo", p_open, window_flags))
    {
        // Early out if the window is collapsed, as an optimization.
        ImGui::End();
        return;
    }

    //ImGui::PushItemWidth(ImGui::GetWindowWidth() * 0.65f);    // 2/3 of the space for widget and 1/3 for labels
    ImGui::PushItemWidth(-140);                                 // Right align, keep 140 pixels for labels

    ImGui::Text("dear imgui says hello. (%s)", IMGUI_VERSION);

    // Menu
    if (ImGui::BeginMenuBar())
    {
        if (ImGui::BeginMenu("Menu"))
        {
            ShowExampleMenuFile();
            ImGui::EndMenu();
        }
        if (ImGui::BeginMenu("Examples"))
        {
            ImGui::MenuItem("Main menu bar", NULL, &show_app_main_menu_bar);
            ImGui::MenuItem("Console", NULL, &show_app_console);
            ImGui::MenuItem("Log", NULL, &show_app_log);
            ImGui::MenuItem("Simple layout", NULL, &show_app_layout);
            ImGui::MenuItem("Property editor", NULL, &show_app_property_editor);
            ImGui::MenuItem("Long text display", NULL, &show_app_long_text);
            ImGui::MenuItem("Auto-resizing window", NULL, &show_app_auto_resize);
            ImGui::MenuItem("Constrained-resizing window", NULL, &show_app_constrained_resize);
            ImGui::MenuItem("Simple overlay", NULL, &show_app_fixed_overlay);
            ImGui::MenuItem("Manipulating window titles", NULL, &show_app_window_titles);
            ImGui::MenuItem("Custom rendering", NULL, &show_app_custom_rendering);
            ImGui::EndMenu();
        }
        if (ImGui::BeginMenu("Help"))
        {
            ImGui::MenuItem("Metrics", NULL, &show_app_metrics);
            ImGui::MenuItem("Style Editor", NULL, &show_app_style_editor);
            ImGui::MenuItem("About Dear ImGui", NULL, &show_app_about);
            ImGui::EndMenu();
        }
        ImGui::EndMenuBar();
    }

    ImGui::Spacing();
    if (ImGui::CollapsingHeader("Help"))
    {
        ImGui::TextWrapped("This window is being created by the ShowDemoWindow() function. Please refer to the code in imgui_demo.cpp for reference.\n\n");
        ImGui::Text("USER GUIDE:");
        ImGui::ShowUserGuide();
    }

    if (ImGui::CollapsingHeader("Window options"))
    {
        ImGui::Checkbox("No titlebar", &no_titlebar); ImGui::SameLine(150);
        ImGui::Checkbox("No scrollbar", &no_scrollbar); ImGui::SameLine(300);
        ImGui::Checkbox("No menu", &no_menu);
        ImGui::Checkbox("No move", &no_move); ImGui::SameLine(150);
        ImGui::Checkbox("No resize", &no_resize); ImGui::SameLine(300);
        ImGui::Checkbox("No collapse", &no_collapse);
        ImGui::Checkbox("No close", &no_close); ImGui::SameLine(150);
        ImGui::Checkbox("No nav", &no_nav);

        if (ImGui::TreeNode("Style"))
        {
            ImGui::ShowStyleEditor();
            ImGui::TreePop();
        }

        if (ImGui::TreeNode("Capture/Logging"))
        {
            ImGui::TextWrapped("The logging API redirects all text output so you can easily capture the content of a window or a block. Tree nodes can be automatically expanded. You can also call ImGui::LogText() to output directly to the log without a visual output.");
            ImGui::LogButtons();
            ImGui::TreePop();
        }
    }

    if (ImGui::CollapsingHeader("Widgets"))
    {
        if (ImGui::TreeNode("Basic"))
        {
            static int clicked = 0;
            if (ImGui::Button("Button")) 
                clicked++;
            if (clicked & 1)
            {
                ImGui::SameLine();
                ImGui::Text("Thanks for clicking me!");
            }

            static bool check = true;
            ImGui::Checkbox("checkbox", &check);

            static int e = 0;
            ImGui::RadioButton("radio a", &e, 0); ImGui::SameLine();
            ImGui::RadioButton("radio b", &e, 1); ImGui::SameLine();
            ImGui::RadioButton("radio c", &e, 2);

            // Color buttons, demonstrate using PushID() to add unique identifier in the ID stack, and changing style.
            for (int i = 0; i < 7; i++)
            {
                if (i > 0) ImGui::SameLine();
                ImGui::PushID(i);
                ImGui::PushStyleColor(ImGuiCol_Button, (ImVec4)ImColor::HSV(i/7.0f, 0.6f, 0.6f));
                ImGui::PushStyleColor(ImGuiCol_ButtonHovered, (ImVec4)ImColor::HSV(i/7.0f, 0.7f, 0.7f));
                ImGui::PushStyleColor(ImGuiCol_ButtonActive, (ImVec4)ImColor::HSV(i/7.0f, 0.8f, 0.8f));
                ImGui::Button("Click");
                ImGui::PopStyleColor(3);
                ImGui::PopID();
            }

            ImGui::Text("Hover over me");
            if (ImGui::IsItemHovered())
                ImGui::SetTooltip("I am a tooltip");

            ImGui::SameLine();
            ImGui::Text("- or me");
            if (ImGui::IsItemHovered())
            {
                ImGui::BeginTooltip();
                ImGui::Text("I am a fancy tooltip");
                static float arr[] = { 0.6f, 0.1f, 1.0f, 0.5f, 0.92f, 0.1f, 0.2f };
                ImGui::PlotLines("Curve", arr, IM_ARRAYSIZE(arr));
                ImGui::EndTooltip();
            }

            // Testing ImGuiOnceUponAFrame helper.
            //static ImGuiOnceUponAFrame once;
            //for (int i = 0; i < 5; i++)
            //    if (once)
            //        ImGui::Text("This will be displayed only once.");

            ImGui::Separator();

            ImGui::LabelText("label", "Value");

            {
                // Simplified one-liner Combo() API, using values packed in a single constant string
                static int current_item_1 = 1;
                ImGui::Combo("combo", &current_item_1, "aaaa\0bbbb\0cccc\0dddd\0eeee\0\0");
                //ImGui::Combo("combo w/ array of char*", &current_item_2_idx, items, IM_ARRAYSIZE(items));   // Combo using proper array. You can also pass a callback to retrieve array value, no need to create/copy an array just for that.

                // General BeginCombo() API, you have full control over your selection data and display type
                const char* items[] = { "AAAA", "BBBB", "CCCC", "DDDD", "EEEE", "FFFF", "GGGG", "HHHH", "IIII", "JJJJ", "KKKK", "LLLLLLL", "MMMM", "OOOOOOO", "PPPP", "QQQQQQQQQQ", "RRR", "SSSS" };
                static const char* current_item_2 = NULL;
                if (ImGui::BeginCombo("combo 2", current_item_2)) // The second parameter is the label previewed before opening the combo.
                {
                    for (int n = 0; n < IM_ARRAYSIZE(items); n++)
                    {
                        bool is_selected = (current_item_2 == items[n]); // You can store your selection however you want, outside or inside your objects
                        if (ImGui::Selectable(items[n], is_selected))
                            current_item_2 = items[n];
                        if (is_selected)
                            ImGui::SetItemDefaultFocus();   // Set the initial focus when opening the combo (scrolling + for keyboard navigation support in the upcoming navigation branch)
                    }
                    ImGui::EndCombo();
                }
            }

            {
                static char str0[128] = "Hello, world!";
                static int i0=123;
                static float f0=0.001f;
                ImGui::InputText("input text", str0, IM_ARRAYSIZE(str0));
                ImGui::SameLine(); ShowHelpMarker("Hold SHIFT or use mouse to select text.\n" "CTRL+Left/Right to word jump.\n" "CTRL+A or double-click to select all.\n" "CTRL+X,CTRL+C,CTRL+V clipboard.\n" "CTRL+Z,CTRL+Y undo/redo.\n" "ESCAPE to revert.\n");

                ImGui::InputInt("input int", &i0);
                ImGui::SameLine(); ShowHelpMarker("You can apply arithmetic operators +,*,/ on numerical values.\n  e.g. [ 100 ], input \'*2\', result becomes [ 200 ]\nUse +- to subtract.\n");

                ImGui::InputFloat("input float", &f0, 0.01f, 1.0f);

                static float vec4a[4] = { 0.10f, 0.20f, 0.30f, 0.44f };
                ImGui::InputFloat3("input float3", vec4a);
            }

            {
                static int i1=50, i2=42;
                ImGui::DragInt("drag int", &i1, 1);
                ImGui::SameLine(); ShowHelpMarker("Click and drag to edit value.\nHold SHIFT/ALT for faster/slower edit.\nDouble-click or CTRL+click to input value.");

                ImGui::DragInt("drag int 0..100", &i2, 1, 0, 100, "%.0f%%");

                static float f1=1.00f, f2=0.0067f;
                ImGui::DragFloat("drag float", &f1, 0.005f);
                ImGui::DragFloat("drag small float", &f2, 0.0001f, 0.0f, 0.0f, "%.06f ns");
            }

            {
                static int i1=0;
                ImGui::SliderInt("slider int", &i1, -1, 3);
                ImGui::SameLine(); ShowHelpMarker("CTRL+click to input value.");

                static float f1=0.123f, f2=0.0f;
                ImGui::SliderFloat("slider float", &f1, 0.0f, 1.0f, "ratio = %.3f");
                ImGui::SliderFloat("slider log float", &f2, -10.0f, 10.0f, "%.4f", 3.0f);
                static float angle = 0.0f;
                ImGui::SliderAngle("slider angle", &angle);
            }

            static float col1[3] = { 1.0f,0.0f,0.2f };
            static float col2[4] = { 0.4f,0.7f,0.0f,0.5f };
            ImGui::ColorEdit3("color 1", col1);
            ImGui::SameLine(); ShowHelpMarker("Click on the colored square to open a color picker.\nRight-click on the colored square to show options.\nCTRL+click on individual component to input value.\n");

            ImGui::ColorEdit4("color 2", col2);

            const char* listbox_items[] = { "Apple", "Banana", "Cherry", "Kiwi", "Mango", "Orange", "Pineapple", "Strawberry", "Watermelon" };
            static int listbox_item_current = 1;
            ImGui::ListBox("listbox\n(single select)", &listbox_item_current, listbox_items, IM_ARRAYSIZE(listbox_items), 4);

            //static int listbox_item_current2 = 2;
            //ImGui::PushItemWidth(-1);
            //ImGui::ListBox("##listbox2", &listbox_item_current2, listbox_items, IM_ARRAYSIZE(listbox_items), 4);
            //ImGui::PopItemWidth();

            ImGui::TreePop();
        }

        if (ImGui::TreeNode("Trees"))
        {
            if (ImGui::TreeNode("Basic trees"))
            {
                for (int i = 0; i < 5; i++)
                    if (ImGui::TreeNode((void*)(intptr_t)i, "Child %d", i))
                    {
                        ImGui::Text("blah blah");
                        ImGui::SameLine(); 
                        if (ImGui::SmallButton("button")) { };
                        ImGui::TreePop();
                    }
                ImGui::TreePop();
            }

            if (ImGui::TreeNode("Advanced, with Selectable nodes"))
            {
                ShowHelpMarker("This is a more standard looking tree with selectable nodes.\nClick to select, CTRL+Click to toggle, click on arrows or double-click to open.");
                static bool align_label_with_current_x_position = false;
                ImGui::Checkbox("Align label with current X position)", &align_label_with_current_x_position);
                ImGui::Text("Hello!");
                if (align_label_with_current_x_position)
                    ImGui::Unindent(ImGui::GetTreeNodeToLabelSpacing());

                static int selection_mask = (1 << 2); // Dumb representation of what may be user-side selection state. You may carry selection state inside or outside your objects in whatever format you see fit.
                int node_clicked = -1;                // Temporary storage of what node we have clicked to process selection at the end of the loop. May be a pointer to your own node type, etc.
                ImGui::PushStyleVar(ImGuiStyleVar_IndentSpacing, ImGui::GetFontSize()*3); // Increase spacing to differentiate leaves from expanded contents.
                for (int i = 0; i < 6; i++)
                {
                    // Disable the default open on single-click behavior and pass in Selected flag according to our selection state.
                    ImGuiTreeNodeFlags node_flags = ImGuiTreeNodeFlags_OpenOnArrow | ImGuiTreeNodeFlags_OpenOnDoubleClick | ((selection_mask & (1 << i)) ? ImGuiTreeNodeFlags_Selected : 0);
                    if (i < 3)
                    {
                        // Node
                        bool node_open = ImGui::TreeNodeEx((void*)(intptr_t)i, node_flags, "Selectable Node %d", i);
                        if (ImGui::IsItemClicked()) 
                            node_clicked = i;
                        if (node_open)
                        {
                            ImGui::Text("Blah blah\nBlah Blah");
                            ImGui::TreePop();
                        }
                    }
                    else
                    {
                        // Leaf: The only reason we have a TreeNode at all is to allow selection of the leaf. Otherwise we can use BulletText() or TreeAdvanceToLabelPos()+Text().
                        node_flags |= ImGuiTreeNodeFlags_Leaf | ImGuiTreeNodeFlags_NoTreePushOnOpen; // ImGuiTreeNodeFlags_Bullet
                        ImGui::TreeNodeEx((void*)(intptr_t)i, node_flags, "Selectable Leaf %d", i);
                        if (ImGui::IsItemClicked()) 
                            node_clicked = i;
                    }
                }
                if (node_clicked != -1)
                {
                    // Update selection state. Process outside of tree loop to avoid visual inconsistencies during the clicking-frame.
                    if (ImGui::GetIO().KeyCtrl)
                        selection_mask ^= (1 << node_clicked);          // CTRL+click to toggle
                    else //if (!(selection_mask & (1 << node_clicked))) // Depending on selection behavior you want, this commented bit preserve selection when clicking on item that is part of the selection
                        selection_mask = (1 << node_clicked);           // Click to single-select
                }
                ImGui::PopStyleVar();
                if (align_label_with_current_x_position)
                    ImGui::Indent(ImGui::GetTreeNodeToLabelSpacing());
                ImGui::TreePop();
            }
            ImGui::TreePop();
        }

        if (ImGui::TreeNode("Collapsing Headers"))
        {
            static bool closable_group = true;
            ImGui::Checkbox("Enable extra group", &closable_group);
            if (ImGui::CollapsingHeader("Header"))
            {
                ImGui::Text("IsItemHovered: %d", IsItemHovered());
                for (int i = 0; i < 5; i++)
                    ImGui::Text("Some content %d", i);
            }
            if (ImGui::CollapsingHeader("Header with a close button", &closable_group))
            {
                ImGui::Text("IsItemHovered: %d", IsItemHovered());
                for (int i = 0; i < 5; i++)
                    ImGui::Text("More content %d", i);
            }
            ImGui::TreePop();
        }

        if (ImGui::TreeNode("Bullets"))
        {
            ImGui::BulletText("Bullet point 1");
            ImGui::BulletText("Bullet point 2\nOn multiple lines");
            ImGui::Bullet(); ImGui::Text("Bullet point 3 (two calls)");
            ImGui::Bullet(); ImGui::SmallButton("Button");
            ImGui::TreePop();
        }

        if (ImGui::TreeNode("Text"))
        {
            if (ImGui::TreeNode("Colored Text"))
            {
                // Using shortcut. You can use PushStyleColor()/PopStyleColor() for more flexibility.
                ImGui::TextColored(ImVec4(1.0f,0.0f,1.0f,1.0f), "Pink");
                ImGui::TextColored(ImVec4(1.0f,1.0f,0.0f,1.0f), "Yellow");
                ImGui::TextDisabled("Disabled");
                ImGui::SameLine(); ShowHelpMarker("The TextDisabled color is stored in ImGuiStyle.");
                ImGui::TreePop();
            }

            if (ImGui::TreeNode("Word Wrapping"))
            {
                // Using shortcut. You can use PushTextWrapPos()/PopTextWrapPos() for more flexibility.
                ImGui::TextWrapped("This text should automatically wrap on the edge of the window. The current implementation for text wrapping follows simple rules suitable for English and possibly other languages.");
                ImGui::Spacing();

                static float wrap_width = 200.0f;
                ImGui::SliderFloat("Wrap width", &wrap_width, -20, 600, "%.0f");

                ImGui::Text("Test paragraph 1:");
                ImVec2 pos = ImGui::GetCursorScreenPos();
                ImGui::GetWindowDrawList()->AddRectFilled(ImVec2(pos.x + wrap_width, pos.y), ImVec2(pos.x + wrap_width + 10, pos.y + ImGui::GetTextLineHeight()), IM_COL32(255,0,255,255));
                ImGui::PushTextWrapPos(ImGui::GetCursorPos().x + wrap_width);
                ImGui::Text("The lazy dog is a good dog. This paragraph is made to fit within %.0f pixels. Testing a 1 character word. The quick brown fox jumps over the lazy dog.", wrap_width);
                ImGui::GetWindowDrawList()->AddRect(ImGui::GetItemRectMin(), ImGui::GetItemRectMax(), IM_COL32(255,255,0,255));
                ImGui::PopTextWrapPos();

                ImGui::Text("Test paragraph 2:");
                pos = ImGui::GetCursorScreenPos();
                ImGui::GetWindowDrawList()->AddRectFilled(ImVec2(pos.x + wrap_width, pos.y), ImVec2(pos.x + wrap_width + 10, pos.y + ImGui::GetTextLineHeight()), IM_COL32(255,0,255,255));
                ImGui::PushTextWrapPos(ImGui::GetCursorPos().x + wrap_width);
                ImGui::Text("aaaaaaaa bbbbbbbb, c cccccccc,dddddddd. d eeeeeeee   ffffffff. gggggggg!hhhhhhhh");
                ImGui::GetWindowDrawList()->AddRect(ImGui::GetItemRectMin(), ImGui::GetItemRectMax(), IM_COL32(255,255,0,255));
                ImGui::PopTextWrapPos();

                ImGui::TreePop();
            }

            if (ImGui::TreeNode("UTF-8 Text"))
            {
                // UTF-8 test with Japanese characters
                // (needs a suitable font, try Arial Unicode or M+ fonts http://mplus-fonts.sourceforge.jp/mplus-outline-fonts/index-en.html)
                // - From C++11 you can use the u8"my text" syntax to encode literal strings as UTF-8
                // - For earlier compiler, you may be able to encode your sources as UTF-8 (e.g. Visual Studio save your file as 'UTF-8 without signature')
                // - HOWEVER, FOR THIS DEMO FILE, BECAUSE WE WANT TO SUPPORT COMPILER, WE ARE *NOT* INCLUDING RAW UTF-8 CHARACTERS IN THIS SOURCE FILE.
                //   Instead we are encoding a few string with hexadecimal constants. Don't do this in your application!
                // Note that characters values are preserved even by InputText() if the font cannot be displayed, so you can safely copy & paste garbled characters into another application.
                ImGui::TextWrapped("CJK text will only appears if the font was loaded with the appropriate CJK character ranges. Call io.Font->LoadFromFileTTF() manually to load extra character ranges.");
                ImGui::Text("Hiragana: \xe3\x81\x8b\xe3\x81\x8d\xe3\x81\x8f\xe3\x81\x91\xe3\x81\x93 (kakikukeko)");
                ImGui::Text("Kanjis: \xe6\x97\xa5\xe6\x9c\xac\xe8\xaa\x9e (nihongo)");
                static char buf[32] = "\xe6\x97\xa5\xe6\x9c\xac\xe8\xaa\x9e"; // "nihongo"
                ImGui::InputText("UTF-8 input", buf, IM_ARRAYSIZE(buf));
                ImGui::TreePop();
            }
            ImGui::TreePop();
        }

        if (ImGui::TreeNode("Images"))
        {
            ImGui::TextWrapped("Below we are displaying the font texture (which is the only texture we have access to in this demo). Use the 'ImTextureID' type as storage to pass pointers or identifier to your own texture data. Hover the texture for a zoomed view!");
            ImGuiIO& io = ImGui::GetIO();

            // Here we are grabbing the font texture because that's the only one we have access to inside the demo code.
            // Remember that ImTextureID is just storage for whatever you want it to be, it is essentially a value that will be passed to the render function inside the ImDrawCmd structure.
            // If you use one of the default imgui_impl_XXXX.cpp renderer, they all have comments at the top of their file to specify what they expect to be stored in ImTextureID.
            // (for example, the imgui_impl_dx11.cpp renderer expect a 'ID3D11ShaderResourceView*' pointer. The imgui_impl_glfw_gl3.cpp renderer expect a GLuint OpenGL texture identifier etc.)
            // If you decided that ImTextureID = MyEngineTexture*, then you can pass your MyEngineTexture* pointers to ImGui::Image(), and gather width/height through your own functions, etc.
            // Using ShowMetricsWindow() as a "debugger" to inspect the draw data that are being passed to your render will help you debug issues if you are confused about this.
            // Consider using the lower-level ImDrawList::AddImage() API, via ImGui::GetWindowDrawList()->AddImage().
            ImTextureID my_tex_id = io.Fonts->TexID; 
            float my_tex_w = (float)io.Fonts->TexWidth;
            float my_tex_h = (float)io.Fonts->TexHeight;

            ImGui::Text("%.0fx%.0f", my_tex_w, my_tex_h);
            ImVec2 pos = ImGui::GetCursorScreenPos();
            ImGui::Image(my_tex_id, ImVec2(my_tex_w, my_tex_h), ImVec2(0,0), ImVec2(1,1), ImColor(255,255,255,255), ImColor(255,255,255,128));
            if (ImGui::IsItemHovered())
            {
                ImGui::BeginTooltip();
                float focus_sz = 32.0f;
                float focus_x = io.MousePos.x - pos.x - focus_sz * 0.5f; if (focus_x < 0.0f) focus_x = 0.0f; else if (focus_x > my_tex_w - focus_sz) focus_x = my_tex_w - focus_sz;
                float focus_y = io.MousePos.y - pos.y - focus_sz * 0.5f; if (focus_y < 0.0f) focus_y = 0.0f; else if (focus_y > my_tex_h - focus_sz) focus_y = my_tex_h - focus_sz;
                ImGui::Text("Min: (%.2f, %.2f)", focus_x, focus_y);
                ImGui::Text("Max: (%.2f, %.2f)", focus_x + focus_sz, focus_y + focus_sz);
                ImVec2 uv0 = ImVec2((focus_x) / my_tex_w, (focus_y) / my_tex_h);
                ImVec2 uv1 = ImVec2((focus_x + focus_sz) / my_tex_w, (focus_y + focus_sz) / my_tex_h);
                ImGui::Image(my_tex_id, ImVec2(128,128), uv0, uv1, ImColor(255,255,255,255), ImColor(255,255,255,128));
                ImGui::EndTooltip();
            }
            ImGui::TextWrapped("And now some textured buttons..");
            static int pressed_count = 0;
            for (int i = 0; i < 8; i++)
            {
                ImGui::PushID(i);
                int frame_padding = -1 + i;     // -1 = uses default padding
                if (ImGui::ImageButton(my_tex_id, ImVec2(32,32), ImVec2(0,0), ImVec2(32.0f/my_tex_w,32/my_tex_h), frame_padding, ImColor(0,0,0,255)))
                    pressed_count += 1;
                ImGui::PopID();
                ImGui::SameLine();
            }
            ImGui::NewLine();
            ImGui::Text("Pressed %d times.", pressed_count);
            ImGui::TreePop();
        }

        if (ImGui::TreeNode("Selectables"))
        {
            // Selectable() has 2 overloads:
            // - The one taking "bool selected" as a read-only selection information. When Selectable() has been clicked is returns true and you can alter selection state accordingly.
            // - The one taking "bool* p_selected" as a read-write selection information (convenient in some cases)
            // The earlier is more flexible, as in real application your selection may be stored in a different manner (in flags within objects, as an external list, etc).
            if (ImGui::TreeNode("Basic"))
            {
                static bool selection[5] = { false, true, false, false, false };
                ImGui::Selectable("1. I am selectable", &selection[0]);
                ImGui::Selectable("2. I am selectable", &selection[1]);
                ImGui::Text("3. I am not selectable");
                ImGui::Selectable("4. I am selectable", &selection[3]);
                if (ImGui::Selectable("5. I am double clickable", selection[4], ImGuiSelectableFlags_AllowDoubleClick))
                    if (ImGui::IsMouseDoubleClicked(0))
                        selection[4] = !selection[4];
                ImGui::TreePop();
            }
            if (ImGui::TreeNode("Selection State: Single Selection"))
            {
                static int selected = -1;
                for (int n = 0; n < 5; n++)
                {
                    char buf[32];
                    sprintf(buf, "Object %d", n);
                    if (ImGui::Selectable(buf, selected == n)) 
                        selected = n;
                }
                ImGui::TreePop();
            }
            if (ImGui::TreeNode("Selection State: Multiple Selection"))
            {
                ShowHelpMarker("Hold CTRL and click to select multiple items.");
                static bool selection[5] = { false, false, false, false, false };
                for (int n = 0; n < 5; n++)
                {
                    char buf[32];
                    sprintf(buf, "Object %d", n);
                    if (ImGui::Selectable(buf, selection[n]))
                    {
                        if (!ImGui::GetIO().KeyCtrl)    // Clear selection when CTRL is not held
                            memset(selection, 0, sizeof(selection)); 
                        selection[n] ^= 1;
                    }
                }
                ImGui::TreePop();
            }
            if (ImGui::TreeNode("Rendering more text into the same line"))
            {
                // Using the Selectable() override that takes "bool* p_selected" parameter and toggle your booleans automatically.
                static bool selected[3] = { false, false, false };
                ImGui::Selectable("main.c",    &selected[0]); ImGui::SameLine(300); ImGui::Text(" 2,345 bytes");
                ImGui::Selectable("Hello.cpp", &selected[1]); ImGui::SameLine(300); ImGui::Text("12,345 bytes");
                ImGui::Selectable("Hello.h",   &selected[2]); ImGui::SameLine(300); ImGui::Text(" 2,345 bytes");
                ImGui::TreePop();
            }
            if (ImGui::TreeNode("In columns"))
            {
                ImGui::Columns(3, NULL, false);
                static bool selected[16] = { 0 };
                for (int i = 0; i < 16; i++)
                {
                    char label[32]; sprintf(label, "Item %d", i);
                    if (ImGui::Selectable(label, &selected[i])) {}
                    ImGui::NextColumn();
                }
                ImGui::Columns(1);
                ImGui::TreePop();
            }
            if (ImGui::TreeNode("Grid"))
            {
                static bool selected[16] = { true, false, false, false, false, true, false, false, false, false, true, false, false, false, false, true };
                for (int i = 0; i < 16; i++)
                {
                    ImGui::PushID(i);
                    if (ImGui::Selectable("Sailor", &selected[i], 0, ImVec2(50,50)))
                    {
                        int x = i % 4, y = i / 4;
                        if (x > 0) selected[i - 1] ^= 1;
                        if (x < 3) selected[i + 1] ^= 1;
                        if (y > 0) selected[i - 4] ^= 1;
                        if (y < 3) selected[i + 4] ^= 1;
                    }
                    if ((i % 4) < 3) ImGui::SameLine();
                    ImGui::PopID();
                }
                ImGui::TreePop();
            }
            ImGui::TreePop();
        }

        if (ImGui::TreeNode("Filtered Text Input"))
        {
            static char buf1[64] = ""; ImGui::InputText("default", buf1, 64);
            static char buf2[64] = ""; ImGui::InputText("decimal", buf2, 64, ImGuiInputTextFlags_CharsDecimal);
            static char buf3[64] = ""; ImGui::InputText("hexadecimal", buf3, 64, ImGuiInputTextFlags_CharsHexadecimal | ImGuiInputTextFlags_CharsUppercase);
            static char buf4[64] = ""; ImGui::InputText("uppercase", buf4, 64, ImGuiInputTextFlags_CharsUppercase);
            static char buf5[64] = ""; ImGui::InputText("no blank", buf5, 64, ImGuiInputTextFlags_CharsNoBlank);
            struct TextFilters { static int FilterImGuiLetters(ImGuiTextEditCallbackData* data) { if (data->EventChar < 256 && strchr("imgui", (char)data->EventChar)) return 0; return 1; } };
            static char buf6[64] = ""; ImGui::InputText("\"imgui\" letters", buf6, 64, ImGuiInputTextFlags_CallbackCharFilter, TextFilters::FilterImGuiLetters);

            ImGui::Text("Password input");
            static char bufpass[64] = "password123";
            ImGui::InputText("password", bufpass, 64, ImGuiInputTextFlags_Password | ImGuiInputTextFlags_CharsNoBlank);
            ImGui::SameLine(); ShowHelpMarker("Display all characters as '*'.\nDisable clipboard cut and copy.\nDisable logging.\n");
            ImGui::InputText("password (clear)", bufpass, 64, ImGuiInputTextFlags_CharsNoBlank);

            ImGui::TreePop();
        }

        if (ImGui::TreeNode("Multi-line Text Input"))
        {
            static bool read_only = false;
            static char text[1024*16] =
                "/*\n"
                " The Pentium F00F bug, shorthand for F0 0F C7 C8,\n"
                " the hexadecimal encoding of one offending instruction,\n"
                " more formally, the invalid operand with locked CMPXCHG8B\n"
                " instruction bug, is a design flaw in the majority of\n"
                " Intel Pentium, Pentium MMX, and Pentium OverDrive\n"
                " processors (all in the P5 microarchitecture).\n"
                "*/\n\n"
                "label:\n"
                "\tlock cmpxchg8b eax\n";

            ImGui::PushStyleVar(ImGuiStyleVar_FramePadding, ImVec2(0,0));
            ImGui::Checkbox("Read-only", &read_only);
            ImGui::PopStyleVar();
            ImGui::InputTextMultiline("##source", text, IM_ARRAYSIZE(text), ImVec2(-1.0f, ImGui::GetTextLineHeight() * 16), ImGuiInputTextFlags_AllowTabInput | (read_only ? ImGuiInputTextFlags_ReadOnly : 0));
            ImGui::TreePop();
        }

        if (ImGui::TreeNode("Plots widgets"))
        {
            static bool animate = true;
            ImGui::Checkbox("Animate", &animate);

            static float arr[] = { 0.6f, 0.1f, 1.0f, 0.5f, 0.92f, 0.1f, 0.2f };
            ImGui::PlotLines("Frame Times", arr, IM_ARRAYSIZE(arr));

            // Create a dummy array of contiguous float values to plot
            // Tip: If your float aren't contiguous but part of a structure, you can pass a pointer to your first float and the sizeof() of your structure in the Stride parameter.
            static float values[90] = { 0 };
            static int values_offset = 0;
            static float refresh_time = 0.0f;
            if (!animate || refresh_time == 0.0f)
                refresh_time = ImGui::GetTime();
            while (refresh_time < ImGui::GetTime()) // Create dummy data at fixed 60 hz rate for the demo
            {
                static float phase = 0.0f;
                values[values_offset] = cosf(phase);
                values_offset = (values_offset+1) % IM_ARRAYSIZE(values);
                phase += 0.10f*values_offset;
                refresh_time += 1.0f/60.0f;
            }
            ImGui::PlotLines("Lines", values, IM_ARRAYSIZE(values), values_offset, "avg 0.0", -1.0f, 1.0f, ImVec2(0,80));
            ImGui::PlotHistogram("Histogram", arr, IM_ARRAYSIZE(arr), 0, NULL, 0.0f, 1.0f, ImVec2(0,80));

            // Use functions to generate output
            // FIXME: This is rather awkward because current plot API only pass in indices. We probably want an API passing floats and user provide sample rate/count.
            struct Funcs
            {
                static float Sin(void*, int i) { return sinf(i * 0.1f); }
                static float Saw(void*, int i) { return (i & 1) ? 1.0f : -1.0f; }
            };
            static int func_type = 0, display_count = 70;
            ImGui::Separator();
            ImGui::PushItemWidth(100); ImGui::Combo("func", &func_type, "Sin\0Saw\0"); ImGui::PopItemWidth();
            ImGui::SameLine();
            ImGui::SliderInt("Sample count", &display_count, 1, 400);
            float (*func)(void*, int) = (func_type == 0) ? Funcs::Sin : Funcs::Saw;
            ImGui::PlotLines("Lines", func, NULL, display_count, 0, NULL, -1.0f, 1.0f, ImVec2(0,80));
            ImGui::PlotHistogram("Histogram", func, NULL, display_count, 0, NULL, -1.0f, 1.0f, ImVec2(0,80));
            ImGui::Separator();

            // Animate a simple progress bar
            static float progress = 0.0f, progress_dir = 1.0f;
            if (animate)
            {
                progress += progress_dir * 0.4f * ImGui::GetIO().DeltaTime;
                if (progress >= +1.1f) { progress = +1.1f; progress_dir *= -1.0f; }
                if (progress <= -0.1f) { progress = -0.1f; progress_dir *= -1.0f; }
            }

            // Typically we would use ImVec2(-1.0f,0.0f) to use all available width, or ImVec2(width,0.0f) for a specified width. ImVec2(0.0f,0.0f) uses ItemWidth.
            ImGui::ProgressBar(progress, ImVec2(0.0f,0.0f));
            ImGui::SameLine(0.0f, ImGui::GetStyle().ItemInnerSpacing.x);
            ImGui::Text("Progress Bar");

            float progress_saturated = (progress < 0.0f) ? 0.0f : (progress > 1.0f) ? 1.0f : progress;
            char buf[32];
            sprintf(buf, "%d/%d", (int)(progress_saturated*1753), 1753);
            ImGui::ProgressBar(progress, ImVec2(0.f,0.f), buf);
            ImGui::TreePop();
        }

        if (ImGui::TreeNode("Color/Picker Widgets"))
        {
            static ImVec4 color = ImColor(114, 144, 154, 200);

            static bool alpha_preview = true;
            static bool alpha_half_preview = false;
            static bool options_menu = true;
            static bool hdr = false;
            ImGui::Checkbox("With Alpha Preview", &alpha_preview);
            ImGui::Checkbox("With Half Alpha Preview", &alpha_half_preview);
            ImGui::Checkbox("With Options Menu", &options_menu); ImGui::SameLine(); ShowHelpMarker("Right-click on the individual color widget to show options.");
            ImGui::Checkbox("With HDR", &hdr); ImGui::SameLine(); ShowHelpMarker("Currently all this does is to lift the 0..1 limits on dragging widgets.");
            int misc_flags = (hdr ? ImGuiColorEditFlags_HDR : 0) | (alpha_half_preview ? ImGuiColorEditFlags_AlphaPreviewHalf : (alpha_preview ? ImGuiColorEditFlags_AlphaPreview : 0)) | (options_menu ? 0 : ImGuiColorEditFlags_NoOptions);

            ImGui::Text("Color widget:");
            ImGui::SameLine(); ShowHelpMarker("Click on the colored square to open a color picker.\nCTRL+click on individual component to input value.\n");
            ImGui::ColorEdit3("MyColor##1", (float*)&color, misc_flags);

            ImGui::Text("Color widget HSV with Alpha:");
            ImGui::ColorEdit4("MyColor##2", (float*)&color, ImGuiColorEditFlags_HSV | misc_flags);

            ImGui::Text("Color widget with Float Display:");
            ImGui::ColorEdit4("MyColor##2f", (float*)&color, ImGuiColorEditFlags_Float | misc_flags);

            ImGui::Text("Color button with Picker:");
            ImGui::SameLine(); ShowHelpMarker("With the ImGuiColorEditFlags_NoInputs flag you can hide all the slider/text inputs.\nWith the ImGuiColorEditFlags_NoLabel flag you can pass a non-empty label which will only be used for the tooltip and picker popup.");
            ImGui::ColorEdit4("MyColor##3", (float*)&color, ImGuiColorEditFlags_NoInputs | ImGuiColorEditFlags_NoLabel | misc_flags);

            ImGui::Text("Color button with Custom Picker Popup:");

            // Generate a dummy palette
            static bool saved_palette_inited = false;
            static ImVec4 saved_palette[32];
            if (!saved_palette_inited)
                for (int n = 0; n < IM_ARRAYSIZE(saved_palette); n++)
                {
                    ImGui::ColorConvertHSVtoRGB(n / 31.0f, 0.8f, 0.8f, saved_palette[n].x, saved_palette[n].y, saved_palette[n].z);
                    saved_palette[n].w = 1.0f; // Alpha
                }
            saved_palette_inited = true;

            static ImVec4 backup_color;
            bool open_popup = ImGui::ColorButton("MyColor##3b", color, misc_flags);
            ImGui::SameLine();
            open_popup |= ImGui::Button("Palette");
            if (open_popup)
            {
                ImGui::OpenPopup("mypicker");
                backup_color = color;
            }
            if (ImGui::BeginPopup("mypicker"))
            {
                // FIXME: Adding a drag and drop example here would be perfect!
                ImGui::Text("MY CUSTOM COLOR PICKER WITH AN AMAZING PALETTE!");
                ImGui::Separator();
                ImGui::ColorPicker4("##picker", (float*)&color, misc_flags | ImGuiColorEditFlags_NoSidePreview | ImGuiColorEditFlags_NoSmallPreview);
                ImGui::SameLine();
                ImGui::BeginGroup();
                ImGui::Text("Current");
                ImGui::ColorButton("##current", color, ImGuiColorEditFlags_NoPicker | ImGuiColorEditFlags_AlphaPreviewHalf, ImVec2(60,40));
                ImGui::Text("Previous");
                if (ImGui::ColorButton("##previous", backup_color, ImGuiColorEditFlags_NoPicker | ImGuiColorEditFlags_AlphaPreviewHalf, ImVec2(60,40)))
                    color = backup_color;
                ImGui::Separator();
                ImGui::Text("Palette");
                for (int n = 0; n < IM_ARRAYSIZE(saved_palette); n++)
                {
                    ImGui::PushID(n);
                    if ((n % 8) != 0)
                        ImGui::SameLine(0.0f, ImGui::GetStyle().ItemSpacing.y);
                    if (ImGui::ColorButton("##palette", saved_palette[n], ImGuiColorEditFlags_NoAlpha | ImGuiColorEditFlags_NoPicker | ImGuiColorEditFlags_NoTooltip, ImVec2(20,20)))
                        color = ImVec4(saved_palette[n].x, saved_palette[n].y, saved_palette[n].z, color.w); // Preserve alpha!

                    if (ImGui::BeginDragDropTarget())
                    {
                        if (const ImGuiPayload* payload = AcceptDragDropPayload(IMGUI_PAYLOAD_TYPE_COLOR_3F))
                            memcpy((float*)&saved_palette[n], payload->Data, sizeof(float) * 3);
                        if (const ImGuiPayload* payload = AcceptDragDropPayload(IMGUI_PAYLOAD_TYPE_COLOR_4F))
                            memcpy((float*)&saved_palette[n], payload->Data, sizeof(float) * 4);
                        EndDragDropTarget();
                    }

                    ImGui::PopID();
                }
                ImGui::EndGroup();
                ImGui::EndPopup();
            }

            ImGui::Text("Color button only:");
            ImGui::ColorButton("MyColor##3c", *(ImVec4*)&color, misc_flags, ImVec2(80,80));

            ImGui::Text("Color picker:");
            static bool alpha = true;
            static bool alpha_bar = true;
            static bool side_preview = true;
            static bool ref_color = false;
            static ImVec4 ref_color_v(1.0f,0.0f,1.0f,0.5f);
            static int inputs_mode = 2;
            static int picker_mode = 0;
            ImGui::Checkbox("With Alpha", &alpha);
            ImGui::Checkbox("With Alpha Bar", &alpha_bar);
            ImGui::Checkbox("With Side Preview", &side_preview);
            if (side_preview)
            {
                ImGui::SameLine();
                ImGui::Checkbox("With Ref Color", &ref_color);
                if (ref_color)
                {
                    ImGui::SameLine();
                    ImGui::ColorEdit4("##RefColor", &ref_color_v.x, ImGuiColorEditFlags_NoInputs | misc_flags);
                }
            }
            ImGui::Combo("Inputs Mode", &inputs_mode, "All Inputs\0No Inputs\0RGB Input\0HSV Input\0HEX Input\0");
            ImGui::Combo("Picker Mode", &picker_mode, "Auto/Current\0Hue bar + SV rect\0Hue wheel + SV triangle\0");
            ImGui::SameLine(); ShowHelpMarker("User can right-click the picker to change mode.");
            ImGuiColorEditFlags flags = misc_flags;
            if (!alpha) flags |= ImGuiColorEditFlags_NoAlpha; // This is by default if you call ColorPicker3() instead of ColorPicker4()
            if (alpha_bar) flags |= ImGuiColorEditFlags_AlphaBar;
            if (!side_preview) flags |= ImGuiColorEditFlags_NoSidePreview;
            if (picker_mode == 1) flags |= ImGuiColorEditFlags_PickerHueBar;
            if (picker_mode == 2) flags |= ImGuiColorEditFlags_PickerHueWheel;
            if (inputs_mode == 1) flags |= ImGuiColorEditFlags_NoInputs;
            if (inputs_mode == 2) flags |= ImGuiColorEditFlags_RGB;
            if (inputs_mode == 3) flags |= ImGuiColorEditFlags_HSV;
            if (inputs_mode == 4) flags |= ImGuiColorEditFlags_HEX;
            ImGui::ColorPicker4("MyColor##4", (float*)&color, flags, ref_color ? &ref_color_v.x : NULL);

            ImGui::Text("Programmatically set defaults/options:");
            ImGui::SameLine(); ShowHelpMarker("SetColorEditOptions() is designed to allow you to set boot-time default.\nWe don't have Push/Pop functions because you can force options on a per-widget basis if needed, and the user can change non-forced ones with the options menu.\nWe don't have a getter to avoid encouraging you to persistently save values that aren't forward-compatible.");
            if (ImGui::Button("Uint8 + HSV"))
                ImGui::SetColorEditOptions(ImGuiColorEditFlags_Uint8 | ImGuiColorEditFlags_HSV);
            ImGui::SameLine();
            if (ImGui::Button("Float + HDR"))
                ImGui::SetColorEditOptions(ImGuiColorEditFlags_Float | ImGuiColorEditFlags_RGB);

            ImGui::TreePop();
        }

        if (ImGui::TreeNode("Range Widgets"))
        {
            static float begin = 10, end = 90;
            static int begin_i = 100, end_i = 1000;
            ImGui::DragFloatRange2("range", &begin, &end, 0.25f, 0.0f, 100.0f, "Min: %.1f %%", "Max: %.1f %%");
            ImGui::DragIntRange2("range int (no bounds)", &begin_i, &end_i, 5, 0, 0, "Min: %.0f units", "Max: %.0f units");
            ImGui::TreePop();
        }

        if (ImGui::TreeNode("Multi-component Widgets"))
        {
            static float vec4f[4] = { 0.10f, 0.20f, 0.30f, 0.44f };
            static int vec4i[4] = { 1, 5, 100, 255 };

            ImGui::InputFloat2("input float2", vec4f);
            ImGui::DragFloat2("drag float2", vec4f, 0.01f, 0.0f, 1.0f);
            ImGui::SliderFloat2("slider float2", vec4f, 0.0f, 1.0f);
            ImGui::DragInt2("drag int2", vec4i, 1, 0, 255);
            ImGui::InputInt2("input int2", vec4i);
            ImGui::SliderInt2("slider int2", vec4i, 0, 255);
            ImGui::Spacing();

            ImGui::InputFloat3("input float3", vec4f);
            ImGui::DragFloat3("drag float3", vec4f, 0.01f, 0.0f, 1.0f);
            ImGui::SliderFloat3("slider float3", vec4f, 0.0f, 1.0f);
            ImGui::DragInt3("drag int3", vec4i, 1, 0, 255);
            ImGui::InputInt3("input int3", vec4i);
            ImGui::SliderInt3("slider int3", vec4i, 0, 255);
            ImGui::Spacing();

            ImGui::InputFloat4("input float4", vec4f);
            ImGui::DragFloat4("drag float4", vec4f, 0.01f, 0.0f, 1.0f);
            ImGui::SliderFloat4("slider float4", vec4f, 0.0f, 1.0f);
            ImGui::InputInt4("input int4", vec4i);
            ImGui::DragInt4("drag int4", vec4i, 1, 0, 255);
            ImGui::SliderInt4("slider int4", vec4i, 0, 255);

            ImGui::TreePop();
        }

        if (ImGui::TreeNode("Vertical Sliders"))
        {
            const float spacing = 4;
            ImGui::PushStyleVar(ImGuiStyleVar_ItemSpacing, ImVec2(spacing, spacing));

            static int int_value = 0;
            ImGui::VSliderInt("##int", ImVec2(18,160), &int_value, 0, 5);
            ImGui::SameLine();

            static float values[7] = { 0.0f, 0.60f, 0.35f, 0.9f, 0.70f, 0.20f, 0.0f };
            ImGui::PushID("set1");
            for (int i = 0; i < 7; i++)
            {
                if (i > 0) ImGui::SameLine();
                ImGui::PushID(i);
                ImGui::PushStyleColor(ImGuiCol_FrameBg, (ImVec4)ImColor::HSV(i/7.0f, 0.5f, 0.5f));
                ImGui::PushStyleColor(ImGuiCol_FrameBgHovered, (ImVec4)ImColor::HSV(i/7.0f, 0.6f, 0.5f));
                ImGui::PushStyleColor(ImGuiCol_FrameBgActive, (ImVec4)ImColor::HSV(i/7.0f, 0.7f, 0.5f));
                ImGui::PushStyleColor(ImGuiCol_SliderGrab, (ImVec4)ImColor::HSV(i/7.0f, 0.9f, 0.9f));
                ImGui::VSliderFloat("##v", ImVec2(18,160), &values[i], 0.0f, 1.0f, "");
                if (ImGui::IsItemActive() || ImGui::IsItemHovered())
                    ImGui::SetTooltip("%.3f", values[i]);
                ImGui::PopStyleColor(4);
                ImGui::PopID();
            }
            ImGui::PopID();

            ImGui::SameLine();
            ImGui::PushID("set2");
            static float values2[4] = { 0.20f, 0.80f, 0.40f, 0.25f };
            const int rows = 3;
            const ImVec2 small_slider_size(18, (160.0f-(rows-1)*spacing)/rows);
            for (int nx = 0; nx < 4; nx++)
            {
                if (nx > 0) ImGui::SameLine();
                ImGui::BeginGroup();
                for (int ny = 0; ny < rows; ny++)
                {
                    ImGui::PushID(nx*rows+ny);
                    ImGui::VSliderFloat("##v", small_slider_size, &values2[nx], 0.0f, 1.0f, "");
                    if (ImGui::IsItemActive() || ImGui::IsItemHovered())
                        ImGui::SetTooltip("%.3f", values2[nx]);
                    ImGui::PopID();
                }
                ImGui::EndGroup();
            }
            ImGui::PopID();

            ImGui::SameLine();
            ImGui::PushID("set3");
            for (int i = 0; i < 4; i++)
            {
                if (i > 0) ImGui::SameLine();
                ImGui::PushID(i);
                ImGui::PushStyleVar(ImGuiStyleVar_GrabMinSize, 40);
                ImGui::VSliderFloat("##v", ImVec2(40,160), &values[i], 0.0f, 1.0f, "%.2f\nsec");
                ImGui::PopStyleVar();
                ImGui::PopID();
            }
            ImGui::PopID();
            ImGui::PopStyleVar();
            ImGui::TreePop();
        }
    }

    if (ImGui::CollapsingHeader("Layout"))
    {
        if (ImGui::TreeNode("Child regions"))
        {
            static bool disable_mouse_wheel = false;
            static bool disable_menu = false;
            ImGui::Checkbox("Disable Mouse Wheel", &disable_mouse_wheel);
            ImGui::Checkbox("Disable Menu", &disable_menu);

            static int line = 50;
            bool goto_line = ImGui::Button("Goto");
            ImGui::SameLine();
            ImGui::PushItemWidth(100);
            goto_line |= ImGui::InputInt("##Line", &line, 0, 0, ImGuiInputTextFlags_EnterReturnsTrue);
            ImGui::PopItemWidth();

            // Child 1: no border, enable horizontal scrollbar
            {
                ImGui::BeginChild("Child1", ImVec2(ImGui::GetWindowContentRegionWidth() * 0.5f, 300), false, ImGuiWindowFlags_HorizontalScrollbar | (disable_mouse_wheel ? ImGuiWindowFlags_NoScrollWithMouse : 0));
                for (int i = 0; i < 100; i++)
                {
                    ImGui::Text("%04d: scrollable region", i);
                    if (goto_line && line == i)
                        ImGui::SetScrollHere();
                }
                if (goto_line && line >= 100)
                    ImGui::SetScrollHere();
                ImGui::EndChild();
            }

            ImGui::SameLine();

            // Child 2: rounded border
            {
                ImGui::PushStyleVar(ImGuiStyleVar_ChildRounding, 5.0f);
<<<<<<< HEAD
                ImGui::BeginChild("Child2", ImVec2(0,300), true, (disable_mouse_wheel ? ImGuiWindowFlags_NoScrollWithMouse : 0) | ImGuiWindowFlags_MenuBar);
                if (ImGui::BeginMenuBar())
=======
                ImGui::BeginChild("Child2", ImVec2(0,300), true, (disable_mouse_wheel ? ImGuiWindowFlags_NoScrollWithMouse : 0) | (disable_menu ? 0 : ImGuiWindowFlags_MenuBar));
                if (!disable_menu && ImGui::BeginMenuBar())
>>>>>>> 9bc5c089
                {
                    if (ImGui::BeginMenu("Menu"))
                    {
                        ShowExampleMenuFile();
                        ImGui::EndMenu();
                    }
                    ImGui::EndMenuBar();
                }
                ImGui::Columns(2);
                for (int i = 0; i < 100; i++)
                {
                    if (i == 50)
                        ImGui::NextColumn();
                    char buf[32];
                    sprintf(buf, "%08x", i*5731);
                    ImGui::Button(buf, ImVec2(-1.0f, 0.0f));
                }
                ImGui::EndChild();
                ImGui::PopStyleVar();
            }

            ImGui::TreePop();
        }

        if (ImGui::TreeNode("Widgets Width"))
        {
            static float f = 0.0f;
            ImGui::Text("PushItemWidth(100)");
            ImGui::SameLine(); ShowHelpMarker("Fixed width.");
            ImGui::PushItemWidth(100);
            ImGui::DragFloat("float##1", &f);
            ImGui::PopItemWidth();

            ImGui::Text("PushItemWidth(GetWindowWidth() * 0.5f)");
            ImGui::SameLine(); ShowHelpMarker("Half of window width.");
            ImGui::PushItemWidth(ImGui::GetWindowWidth() * 0.5f);
            ImGui::DragFloat("float##2", &f);
            ImGui::PopItemWidth();

            ImGui::Text("PushItemWidth(GetContentRegionAvailWidth() * 0.5f)");
            ImGui::SameLine(); ShowHelpMarker("Half of available width.\n(~ right-cursor_pos)\n(works within a column set)");
            ImGui::PushItemWidth(ImGui::GetContentRegionAvailWidth() * 0.5f);
            ImGui::DragFloat("float##3", &f);
            ImGui::PopItemWidth();

            ImGui::Text("PushItemWidth(-100)");
            ImGui::SameLine(); ShowHelpMarker("Align to right edge minus 100");
            ImGui::PushItemWidth(-100);
            ImGui::DragFloat("float##4", &f);
            ImGui::PopItemWidth();

            ImGui::Text("PushItemWidth(-1)");
            ImGui::SameLine(); ShowHelpMarker("Align to right edge");
            ImGui::PushItemWidth(-1);
            ImGui::DragFloat("float##5", &f);
            ImGui::PopItemWidth();

            ImGui::TreePop();
        }

        if (ImGui::TreeNode("Basic Horizontal Layout"))
        {
            ImGui::TextWrapped("(Use ImGui::SameLine() to keep adding items to the right of the preceding item)");

            // Text
            ImGui::Text("Two items: Hello"); ImGui::SameLine();
            ImGui::TextColored(ImVec4(1,1,0,1), "Sailor");

            // Adjust spacing
            ImGui::Text("More spacing: Hello"); ImGui::SameLine(0, 20);
            ImGui::TextColored(ImVec4(1,1,0,1), "Sailor");

            // Button
            ImGui::AlignTextToFramePadding();
            ImGui::Text("Normal buttons"); ImGui::SameLine();
            ImGui::Button("Banana"); ImGui::SameLine();
            ImGui::Button("Apple"); ImGui::SameLine();
            ImGui::Button("Corniflower");

            // Button
            ImGui::Text("Small buttons"); ImGui::SameLine();
            ImGui::SmallButton("Like this one"); ImGui::SameLine();
            ImGui::Text("can fit within a text block.");

            // Aligned to arbitrary position. Easy/cheap column.
            ImGui::Text("Aligned");
            ImGui::SameLine(150); ImGui::Text("x=150");
            ImGui::SameLine(300); ImGui::Text("x=300");
            ImGui::Text("Aligned");
            ImGui::SameLine(150); ImGui::SmallButton("x=150");
            ImGui::SameLine(300); ImGui::SmallButton("x=300");

            // Checkbox
            static bool c1=false,c2=false,c3=false,c4=false;
            ImGui::Checkbox("My", &c1); ImGui::SameLine();
            ImGui::Checkbox("Tailor", &c2); ImGui::SameLine();
            ImGui::Checkbox("Is", &c3); ImGui::SameLine();
            ImGui::Checkbox("Rich", &c4);

            // Various
            static float f0=1.0f, f1=2.0f, f2=3.0f;
            ImGui::PushItemWidth(80);
            const char* items[] = { "AAAA", "BBBB", "CCCC", "DDDD" };
            static int item = -1;
            ImGui::Combo("Combo", &item, items, IM_ARRAYSIZE(items)); ImGui::SameLine();
            ImGui::SliderFloat("X", &f0, 0.0f,5.0f); ImGui::SameLine();
            ImGui::SliderFloat("Y", &f1, 0.0f,5.0f); ImGui::SameLine();
            ImGui::SliderFloat("Z", &f2, 0.0f,5.0f);
            ImGui::PopItemWidth();

            ImGui::PushItemWidth(80);
            ImGui::Text("Lists:");
            static int selection[4] = { 0, 1, 2, 3 };
            for (int i = 0; i < 4; i++)
            {
                if (i > 0) ImGui::SameLine();
                ImGui::PushID(i);
                ImGui::ListBox("", &selection[i], items, IM_ARRAYSIZE(items));
                ImGui::PopID();
                //if (ImGui::IsItemHovered()) ImGui::SetTooltip("ListBox %d hovered", i);
            }
            ImGui::PopItemWidth();

            // Dummy
            ImVec2 sz(30,30);
            ImGui::Button("A", sz); ImGui::SameLine();
            ImGui::Dummy(sz); ImGui::SameLine();
            ImGui::Button("B", sz);

            ImGui::TreePop();
        }

        if (ImGui::TreeNode("Groups"))
        {
            ImGui::TextWrapped("(Using ImGui::BeginGroup()/EndGroup() to layout items. BeginGroup() basically locks the horizontal position. EndGroup() bundles the whole group so that you can use functions such as IsItemHovered() on it.)");
            ImGui::BeginGroup();
            {
                ImGui::BeginGroup();
                ImGui::Button("AAA");
                ImGui::SameLine();
                ImGui::Button("BBB");
                ImGui::SameLine();
                ImGui::BeginGroup();
                ImGui::Button("CCC");
                ImGui::Button("DDD");
                ImGui::EndGroup();
                ImGui::SameLine();
                ImGui::Button("EEE");
                ImGui::EndGroup();
                if (ImGui::IsItemHovered())
                    ImGui::SetTooltip("First group hovered");
            }
            // Capture the group size and create widgets using the same size
            ImVec2 size = ImGui::GetItemRectSize();
            const float values[5] = { 0.5f, 0.20f, 0.80f, 0.60f, 0.25f };
            ImGui::PlotHistogram("##values", values, IM_ARRAYSIZE(values), 0, NULL, 0.0f, 1.0f, size);

            ImGui::Button("ACTION", ImVec2((size.x - ImGui::GetStyle().ItemSpacing.x)*0.5f,size.y));
            ImGui::SameLine();
            ImGui::Button("REACTION", ImVec2((size.x - ImGui::GetStyle().ItemSpacing.x)*0.5f,size.y));
            ImGui::EndGroup();
            ImGui::SameLine();

            ImGui::Button("LEVERAGE\nBUZZWORD", size);
            ImGui::SameLine();

            ImGui::ListBoxHeader("List", size);
            ImGui::Selectable("Selected", true);
            ImGui::Selectable("Not Selected", false);
            ImGui::ListBoxFooter();

            ImGui::TreePop();
        }

        if (ImGui::TreeNode("Text Baseline Alignment"))
        {
            ImGui::TextWrapped("(This is testing the vertical alignment that occurs on text to keep it at the same baseline as widgets. Lines only composed of text or \"small\" widgets fit in less vertical spaces than lines with normal widgets)");

            ImGui::Text("One\nTwo\nThree"); ImGui::SameLine();
            ImGui::Text("Hello\nWorld"); ImGui::SameLine();
            ImGui::Text("Banana");

            ImGui::Text("Banana"); ImGui::SameLine();
            ImGui::Text("Hello\nWorld"); ImGui::SameLine();
            ImGui::Text("One\nTwo\nThree");

            ImGui::Button("HOP##1"); ImGui::SameLine();
            ImGui::Text("Banana"); ImGui::SameLine();
            ImGui::Text("Hello\nWorld"); ImGui::SameLine();
            ImGui::Text("Banana");

            ImGui::Button("HOP##2"); ImGui::SameLine();
            ImGui::Text("Hello\nWorld"); ImGui::SameLine();
            ImGui::Text("Banana");

            ImGui::Button("TEST##1"); ImGui::SameLine();
            ImGui::Text("TEST"); ImGui::SameLine();
            ImGui::SmallButton("TEST##2");

            ImGui::AlignTextToFramePadding(); // If your line starts with text, call this to align it to upcoming widgets.
            ImGui::Text("Text aligned to Widget"); ImGui::SameLine();
            ImGui::Button("Widget##1"); ImGui::SameLine();
            ImGui::Text("Widget"); ImGui::SameLine();
            ImGui::SmallButton("Widget##2"); ImGui::SameLine();
            ImGui::Button("Widget##3");

            // Tree
            const float spacing = ImGui::GetStyle().ItemInnerSpacing.x;
            ImGui::Button("Button##1");
            ImGui::SameLine(0.0f, spacing);
            if (ImGui::TreeNode("Node##1")) { for (int i = 0; i < 6; i++) ImGui::BulletText("Item %d..", i); ImGui::TreePop(); }    // Dummy tree data

            ImGui::AlignTextToFramePadding();         // Vertically align text node a bit lower so it'll be vertically centered with upcoming widget. Otherwise you can use SmallButton (smaller fit).
            bool node_open = ImGui::TreeNode("Node##2");  // Common mistake to avoid: if we want to SameLine after TreeNode we need to do it before we add child content.
            ImGui::SameLine(0.0f, spacing); ImGui::Button("Button##2");
            if (node_open) { for (int i = 0; i < 6; i++) ImGui::BulletText("Item %d..", i); ImGui::TreePop(); }   // Dummy tree data

            // Bullet
            ImGui::Button("Button##3");
            ImGui::SameLine(0.0f, spacing);
            ImGui::BulletText("Bullet text");

            ImGui::AlignTextToFramePadding();
            ImGui::BulletText("Node");
            ImGui::SameLine(0.0f, spacing); ImGui::Button("Button##4");

            ImGui::TreePop();
        }

        if (ImGui::TreeNode("Scrolling"))
        {
            ImGui::TextWrapped("(Use SetScrollHere() or SetScrollFromPosY() to scroll to a given position.)");
            static bool track = true;
            static int track_line = 50, scroll_to_px = 200;
            ImGui::Checkbox("Track", &track);
            ImGui::PushItemWidth(100);
            ImGui::SameLine(130); track |= ImGui::DragInt("##line", &track_line, 0.25f, 0, 99, "Line = %.0f");
            bool scroll_to = ImGui::Button("Scroll To Pos");
            ImGui::SameLine(130); scroll_to |= ImGui::DragInt("##pos_y", &scroll_to_px, 1.00f, 0, 9999, "Y = %.0f px");
            ImGui::PopItemWidth();
            if (scroll_to) track = false;

            for (int i = 0; i < 5; i++)
            {
                if (i > 0) ImGui::SameLine();
                ImGui::BeginGroup();
                ImGui::Text("%s", i == 0 ? "Top" : i == 1 ? "25%" : i == 2 ? "Center" : i == 3 ? "75%" : "Bottom");
                ImGui::BeginChild(ImGui::GetID((void*)(intptr_t)i), ImVec2(ImGui::GetWindowWidth() * 0.17f, 200.0f), true);
                if (scroll_to)
                    ImGui::SetScrollFromPosY(ImGui::GetCursorStartPos().y + scroll_to_px, i * 0.25f);
                for (int line = 0; line < 100; line++)
                {
                    if (track && line == track_line)
                    {
                        ImGui::TextColored(ImColor(255,255,0), "Line %d", line);
                        ImGui::SetScrollHere(i * 0.25f); // 0.0f:top, 0.5f:center, 1.0f:bottom
                    }
                    else
                    {
                        ImGui::Text("Line %d", line);
                    }
                }
                float scroll_y = ImGui::GetScrollY(), scroll_max_y = ImGui::GetScrollMaxY();
                ImGui::EndChild();
                ImGui::Text("%.0f/%0.f", scroll_y, scroll_max_y);
                ImGui::EndGroup();
            }
            ImGui::TreePop();
        }

        if (ImGui::TreeNode("Horizontal Scrolling"))
        {
            ImGui::Bullet(); ImGui::TextWrapped("Horizontal scrolling for a window has to be enabled explicitly via the ImGuiWindowFlags_HorizontalScrollbar flag.");
            ImGui::Bullet(); ImGui::TextWrapped("You may want to explicitly specify content width by calling SetNextWindowContentWidth() before Begin().");
            static int lines = 7;
            ImGui::SliderInt("Lines", &lines, 1, 15);
            ImGui::PushStyleVar(ImGuiStyleVar_FrameRounding, 3.0f);
            ImGui::PushStyleVar(ImGuiStyleVar_FramePadding, ImVec2(2.0f, 1.0f));
            ImGui::BeginChild("scrolling", ImVec2(0, ImGui::GetFrameHeightWithSpacing()*7 + 30), true, ImGuiWindowFlags_HorizontalScrollbar);
            for (int line = 0; line < lines; line++)
            {
                // Display random stuff (for the sake of this trivial demo we are using basic Button+SameLine. If you want to create your own time line for a real application you may be better off 
                // manipulating the cursor position yourself, aka using SetCursorPos/SetCursorScreenPos to position the widgets yourself. You may also want to use the lower-level ImDrawList API)
                int num_buttons = 10 + ((line & 1) ? line * 9 : line * 3);
                for (int n = 0; n < num_buttons; n++)
                {
                    if (n > 0) ImGui::SameLine();
                    ImGui::PushID(n + line * 1000);
                    char num_buf[16];
                    sprintf(num_buf, "%d", n);
                    const char* label = (!(n%15)) ? "FizzBuzz" : (!(n%3)) ? "Fizz" : (!(n%5)) ? "Buzz" : num_buf;
                    float hue = n*0.05f;
                    ImGui::PushStyleColor(ImGuiCol_Button, (ImVec4)ImColor::HSV(hue, 0.6f, 0.6f));
                    ImGui::PushStyleColor(ImGuiCol_ButtonHovered, (ImVec4)ImColor::HSV(hue, 0.7f, 0.7f));
                    ImGui::PushStyleColor(ImGuiCol_ButtonActive, (ImVec4)ImColor::HSV(hue, 0.8f, 0.8f));
                    ImGui::Button(label, ImVec2(40.0f + sinf((float)(line + n)) * 20.0f, 0.0f));
                    ImGui::PopStyleColor(3);
                    ImGui::PopID();
                }
            }
            float scroll_x = ImGui::GetScrollX(), scroll_max_x = ImGui::GetScrollMaxX();
            ImGui::EndChild();
            ImGui::PopStyleVar(2);
            float scroll_x_delta = 0.0f;
            ImGui::SmallButton("<<"); if (ImGui::IsItemActive()) scroll_x_delta = -ImGui::GetIO().DeltaTime * 1000.0f; ImGui::SameLine(); 
            ImGui::Text("Scroll from code"); ImGui::SameLine();
            ImGui::SmallButton(">>"); if (ImGui::IsItemActive()) scroll_x_delta = +ImGui::GetIO().DeltaTime * 1000.0f; ImGui::SameLine(); 
            ImGui::Text("%.0f/%.0f", scroll_x, scroll_max_x);
            if (scroll_x_delta != 0.0f)
            {
                ImGui::BeginChild("scrolling"); // Demonstrate a trick: you can use Begin to set yourself in the context of another window (here we are already out of your child window)
                ImGui::SetScrollX(ImGui::GetScrollX() + scroll_x_delta);
                ImGui::End();
            }
            ImGui::TreePop();
        }

        if (ImGui::TreeNode("Clipping"))
        {
            static ImVec2 size(100, 100), offset(50, 20);
            ImGui::TextWrapped("On a per-widget basis we are occasionally clipping text CPU-side if it won't fit in its frame. Otherwise we are doing coarser clipping + passing a scissor rectangle to the renderer. The system is designed to try minimizing both execution and CPU/GPU rendering cost.");
            ImGui::DragFloat2("size", (float*)&size, 0.5f, 0.0f, 200.0f, "%.0f");
            ImGui::TextWrapped("(Click and drag)");
            ImVec2 pos = ImGui::GetCursorScreenPos();
            ImVec4 clip_rect(pos.x, pos.y, pos.x+size.x, pos.y+size.y);
            ImGui::InvisibleButton("##dummy", size);
            if (ImGui::IsItemActive() && ImGui::IsMouseDragging()) { offset.x += ImGui::GetIO().MouseDelta.x; offset.y += ImGui::GetIO().MouseDelta.y; }
            ImGui::GetWindowDrawList()->AddRectFilled(pos, ImVec2(pos.x+size.x,pos.y+size.y), IM_COL32(90,90,120,255));
            ImGui::GetWindowDrawList()->AddText(ImGui::GetFont(), ImGui::GetFontSize()*2.0f, ImVec2(pos.x+offset.x,pos.y+offset.y), IM_COL32(255,255,255,255), "Line 1 hello\nLine 2 clip me!", NULL, 0.0f, &clip_rect);
            ImGui::TreePop();
        }
    }

    if (ImGui::CollapsingHeader("Popups & Modal windows"))
    {
        if (ImGui::TreeNode("Popups"))
        {
            ImGui::TextWrapped("When a popup is active, it inhibits interacting with windows that are behind the popup. Clicking outside the popup closes it.");

            static int selected_fish = -1;
            const char* names[] = { "Bream", "Haddock", "Mackerel", "Pollock", "Tilefish" };
            static bool toggles[] = { true, false, false, false, false };

            // Simple selection popup
            // (If you want to show the current selection inside the Button itself, you may want to build a string using the "###" operator to preserve a constant ID with a variable label)
            if (ImGui::Button("Select.."))
                ImGui::OpenPopup("select");
            ImGui::SameLine();
            ImGui::TextUnformatted(selected_fish == -1 ? "<None>" : names[selected_fish]);
            if (ImGui::BeginPopup("select"))
            {
                ImGui::Text("Aquarium");
                ImGui::Separator();
                for (int i = 0; i < IM_ARRAYSIZE(names); i++)
                    if (ImGui::Selectable(names[i]))
                        selected_fish = i;
                ImGui::EndPopup();
            }

            // Showing a menu with toggles
            if (ImGui::Button("Toggle.."))
                ImGui::OpenPopup("toggle");
            if (ImGui::BeginPopup("toggle"))
            {
                for (int i = 0; i < IM_ARRAYSIZE(names); i++)
                    ImGui::MenuItem(names[i], "", &toggles[i]);
                if (ImGui::BeginMenu("Sub-menu"))
                {
                    ImGui::MenuItem("Click me");
                    ImGui::EndMenu();
                }

                ImGui::Separator();
                ImGui::Text("Tooltip here");
                if (ImGui::IsItemHovered())
                    ImGui::SetTooltip("I am a tooltip over a popup");

                if (ImGui::Button("Stacked Popup"))
                    ImGui::OpenPopup("another popup");
                if (ImGui::BeginPopup("another popup"))
                {
                    for (int i = 0; i < IM_ARRAYSIZE(names); i++)
                        ImGui::MenuItem(names[i], "", &toggles[i]);
                    if (ImGui::BeginMenu("Sub-menu"))
                    {
                        ImGui::MenuItem("Click me");
                        ImGui::EndMenu();
                    }
                    ImGui::EndPopup();
                }
                ImGui::EndPopup();
            }

            if (ImGui::Button("Popup Menu.."))
                ImGui::OpenPopup("FilePopup");
            if (ImGui::BeginPopup("FilePopup"))
            {
                ShowExampleMenuFile();
                ImGui::EndPopup();
            }

            ImGui::TreePop();
        }

        if (ImGui::TreeNode("Context menus"))
        {
            // BeginPopupContextItem() is a helper to provide common/simple popup behavior of essentially doing:
            //    if (IsItemHovered() && IsMouseClicked(0))
            //       OpenPopup(id);
            //    return BeginPopup(id);
            // For more advanced uses you may want to replicate and cuztomize this code. This the comments inside BeginPopupContextItem() implementation.
            static float value = 0.5f;
            ImGui::Text("Value = %.3f (<-- right-click here)", value);
            if (ImGui::BeginPopupContextItem("item context menu"))
            {
                if (ImGui::Selectable("Set to zero")) value = 0.0f;
                if (ImGui::Selectable("Set to PI")) value = 3.1415f;
                ImGui::PushItemWidth(-1);
                ImGui::DragFloat("##Value", &value, 0.1f, 0.0f, 0.0f);
                ImGui::PopItemWidth();
                ImGui::EndPopup();
            }

            static char name[32] = "Label1";
            char buf[64]; sprintf(buf, "Button: %s###Button", name); // ### operator override ID ignoring the preceding label
            ImGui::Button(buf);
            if (ImGui::BeginPopupContextItem()) // When used after an item that has an ID (here the Button), we can skip providing an ID to BeginPopupContextItem().
            {
                ImGui::Text("Edit name:");
                ImGui::InputText("##edit", name, IM_ARRAYSIZE(name));
                if (ImGui::Button("Close"))
                    ImGui::CloseCurrentPopup();
                ImGui::EndPopup();
            }
            ImGui::SameLine(); ImGui::Text("(<-- right-click here)");

            ImGui::TreePop();
        }

        if (ImGui::TreeNode("Modals"))
        {
            ImGui::TextWrapped("Modal windows are like popups but the user cannot close them by clicking outside the window.");

            if (ImGui::Button("Delete.."))
                ImGui::OpenPopup("Delete?");
            if (ImGui::BeginPopupModal("Delete?", NULL, ImGuiWindowFlags_AlwaysAutoResize))
            {
                    ImGui::Text("All those beautiful files will be deleted.\nThis operation cannot be undone!\n\n");
                ImGui::Separator();

                //static int dummy_i = 0;
                //ImGui::Combo("Combo", &dummy_i, "Delete\0Delete harder\0");

                static bool dont_ask_me_next_time = false;
                ImGui::PushStyleVar(ImGuiStyleVar_FramePadding, ImVec2(0,0));
                ImGui::Checkbox("Don't ask me next time", &dont_ask_me_next_time);
                ImGui::PopStyleVar();

                if (ImGui::Button("OK", ImVec2(120,0))) { ImGui::CloseCurrentPopup(); }
                ImGui::SetItemDefaultFocus();
                ImGui::SameLine();
                if (ImGui::Button("Cancel", ImVec2(120,0))) { ImGui::CloseCurrentPopup(); }
                ImGui::EndPopup();
            }

            if (ImGui::Button("Stacked modals.."))
                ImGui::OpenPopup("Stacked 1");
            if (ImGui::BeginPopupModal("Stacked 1"))
            {
                ImGui::Text("Hello from Stacked The First\nUsing style.Colors[ImGuiCol_ModalWindowDarkening] for darkening.");
                static int item = 1;
                ImGui::Combo("Combo", &item, "aaaa\0bbbb\0cccc\0dddd\0eeee\0\0");
                static float color[4] = { 0.4f,0.7f,0.0f,0.5f };
                ImGui::ColorEdit4("color", color);  // This is to test behavior of stacked regular popups over a modal

                if (ImGui::Button("Add another modal.."))
                    ImGui::OpenPopup("Stacked 2");
                if (ImGui::BeginPopupModal("Stacked 2"))
                {
                    ImGui::Text("Hello from Stacked The Second!");
                    if (ImGui::Button("Close"))
                        ImGui::CloseCurrentPopup();
                    ImGui::EndPopup();
                }

                if (ImGui::Button("Close"))
                    ImGui::CloseCurrentPopup();
                ImGui::EndPopup();
            }

            ImGui::TreePop();
        }

        if (ImGui::TreeNode("Menus inside a regular window"))
        {
            ImGui::TextWrapped("Below we are testing adding menu items to a regular window. It's rather unusual but should work!");
            ImGui::Separator();
            // NB: As a quirk in this very specific example, we want to differentiate the parent of this menu from the parent of the various popup menus above.
            // To do so we are encloding the items in a PushID()/PopID() block to make them two different menusets. If we don't, opening any popup above and hovering our menu here
            // would open it. This is because once a menu is active, we allow to switch to a sibling menu by just hovering on it, which is the desired behavior for regular menus.
            ImGui::PushID("foo");
            ImGui::MenuItem("Menu item", "CTRL+M");
            if (ImGui::BeginMenu("Menu inside a regular window"))
            {
                ShowExampleMenuFile();
                ImGui::EndMenu();
            }
            ImGui::PopID();
            ImGui::Separator();
            ImGui::TreePop();
        }
    }

    if (ImGui::CollapsingHeader("Columns"))
    {
        ImGui::PushID("Columns");

        // Basic columns
        if (ImGui::TreeNode("Basic"))
        {
            ImGui::Text("Without border:");
            ImGui::Columns(3, "mycolumns3", false);  // 3-ways, no border
            ImGui::Separator();
            for (int n = 0; n < 14; n++)
            {
                char label[32];
                sprintf(label, "Item %d", n);
                if (ImGui::Selectable(label)) {}
                //if (ImGui::Button(label, ImVec2(-1,0))) {}
                ImGui::NextColumn();
            }
            ImGui::Columns(1);
            ImGui::Separator();

            ImGui::Text("With border:");
            ImGui::Columns(4, "mycolumns"); // 4-ways, with border
            ImGui::Separator();
            ImGui::Text("ID"); ImGui::NextColumn();
            ImGui::Text("Name"); ImGui::NextColumn();
            ImGui::Text("Path"); ImGui::NextColumn();
            ImGui::Text("Hovered"); ImGui::NextColumn();
            ImGui::Separator();
            const char* names[3] = { "One", "Two", "Three" };
            const char* paths[3] = { "/path/one", "/path/two", "/path/three" };
            static int selected = -1;
            for (int i = 0; i < 3; i++)
            {
                char label[32];
                sprintf(label, "%04d", i);
                if (ImGui::Selectable(label, selected == i, ImGuiSelectableFlags_SpanAllColumns))
                    selected = i;
                bool hovered = ImGui::IsItemHovered();
                ImGui::NextColumn();
                ImGui::Text(names[i]); ImGui::NextColumn();
                ImGui::Text(paths[i]); ImGui::NextColumn();
                ImGui::Text("%d", hovered); ImGui::NextColumn();
            }
            ImGui::Columns(1);
            ImGui::Separator();
            ImGui::TreePop();
        }

        // Create multiple items in a same cell before switching to next column
        if (ImGui::TreeNode("Mixed items"))
        {
            ImGui::Columns(3, "mixed");
            ImGui::Separator();

            ImGui::Text("Hello");
            ImGui::Button("Banana");
            ImGui::NextColumn();

            ImGui::Text("ImGui");
            ImGui::Button("Apple");
            static float foo = 1.0f;
            ImGui::InputFloat("red", &foo, 0.05f, 0, 3);
            ImGui::Text("An extra line here.");
            ImGui::NextColumn();

                ImGui::Text("Sailor");
            ImGui::Button("Corniflower");
            static float bar = 1.0f;
            ImGui::InputFloat("blue", &bar, 0.05f, 0, 3);
            ImGui::NextColumn();

            if (ImGui::CollapsingHeader("Category A")) { ImGui::Text("Blah blah blah"); } ImGui::NextColumn();
            if (ImGui::CollapsingHeader("Category B")) { ImGui::Text("Blah blah blah"); } ImGui::NextColumn();
            if (ImGui::CollapsingHeader("Category C")) { ImGui::Text("Blah blah blah"); } ImGui::NextColumn();
            ImGui::Columns(1);
            ImGui::Separator();
            ImGui::TreePop();
        }

        // Word wrapping
        if (ImGui::TreeNode("Word-wrapping"))
        {
            ImGui::Columns(2, "word-wrapping");
            ImGui::Separator();
            ImGui::TextWrapped("The quick brown fox jumps over the lazy dog.");
            ImGui::TextWrapped("Hello Left");
            ImGui::NextColumn();
            ImGui::TextWrapped("The quick brown fox jumps over the lazy dog.");
            ImGui::TextWrapped("Hello Right");
            ImGui::Columns(1);
            ImGui::Separator();
            ImGui::TreePop();
        }

        if (ImGui::TreeNode("Borders"))
        {
            // NB: Future columns API should allow automatic horizontal borders.
            static bool h_borders = true;
            static bool v_borders = true;
            ImGui::Checkbox("horizontal", &h_borders);
            ImGui::SameLine();
            ImGui::Checkbox("vertical", &v_borders);
            ImGui::Columns(4, NULL, v_borders);
            for (int i = 0; i < 4*3; i++)
            {
                if (h_borders && ImGui::GetColumnIndex() == 0)
                    ImGui::Separator();
                ImGui::Text("%c%c%c", 'a'+i, 'a'+i, 'a'+i);
                ImGui::Text("Width %.2f\nOffset %.2f", ImGui::GetColumnWidth(), ImGui::GetColumnOffset());
                ImGui::NextColumn();
            }
            ImGui::Columns(1);
            if (h_borders)
                ImGui::Separator();
            ImGui::TreePop();
        }

        // Scrolling columns
        /*
        if (ImGui::TreeNode("Vertical Scrolling"))
        {
            ImGui::BeginChild("##header", ImVec2(0, ImGui::GetTextLineHeightWithSpacing()+ImGui::GetStyle().ItemSpacing.y));
            ImGui::Columns(3);
            ImGui::Text("ID"); ImGui::NextColumn();
            ImGui::Text("Name"); ImGui::NextColumn();
            ImGui::Text("Path"); ImGui::NextColumn();
            ImGui::Columns(1);
            ImGui::Separator();
            ImGui::EndChild();
            ImGui::BeginChild("##scrollingregion", ImVec2(0, 60));
            ImGui::Columns(3);
            for (int i = 0; i < 10; i++)
            {
                ImGui::Text("%04d", i); ImGui::NextColumn();
                ImGui::Text("Foobar"); ImGui::NextColumn();
                ImGui::Text("/path/foobar/%04d/", i); ImGui::NextColumn();
            }
            ImGui::Columns(1);
            ImGui::EndChild();
            ImGui::TreePop();
        }
        */

        if (ImGui::TreeNode("Horizontal Scrolling"))
        {
            ImGui::SetNextWindowContentSize(ImVec2(1500.0f, 0.0f));
            ImGui::BeginChild("##ScrollingRegion", ImVec2(0, ImGui::GetFontSize() * 20), false, ImGuiWindowFlags_HorizontalScrollbar);
            ImGui::Columns(10);
            int ITEMS_COUNT = 2000;
            ImGuiListClipper clipper(ITEMS_COUNT);  // Also demonstrate using the clipper for large list
            while (clipper.Step())
            {
                for (int i = clipper.DisplayStart; i < clipper.DisplayEnd; i++)
                    for (int j = 0; j < 10; j++)
                    {
                        ImGui::Text("Line %d Column %d...", i, j);
                        ImGui::NextColumn();
                    }
            }
            ImGui::Columns(1);
            ImGui::EndChild();
            ImGui::TreePop();
        }

        bool node_open = ImGui::TreeNode("Tree within single cell");
        ImGui::SameLine(); ShowHelpMarker("NB: Tree node must be poped before ending the cell. There's no storage of state per-cell.");
        if (node_open)
        {
            ImGui::Columns(2, "tree items");
            ImGui::Separator();
            if (ImGui::TreeNode("Hello")) { ImGui::BulletText("Sailor"); ImGui::TreePop(); } ImGui::NextColumn();
            if (ImGui::TreeNode("Bonjour")) { ImGui::BulletText("Marin"); ImGui::TreePop(); } ImGui::NextColumn();
            ImGui::Columns(1);
            ImGui::Separator();
            ImGui::TreePop();
        }
        ImGui::PopID();
    }

    if (ImGui::CollapsingHeader("Filtering"))
    {
        static ImGuiTextFilter filter;
        ImGui::Text("Filter usage:\n"
                    "  \"\"         display all lines\n"
                    "  \"xxx\"      display lines containing \"xxx\"\n"
                    "  \"xxx,yyy\"  display lines containing \"xxx\" or \"yyy\"\n"
                    "  \"-xxx\"     hide lines containing \"xxx\"");
        filter.Draw();
        const char* lines[] = { "aaa1.c", "bbb1.c", "ccc1.c", "aaa2.cpp", "bbb2.cpp", "ccc2.cpp", "abc.h", "hello, world" };
        for (int i = 0; i < IM_ARRAYSIZE(lines); i++)
            if (filter.PassFilter(lines[i]))
                ImGui::BulletText("%s", lines[i]);
    }

    if (ImGui::CollapsingHeader("Inputs, Navigation & Focus"))
    {
        ImGuiIO& io = ImGui::GetIO();

        ImGui::Text("WantCaptureMouse: %d", io.WantCaptureMouse);
        ImGui::Text("WantCaptureKeyboard: %d", io.WantCaptureKeyboard);
        ImGui::Text("WantTextInput: %d", io.WantTextInput);
        ImGui::Text("WantMoveMouse: %d", io.WantMoveMouse);

        ImGui::Checkbox("io.MouseDrawCursor", &io.MouseDrawCursor);
        ImGui::SameLine(); ShowHelpMarker("Request ImGui to render a mouse cursor for you in software. Note that a mouse cursor rendered via your application GPU rendering path will feel more laggy than hardware cursor, but will be more in sync with your other visuals.\n\nSome desktop applications may use both kinds of cursors (e.g. enable software cursor only when resizing/dragging something).");
        ImGui::CheckboxFlags("io.NavFlags: EnableGamepad", (unsigned int *)&io.NavFlags, ImGuiNavFlags_EnableGamepad);
        ImGui::CheckboxFlags("io.NavFlags: EnableKeyboard", (unsigned int *)&io.NavFlags, ImGuiNavFlags_EnableKeyboard);
        ImGui::CheckboxFlags("io.NavFlags: MoveMouse", (unsigned int *)&io.NavFlags, ImGuiNavFlags_MoveMouse);
        ImGui::SameLine(); ShowHelpMarker("Request ImGui to move your move cursor when using gamepad/keyboard navigation. NewFrame() will change io.MousePos and set the io.WantMoveMouse flag, your backend will need to apply the new mouse position.");

        if (ImGui::TreeNode("Keyboard, Mouse & Navigation State"))
        {
            if (ImGui::IsMousePosValid())
                ImGui::Text("Mouse pos: (%g, %g)", io.MousePos.x, io.MousePos.y);
            else
                ImGui::Text("Mouse pos: <INVALID>");
            ImGui::Text("Mouse down:");     for (int i = 0; i < IM_ARRAYSIZE(io.MouseDown); i++) if (io.MouseDownDuration[i] >= 0.0f)   { ImGui::SameLine(); ImGui::Text("b%d (%.02f secs)", i, io.MouseDownDuration[i]); }
            ImGui::Text("Mouse clicked:");  for (int i = 0; i < IM_ARRAYSIZE(io.MouseDown); i++) if (ImGui::IsMouseClicked(i))          { ImGui::SameLine(); ImGui::Text("b%d", i); }
            ImGui::Text("Mouse dbl-clicked:"); for (int i = 0; i < IM_ARRAYSIZE(io.MouseDown); i++) if (ImGui::IsMouseDoubleClicked(i)) { ImGui::SameLine(); ImGui::Text("b%d", i); }
            ImGui::Text("Mouse released:"); for (int i = 0; i < IM_ARRAYSIZE(io.MouseDown); i++) if (ImGui::IsMouseReleased(i))         { ImGui::SameLine(); ImGui::Text("b%d", i); }
            ImGui::Text("Mouse wheel: %.1f", io.MouseWheel);

            ImGui::Text("Keys down:");      for (int i = 0; i < IM_ARRAYSIZE(io.KeysDown); i++) if (io.KeysDownDuration[i] >= 0.0f)     { ImGui::SameLine(); ImGui::Text("%d (%.02f secs)", i, io.KeysDownDuration[i]); }
            ImGui::Text("Keys pressed:");   for (int i = 0; i < IM_ARRAYSIZE(io.KeysDown); i++) if (ImGui::IsKeyPressed(i))             { ImGui::SameLine(); ImGui::Text("%d", i); }
            ImGui::Text("Keys release:");   for (int i = 0; i < IM_ARRAYSIZE(io.KeysDown); i++) if (ImGui::IsKeyReleased(i))            { ImGui::SameLine(); ImGui::Text("%d", i); }
            ImGui::Text("Keys mods: %s%s%s%s", io.KeyCtrl ? "CTRL " : "", io.KeyShift ? "SHIFT " : "", io.KeyAlt ? "ALT " : "", io.KeySuper ? "SUPER " : "");

            ImGui::Text("NavActive: %d, NavVisible: %d", io.NavActive, io.NavVisible);
            ImGui::Text("NavInputs down:"); for (int i = 0; i < IM_ARRAYSIZE(io.NavInputs); i++) if (io.NavInputs[i] > 0.0f)                    { ImGui::SameLine(); ImGui::Text("[%d] %.2f", i, io.NavInputs[i]); }
            ImGui::Text("NavInputs pressed:"); for (int i = 0; i < IM_ARRAYSIZE(io.NavInputs); i++) if (io.NavInputsDownDuration[i] == 0.0f)    { ImGui::SameLine(); ImGui::Text("[%d]", i); }
            ImGui::Text("NavInputs duration:"); for (int i = 0; i < IM_ARRAYSIZE(io.NavInputs); i++) if (io.NavInputsDownDuration[i] >= 0.0f)   { ImGui::SameLine(); ImGui::Text("[%d] %.2f", i, io.NavInputsDownDuration[i]); }

            ImGui::Button("Hovering me sets the\nkeyboard capture flag");
            if (ImGui::IsItemHovered())
                ImGui::CaptureKeyboardFromApp(true);
            ImGui::SameLine();
            ImGui::Button("Holding me clears the\nthe keyboard capture flag");
            if (ImGui::IsItemActive())
                ImGui::CaptureKeyboardFromApp(false);

            ImGui::TreePop();
        }

        if (ImGui::TreeNode("Tabbing"))
        {
            ImGui::Text("Use TAB/SHIFT+TAB to cycle through keyboard editable fields.");
            static char buf[32] = "dummy";
            ImGui::InputText("1", buf, IM_ARRAYSIZE(buf));
            ImGui::InputText("2", buf, IM_ARRAYSIZE(buf));
            ImGui::InputText("3", buf, IM_ARRAYSIZE(buf));
            ImGui::PushAllowKeyboardFocus(false);
            ImGui::InputText("4 (tab skip)", buf, IM_ARRAYSIZE(buf));
            //ImGui::SameLine(); ShowHelperMarker("Use ImGui::PushAllowKeyboardFocus(bool)\nto disable tabbing through certain widgets.");
            ImGui::PopAllowKeyboardFocus();
            ImGui::InputText("5", buf, IM_ARRAYSIZE(buf));
            ImGui::TreePop();
        }

        if (ImGui::TreeNode("Focus from code"))
        {
            bool focus_1 = ImGui::Button("Focus on 1"); ImGui::SameLine();
            bool focus_2 = ImGui::Button("Focus on 2"); ImGui::SameLine();
            bool focus_3 = ImGui::Button("Focus on 3");
            int has_focus = 0;
            static char buf[128] = "click on a button to set focus";

            if (focus_1) ImGui::SetKeyboardFocusHere();
            ImGui::InputText("1", buf, IM_ARRAYSIZE(buf));
            if (ImGui::IsItemActive()) has_focus = 1;

            if (focus_2) ImGui::SetKeyboardFocusHere();
            ImGui::InputText("2", buf, IM_ARRAYSIZE(buf));
            if (ImGui::IsItemActive()) has_focus = 2;

            ImGui::PushAllowKeyboardFocus(false);
            if (focus_3) ImGui::SetKeyboardFocusHere();
            ImGui::InputText("3 (tab skip)", buf, IM_ARRAYSIZE(buf));
            if (ImGui::IsItemActive()) has_focus = 3;
            ImGui::PopAllowKeyboardFocus();

            if (has_focus)
                ImGui::Text("Item with focus: %d", has_focus);
            else
                ImGui::Text("Item with focus: <none>");

            // Use >= 0 parameter to SetKeyboardFocusHere() to focus an upcoming item
            static float f3[3] = { 0.0f, 0.0f, 0.0f };
            int focus_ahead = -1;
            if (ImGui::Button("Focus on X")) focus_ahead = 0; ImGui::SameLine();
            if (ImGui::Button("Focus on Y")) focus_ahead = 1; ImGui::SameLine();
            if (ImGui::Button("Focus on Z")) focus_ahead = 2;
            if (focus_ahead != -1) ImGui::SetKeyboardFocusHere(focus_ahead);
            ImGui::SliderFloat3("Float3", &f3[0], 0.0f, 1.0f);

            ImGui::TextWrapped("NB: Cursor & selection are preserved when refocusing last used item in code.");
            ImGui::TreePop();
        }

        if (ImGui::TreeNode("Focused & Hovered Test"))
        {
            static bool embed_all_inside_a_child_window = false;
            ImGui::Checkbox("Embed everything inside a child window (for additional testing)", &embed_all_inside_a_child_window);
            if (embed_all_inside_a_child_window)
                ImGui::BeginChild("embeddingchild", ImVec2(0, ImGui::GetFontSize() * 25), true);

            // Testing IsWindowFocused() function with its various flags (note that the flags can be combined)
            ImGui::BulletText(
                "IsWindowFocused() = %d\n"
                "IsWindowFocused(_ChildWindows) = %d\n"
                "IsWindowFocused(_ChildWindows|_RootWindow) = %d\n"
                "IsWindowFocused(_RootWindow) = %d\n"
                "IsWindowFocused(_AnyWindow) = %d\n",
                ImGui::IsWindowFocused(),
                ImGui::IsWindowFocused(ImGuiFocusedFlags_ChildWindows),
                ImGui::IsWindowFocused(ImGuiFocusedFlags_ChildWindows | ImGuiFocusedFlags_RootWindow),
                ImGui::IsWindowFocused(ImGuiFocusedFlags_RootWindow),
                ImGui::IsWindowFocused(ImGuiFocusedFlags_AnyWindow));

            // Testing IsWindowHovered() function with its various flags (note that the flags can be combined)
            ImGui::BulletText(
                "IsWindowHovered() = %d\n"
                "IsWindowHovered(_AllowWhenBlockedByPopup) = %d\n"
                "IsWindowHovered(_AllowWhenBlockedByActiveItem) = %d\n"
                "IsWindowHovered(_ChildWindows) = %d\n"
                "IsWindowHovered(_ChildWindows|_RootWindow) = %d\n"
                "IsWindowHovered(_RootWindow) = %d\n"
                "IsWindowHovered(_AnyWindow) = %d\n",
                ImGui::IsWindowHovered(),
                ImGui::IsWindowHovered(ImGuiHoveredFlags_AllowWhenBlockedByPopup),
                ImGui::IsWindowHovered(ImGuiHoveredFlags_AllowWhenBlockedByActiveItem),
                ImGui::IsWindowHovered(ImGuiHoveredFlags_ChildWindows),
                ImGui::IsWindowHovered(ImGuiHoveredFlags_ChildWindows | ImGuiHoveredFlags_RootWindow),
                ImGui::IsWindowHovered(ImGuiHoveredFlags_RootWindow),
                ImGui::IsWindowHovered(ImGuiHoveredFlags_AnyWindow));

            // Testing IsItemHovered() function (because BulletText is an item itself and that would affect the output of IsItemHovered, we pass all lines in a single items to shorten the code)
            ImGui::Button("ITEM");
            ImGui::BulletText(
                "IsItemHovered() = %d\n"
                "IsItemHovered(_AllowWhenBlockedByPopup) = %d\n"
                "IsItemHovered(_AllowWhenBlockedByActiveItem) = %d\n"
                "IsItemHovered(_AllowWhenOverlapped) = %d\n"
                "IsItemhovered(_RectOnly) = %d\n",
                ImGui::IsItemHovered(),
                ImGui::IsItemHovered(ImGuiHoveredFlags_AllowWhenBlockedByPopup),
                ImGui::IsItemHovered(ImGuiHoveredFlags_AllowWhenBlockedByActiveItem),
                ImGui::IsItemHovered(ImGuiHoveredFlags_AllowWhenOverlapped),
                ImGui::IsItemHovered(ImGuiHoveredFlags_RectOnly));

            ImGui::BeginChild("child", ImVec2(0,50), true);
            ImGui::Text("This is another child window for testing IsWindowHovered() flags.");
            ImGui::EndChild();

            if (embed_all_inside_a_child_window)
                EndChild();

            ImGui::TreePop();
        }

        if (ImGui::TreeNode("Dragging"))
        {
            ImGui::TextWrapped("You can use ImGui::GetMouseDragDelta(0) to query for the dragged amount on any widget.");
            for (int button = 0; button < 3; button++)
                ImGui::Text("IsMouseDragging(%d):\n  w/ default threshold: %d,\n  w/ zero threshold: %d\n  w/ large threshold: %d", 
                    button, ImGui::IsMouseDragging(button), ImGui::IsMouseDragging(button, 0.0f), ImGui::IsMouseDragging(button, 20.0f));
            ImGui::Button("Drag Me");
            if (ImGui::IsItemActive())
            {
                // Draw a line between the button and the mouse cursor
                ImDrawList* draw_list = ImGui::GetWindowDrawList();
                draw_list->PushClipRectFullScreen();
                draw_list->AddLine(io.MouseClickedPos[0], io.MousePos, ImGui::GetColorU32(ImGuiCol_Button), 4.0f);
                draw_list->PopClipRect();

                // Drag operations gets "unlocked" when the mouse has moved past a certain threshold (the default threshold is stored in io.MouseDragThreshold)
                // You can request a lower or higher threshold using the second parameter of IsMouseDragging() and GetMouseDragDelta()
                ImVec2 value_raw = ImGui::GetMouseDragDelta(0, 0.0f);
                ImVec2 value_with_lock_threshold = ImGui::GetMouseDragDelta(0);
                ImVec2 mouse_delta = io.MouseDelta;
                ImGui::SameLine(); ImGui::Text("Raw (%.1f, %.1f), WithLockThresold (%.1f, %.1f), MouseDelta (%.1f, %.1f)", value_raw.x, value_raw.y, value_with_lock_threshold.x, value_with_lock_threshold.y, mouse_delta.x, mouse_delta.y);
            }
            ImGui::TreePop();
        }

        if (ImGui::TreeNode("Mouse cursors"))
        {
            const char* mouse_cursors_names[] = { "Arrow", "TextInput", "Move", "ResizeNS", "ResizeEW", "ResizeNESW", "ResizeNWSE" };
            IM_ASSERT(IM_ARRAYSIZE(mouse_cursors_names) == ImGuiMouseCursor_Count_);

            ImGui::Text("Current mouse cursor = %d: %s", ImGui::GetMouseCursor(), mouse_cursors_names[ImGui::GetMouseCursor()]);
            ImGui::Text("Hover to see mouse cursors:");
            ImGui::SameLine(); ShowHelpMarker("Your application can render a different mouse cursor based on what ImGui::GetMouseCursor() returns. If software cursor rendering (io.MouseDrawCursor) is set ImGui will draw the right cursor for you, otherwise your backend needs to handle it.");
            for (int i = 0; i < ImGuiMouseCursor_Count_; i++)
            {
                char label[32];
                sprintf(label, "Mouse cursor %d: %s", i, mouse_cursors_names[i]);
                ImGui::Bullet(); ImGui::Selectable(label, false);
                if (ImGui::IsItemHovered() || ImGui::IsItemFocused())
                    ImGui::SetMouseCursor(i);
            }
            ImGui::TreePop();
        }
    }

    ImGui::End();
}

// Demo helper function to select among default colors. See ShowStyleEditor() for more advanced options.
// Here we use the simplified Combo() api that packs items into a single literal string. Useful for quick combo boxes where the choices are known locally.
bool ImGui::ShowStyleSelector(const char* label)
{
    static int style_idx = -1;
    if (ImGui::Combo(label, &style_idx, "Classic\0Dark\0Light\0"))
    {
        switch (style_idx)
        {
        case 0: ImGui::StyleColorsClassic(); break;
        case 1: ImGui::StyleColorsDark(); break;
        case 2: ImGui::StyleColorsLight(); break;
        }
        return true;
    }
    return false;
}

// Demo helper function to select among loaded fonts.
// Here we use the regular BeginCombo()/EndCombo() api which is more the more flexible one.
void ImGui::ShowFontSelector(const char* label)
{
    ImGuiIO& io = ImGui::GetIO();
    ImFont* font_current = ImGui::GetFont();
    if (ImGui::BeginCombo(label, font_current->GetDebugName()))
    {
        for (int n = 0; n < io.Fonts->Fonts.Size; n++)
            if (ImGui::Selectable(io.Fonts->Fonts[n]->GetDebugName(), io.Fonts->Fonts[n] == font_current))
                io.FontDefault = io.Fonts->Fonts[n];
        ImGui::EndCombo();
    }
    ImGui::SameLine(); 
    ShowHelpMarker(
        "- Load additional fonts with io.Fonts->AddFontFromFileTTF().\n"
        "- The font atlas is built when calling io.Fonts->GetTexDataAsXXXX() or io.Fonts->Build().\n"
        "- Read FAQ and documentation in misc/fonts/ for more details.\n"
        "- If you need to add/remove fonts at runtime (e.g. for DPI change), do it before calling NewFrame().");
}

void ImGui::ShowStyleEditor(ImGuiStyle* ref)
{
    // You can pass in a reference ImGuiStyle structure to compare to, revert to and save to (else it compares to an internally stored reference)
    ImGuiStyle& style = ImGui::GetStyle();
    static ImGuiStyle ref_saved_style;

    // Default to using internal storage as reference
    static bool init = true;
    if (init && ref == NULL)
        ref_saved_style = style;
    init = false;
    if (ref == NULL)
        ref = &ref_saved_style;

    ImGui::PushItemWidth(ImGui::GetWindowWidth() * 0.50f);

    if (ImGui::ShowStyleSelector("Colors##Selector"))
        ref_saved_style = style;
    ImGui::ShowFontSelector("Fonts##Selector");

    // Simplified Settings
    if (ImGui::SliderFloat("FrameRounding", &style.FrameRounding, 0.0f, 12.0f, "%.0f")) 
        style.GrabRounding = style.FrameRounding; // Make GrabRounding always the same value as FrameRounding
    { bool window_border = (style.WindowBorderSize > 0.0f); if (ImGui::Checkbox("WindowBorder", &window_border)) style.WindowBorderSize = window_border ? 1.0f : 0.0f; }
    ImGui::SameLine();
    { bool frame_border = (style.FrameBorderSize > 0.0f); if (ImGui::Checkbox("FrameBorder", &frame_border)) style.FrameBorderSize = frame_border ? 1.0f : 0.0f; }
    ImGui::SameLine();
    { bool popup_border = (style.PopupBorderSize > 0.0f); if (ImGui::Checkbox("PopupBorder", &popup_border)) style.PopupBorderSize = popup_border ? 1.0f : 0.0f; }

    // Save/Revert button
    if (ImGui::Button("Save Ref"))
        *ref = ref_saved_style = style;
    ImGui::SameLine();
    if (ImGui::Button("Revert Ref"))
        style = *ref;
    ImGui::SameLine();
    ShowHelpMarker("Save/Revert in local non-persistent storage. Default Colors definition are not affected. Use \"Export Colors\" below to save them somewhere.");

    if (ImGui::TreeNode("Rendering"))
    {
        ImGui::Checkbox("Anti-aliased lines", &style.AntiAliasedLines); ImGui::SameLine(); ShowHelpMarker("When disabling anti-aliasing lines, you'll probably want to disable borders in your style as well.");
        ImGui::Checkbox("Anti-aliased fill", &style.AntiAliasedFill);
        ImGui::PushItemWidth(100);
        ImGui::DragFloat("Curve Tessellation Tolerance", &style.CurveTessellationTol, 0.02f, 0.10f, FLT_MAX, NULL, 2.0f);
        if (style.CurveTessellationTol < 0.0f) style.CurveTessellationTol = 0.10f;
        ImGui::DragFloat("Global Alpha", &style.Alpha, 0.005f, 0.20f, 1.0f, "%.2f"); // Not exposing zero here so user doesn't "lose" the UI (zero alpha clips all widgets). But application code could have a toggle to switch between zero and non-zero.
        ImGui::PopItemWidth();
        ImGui::TreePop();
    }

    if (ImGui::TreeNode("Settings"))
    {
        ImGui::SliderFloat2("WindowPadding", (float*)&style.WindowPadding, 0.0f, 20.0f, "%.0f");
        ImGui::SliderFloat("PopupRounding", &style.PopupRounding, 0.0f, 16.0f, "%.0f");
        ImGui::SliderFloat2("FramePadding", (float*)&style.FramePadding, 0.0f, 20.0f, "%.0f");
        ImGui::SliderFloat2("ItemSpacing", (float*)&style.ItemSpacing, 0.0f, 20.0f, "%.0f");
        ImGui::SliderFloat2("ItemInnerSpacing", (float*)&style.ItemInnerSpacing, 0.0f, 20.0f, "%.0f");
        ImGui::SliderFloat2("TouchExtraPadding", (float*)&style.TouchExtraPadding, 0.0f, 10.0f, "%.0f");
        ImGui::SliderFloat("IndentSpacing", &style.IndentSpacing, 0.0f, 30.0f, "%.0f");
        ImGui::SliderFloat("ScrollbarSize", &style.ScrollbarSize, 1.0f, 20.0f, "%.0f");
        ImGui::SliderFloat("GrabMinSize", &style.GrabMinSize, 1.0f, 20.0f, "%.0f");
        ImGui::Text("BorderSize");
        ImGui::SliderFloat("WindowBorderSize", &style.WindowBorderSize, 0.0f, 1.0f, "%.0f");
        ImGui::SliderFloat("ChildBorderSize", &style.ChildBorderSize, 0.0f, 1.0f, "%.0f");
        ImGui::SliderFloat("PopupBorderSize", &style.PopupBorderSize, 0.0f, 1.0f, "%.0f");
        ImGui::SliderFloat("FrameBorderSize", &style.FrameBorderSize, 0.0f, 1.0f, "%.0f");
        ImGui::Text("Rounding");
        ImGui::SliderFloat("WindowRounding", &style.WindowRounding, 0.0f, 14.0f, "%.0f");
        ImGui::SliderFloat("ChildRounding", &style.ChildRounding, 0.0f, 16.0f, "%.0f");
        ImGui::SliderFloat("FrameRounding", &style.FrameRounding, 0.0f, 12.0f, "%.0f");
        ImGui::SliderFloat("ScrollbarRounding", &style.ScrollbarRounding, 0.0f, 12.0f, "%.0f");
        ImGui::SliderFloat("GrabRounding", &style.GrabRounding, 0.0f, 12.0f, "%.0f");
        ImGui::Text("Alignment");
        ImGui::SliderFloat2("WindowTitleAlign", (float*)&style.WindowTitleAlign, 0.0f, 1.0f, "%.2f");
        ImGui::SliderFloat2("ButtonTextAlign", (float*)&style.ButtonTextAlign, 0.0f, 1.0f, "%.2f"); ImGui::SameLine(); ShowHelpMarker("Alignment applies when a button is larger than its text content.");
        ImGui::TreePop();
    }

    if (ImGui::TreeNode("Colors"))
    {
        static int output_dest = 0;
        static bool output_only_modified = true;
        if (ImGui::Button("Export Unsaved"))
        {
            if (output_dest == 0)
                ImGui::LogToClipboard();
            else
                ImGui::LogToTTY();
            ImGui::LogText("ImVec4* colors = ImGui::GetStyle().Colors;" IM_NEWLINE);
            for (int i = 0; i < ImGuiCol_COUNT; i++)
            {
                const ImVec4& col = style.Colors[i];
                const char* name = ImGui::GetStyleColorName(i);
                if (!output_only_modified || memcmp(&col, &ref->Colors[i], sizeof(ImVec4)) != 0)
                    ImGui::LogText("colors[ImGuiCol_%s]%*s= ImVec4(%.2ff, %.2ff, %.2ff, %.2ff);" IM_NEWLINE, name, 23-(int)strlen(name), "", col.x, col.y, col.z, col.w);
            }
            ImGui::LogFinish();
        }
        ImGui::SameLine(); ImGui::PushItemWidth(120); ImGui::Combo("##output_type", &output_dest, "To Clipboard\0To TTY\0"); ImGui::PopItemWidth();
        ImGui::SameLine(); ImGui::Checkbox("Only Modified Colors", &output_only_modified);

        ImGui::Text("Tip: Left-click on colored square to open color picker,\nRight-click to open edit options menu.");

        static ImGuiTextFilter filter;
        filter.Draw("Filter colors", 200);

        static ImGuiColorEditFlags alpha_flags = 0;
        ImGui::RadioButton("Opaque", &alpha_flags, 0); ImGui::SameLine(); 
        ImGui::RadioButton("Alpha", &alpha_flags, ImGuiColorEditFlags_AlphaPreview); ImGui::SameLine(); 
        ImGui::RadioButton("Both", &alpha_flags, ImGuiColorEditFlags_AlphaPreviewHalf);

        ImGui::BeginChild("#colors", ImVec2(0, 300), true, ImGuiWindowFlags_AlwaysVerticalScrollbar | ImGuiWindowFlags_AlwaysHorizontalScrollbar | ImGuiWindowFlags_NavFlattened);
        ImGui::PushItemWidth(-160);
        for (int i = 0; i < ImGuiCol_COUNT; i++)
        {
            const char* name = ImGui::GetStyleColorName(i);
            if (!filter.PassFilter(name))
                continue;
            ImGui::PushID(i);
            ImGui::ColorEdit4("##color", (float*)&style.Colors[i], ImGuiColorEditFlags_AlphaBar | alpha_flags);
            if (memcmp(&style.Colors[i], &ref->Colors[i], sizeof(ImVec4)) != 0)
            {
                // Tips: in a real user application, you may want to merge and use an icon font into the main font, so instead of "Save"/"Revert" you'd use icons.
                // Read the FAQ and misc/fonts/README.txt about using icon fonts. It's really easy and super convenient!
                ImGui::SameLine(0.0f, style.ItemInnerSpacing.x); if (ImGui::Button("Save")) ref->Colors[i] = style.Colors[i];
                ImGui::SameLine(0.0f, style.ItemInnerSpacing.x); if (ImGui::Button("Revert")) style.Colors[i] = ref->Colors[i];
            }
            ImGui::SameLine(0.0f, style.ItemInnerSpacing.x);
            ImGui::TextUnformatted(name);
            ImGui::PopID();
        }
        ImGui::PopItemWidth();
        ImGui::EndChild();

        ImGui::TreePop();
    }

    bool fonts_opened = ImGui::TreeNode("Fonts", "Fonts (%d)", ImGui::GetIO().Fonts->Fonts.Size);
    if (fonts_opened)
    {
        ImFontAtlas* atlas = ImGui::GetIO().Fonts;
        if (ImGui::TreeNode("Atlas texture", "Atlas texture (%dx%d pixels)", atlas->TexWidth, atlas->TexHeight))
        {
            ImGui::Image(atlas->TexID, ImVec2((float)atlas->TexWidth, (float)atlas->TexHeight), ImVec2(0,0), ImVec2(1,1), ImColor(255,255,255,255), ImColor(255,255,255,128));
            ImGui::TreePop();
        }
        ImGui::PushItemWidth(100);
        for (int i = 0; i < atlas->Fonts.Size; i++)
        {
            ImFont* font = atlas->Fonts[i];
            ImGui::PushID(font);
            bool font_details_opened = ImGui::TreeNode(font, "Font %d: \'%s\', %.2f px, %d glyphs", i, font->ConfigData ? font->ConfigData[0].Name : "", font->FontSize, font->Glyphs.Size);
            ImGui::SameLine(); if (ImGui::SmallButton("Set as default")) ImGui::GetIO().FontDefault = font;
            if (font_details_opened)
            {
                ImGui::PushFont(font);
                ImGui::Text("The quick brown fox jumps over the lazy dog");
                ImGui::PopFont();
                ImGui::DragFloat("Font scale", &font->Scale, 0.005f, 0.3f, 2.0f, "%.1f");   // Scale only this font
                ImGui::SameLine(); ShowHelpMarker("Note than the default embedded font is NOT meant to be scaled.\n\nFont are currently rendered into bitmaps at a given size at the time of building the atlas. You may oversample them to get some flexibility with scaling. You can also render at multiple sizes and select which one to use at runtime.\n\n(Glimmer of hope: the atlas system should hopefully be rewritten in the future to make scaling more natural and automatic.)");
                ImGui::Text("Ascent: %f, Descent: %f, Height: %f", font->Ascent, font->Descent, font->Ascent - font->Descent);
                ImGui::Text("Fallback character: '%c' (%d)", font->FallbackChar, font->FallbackChar);
                ImGui::Text("Texture surface: %d pixels (approx) ~ %dx%d", font->MetricsTotalSurface, (int)sqrtf((float)font->MetricsTotalSurface), (int)sqrtf((float)font->MetricsTotalSurface));
                for (int config_i = 0; config_i < font->ConfigDataCount; config_i++)
                {
                    ImFontConfig* cfg = &font->ConfigData[config_i];
                    ImGui::BulletText("Input %d: \'%s\', Oversample: (%d,%d), PixelSnapH: %d", config_i, cfg->Name, cfg->OversampleH, cfg->OversampleV, cfg->PixelSnapH);
                }
                if (ImGui::TreeNode("Glyphs", "Glyphs (%d)", font->Glyphs.Size))
                {
                    // Display all glyphs of the fonts in separate pages of 256 characters
                    const ImFontGlyph* glyph_fallback = font->FallbackGlyph; // Forcefully/dodgily make FindGlyph() return NULL on fallback, which isn't the default behavior.
                    font->FallbackGlyph = NULL;
                    for (int base = 0; base < 0x10000; base += 256)
                    {
                        int count = 0;
                        for (int n = 0; n < 256; n++)
                            count += font->FindGlyph((ImWchar)(base + n)) ? 1 : 0;
                        if (count > 0 && ImGui::TreeNode((void*)(intptr_t)base, "U+%04X..U+%04X (%d %s)", base, base+255, count, count > 1 ? "glyphs" : "glyph"))
                        {
                            float cell_spacing = style.ItemSpacing.y;
                            ImVec2 cell_size(font->FontSize * 1, font->FontSize * 1);
                            ImVec2 base_pos = ImGui::GetCursorScreenPos();
                            ImDrawList* draw_list = ImGui::GetWindowDrawList();
                            for (int n = 0; n < 256; n++)
                            {
                                ImVec2 cell_p1(base_pos.x + (n % 16) * (cell_size.x + cell_spacing), base_pos.y + (n / 16) * (cell_size.y + cell_spacing));
                                ImVec2 cell_p2(cell_p1.x + cell_size.x, cell_p1.y + cell_size.y);
                                const ImFontGlyph* glyph = font->FindGlyph((ImWchar)(base+n));;
                                draw_list->AddRect(cell_p1, cell_p2, glyph ? IM_COL32(255,255,255,100) : IM_COL32(255,255,255,50));
                                font->RenderChar(draw_list, cell_size.x, cell_p1, ImGui::GetColorU32(ImGuiCol_Text), (ImWchar)(base+n)); // We use ImFont::RenderChar as a shortcut because we don't have UTF-8 conversion functions available to generate a string.
                                if (glyph && ImGui::IsMouseHoveringRect(cell_p1, cell_p2))
                                {
                                    ImGui::BeginTooltip();
                                    ImGui::Text("Codepoint: U+%04X", base+n);
                                    ImGui::Separator();
                                    ImGui::Text("AdvanceX: %.1f", glyph->AdvanceX);
                                    ImGui::Text("Pos: (%.2f,%.2f)->(%.2f,%.2f)", glyph->X0, glyph->Y0, glyph->X1, glyph->Y1);
                                    ImGui::Text("UV: (%.3f,%.3f)->(%.3f,%.3f)", glyph->U0, glyph->V0, glyph->U1, glyph->V1);
                                    ImGui::EndTooltip();
                                }
                            }
                            ImGui::Dummy(ImVec2((cell_size.x + cell_spacing) * 16, (cell_size.y + cell_spacing) * 16));
                            ImGui::TreePop();
                        }
                    }
                    font->FallbackGlyph = glyph_fallback;
                    ImGui::TreePop();
                }
                ImGui::TreePop();
            }
            ImGui::PopID();
        }
        static float window_scale = 1.0f;
        ImGui::DragFloat("this window scale", &window_scale, 0.005f, 0.3f, 2.0f, "%.1f");              // scale only this window
        ImGui::DragFloat("global scale", &ImGui::GetIO().FontGlobalScale, 0.005f, 0.3f, 2.0f, "%.1f"); // scale everything
        ImGui::PopItemWidth();
        ImGui::SetWindowFontScale(window_scale);
        ImGui::TreePop();
    }

    ImGui::PopItemWidth();
}

// Demonstrate creating a fullscreen menu bar and populating it.
static void ShowExampleAppMainMenuBar()
{
    if (ImGui::BeginMainMenuBar())
    {
        if (ImGui::BeginMenu("File"))
        {
            ShowExampleMenuFile();
            ImGui::EndMenu();
        }
        if (ImGui::BeginMenu("Edit"))
        {
            if (ImGui::MenuItem("Undo", "CTRL+Z")) {}
            if (ImGui::MenuItem("Redo", "CTRL+Y", false, false)) {}  // Disabled item
            ImGui::Separator();
            if (ImGui::MenuItem("Cut", "CTRL+X")) {}
            if (ImGui::MenuItem("Copy", "CTRL+C")) {}
            if (ImGui::MenuItem("Paste", "CTRL+V")) {}
            ImGui::EndMenu();
        }
        ImGui::EndMainMenuBar();
    }
}

static void ShowExampleMenuFile()
{
    ImGui::MenuItem("(dummy menu)", NULL, false, false);
    if (ImGui::MenuItem("New")) {}
    if (ImGui::MenuItem("Open", "Ctrl+O")) {}
    if (ImGui::BeginMenu("Open Recent"))
    {
        ImGui::MenuItem("fish_hat.c");
        ImGui::MenuItem("fish_hat.inl");
        ImGui::MenuItem("fish_hat.h");
        if (ImGui::BeginMenu("More.."))
        {
            ImGui::MenuItem("Hello");
            ImGui::MenuItem("Sailor");
            if (ImGui::BeginMenu("Recurse.."))
            {
                ShowExampleMenuFile();
                ImGui::EndMenu();
            }
            ImGui::EndMenu();
        }
        ImGui::EndMenu();
    }
    if (ImGui::MenuItem("Save", "Ctrl+S")) {}
    if (ImGui::MenuItem("Save As..")) {}
    ImGui::Separator();
    if (ImGui::BeginMenu("Options"))
    {
        static bool enabled = true;
        ImGui::MenuItem("Enabled", "", &enabled);
        ImGui::BeginChild("child", ImVec2(0, 60), true);
        for (int i = 0; i < 10; i++)
            ImGui::Text("Scrolling Text %d", i);
        ImGui::EndChild();
        static float f = 0.5f;
        static int n = 0;
        static bool b = true;
        ImGui::SliderFloat("Value", &f, 0.0f, 1.0f);
        ImGui::InputFloat("Input", &f, 0.1f);
        ImGui::Combo("Combo", &n, "Yes\0No\0Maybe\0\0");
        ImGui::Checkbox("Check", &b);
        ImGui::EndMenu();
    }
    if (ImGui::BeginMenu("Colors"))
    {
        float sz = ImGui::GetTextLineHeight();
        for (int i = 0; i < ImGuiCol_COUNT; i++)
        {
            const char* name = ImGui::GetStyleColorName((ImGuiCol)i);
            ImVec2 p = ImGui::GetCursorScreenPos();
            ImGui::GetWindowDrawList()->AddRectFilled(p, ImVec2(p.x+sz, p.y+sz), ImGui::GetColorU32((ImGuiCol)i));
            ImGui::Dummy(ImVec2(sz, sz));
            ImGui::SameLine();
            ImGui::MenuItem(name);
        }
        ImGui::EndMenu();
    }
    if (ImGui::BeginMenu("Disabled", false)) // Disabled
    {
        IM_ASSERT(0);
    }
    if (ImGui::MenuItem("Checked", NULL, true)) {}
    if (ImGui::MenuItem("Quit", "Alt+F4")) {}
}

// Demonstrate creating a window which gets auto-resized according to its content.
static void ShowExampleAppAutoResize(bool* p_open)
{
    if (!ImGui::Begin("Example: Auto-resizing window", p_open, ImGuiWindowFlags_AlwaysAutoResize))
    {
        ImGui::End();
        return;
    }

    static int lines = 10;
    ImGui::Text("Window will resize every-frame to the size of its content.\nNote that you probably don't want to query the window size to\noutput your content because that would create a feedback loop.");
    ImGui::SliderInt("Number of lines", &lines, 1, 20);
    for (int i = 0; i < lines; i++)
        ImGui::Text("%*sThis is line %d", i*4, "", i); // Pad with space to extend size horizontally
    ImGui::End();
}

// Demonstrate creating a window with custom resize constraints.
static void ShowExampleAppConstrainedResize(bool* p_open)
{
    struct CustomConstraints // Helper functions to demonstrate programmatic constraints
    {
        static void Square(ImGuiSizeCallbackData* data) { data->DesiredSize = ImVec2(IM_MAX(data->DesiredSize.x, data->DesiredSize.y), IM_MAX(data->DesiredSize.x, data->DesiredSize.y)); }
        static void Step(ImGuiSizeCallbackData* data)   { float step = (float)(int)(intptr_t)data->UserData; data->DesiredSize = ImVec2((int)(data->DesiredSize.x / step + 0.5f) * step, (int)(data->DesiredSize.y / step + 0.5f) * step); }
    };

    static bool auto_resize = false;
    static int type = 0;
    static int display_lines = 10;
    if (type == 0) ImGui::SetNextWindowSizeConstraints(ImVec2(-1, 0),    ImVec2(-1, FLT_MAX));      // Vertical only
    if (type == 1) ImGui::SetNextWindowSizeConstraints(ImVec2(0, -1),    ImVec2(FLT_MAX, -1));      // Horizontal only
    if (type == 2) ImGui::SetNextWindowSizeConstraints(ImVec2(100, 100), ImVec2(FLT_MAX, FLT_MAX)); // Width > 100, Height > 100
    if (type == 3) ImGui::SetNextWindowSizeConstraints(ImVec2(400, -1),  ImVec2(500, -1));          // Width 400-500
    if (type == 4) ImGui::SetNextWindowSizeConstraints(ImVec2(-1, 400),  ImVec2(-1, 500));          // Height 400-500
    if (type == 5) ImGui::SetNextWindowSizeConstraints(ImVec2(0, 0),     ImVec2(FLT_MAX, FLT_MAX), CustomConstraints::Square);          // Always Square
    if (type == 6) ImGui::SetNextWindowSizeConstraints(ImVec2(0, 0),     ImVec2(FLT_MAX, FLT_MAX), CustomConstraints::Step, (void*)100);// Fixed Step

    ImGuiWindowFlags flags = auto_resize ? ImGuiWindowFlags_AlwaysAutoResize : 0;
    if (ImGui::Begin("Example: Constrained Resize", p_open, flags))
    {
        const char* desc[] = 
        {
            "Resize vertical only",
            "Resize horizontal only",
            "Width > 100, Height > 100",
            "Width 400-500",
            "Height 400-500",
            "Custom: Always Square",
            "Custom: Fixed Steps (100)",
        };
        if (ImGui::Button("200x200")) { ImGui::SetWindowSize(ImVec2(200, 200)); } ImGui::SameLine();
        if (ImGui::Button("500x500")) { ImGui::SetWindowSize(ImVec2(500, 500)); } ImGui::SameLine();
        if (ImGui::Button("800x200")) { ImGui::SetWindowSize(ImVec2(800, 200)); }
        ImGui::PushItemWidth(200);
        ImGui::Combo("Constraint", &type, desc, IM_ARRAYSIZE(desc));
        ImGui::DragInt("Lines", &display_lines, 0.2f, 1, 100);
        ImGui::PopItemWidth();
        ImGui::Checkbox("Auto-resize", &auto_resize);
        for (int i = 0; i < display_lines; i++)
            ImGui::Text("%*sHello, sailor! Making this line long enough for the example.", i * 4, "");
    }
    ImGui::End();
}

// Demonstrate creating a simple static window with no decoration + a context-menu to choose which corner of the screen to use.
static void ShowExampleAppFixedOverlay(bool* p_open)
{
    const float DISTANCE = 10.0f;
    static int corner = 0;
    ImVec2 window_pos = ImVec2((corner & 1) ? ImGui::GetIO().DisplaySize.x - DISTANCE : DISTANCE, (corner & 2) ? ImGui::GetIO().DisplaySize.y - DISTANCE : DISTANCE);
    ImVec2 window_pos_pivot = ImVec2((corner & 1) ? 1.0f : 0.0f, (corner & 2) ? 1.0f : 0.0f);
    ImGui::SetNextWindowPos(window_pos, ImGuiCond_Always, window_pos_pivot);
    ImGui::SetNextWindowBgAlpha(0.3f); // Transparent background
    if (ImGui::Begin("Example: Fixed Overlay", p_open, ImGuiWindowFlags_NoTitleBar|ImGuiWindowFlags_NoResize|ImGuiWindowFlags_AlwaysAutoResize|ImGuiWindowFlags_NoMove|ImGuiWindowFlags_NoSavedSettings|ImGuiWindowFlags_NoFocusOnAppearing|ImGuiWindowFlags_NoNavFocus|ImGuiWindowFlags_NoNavInputs))
    {
        ImGui::Text("Simple overlay\nin the corner of the screen.\n(right-click to change position)");
        ImGui::Separator();
        ImGui::Text("Mouse Position: (%.1f,%.1f)", ImGui::GetIO().MousePos.x, ImGui::GetIO().MousePos.y);
        if (ImGui::BeginPopupContextWindow())
        {
            if (ImGui::MenuItem("Top-left", NULL, corner == 0)) corner = 0;
            if (ImGui::MenuItem("Top-right", NULL, corner == 1)) corner = 1;
            if (ImGui::MenuItem("Bottom-left", NULL, corner == 2)) corner = 2;
            if (ImGui::MenuItem("Bottom-right", NULL, corner == 3)) corner = 3;
            if (p_open && ImGui::MenuItem("Close")) *p_open = false; 
            ImGui::EndPopup();
        }
        ImGui::End();
    }
}

// Demonstrate using "##" and "###" in identifiers to manipulate ID generation.
// This apply to regular items as well. Read FAQ section "How can I have multiple widgets with the same label? Can I have widget without a label? (Yes). A primer on the purpose of labels/IDs." for details.
static void ShowExampleAppWindowTitles(bool*)
{
    // By default, Windows are uniquely identified by their title.
    // You can use the "##" and "###" markers to manipulate the display/ID.

    // Using "##" to display same title but have unique identifier.
    ImGui::SetNextWindowPos(ImVec2(100,100), ImGuiCond_FirstUseEver);
    ImGui::Begin("Same title as another window##1");
    ImGui::Text("This is window 1.\nMy title is the same as window 2, but my identifier is unique.");
    ImGui::End();

    ImGui::SetNextWindowPos(ImVec2(100,200), ImGuiCond_FirstUseEver);
    ImGui::Begin("Same title as another window##2");
    ImGui::Text("This is window 2.\nMy title is the same as window 1, but my identifier is unique.");
    ImGui::End();

    // Using "###" to display a changing title but keep a static identifier "AnimatedTitle"
    char buf[128];
    sprintf(buf, "Animated title %c %d###AnimatedTitle", "|/-\\"[(int)(ImGui::GetTime()/0.25f)&3], ImGui::GetFrameCount());
    ImGui::SetNextWindowPos(ImVec2(100,300), ImGuiCond_FirstUseEver);
    ImGui::Begin(buf);
    ImGui::Text("This window has a changing title.");
    ImGui::End();
}

// Demonstrate using the low-level ImDrawList to draw custom shapes. 
static void ShowExampleAppCustomRendering(bool* p_open)
{
    ImGui::SetNextWindowSize(ImVec2(350,560), ImGuiCond_FirstUseEver);
    if (!ImGui::Begin("Example: Custom rendering", p_open))
    {
        ImGui::End();
        return;
    }

    // Tip: If you do a lot of custom rendering, you probably want to use your own geometrical types and benefit of overloaded operators, etc.
    // Define IM_VEC2_CLASS_EXTRA in imconfig.h to create implicit conversions between your types and ImVec2/ImVec4.
    // ImGui defines overloaded operators but they are internal to imgui.cpp and not exposed outside (to avoid messing with your types)
    // In this example we are not using the maths operators!
    ImDrawList* draw_list = ImGui::GetWindowDrawList();

    // Primitives
    ImGui::Text("Primitives");
    static float sz = 36.0f;
    static ImVec4 col = ImVec4(1.0f,1.0f,0.4f,1.0f);
    ImGui::DragFloat("Size", &sz, 0.2f, 2.0f, 72.0f, "%.0f");
    ImGui::ColorEdit3("Color", &col.x);
    {
        const ImVec2 p = ImGui::GetCursorScreenPos();
        const ImU32 col32 = ImColor(col);
        float x = p.x + 4.0f, y = p.y + 4.0f, spacing = 8.0f;
        for (int n = 0; n < 2; n++)
        {
            float thickness = (n == 0) ? 1.0f : 4.0f;
            draw_list->AddCircle(ImVec2(x+sz*0.5f, y+sz*0.5f), sz*0.5f, col32, 20, thickness); x += sz+spacing;
            draw_list->AddRect(ImVec2(x, y), ImVec2(x+sz, y+sz), col32, 0.0f, ImDrawCornerFlags_All, thickness); x += sz+spacing;
            draw_list->AddRect(ImVec2(x, y), ImVec2(x+sz, y+sz), col32, 10.0f, ImDrawCornerFlags_All, thickness); x += sz+spacing;
            draw_list->AddRect(ImVec2(x, y), ImVec2(x+sz, y+sz), col32, 10.0f, ImDrawCornerFlags_TopLeft|ImDrawCornerFlags_BotRight, thickness); x += sz+spacing;
            draw_list->AddTriangle(ImVec2(x+sz*0.5f, y), ImVec2(x+sz,y+sz-0.5f), ImVec2(x,y+sz-0.5f), col32, thickness); x += sz+spacing;
            draw_list->AddLine(ImVec2(x, y), ImVec2(x+sz, y   ), col32, thickness); x += sz+spacing;
            draw_list->AddLine(ImVec2(x, y), ImVec2(x+sz, y+sz), col32, thickness); x += sz+spacing;
            draw_list->AddLine(ImVec2(x, y), ImVec2(x,    y+sz), col32, thickness); x += spacing;
            draw_list->AddBezierCurve(ImVec2(x, y), ImVec2(x+sz*1.3f,y+sz*0.3f), ImVec2(x+sz-sz*1.3f,y+sz-sz*0.3f), ImVec2(x+sz, y+sz), col32, thickness);
            x = p.x + 4;
            y += sz+spacing;
        }
        draw_list->AddCircleFilled(ImVec2(x+sz*0.5f, y+sz*0.5f), sz*0.5f, col32, 32); x += sz+spacing;
        draw_list->AddRectFilled(ImVec2(x, y), ImVec2(x+sz, y+sz), col32); x += sz+spacing;
        draw_list->AddRectFilled(ImVec2(x, y), ImVec2(x+sz, y+sz), col32, 10.0f); x += sz+spacing;
        draw_list->AddRectFilled(ImVec2(x, y), ImVec2(x+sz, y+sz), col32, 10.0f, ImDrawCornerFlags_TopLeft|ImDrawCornerFlags_BotRight); x += sz+spacing;
        draw_list->AddTriangleFilled(ImVec2(x+sz*0.5f, y), ImVec2(x+sz,y+sz-0.5f), ImVec2(x,y+sz-0.5f), col32); x += sz+spacing;
        draw_list->AddRectFilledMultiColor(ImVec2(x, y), ImVec2(x+sz, y+sz), IM_COL32(0,0,0,255), IM_COL32(255,0,0,255), IM_COL32(255,255,0,255), IM_COL32(0,255,0,255));
        ImGui::Dummy(ImVec2((sz+spacing)*8, (sz+spacing)*3));
    }
    ImGui::Separator();
    {
        static ImVector<ImVec2> points;
        static bool adding_line = false;
        ImGui::Text("Canvas example");
        if (ImGui::Button("Clear")) points.clear();
        if (points.Size >= 2) { ImGui::SameLine(); if (ImGui::Button("Undo")) { points.pop_back(); points.pop_back(); } }
        ImGui::Text("Left-click and drag to add lines,\nRight-click to undo");

        // Here we are using InvisibleButton() as a convenience to 1) advance the cursor and 2) allows us to use IsItemHovered()
        // However you can draw directly and poll mouse/keyboard by yourself. You can manipulate the cursor using GetCursorPos() and SetCursorPos().
        // If you only use the ImDrawList API, you can notify the owner window of its extends by using SetCursorPos(max).
        ImVec2 canvas_pos = ImGui::GetCursorScreenPos();            // ImDrawList API uses screen coordinates!
        ImVec2 canvas_size = ImGui::GetContentRegionAvail();        // Resize canvas to what's available
        if (canvas_size.x < 50.0f) canvas_size.x = 50.0f;
        if (canvas_size.y < 50.0f) canvas_size.y = 50.0f;
        draw_list->AddRectFilledMultiColor(canvas_pos, ImVec2(canvas_pos.x + canvas_size.x, canvas_pos.y + canvas_size.y), IM_COL32(50,50,50,255), IM_COL32(50,50,60,255), IM_COL32(60,60,70,255), IM_COL32(50,50,60,255));
        draw_list->AddRect(canvas_pos, ImVec2(canvas_pos.x + canvas_size.x, canvas_pos.y + canvas_size.y), IM_COL32(255,255,255,255));

        bool adding_preview = false;
        ImGui::InvisibleButton("canvas", canvas_size);
        ImVec2 mouse_pos_in_canvas = ImVec2(ImGui::GetIO().MousePos.x - canvas_pos.x, ImGui::GetIO().MousePos.y - canvas_pos.y);
        if (adding_line)
        {
            adding_preview = true;
            points.push_back(mouse_pos_in_canvas);
            if (!ImGui::IsMouseDown(0))
                adding_line = adding_preview = false;
        }
        if (ImGui::IsItemHovered())
        {
            if (!adding_line && ImGui::IsMouseClicked(0))
            {
                points.push_back(mouse_pos_in_canvas);
                adding_line = true;
            }
            if (ImGui::IsMouseClicked(1) && !points.empty())
            {
                adding_line = adding_preview = false;
                points.pop_back();
                points.pop_back();
            }
        }
        draw_list->PushClipRect(canvas_pos, ImVec2(canvas_pos.x+canvas_size.x, canvas_pos.y+canvas_size.y), true);      // clip lines within the canvas (if we resize it, etc.)
        for (int i = 0; i < points.Size - 1; i += 2)
            draw_list->AddLine(ImVec2(canvas_pos.x + points[i].x, canvas_pos.y + points[i].y), ImVec2(canvas_pos.x + points[i+1].x, canvas_pos.y + points[i+1].y), IM_COL32(255,255,0,255), 2.0f);
        draw_list->PopClipRect();
        if (adding_preview)
            points.pop_back();
    }
    ImGui::End();
}

// Demonstrating creating a simple console window, with scrolling, filtering, completion and history.
// For the console example, here we are using a more C++ like approach of declaring a class to hold the data and the functions.
struct ExampleAppConsole
{
    char                  InputBuf[256];
    ImVector<char*>       Items;
    bool                  ScrollToBottom;
    ImVector<char*>       History;
    int                   HistoryPos;    // -1: new line, 0..History.Size-1 browsing history.
    ImVector<const char*> Commands;

    ExampleAppConsole()
    {
        ClearLog();
        memset(InputBuf, 0, sizeof(InputBuf));
        HistoryPos = -1;
        Commands.push_back("HELP");
        Commands.push_back("HISTORY");
        Commands.push_back("CLEAR");
        Commands.push_back("CLASSIFY");  // "classify" is here to provide an example of "C"+[tab] completing to "CL" and displaying matches.
        AddLog("Welcome to ImGui!");
    }
    ~ExampleAppConsole()
    {
        ClearLog();
        for (int i = 0; i < History.Size; i++)
            free(History[i]);
    }

    // Portable helpers
    static int   Stricmp(const char* str1, const char* str2)         { int d; while ((d = toupper(*str2) - toupper(*str1)) == 0 && *str1) { str1++; str2++; } return d; }
    static int   Strnicmp(const char* str1, const char* str2, int n) { int d = 0; while (n > 0 && (d = toupper(*str2) - toupper(*str1)) == 0 && *str1) { str1++; str2++; n--; } return d; }
    static char* Strdup(const char *str)                             { size_t len = strlen(str) + 1; void* buff = malloc(len); return (char*)memcpy(buff, (const void*)str, len); }

    void    ClearLog()
    {
        for (int i = 0; i < Items.Size; i++)
            free(Items[i]);
        Items.clear();
        ScrollToBottom = true;
    }

    void    AddLog(const char* fmt, ...) IM_FMTARGS(2)
    {
        // FIXME-OPT
        char buf[1024];
        va_list args;
        va_start(args, fmt);
        vsnprintf(buf, IM_ARRAYSIZE(buf), fmt, args);
        buf[IM_ARRAYSIZE(buf)-1] = 0;
        va_end(args);
        Items.push_back(Strdup(buf));
        ScrollToBottom = true;
    }

    void    Draw(const char* title, bool* p_open)
    {
        ImGui::SetNextWindowSize(ImVec2(520,600), ImGuiCond_FirstUseEver);
        if (!ImGui::Begin(title, p_open))
        {
            ImGui::End();
            return;
        }

        // As a specific feature guaranteed by the library, after calling Begin() the last Item represent the title bar. So e.g. IsItemHovered() will return true when hovering the title bar.
        // Here we create a context menu only available from the title bar.
        if (ImGui::BeginPopupContextItem())
        {
            if (ImGui::MenuItem("Close"))
                *p_open = false;
            ImGui::EndPopup();
        }

        ImGui::TextWrapped("This example implements a console with basic coloring, completion and history. A more elaborate implementation may want to store entries along with extra data such as timestamp, emitter, etc.");
        ImGui::TextWrapped("Enter 'HELP' for help, press TAB to use text completion.");

        // TODO: display items starting from the bottom

        if (ImGui::SmallButton("Add Dummy Text")) { AddLog("%d some text", Items.Size); AddLog("some more text"); AddLog("display very important message here!"); } ImGui::SameLine();
        if (ImGui::SmallButton("Add Dummy Error")) { AddLog("[error] something went wrong"); } ImGui::SameLine();
        if (ImGui::SmallButton("Clear")) { ClearLog(); } ImGui::SameLine();
        bool copy_to_clipboard = ImGui::SmallButton("Copy"); ImGui::SameLine();
        if (ImGui::SmallButton("Scroll to bottom")) ScrollToBottom = true;
        //static float t = 0.0f; if (ImGui::GetTime() - t > 0.02f) { t = ImGui::GetTime(); AddLog("Spam %f", t); }

        ImGui::Separator();

        ImGui::PushStyleVar(ImGuiStyleVar_FramePadding, ImVec2(0,0));
        static ImGuiTextFilter filter;
        filter.Draw("Filter (\"incl,-excl\") (\"error\")", 180);
        ImGui::PopStyleVar();
        ImGui::Separator();

        const float footer_height_to_reserve = ImGui::GetStyle().ItemSpacing.y + ImGui::GetFrameHeightWithSpacing(); // 1 separator, 1 input text
        ImGui::BeginChild("ScrollingRegion", ImVec2(0, -footer_height_to_reserve), false, ImGuiWindowFlags_HorizontalScrollbar); // Leave room for 1 separator + 1 InputText
        if (ImGui::BeginPopupContextWindow())
        {
            if (ImGui::Selectable("Clear")) ClearLog();
            ImGui::EndPopup();
        }

        // Display every line as a separate entry so we can change their color or add custom widgets. If you only want raw text you can use ImGui::TextUnformatted(log.begin(), log.end());
        // NB- if you have thousands of entries this approach may be too inefficient and may require user-side clipping to only process visible items.
        // You can seek and display only the lines that are visible using the ImGuiListClipper helper, if your elements are evenly spaced and you have cheap random access to the elements.
        // To use the clipper we could replace the 'for (int i = 0; i < Items.Size; i++)' loop with:
        //     ImGuiListClipper clipper(Items.Size);
        //     while (clipper.Step())
        //         for (int i = clipper.DisplayStart; i < clipper.DisplayEnd; i++)
        // However take note that you can not use this code as is if a filter is active because it breaks the 'cheap random-access' property. We would need random-access on the post-filtered list.
        // A typical application wanting coarse clipping and filtering may want to pre-compute an array of indices that passed the filtering test, recomputing this array when user changes the filter,
        // and appending newly elements as they are inserted. This is left as a task to the user until we can manage to improve this example code!
        // If your items are of variable size you may want to implement code similar to what ImGuiListClipper does. Or split your data into fixed height items to allow random-seeking into your list.
        ImGui::PushStyleVar(ImGuiStyleVar_ItemSpacing, ImVec2(4,1)); // Tighten spacing
        if (copy_to_clipboard)
            ImGui::LogToClipboard();
        ImVec4 col_default_text = ImGui::GetStyleColorVec4(ImGuiCol_Text);
        for (int i = 0; i < Items.Size; i++)
        {
            const char* item = Items[i];
            if (!filter.PassFilter(item))
                continue;
            ImVec4 col = col_default_text;
            if (strstr(item, "[error]")) col = ImColor(1.0f,0.4f,0.4f,1.0f);
            else if (strncmp(item, "# ", 2) == 0) col = ImColor(1.0f,0.78f,0.58f,1.0f);
            ImGui::PushStyleColor(ImGuiCol_Text, col);
            ImGui::TextUnformatted(item);
            ImGui::PopStyleColor();
        }
        if (copy_to_clipboard)
            ImGui::LogFinish();
        if (ScrollToBottom)
            ImGui::SetScrollHere();
        ScrollToBottom = false;
        ImGui::PopStyleVar();
        ImGui::EndChild();
        ImGui::Separator();

        // Command-line
        bool reclaim_focus = false;
        if (ImGui::InputText("Input", InputBuf, IM_ARRAYSIZE(InputBuf), ImGuiInputTextFlags_EnterReturnsTrue|ImGuiInputTextFlags_CallbackCompletion|ImGuiInputTextFlags_CallbackHistory, &TextEditCallbackStub, (void*)this))
        {
            char* input_end = InputBuf+strlen(InputBuf);
            while (input_end > InputBuf && input_end[-1] == ' ') { input_end--; } *input_end = 0;
            if (InputBuf[0])
                ExecCommand(InputBuf);
            strcpy(InputBuf, "");
            reclaim_focus = true;
        }

        // Demonstrate keeping focus on the input box
        ImGui::SetItemDefaultFocus();
        if (reclaim_focus) //|| ImGui::IsItemHovered())
            ImGui::SetKeyboardFocusHere(-1); // Auto focus previous widget

        ImGui::End();
    }

    void    ExecCommand(const char* command_line)
    {
        AddLog("# %s\n", command_line);

        // Insert into history. First find match and delete it so it can be pushed to the back. This isn't trying to be smart or optimal.
        HistoryPos = -1;
        for (int i = History.Size-1; i >= 0; i--)
            if (Stricmp(History[i], command_line) == 0)
            {
                free(History[i]);
                History.erase(History.begin() + i);
                break;
            }
        History.push_back(Strdup(command_line));

        // Process command
        if (Stricmp(command_line, "CLEAR") == 0)
        {
            ClearLog();
        }
        else if (Stricmp(command_line, "HELP") == 0)
        {
            AddLog("Commands:");
            for (int i = 0; i < Commands.Size; i++)
                AddLog("- %s", Commands[i]);
        }
        else if (Stricmp(command_line, "HISTORY") == 0)
        {
            int first = History.Size - 10;
            for (int i = first > 0 ? first : 0; i < History.Size; i++)
                AddLog("%3d: %s\n", i, History[i]);
        }
        else
        {
            AddLog("Unknown command: '%s'\n", command_line);
        }
    }

    static int TextEditCallbackStub(ImGuiTextEditCallbackData* data) // In C++11 you are better off using lambdas for this sort of forwarding callbacks
    {
        ExampleAppConsole* console = (ExampleAppConsole*)data->UserData;
        return console->TextEditCallback(data);
    }

    int     TextEditCallback(ImGuiTextEditCallbackData* data)
    {
        //AddLog("cursor: %d, selection: %d-%d", data->CursorPos, data->SelectionStart, data->SelectionEnd);
        switch (data->EventFlag)
        {
        case ImGuiInputTextFlags_CallbackCompletion:
            {
                // Example of TEXT COMPLETION

                // Locate beginning of current word
                const char* word_end = data->Buf + data->CursorPos;
                const char* word_start = word_end;
                while (word_start > data->Buf)
                {
                    const char c = word_start[-1];
                    if (c == ' ' || c == '\t' || c == ',' || c == ';')
                        break;
                    word_start--;
                }

                // Build a list of candidates
                ImVector<const char*> candidates;
                for (int i = 0; i < Commands.Size; i++)
                    if (Strnicmp(Commands[i], word_start, (int)(word_end-word_start)) == 0)
                        candidates.push_back(Commands[i]);

                if (candidates.Size == 0)
                {
                    // No match
                    AddLog("No match for \"%.*s\"!\n", (int)(word_end-word_start), word_start);
                }
                else if (candidates.Size == 1)
                {
                    // Single match. Delete the beginning of the word and replace it entirely so we've got nice casing
                    data->DeleteChars((int)(word_start-data->Buf), (int)(word_end-word_start));
                    data->InsertChars(data->CursorPos, candidates[0]);
                    data->InsertChars(data->CursorPos, " ");
                }
                else
                {
                    // Multiple matches. Complete as much as we can, so inputing "C" will complete to "CL" and display "CLEAR" and "CLASSIFY"
                    int match_len = (int)(word_end - word_start);
                    for (;;)
                    {
                        int c = 0;
                        bool all_candidates_matches = true;
                        for (int i = 0; i < candidates.Size && all_candidates_matches; i++)
                            if (i == 0)
                                c = toupper(candidates[i][match_len]);
                            else if (c == 0 || c != toupper(candidates[i][match_len]))
                                all_candidates_matches = false;
                        if (!all_candidates_matches)
                            break;
                        match_len++;
                    }

                    if (match_len > 0)
                    {
                        data->DeleteChars((int)(word_start - data->Buf), (int)(word_end-word_start));
                        data->InsertChars(data->CursorPos, candidates[0], candidates[0] + match_len);
                    }

                    // List matches
                    AddLog("Possible matches:\n");
                    for (int i = 0; i < candidates.Size; i++)
                        AddLog("- %s\n", candidates[i]);
                }

                break;
            }
        case ImGuiInputTextFlags_CallbackHistory:
            {
                // Example of HISTORY
                const int prev_history_pos = HistoryPos;
                if (data->EventKey == ImGuiKey_UpArrow)
                {
                    if (HistoryPos == -1)
                        HistoryPos = History.Size - 1;
                    else if (HistoryPos > 0)
                        HistoryPos--;
                }
                else if (data->EventKey == ImGuiKey_DownArrow)
                {
                    if (HistoryPos != -1)
                        if (++HistoryPos >= History.Size)
                            HistoryPos = -1;
                }

                // A better implementation would preserve the data on the current input line along with cursor position.
                if (prev_history_pos != HistoryPos)
                {
                    data->CursorPos = data->SelectionStart = data->SelectionEnd = data->BufTextLen = (int)snprintf(data->Buf, (size_t)data->BufSize, "%s", (HistoryPos >= 0) ? History[HistoryPos] : "");
                    data->BufDirty = true;
                }
            }
        }
        return 0;
    }
};

static void ShowExampleAppConsole(bool* p_open)
{
    static ExampleAppConsole console;
    console.Draw("Example: Console", p_open);
}

// Usage:
//  static ExampleAppLog my_log;
//  my_log.AddLog("Hello %d world\n", 123);
//  my_log.Draw("title");
struct ExampleAppLog
{
    ImGuiTextBuffer     Buf;
    ImGuiTextFilter     Filter;
    ImVector<int>       LineOffsets;        // Index to lines offset
    bool                ScrollToBottom;

    void    Clear()     { Buf.clear(); LineOffsets.clear(); }

    void    AddLog(const char* fmt, ...) IM_FMTARGS(2)
    {
        int old_size = Buf.size();
        va_list args;
        va_start(args, fmt);
        Buf.appendfv(fmt, args);
        va_end(args);
        for (int new_size = Buf.size(); old_size < new_size; old_size++)
            if (Buf[old_size] == '\n')
                LineOffsets.push_back(old_size);
        ScrollToBottom = true;
    }

    void    Draw(const char* title, bool* p_open = NULL)
    {
        ImGui::SetNextWindowSize(ImVec2(500,400), ImGuiCond_FirstUseEver);
        ImGui::Begin(title, p_open);
        if (ImGui::Button("Clear")) Clear();
        ImGui::SameLine();
        bool copy = ImGui::Button("Copy");
        ImGui::SameLine();
        Filter.Draw("Filter", -100.0f);
        ImGui::Separator();
        ImGui::BeginChild("scrolling", ImVec2(0,0), false, ImGuiWindowFlags_HorizontalScrollbar);
        if (copy) ImGui::LogToClipboard();

        if (Filter.IsActive())
        {
            const char* buf_begin = Buf.begin();
            const char* line = buf_begin;
            for (int line_no = 0; line != NULL; line_no++)
            {
                const char* line_end = (line_no < LineOffsets.Size) ? buf_begin + LineOffsets[line_no] : NULL;
                if (Filter.PassFilter(line, line_end))
                    ImGui::TextUnformatted(line, line_end);
                line = line_end && line_end[1] ? line_end + 1 : NULL;
            }
        }
        else
        {
            ImGui::TextUnformatted(Buf.begin());
        }

        if (ScrollToBottom)
            ImGui::SetScrollHere(1.0f);
        ScrollToBottom = false;
        ImGui::EndChild();
        ImGui::End();
    }
};

// Demonstrate creating a simple log window with basic filtering.
static void ShowExampleAppLog(bool* p_open)
{
    static ExampleAppLog log;

    // Demo: add random items (unless Ctrl is held)
    static float last_time = -1.0f;
    float time = ImGui::GetTime();
    if (time - last_time >= 0.20f && !ImGui::GetIO().KeyCtrl)
    {
        const char* random_words[] = { "system", "info", "warning", "error", "fatal", "notice", "log" };
        log.AddLog("[%s] Hello, time is %.1f, frame count is %d\n", random_words[rand() % IM_ARRAYSIZE(random_words)], time, ImGui::GetFrameCount());
        last_time = time;
    }

    log.Draw("Example: Log", p_open);
}

// Demonstrate create a window with multiple child windows.
static void ShowExampleAppLayout(bool* p_open)
{
    ImGui::SetNextWindowSize(ImVec2(500, 440), ImGuiCond_FirstUseEver);
    if (ImGui::Begin("Example: Layout", p_open, ImGuiWindowFlags_MenuBar))
    {
        if (ImGui::BeginMenuBar())
        {
            if (ImGui::BeginMenu("File"))
            {
                if (ImGui::MenuItem("Close")) *p_open = false;
                ImGui::EndMenu();
            }
            ImGui::EndMenuBar();
        }

        // left
        static int selected = 0;
        ImGui::BeginChild("left pane", ImVec2(150, 0), true);
        for (int i = 0; i < 100; i++)
        {
            char label[128];
            sprintf(label, "MyObject %d", i);
            if (ImGui::Selectable(label, selected == i))
                selected = i;
        }
        ImGui::EndChild();
        ImGui::SameLine();

        // right
        ImGui::BeginGroup();
            ImGui::BeginChild("item view", ImVec2(0, -ImGui::GetFrameHeightWithSpacing())); // Leave room for 1 line below us
                ImGui::Text("MyObject: %d", selected);
                ImGui::Separator();
                ImGui::TextWrapped("Lorem ipsum dolor sit amet, consectetur adipiscing elit, sed do eiusmod tempor incididunt ut labore et dolore magna aliqua. ");
            ImGui::EndChild();
            if (ImGui::Button("Revert")) {}
            ImGui::SameLine();
            if (ImGui::Button("Save")) {}
        ImGui::EndGroup();
    }
    ImGui::End();
}

// Demonstrate create a simple property editor.
static void ShowExampleAppPropertyEditor(bool* p_open)
{
    ImGui::SetNextWindowSize(ImVec2(430,450), ImGuiCond_FirstUseEver);
    if (!ImGui::Begin("Example: Property editor", p_open))
    {
        ImGui::End();
        return;
    }

    ShowHelpMarker("This example shows how you may implement a property editor using two columns.\nAll objects/fields data are dummies here.\nRemember that in many simple cases, you can use ImGui::SameLine(xxx) to position\nyour cursor horizontally instead of using the Columns() API.");

    ImGui::PushStyleVar(ImGuiStyleVar_FramePadding, ImVec2(2,2));
    ImGui::Columns(2);
    ImGui::Separator();

    struct funcs
    {
        static void ShowDummyObject(const char* prefix, int uid)
        {
            ImGui::PushID(uid);                      // Use object uid as identifier. Most commonly you could also use the object pointer as a base ID.
            ImGui::AlignTextToFramePadding();  // Text and Tree nodes are less high than regular widgets, here we add vertical spacing to make the tree lines equal high.
            bool node_open = ImGui::TreeNode("Object", "%s_%u", prefix, uid);
            ImGui::NextColumn();
            ImGui::AlignTextToFramePadding();
            ImGui::Text("my sailor is rich");
            ImGui::NextColumn();
            if (node_open)
            {
                static float dummy_members[8] = { 0.0f,0.0f,1.0f,3.1416f,100.0f,999.0f };
                for (int i = 0; i < 8; i++)
                {
                    ImGui::PushID(i); // Use field index as identifier.
                    if (i < 2)
                    {
                        ShowDummyObject("Child", 424242);
                    }
                    else
                    {
                        ImGui::AlignTextToFramePadding();
                        // Here we use a Selectable (instead of Text) to highlight on hover
                        //ImGui::Text("Field_%d", i);
                        char label[32];
                        sprintf(label, "Field_%d", i);
                        ImGui::Bullet();
                        ImGui::Selectable(label);
                        ImGui::NextColumn();
                        ImGui::PushItemWidth(-1);
                        if (i >= 5)
                            ImGui::InputFloat("##value", &dummy_members[i], 1.0f);
                        else
                            ImGui::DragFloat("##value", &dummy_members[i], 0.01f);
                        ImGui::PopItemWidth();
                        ImGui::NextColumn();
                    }
                    ImGui::PopID();
                }
                ImGui::TreePop();
            }
            ImGui::PopID();
        }
    };

    // Iterate dummy objects with dummy members (all the same data)
    for (int obj_i = 0; obj_i < 3; obj_i++)
        funcs::ShowDummyObject("Object", obj_i);

    ImGui::Columns(1);
    ImGui::Separator();
    ImGui::PopStyleVar();
    ImGui::End();
}

// Demonstrate/test rendering huge amount of text, and the incidence of clipping.
static void ShowExampleAppLongText(bool* p_open)
{
    ImGui::SetNextWindowSize(ImVec2(520,600), ImGuiCond_FirstUseEver);
    if (!ImGui::Begin("Example: Long text display", p_open))
    {
        ImGui::End();
        return;
    }

    static int test_type = 0;
    static ImGuiTextBuffer log;
    static int lines = 0;
    ImGui::Text("Printing unusually long amount of text.");
    ImGui::Combo("Test type", &test_type, "Single call to TextUnformatted()\0Multiple calls to Text(), clipped manually\0Multiple calls to Text(), not clipped (slow)\0");
    ImGui::Text("Buffer contents: %d lines, %d bytes", lines, log.size());
    if (ImGui::Button("Clear")) { log.clear(); lines = 0; }
    ImGui::SameLine();
    if (ImGui::Button("Add 1000 lines"))
    {
        for (int i = 0; i < 1000; i++)
            log.appendf("%i The quick brown fox jumps over the lazy dog\n", lines+i);
        lines += 1000;
    }
    ImGui::BeginChild("Log");
    switch (test_type)
    {
    case 0:
        // Single call to TextUnformatted() with a big buffer
        ImGui::TextUnformatted(log.begin(), log.end());
        break;
    case 1:
        {
            // Multiple calls to Text(), manually coarsely clipped - demonstrate how to use the ImGuiListClipper helper.
            ImGui::PushStyleVar(ImGuiStyleVar_ItemSpacing, ImVec2(0,0));
            ImGuiListClipper clipper(lines);
            while (clipper.Step())
                for (int i = clipper.DisplayStart; i < clipper.DisplayEnd; i++)
                    ImGui::Text("%i The quick brown fox jumps over the lazy dog", i);
            ImGui::PopStyleVar();
            break;
        }
    case 2:
        // Multiple calls to Text(), not clipped (slow)
        ImGui::PushStyleVar(ImGuiStyleVar_ItemSpacing, ImVec2(0,0));
        for (int i = 0; i < lines; i++)
            ImGui::Text("%i The quick brown fox jumps over the lazy dog", i);
        ImGui::PopStyleVar();
        break;
    }
    ImGui::EndChild();
    ImGui::End();
}

// End of Demo code
#else

void ImGui::ShowDemoWindow(bool*) {}
void ImGui::ShowUserGuide() {}
void ImGui::ShowStyleEditor(ImGuiStyle*) {}

#endif<|MERGE_RESOLUTION|>--- conflicted
+++ resolved
@@ -1084,13 +1084,8 @@
             // Child 2: rounded border
             {
                 ImGui::PushStyleVar(ImGuiStyleVar_ChildRounding, 5.0f);
-<<<<<<< HEAD
-                ImGui::BeginChild("Child2", ImVec2(0,300), true, (disable_mouse_wheel ? ImGuiWindowFlags_NoScrollWithMouse : 0) | ImGuiWindowFlags_MenuBar);
-                if (ImGui::BeginMenuBar())
-=======
                 ImGui::BeginChild("Child2", ImVec2(0,300), true, (disable_mouse_wheel ? ImGuiWindowFlags_NoScrollWithMouse : 0) | (disable_menu ? 0 : ImGuiWindowFlags_MenuBar));
                 if (!disable_menu && ImGui::BeginMenuBar())
->>>>>>> 9bc5c089
                 {
                     if (ImGui::BeginMenu("Menu"))
                     {
