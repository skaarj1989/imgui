// dear imgui, v1.53 WIP
// (demo code)

// Message to the person tempted to delete this file when integrating ImGui into their code base:
// Don't do it! Do NOT remove this file from your project! It is useful reference code that you and other users will want to refer to.
// Everything in this file will be stripped out by the linker if you don't call ImGui::ShowTestWindow().
// During development, you can call ImGui::ShowTestWindow() in your code to learn about various features of ImGui. Have it wired in a debug menu!
// Removing this file from your project is hindering access to documentation for everyone in your team, likely leading you to poorer usage of the library.
// Note that you can #define IMGUI_DISABLE_TEST_WINDOWS in imconfig.h for the same effect.
// If you want to link core ImGui in your public builds but not those test windows, #define IMGUI_DISABLE_TEST_WINDOWS in imconfig.h and those functions will be empty.
// For any other case, if you have ImGui available you probably want this to be available for reference and execution.
// Thank you,
// -Your beloved friend, imgui_demo.cpp (that you won't delete)

// Message to beginner C/C++ programmer about the meaning of 'static': in this demo code, we frequently we use 'static' variables inside functions. 
// We do this as a way to gather code and data in the same place, make the demo code faster to read, faster to write, and smaller. A static variable persist across calls, 
// so it is essentially like a global variable but declared inside the scope of the function.
// It also happens to be a convenient way of storing simple UI related information as long as your function doesn't need to be reentrant or used in threads.
// This may be a pattern you want to use in your code (simple is beautiful!), but most of the real data you would be editing is likely to be stored outside your function.

#if defined(_MSC_VER) && !defined(_CRT_SECURE_NO_WARNINGS)
#define _CRT_SECURE_NO_WARNINGS
#endif

#include "imgui.h"
#include <ctype.h>          // toupper, isprint
#include <math.h>           // sqrtf, powf, cosf, sinf, floorf, ceilf
#include <stdio.h>          // vsnprintf, sscanf, printf
#include <stdlib.h>         // NULL, malloc, free, atoi
#if defined(_MSC_VER) && _MSC_VER <= 1500 // MSVC 2008 or earlier
#include <stddef.h>         // intptr_t
#else
#include <stdint.h>         // intptr_t
#endif

#ifdef _MSC_VER
#pragma warning (disable: 4996) // 'This function or variable may be unsafe': strcpy, strdup, sprintf, vsnprintf, sscanf, fopen
#define snprintf _snprintf
#endif
#ifdef __clang__
#pragma clang diagnostic ignored "-Wold-style-cast"             // warning : use of old-style cast                              // yes, they are more terse.
#pragma clang diagnostic ignored "-Wdeprecated-declarations"    // warning : 'xx' is deprecated: The POSIX name for this item.. // for strdup used in demo code (so user can copy & paste the code)
#pragma clang diagnostic ignored "-Wint-to-void-pointer-cast"   // warning : cast to 'void *' from smaller integer type 'int'
#pragma clang diagnostic ignored "-Wformat-security"            // warning : warning: format string is not a string literal
#pragma clang diagnostic ignored "-Wexit-time-destructors"      // warning : declaration requires an exit-time destructor       // exit-time destruction order is undefined. if MemFree() leads to users code that has been disabled before exit it might cause problems. ImGui coding style welcomes static/globals.
#if __has_warning("-Wreserved-id-macro")
#pragma clang diagnostic ignored "-Wreserved-id-macro"          // warning : macro name is a reserved identifier                //
#endif
#elif defined(__GNUC__)
#pragma GCC diagnostic ignored "-Wint-to-pointer-cast"          // warning: cast to pointer from integer of different size
#pragma GCC diagnostic ignored "-Wformat-security"              // warning : format string is not a string literal (potentially insecure)
#pragma GCC diagnostic ignored "-Wdouble-promotion"             // warning: implicit conversion from 'float' to 'double' when passing argument to function
#pragma GCC diagnostic ignored "-Wconversion"                   // warning: conversion to 'xxxx' from 'xxxx' may alter its value
#if (__GNUC__ >= 6)
#pragma GCC diagnostic ignored "-Wmisleading-indentation"       // warning: this 'if' clause does not guard this statement      // GCC 6.0+ only. See #883 on github.
#endif
#endif

// Play it nice with Windows users. Notepad in 2015 still doesn't display text data with Unix-style \n.
#ifdef _WIN32
#define IM_NEWLINE "\r\n"
#else
#define IM_NEWLINE "\n"
#endif

#define IM_ARRAYSIZE(_ARR)  ((int)(sizeof(_ARR)/sizeof(*_ARR)))
#define IM_MAX(_A,_B)       (((_A) >= (_B)) ? (_A) : (_B))

//-----------------------------------------------------------------------------
// DEMO CODE
//-----------------------------------------------------------------------------

#ifndef IMGUI_DISABLE_TEST_WINDOWS

static void ShowExampleAppConsole(bool* p_open);
static void ShowExampleAppLog(bool* p_open);
static void ShowExampleAppLayout(bool* p_open);
static void ShowExampleAppPropertyEditor(bool* p_open);
static void ShowExampleAppLongText(bool* p_open);
static void ShowExampleAppAutoResize(bool* p_open);
static void ShowExampleAppConstrainedResize(bool* p_open);
static void ShowExampleAppFixedOverlay(bool* p_open);
static void ShowExampleAppWindowTitles(bool* p_open);
static void ShowExampleAppCustomRendering(bool* p_open);
static void ShowExampleAppMainMenuBar();
static void ShowExampleMenuFile();

static void ShowHelpMarker(const char* desc)
{
    ImGui::TextDisabled("(?)");
    if (ImGui::IsItemHovered())
    {
        ImGui::BeginTooltip();
        ImGui::PushTextWrapPos(450.0f);
        ImGui::TextUnformatted(desc);
        ImGui::PopTextWrapPos();
        ImGui::EndTooltip();
    }
}

void ImGui::ShowUserGuide()
{
    ImGui::BulletText("Double-click on title bar to collapse window.");
    ImGui::BulletText("Click and drag on lower right corner to resize window\n(double-click to auto fit window to its contents).");
    ImGui::BulletText("Click and drag on any empty space to move window.");
    ImGui::BulletText("TAB/SHIFT+TAB to cycle through keyboard editable fields.");
    ImGui::BulletText("CTRL+Click on a slider or drag box to input value as text.");
    if (ImGui::GetIO().FontAllowUserScaling)
        ImGui::BulletText("CTRL+Mouse Wheel to zoom window contents.");
    ImGui::BulletText("Mouse Wheel to scroll.");
    ImGui::BulletText("While editing text:\n");
    ImGui::Indent();
    ImGui::BulletText("Hold SHIFT or use mouse to select text.");
    ImGui::BulletText("CTRL+Left/Right to word jump.");
    ImGui::BulletText("CTRL+A or double-click to select all.");
    ImGui::BulletText("CTRL+X,CTRL+C,CTRL+V to use clipboard.");
    ImGui::BulletText("CTRL+Z,CTRL+Y to undo/redo.");
    ImGui::BulletText("ESCAPE to revert.");
    ImGui::BulletText("You can apply arithmetic operators +,*,/ on numerical values.\nUse +- to subtract.");
    ImGui::Unindent();
}

// Demonstrate most ImGui features (big function!)
void ImGui::ShowTestWindow(bool* p_open)
{
    // Examples apps
    static bool show_app_main_menu_bar = false;
    static bool show_app_console = false;
    static bool show_app_log = false;
    static bool show_app_layout = false;
    static bool show_app_property_editor = false;
    static bool show_app_long_text = false;
    static bool show_app_auto_resize = false;
    static bool show_app_constrained_resize = false;
    static bool show_app_fixed_overlay = false;
    static bool show_app_window_titles = false;
    static bool show_app_custom_rendering = false;
    static bool show_app_style_editor = false;

    static bool show_app_metrics = false;
    static bool show_app_about = false;

    if (show_app_main_menu_bar)       ShowExampleAppMainMenuBar();
    if (show_app_console)             ShowExampleAppConsole(&show_app_console);
    if (show_app_log)                 ShowExampleAppLog(&show_app_log);
    if (show_app_layout)              ShowExampleAppLayout(&show_app_layout);
    if (show_app_property_editor)     ShowExampleAppPropertyEditor(&show_app_property_editor);
    if (show_app_long_text)           ShowExampleAppLongText(&show_app_long_text);
    if (show_app_auto_resize)         ShowExampleAppAutoResize(&show_app_auto_resize);
    if (show_app_constrained_resize)  ShowExampleAppConstrainedResize(&show_app_constrained_resize);
    if (show_app_fixed_overlay)       ShowExampleAppFixedOverlay(&show_app_fixed_overlay);
    if (show_app_window_titles)       ShowExampleAppWindowTitles(&show_app_window_titles);
    if (show_app_custom_rendering)    ShowExampleAppCustomRendering(&show_app_custom_rendering);

    if (show_app_metrics)             { ImGui::ShowMetricsWindow(&show_app_metrics); }
    if (show_app_style_editor)        { ImGui::Begin("Style Editor", &show_app_style_editor); ImGui::ShowStyleEditor(); ImGui::End(); }
    if (show_app_about)
    {
        ImGui::Begin("About Dear ImGui", &show_app_about, ImGuiWindowFlags_AlwaysAutoResize);
        ImGui::Text("dear imgui, %s", ImGui::GetVersion());
        ImGui::Separator();
        ImGui::Text("By Omar Cornut and all dear imgui contributors.");
        ImGui::Text("Dear ImGui is licensed under the MIT License, see LICENSE for more information.");
        ImGui::End();
    }

    static bool no_titlebar = false;
    static bool no_scrollbar = false;
    static bool no_menu = false;
    static bool no_move = false;
    static bool no_resize = false;
    static bool no_collapse = false;
<<<<<<< HEAD
    static bool no_nav = false;
=======
    static bool no_close = false;
>>>>>>> 71296910

    // Demonstrate the various window flags. Typically you would just use the default.
    ImGuiWindowFlags window_flags = 0;
    if (no_titlebar)  window_flags |= ImGuiWindowFlags_NoTitleBar;
    if (no_scrollbar) window_flags |= ImGuiWindowFlags_NoScrollbar;
    if (!no_menu)     window_flags |= ImGuiWindowFlags_MenuBar;
    if (no_move)      window_flags |= ImGuiWindowFlags_NoMove;
    if (no_resize)    window_flags |= ImGuiWindowFlags_NoResize;
    if (no_collapse)  window_flags |= ImGuiWindowFlags_NoCollapse;
<<<<<<< HEAD
    if (no_nav)       window_flags |= ImGuiWindowFlags_NoNavInputs;
=======
    if (no_close)     p_open = NULL; // Don't pass our bool* to Begin

>>>>>>> 71296910
    ImGui::SetNextWindowSize(ImVec2(550,680), ImGuiCond_FirstUseEver);
    if (!ImGui::Begin("ImGui Demo", p_open, window_flags))
    {
        // Early out if the window is collapsed, as an optimization.
        ImGui::End();
        return;
    }

    //ImGui::PushItemWidth(ImGui::GetWindowWidth() * 0.65f);    // 2/3 of the space for widget and 1/3 for labels
    ImGui::PushItemWidth(-140);                                 // Right align, keep 140 pixels for labels

    ImGui::Text("dear imgui says hello. (%s)", IMGUI_VERSION);

    // Menu
    if (ImGui::BeginMenuBar())
    {
        if (ImGui::BeginMenu("Menu"))
        {
            ShowExampleMenuFile();
            ImGui::EndMenu();
        }
        if (ImGui::BeginMenu("Examples"))
        {
            ImGui::MenuItem("Main menu bar", NULL, &show_app_main_menu_bar);
            ImGui::MenuItem("Console", NULL, &show_app_console);
            ImGui::MenuItem("Log", NULL, &show_app_log);
            ImGui::MenuItem("Simple layout", NULL, &show_app_layout);
            ImGui::MenuItem("Property editor", NULL, &show_app_property_editor);
            ImGui::MenuItem("Long text display", NULL, &show_app_long_text);
            ImGui::MenuItem("Auto-resizing window", NULL, &show_app_auto_resize);
            ImGui::MenuItem("Constrained-resizing window", NULL, &show_app_constrained_resize);
            ImGui::MenuItem("Simple overlay", NULL, &show_app_fixed_overlay);
            ImGui::MenuItem("Manipulating window titles", NULL, &show_app_window_titles);
            ImGui::MenuItem("Custom rendering", NULL, &show_app_custom_rendering);
            ImGui::EndMenu();
        }
        if (ImGui::BeginMenu("Help"))
        {
            ImGui::MenuItem("Metrics", NULL, &show_app_metrics);
            ImGui::MenuItem("Style Editor", NULL, &show_app_style_editor);
            ImGui::MenuItem("About Dear ImGui", NULL, &show_app_about);
            ImGui::EndMenu();
        }
        ImGui::EndMenuBar();
    }

    ImGui::Spacing();
    if (ImGui::CollapsingHeader("Help"))
    {
        ImGui::TextWrapped("This window is being created by the ShowTestWindow() function. Please refer to the code in imgui_demo.cpp for reference.\n\n");
        ImGui::Text("USER GUIDE:");
        ImGui::ShowUserGuide();
    }

    if (ImGui::CollapsingHeader("Window options"))
    {
        ImGui::Checkbox("No titlebar", &no_titlebar); ImGui::SameLine(150);
        ImGui::Checkbox("No scrollbar", &no_scrollbar); ImGui::SameLine(300);
        ImGui::Checkbox("No menu", &no_menu);
        ImGui::Checkbox("No move", &no_move); ImGui::SameLine(150);
        ImGui::Checkbox("No resize", &no_resize); ImGui::SameLine(300);
        ImGui::Checkbox("No collapse", &no_collapse);
<<<<<<< HEAD
        ImGui::Checkbox("No nav", &no_nav);
=======
        ImGui::Checkbox("No close", &no_close);
>>>>>>> 71296910

        if (ImGui::TreeNode("Style"))
        {
            ImGui::ShowStyleEditor();
            ImGui::TreePop();
        }

        if (ImGui::TreeNode("Capture/Logging"))
        {
            ImGui::TextWrapped("The logging API redirects all text output so you can easily capture the content of a window or a block. Tree nodes can be automatically expanded. You can also call ImGui::LogText() to output directly to the log without a visual output.");
            ImGui::LogButtons();
            ImGui::TreePop();
        }
    }

    if (ImGui::CollapsingHeader("Widgets"))
    {
        if (ImGui::TreeNode("Basic"))
        {
            static int clicked = 0;
            if (ImGui::Button("Button")) 
                clicked++;
            if (clicked & 1)
            {
                ImGui::SameLine();
                ImGui::Text("Thanks for clicking me!");
            }

            static bool check = true;
            ImGui::Checkbox("checkbox", &check);

            static int e = 0;
            ImGui::RadioButton("radio a", &e, 0); ImGui::SameLine();
            ImGui::RadioButton("radio b", &e, 1); ImGui::SameLine();
            ImGui::RadioButton("radio c", &e, 2);

            // Color buttons, demonstrate using PushID() to add unique identifier in the ID stack, and changing style.
            for (int i = 0; i < 7; i++)
            {
                if (i > 0) ImGui::SameLine();
                ImGui::PushID(i);
                ImGui::PushStyleColor(ImGuiCol_Button, (ImVec4)ImColor::HSV(i/7.0f, 0.6f, 0.6f));
                ImGui::PushStyleColor(ImGuiCol_ButtonHovered, (ImVec4)ImColor::HSV(i/7.0f, 0.7f, 0.7f));
                ImGui::PushStyleColor(ImGuiCol_ButtonActive, (ImVec4)ImColor::HSV(i/7.0f, 0.8f, 0.8f));
                ImGui::Button("Click");
                ImGui::PopStyleColor(3);
                ImGui::PopID();
            }

            ImGui::Text("Hover over me");
            if (ImGui::IsItemHovered())
                ImGui::SetTooltip("I am a tooltip");

            ImGui::SameLine();
            ImGui::Text("- or me");
            if (ImGui::IsItemHovered())
            {
                ImGui::BeginTooltip();
                ImGui::Text("I am a fancy tooltip");
                static float arr[] = { 0.6f, 0.1f, 1.0f, 0.5f, 0.92f, 0.1f, 0.2f };
                ImGui::PlotLines("Curve", arr, IM_ARRAYSIZE(arr));
                ImGui::EndTooltip();
            }

            // Testing ImGuiOnceUponAFrame helper.
            //static ImGuiOnceUponAFrame once;
            //for (int i = 0; i < 5; i++)
            //    if (once)
            //        ImGui::Text("This will be displayed only once.");

            ImGui::Separator();

            ImGui::LabelText("label", "Value");

            static int item = 1;
            ImGui::Combo("combo", &item, "aaaa\0bbbb\0cccc\0dddd\0eeee\0\0");   // Combo using values packed in a single constant string (for really quick combo)

            const char* items[] = { "AAAA", "BBBB", "CCCC", "DDDD", "EEEE", "FFFF", "GGGG", "HHHH", "IIII", "JJJJ", "KKKK", "LLLLLLL", "MMMM", "OOOOOOO", "PPPP", "QQQQQQQQQQ", "RRR", "SSSS" };
            static int item2 = -1;
            ImGui::Combo("combo scroll", &item2, items, IM_ARRAYSIZE(items));   // Combo using proper array. You can also pass a callback to retrieve array value, no need to create/copy an array just for that.

            {
                static char str0[128] = "Hello, world!";
                static int i0=123;
                static float f0=0.001f;
                ImGui::InputText("input text", str0, IM_ARRAYSIZE(str0));
                ImGui::SameLine(); ShowHelpMarker("Hold SHIFT or use mouse to select text.\n" "CTRL+Left/Right to word jump.\n" "CTRL+A or double-click to select all.\n" "CTRL+X,CTRL+C,CTRL+V clipboard.\n" "CTRL+Z,CTRL+Y undo/redo.\n" "ESCAPE to revert.\n");

                ImGui::InputInt("input int", &i0);
                ImGui::SameLine(); ShowHelpMarker("You can apply arithmetic operators +,*,/ on numerical values.\n  e.g. [ 100 ], input \'*2\', result becomes [ 200 ]\nUse +- to subtract.\n");

                ImGui::InputFloat("input float", &f0, 0.01f, 1.0f);

                static float vec4a[4] = { 0.10f, 0.20f, 0.30f, 0.44f };
                ImGui::InputFloat3("input float3", vec4a);
            }

            {
                static int i1=50, i2=42;
                ImGui::DragInt("drag int", &i1, 1);
                ImGui::SameLine(); ShowHelpMarker("Click and drag to edit value.\nHold SHIFT/ALT for faster/slower edit.\nDouble-click or CTRL+click to input value.");

                ImGui::DragInt("drag int 0..100", &i2, 1, 0, 100, "%.0f%%");

                static float f1=1.00f, f2=0.0067f;
                ImGui::DragFloat("drag float", &f1, 0.005f);
                ImGui::DragFloat("drag small float", &f2, 0.0001f, 0.0f, 0.0f, "%.06f ns");
            }

            {
                static int i1=0;
                ImGui::SliderInt("slider int", &i1, -1, 3);
                ImGui::SameLine(); ShowHelpMarker("CTRL+click to input value.");

                static float f1=0.123f, f2=0.0f;
                ImGui::SliderFloat("slider float", &f1, 0.0f, 1.0f, "ratio = %.3f");
                ImGui::SliderFloat("slider log float", &f2, -10.0f, 10.0f, "%.4f", 3.0f);
                static float angle = 0.0f;
                ImGui::SliderAngle("slider angle", &angle);
            }

            static float col1[3] = { 1.0f,0.0f,0.2f };
            static float col2[4] = { 0.4f,0.7f,0.0f,0.5f };
            ImGui::ColorEdit3("color 1", col1);
            ImGui::SameLine(); ShowHelpMarker("Click on the colored square to open a color picker.\nRight-click on the colored square to show options.\nCTRL+click on individual component to input value.\n");

            ImGui::ColorEdit4("color 2", col2);

            const char* listbox_items[] = { "Apple", "Banana", "Cherry", "Kiwi", "Mango", "Orange", "Pineapple", "Strawberry", "Watermelon" };
            static int listbox_item_current = 1;
            ImGui::ListBox("listbox\n(single select)", &listbox_item_current, listbox_items, IM_ARRAYSIZE(listbox_items), 4);

            //static int listbox_item_current2 = 2;
            //ImGui::PushItemWidth(-1);
            //ImGui::ListBox("##listbox2", &listbox_item_current2, listbox_items, IM_ARRAYSIZE(listbox_items), 4);
            //ImGui::PopItemWidth();

            ImGui::TreePop();
        }

        if (ImGui::TreeNode("Trees"))
        {
            if (ImGui::TreeNode("Basic trees"))
            {
                for (int i = 0; i < 5; i++)
                    if (ImGui::TreeNode((void*)(intptr_t)i, "Child %d", i))
                    {
                        ImGui::Text("blah blah");
                        ImGui::SameLine(); 
                        if (ImGui::SmallButton("print")) printf("Child %d pressed", i);
                        ImGui::TreePop();
                    }
                ImGui::TreePop();
            }

            if (ImGui::TreeNode("Advanced, with Selectable nodes"))
            {
                ShowHelpMarker("This is a more standard looking tree with selectable nodes.\nClick to select, CTRL+Click to toggle, click on arrows or double-click to open.");
                static bool align_label_with_current_x_position = false;
                ImGui::Checkbox("Align label with current X position)", &align_label_with_current_x_position);
                ImGui::Text("Hello!");
                if (align_label_with_current_x_position)
                    ImGui::Unindent(ImGui::GetTreeNodeToLabelSpacing());

                static int selection_mask = (1 << 2); // Dumb representation of what may be user-side selection state. You may carry selection state inside or outside your objects in whatever format you see fit.
                int node_clicked = -1;                // Temporary storage of what node we have clicked to process selection at the end of the loop. May be a pointer to your own node type, etc.
                ImGui::PushStyleVar(ImGuiStyleVar_IndentSpacing, ImGui::GetFontSize()*3); // Increase spacing to differentiate leaves from expanded contents.
                for (int i = 0; i < 6; i++)
                {
                    // Disable the default open on single-click behavior and pass in Selected flag according to our selection state.
                    ImGuiTreeNodeFlags node_flags = ImGuiTreeNodeFlags_OpenOnArrow | ImGuiTreeNodeFlags_OpenOnDoubleClick | ((selection_mask & (1 << i)) ? ImGuiTreeNodeFlags_Selected : 0);
                    if (i < 3)
                    {
                        // Node
                        bool node_open = ImGui::TreeNodeEx((void*)(intptr_t)i, node_flags, "Selectable Node %d", i);
                        if (ImGui::IsItemClicked()) 
                            node_clicked = i;
                        if (node_open)
                        {
                            ImGui::Text("Blah blah\nBlah Blah");
                            ImGui::TreePop();
                        }
                    }
                    else
                    {
                        // Leaf: The only reason we have a TreeNode at all is to allow selection of the leaf. Otherwise we can use BulletText() or TreeAdvanceToLabelPos()+Text().
                        node_flags |= ImGuiTreeNodeFlags_Leaf | ImGuiTreeNodeFlags_NoTreePushOnOpen; // ImGuiTreeNodeFlags_Bullet
                        ImGui::TreeNodeEx((void*)(intptr_t)i, node_flags, "Selectable Leaf %d", i);
                        if (ImGui::IsItemClicked()) 
                            node_clicked = i;
                    }
                }
                if (node_clicked != -1)
                {
                    // Update selection state. Process outside of tree loop to avoid visual inconsistencies during the clicking-frame.
                    if (ImGui::GetIO().KeyCtrl)
                        selection_mask ^= (1 << node_clicked);          // CTRL+click to toggle
                    else //if (!(selection_mask & (1 << node_clicked))) // Depending on selection behavior you want, this commented bit preserve selection when clicking on item that is part of the selection
                        selection_mask = (1 << node_clicked);           // Click to single-select
                }
                ImGui::PopStyleVar();
                if (align_label_with_current_x_position)
                    ImGui::Indent(ImGui::GetTreeNodeToLabelSpacing());
                ImGui::TreePop();
            }
            ImGui::TreePop();
        }

        if (ImGui::TreeNode("Collapsing Headers"))
        {
            static bool closable_group = true;
            ImGui::Checkbox("Enable extra group", &closable_group);
            if (ImGui::CollapsingHeader("Header"))
            {
                ImGui::Text("IsItemHovered: %d", IsItemHovered());
                for (int i = 0; i < 5; i++)
                    ImGui::Text("Some content %d", i);
            }
            if (ImGui::CollapsingHeader("Header with a close button", &closable_group))
            {
                ImGui::Text("IsItemHovered: %d", IsItemHovered());
                for (int i = 0; i < 5; i++)
                    ImGui::Text("More content %d", i);
            }
            ImGui::TreePop();
        }

        if (ImGui::TreeNode("Bullets"))
        {
            ImGui::BulletText("Bullet point 1");
            ImGui::BulletText("Bullet point 2\nOn multiple lines");
            ImGui::Bullet(); ImGui::Text("Bullet point 3 (two calls)");
            ImGui::Bullet(); ImGui::SmallButton("Button");
            ImGui::TreePop();
        }

        if (ImGui::TreeNode("Text"))
        {
            if (ImGui::TreeNode("Colored Text"))
            {
                // Using shortcut. You can use PushStyleColor()/PopStyleColor() for more flexibility.
                ImGui::TextColored(ImVec4(1.0f,0.0f,1.0f,1.0f), "Pink");
                ImGui::TextColored(ImVec4(1.0f,1.0f,0.0f,1.0f), "Yellow");
                ImGui::TextDisabled("Disabled");
                ImGui::SameLine(); ShowHelpMarker("The TextDisabled color is stored in ImGuiStyle.");
                ImGui::TreePop();
            }

            if (ImGui::TreeNode("Word Wrapping"))
            {
                // Using shortcut. You can use PushTextWrapPos()/PopTextWrapPos() for more flexibility.
                ImGui::TextWrapped("This text should automatically wrap on the edge of the window. The current implementation for text wrapping follows simple rules suitable for English and possibly other languages.");
                ImGui::Spacing();

                static float wrap_width = 200.0f;
                ImGui::SliderFloat("Wrap width", &wrap_width, -20, 600, "%.0f");

                ImGui::Text("Test paragraph 1:");
                ImVec2 pos = ImGui::GetCursorScreenPos();
                ImGui::GetWindowDrawList()->AddRectFilled(ImVec2(pos.x + wrap_width, pos.y), ImVec2(pos.x + wrap_width + 10, pos.y + ImGui::GetTextLineHeight()), IM_COL32(255,0,255,255));
                ImGui::PushTextWrapPos(ImGui::GetCursorPos().x + wrap_width);
                ImGui::Text("The lazy dog is a good dog. This paragraph is made to fit within %.0f pixels. Testing a 1 character word. The quick brown fox jumps over the lazy dog.", wrap_width);
                ImGui::GetWindowDrawList()->AddRect(ImGui::GetItemRectMin(), ImGui::GetItemRectMax(), IM_COL32(255,255,0,255));
                ImGui::PopTextWrapPos();

                ImGui::Text("Test paragraph 2:");
                pos = ImGui::GetCursorScreenPos();
                ImGui::GetWindowDrawList()->AddRectFilled(ImVec2(pos.x + wrap_width, pos.y), ImVec2(pos.x + wrap_width + 10, pos.y + ImGui::GetTextLineHeight()), IM_COL32(255,0,255,255));
                ImGui::PushTextWrapPos(ImGui::GetCursorPos().x + wrap_width);
                ImGui::Text("aaaaaaaa bbbbbbbb, c cccccccc,dddddddd. d eeeeeeee   ffffffff. gggggggg!hhhhhhhh");
                ImGui::GetWindowDrawList()->AddRect(ImGui::GetItemRectMin(), ImGui::GetItemRectMax(), IM_COL32(255,255,0,255));
                ImGui::PopTextWrapPos();

                ImGui::TreePop();
            }

            if (ImGui::TreeNode("UTF-8 Text"))
            {
                // UTF-8 test with Japanese characters
                // (needs a suitable font, try Arial Unicode or M+ fonts http://mplus-fonts.sourceforge.jp/mplus-outline-fonts/index-en.html)
                // - From C++11 you can use the u8"my text" syntax to encode literal strings as UTF-8
                // - For earlier compiler, you may be able to encode your sources as UTF-8 (e.g. Visual Studio save your file as 'UTF-8 without signature')
                // - HOWEVER, FOR THIS DEMO FILE, BECAUSE WE WANT TO SUPPORT COMPILER, WE ARE *NOT* INCLUDING RAW UTF-8 CHARACTERS IN THIS SOURCE FILE.
                //   Instead we are encoding a few string with hexadecimal constants. Don't do this in your application!
                // Note that characters values are preserved even by InputText() if the font cannot be displayed, so you can safely copy & paste garbled characters into another application.
                ImGui::TextWrapped("CJK text will only appears if the font was loaded with the appropriate CJK character ranges. Call io.Font->LoadFromFileTTF() manually to load extra character ranges.");
                ImGui::Text("Hiragana: \xe3\x81\x8b\xe3\x81\x8d\xe3\x81\x8f\xe3\x81\x91\xe3\x81\x93 (kakikukeko)");
                ImGui::Text("Kanjis: \xe6\x97\xa5\xe6\x9c\xac\xe8\xaa\x9e (nihongo)");
                static char buf[32] = "\xe6\x97\xa5\xe6\x9c\xac\xe8\xaa\x9e"; // "nihongo"
                ImGui::InputText("UTF-8 input", buf, IM_ARRAYSIZE(buf));
                ImGui::TreePop();
            }
            ImGui::TreePop();
        }

        if (ImGui::TreeNode("Images"))
        {
            ImGui::TextWrapped("Below we are displaying the font texture (which is the only texture we have access to in this demo). Use the 'ImTextureID' type as storage to pass pointers or identifier to your own texture data. Hover the texture for a zoomed view!");
            ImGuiIO& io = ImGui::GetIO();

            // Here we are grabbing the font texture because that's the only one we have access to inside the demo code.
            // Remember that ImTextureID is just storage for whatever you want it to be, it is essentially a value that will be passed to the render function inside the ImDrawCmd structure.
            // If you use one of the default imgui_impl_XXXX.cpp renderer, they all have comments at the top of their file to specify what they expect to be stored in ImTextureID.
            // (for example, the imgui_impl_dx11.cpp renderer expect a 'ID3D11ShaderResourceView*' pointer. The imgui_impl_glfw_gl3.cpp renderer expect a GLuint OpenGL texture identifier etc.)
            // If you decided that ImTextureID = MyEngineTexture*, then you can pass your MyEngineTexture* pointers to ImGui::Image(), and gather width/height through your own functions, etc.
            // Using ShowMetricsWindow() as a "debugger" to inspect the draw data that are being passed to your render will help you debug issues if you are confused about this.
            // Consider using the lower-level ImDrawList::AddImage() API, via ImGui::GetWindowDrawList()->AddImage().
            ImTextureID my_tex_id = io.Fonts->TexID; 
            float my_tex_w = (float)io.Fonts->TexWidth;
            float my_tex_h = (float)io.Fonts->TexHeight;

            ImGui::Text("%.0fx%.0f", my_tex_w, my_tex_h);
            ImVec2 pos = ImGui::GetCursorScreenPos();
            ImGui::Image(my_tex_id, ImVec2(my_tex_w, my_tex_h), ImVec2(0,0), ImVec2(1,1), ImColor(255,255,255,255), ImColor(255,255,255,128));
            if (ImGui::IsItemHovered())
            {
                ImGui::BeginTooltip();
                float focus_sz = 32.0f;
                float focus_x = io.MousePos.x - pos.x - focus_sz * 0.5f; if (focus_x < 0.0f) focus_x = 0.0f; else if (focus_x > my_tex_w - focus_sz) focus_x = my_tex_w - focus_sz;
                float focus_y = io.MousePos.y - pos.y - focus_sz * 0.5f; if (focus_y < 0.0f) focus_y = 0.0f; else if (focus_y > my_tex_h - focus_sz) focus_y = my_tex_h - focus_sz;
                ImGui::Text("Min: (%.2f, %.2f)", focus_x, focus_y);
                ImGui::Text("Max: (%.2f, %.2f)", focus_x + focus_sz, focus_y + focus_sz);
                ImVec2 uv0 = ImVec2((focus_x) / my_tex_w, (focus_y) / my_tex_h);
                ImVec2 uv1 = ImVec2((focus_x + focus_sz) / my_tex_w, (focus_y + focus_sz) / my_tex_h);
                ImGui::Image(my_tex_id, ImVec2(128,128), uv0, uv1, ImColor(255,255,255,255), ImColor(255,255,255,128));
                ImGui::EndTooltip();
            }
            ImGui::TextWrapped("And now some textured buttons..");
            static int pressed_count = 0;
            for (int i = 0; i < 8; i++)
            {
                ImGui::PushID(i);
                int frame_padding = -1 + i;     // -1 = uses default padding
                if (ImGui::ImageButton(my_tex_id, ImVec2(32,32), ImVec2(0,0), ImVec2(32.0f/my_tex_w,32/my_tex_h), frame_padding, ImColor(0,0,0,255)))
                    pressed_count += 1;
                ImGui::PopID();
                ImGui::SameLine();
            }
            ImGui::NewLine();
            ImGui::Text("Pressed %d times.", pressed_count);
            ImGui::TreePop();
        }

        if (ImGui::TreeNode("Selectables"))
        {
            if (ImGui::TreeNode("Basic"))
            {
                static bool selected[4] = { false, true, false, false };
                ImGui::Selectable("1. I am selectable", &selected[0]);
                ImGui::Selectable("2. I am selectable", &selected[1]);
                ImGui::Text("3. I am not selectable");
                ImGui::Selectable("4. I am selectable", &selected[2]);
                if (ImGui::Selectable("5. I am double clickable", selected[3], ImGuiSelectableFlags_AllowDoubleClick))
                    if (ImGui::IsMouseDoubleClicked(0))
                        selected[3] = !selected[3];
                ImGui::TreePop();
            }
            if (ImGui::TreeNode("Rendering more text into the same block"))
            {
                static bool selected[3] = { false, false, false };
                ImGui::Selectable("main.c", &selected[0]);    ImGui::SameLine(300); ImGui::Text(" 2,345 bytes");
                ImGui::Selectable("Hello.cpp", &selected[1]); ImGui::SameLine(300); ImGui::Text("12,345 bytes");
                ImGui::Selectable("Hello.h", &selected[2]);   ImGui::SameLine(300); ImGui::Text(" 2,345 bytes");
                ImGui::TreePop();
            }
            if (ImGui::TreeNode("In columns"))
            {
                ImGui::Columns(3, NULL, false);
                static bool selected[16] = { 0 };
                for (int i = 0; i < 16; i++)
                {
                    char label[32]; sprintf(label, "Item %d", i);
                    if (ImGui::Selectable(label, &selected[i])) {}
                    ImGui::NextColumn();
                }
                ImGui::Columns(1);
                ImGui::TreePop();
            }
            if (ImGui::TreeNode("Grid"))
            {
                static bool selected[16] = { true, false, false, false, false, true, false, false, false, false, true, false, false, false, false, true };
                for (int i = 0; i < 16; i++)
                {
                    ImGui::PushID(i);
                    if (ImGui::Selectable("Sailor", &selected[i], 0, ImVec2(50,50)))
                    {
                        int x = i % 4, y = i / 4;
                        if (x > 0) selected[i - 1] ^= 1;
                        if (x < 3) selected[i + 1] ^= 1;
                        if (y > 0) selected[i - 4] ^= 1;
                        if (y < 3) selected[i + 4] ^= 1;
                    }
                    if ((i % 4) < 3) ImGui::SameLine();
                    ImGui::PopID();
                }
                ImGui::TreePop();
            }
            ImGui::TreePop();
        }

        if (ImGui::TreeNode("Filtered Text Input"))
        {
            static char buf1[64] = ""; ImGui::InputText("default", buf1, 64);
            static char buf2[64] = ""; ImGui::InputText("decimal", buf2, 64, ImGuiInputTextFlags_CharsDecimal);
            static char buf3[64] = ""; ImGui::InputText("hexadecimal", buf3, 64, ImGuiInputTextFlags_CharsHexadecimal | ImGuiInputTextFlags_CharsUppercase);
            static char buf4[64] = ""; ImGui::InputText("uppercase", buf4, 64, ImGuiInputTextFlags_CharsUppercase);
            static char buf5[64] = ""; ImGui::InputText("no blank", buf5, 64, ImGuiInputTextFlags_CharsNoBlank);
            struct TextFilters { static int FilterImGuiLetters(ImGuiTextEditCallbackData* data) { if (data->EventChar < 256 && strchr("imgui", (char)data->EventChar)) return 0; return 1; } };
            static char buf6[64] = ""; ImGui::InputText("\"imgui\" letters", buf6, 64, ImGuiInputTextFlags_CallbackCharFilter, TextFilters::FilterImGuiLetters);

            ImGui::Text("Password input");
            static char bufpass[64] = "password123";
            ImGui::InputText("password", bufpass, 64, ImGuiInputTextFlags_Password | ImGuiInputTextFlags_CharsNoBlank);
            ImGui::SameLine(); ShowHelpMarker("Display all characters as '*'.\nDisable clipboard cut and copy.\nDisable logging.\n");
            ImGui::InputText("password (clear)", bufpass, 64, ImGuiInputTextFlags_CharsNoBlank);

            ImGui::TreePop();
        }

        if (ImGui::TreeNode("Multi-line Text Input"))
        {
            static bool read_only = false;
            static char text[1024*16] =
                "/*\n"
                " The Pentium F00F bug, shorthand for F0 0F C7 C8,\n"
                " the hexadecimal encoding of one offending instruction,\n"
                " more formally, the invalid operand with locked CMPXCHG8B\n"
                " instruction bug, is a design flaw in the majority of\n"
                " Intel Pentium, Pentium MMX, and Pentium OverDrive\n"
                " processors (all in the P5 microarchitecture).\n"
                "*/\n\n"
                "label:\n"
                "\tlock cmpxchg8b eax\n";

            ImGui::PushStyleVar(ImGuiStyleVar_FramePadding, ImVec2(0,0));
            ImGui::Checkbox("Read-only", &read_only);
            ImGui::PopStyleVar();
            ImGui::InputTextMultiline("##source", text, IM_ARRAYSIZE(text), ImVec2(-1.0f, ImGui::GetTextLineHeight() * 16), ImGuiInputTextFlags_AllowTabInput | (read_only ? ImGuiInputTextFlags_ReadOnly : 0));
            ImGui::TreePop();
        }

        if (ImGui::TreeNode("Plots widgets"))
        {
            static bool animate = true;
            ImGui::Checkbox("Animate", &animate);

            static float arr[] = { 0.6f, 0.1f, 1.0f, 0.5f, 0.92f, 0.1f, 0.2f };
            ImGui::PlotLines("Frame Times", arr, IM_ARRAYSIZE(arr));

            // Create a dummy array of contiguous float values to plot
            // Tip: If your float aren't contiguous but part of a structure, you can pass a pointer to your first float and the sizeof() of your structure in the Stride parameter.
            static float values[90] = { 0 };
            static int values_offset = 0;
            static float refresh_time = 0.0f;
            if (!animate || refresh_time == 0.0f)
                refresh_time = ImGui::GetTime();
            while (refresh_time < ImGui::GetTime()) // Create dummy data at fixed 60 hz rate for the demo
            {
                static float phase = 0.0f;
                values[values_offset] = cosf(phase);
                values_offset = (values_offset+1) % IM_ARRAYSIZE(values);
                phase += 0.10f*values_offset;
                refresh_time += 1.0f/60.0f;
            }
            ImGui::PlotLines("Lines", values, IM_ARRAYSIZE(values), values_offset, "avg 0.0", -1.0f, 1.0f, ImVec2(0,80));
            ImGui::PlotHistogram("Histogram", arr, IM_ARRAYSIZE(arr), 0, NULL, 0.0f, 1.0f, ImVec2(0,80));

            // Use functions to generate output
            // FIXME: This is rather awkward because current plot API only pass in indices. We probably want an API passing floats and user provide sample rate/count.
            struct Funcs
            {
                static float Sin(void*, int i) { return sinf(i * 0.1f); }
                static float Saw(void*, int i) { return (i & 1) ? 1.0f : -1.0f; }
            };
            static int func_type = 0, display_count = 70;
            ImGui::Separator();
            ImGui::PushItemWidth(100); ImGui::Combo("func", &func_type, "Sin\0Saw\0"); ImGui::PopItemWidth();
            ImGui::SameLine();
            ImGui::SliderInt("Sample count", &display_count, 1, 400);
            float (*func)(void*, int) = (func_type == 0) ? Funcs::Sin : Funcs::Saw;
            ImGui::PlotLines("Lines", func, NULL, display_count, 0, NULL, -1.0f, 1.0f, ImVec2(0,80));
            ImGui::PlotHistogram("Histogram", func, NULL, display_count, 0, NULL, -1.0f, 1.0f, ImVec2(0,80));
            ImGui::Separator();

            // Animate a simple progress bar
            static float progress = 0.0f, progress_dir = 1.0f;
            if (animate)
            {
                progress += progress_dir * 0.4f * ImGui::GetIO().DeltaTime;
                if (progress >= +1.1f) { progress = +1.1f; progress_dir *= -1.0f; }
                if (progress <= -0.1f) { progress = -0.1f; progress_dir *= -1.0f; }
            }

            // Typically we would use ImVec2(-1.0f,0.0f) to use all available width, or ImVec2(width,0.0f) for a specified width. ImVec2(0.0f,0.0f) uses ItemWidth.
            ImGui::ProgressBar(progress, ImVec2(0.0f,0.0f));
            ImGui::SameLine(0.0f, ImGui::GetStyle().ItemInnerSpacing.x);
            ImGui::Text("Progress Bar");

            float progress_saturated = (progress < 0.0f) ? 0.0f : (progress > 1.0f) ? 1.0f : progress;
            char buf[32];
            sprintf(buf, "%d/%d", (int)(progress_saturated*1753), 1753);
            ImGui::ProgressBar(progress, ImVec2(0.f,0.f), buf);
            ImGui::TreePop();
        }

        if (ImGui::TreeNode("Color/Picker Widgets"))
        {
            static ImVec4 color = ImColor(114, 144, 154, 200);

            static bool hdr = false;
            static bool alpha_preview = true;
            static bool alpha_half_preview = false;
            static bool options_menu = true;
            ImGui::Checkbox("With HDR", &hdr); ImGui::SameLine(); ShowHelpMarker("Currently all this does is to lift the 0..1 limits on dragging widgets.");
            ImGui::Checkbox("With Alpha Preview", &alpha_preview);
            ImGui::Checkbox("With Half Alpha Preview", &alpha_half_preview);
            ImGui::Checkbox("With Options Menu", &options_menu); ImGui::SameLine(); ShowHelpMarker("Right-click on the individual color widget to show options.");
            int misc_flags = (hdr ? ImGuiColorEditFlags_HDR : 0) | (alpha_half_preview ? ImGuiColorEditFlags_AlphaPreviewHalf : (alpha_preview ? ImGuiColorEditFlags_AlphaPreview : 0)) | (options_menu ? 0 : ImGuiColorEditFlags_NoOptions);

            ImGui::Text("Color widget:");
            ImGui::SameLine(); ShowHelpMarker("Click on the colored square to open a color picker.\nCTRL+click on individual component to input value.\n");
            ImGui::ColorEdit3("MyColor##1", (float*)&color, misc_flags);

            ImGui::Text("Color widget HSV with Alpha:");
            ImGui::ColorEdit4("MyColor##2", (float*)&color, ImGuiColorEditFlags_HSV | misc_flags);

            ImGui::Text("Color widget with Float Display:");
            ImGui::ColorEdit4("MyColor##2f", (float*)&color, ImGuiColorEditFlags_Float | misc_flags);

            ImGui::Text("Color button with Picker:");
            ImGui::SameLine(); ShowHelpMarker("With the ImGuiColorEditFlags_NoInputs flag you can hide all the slider/text inputs.\nWith the ImGuiColorEditFlags_NoLabel flag you can pass a non-empty label which will only be used for the tooltip and picker popup.");
            ImGui::ColorEdit4("MyColor##3", (float*)&color, ImGuiColorEditFlags_NoInputs | ImGuiColorEditFlags_NoLabel | misc_flags);

            ImGui::Text("Color button with Custom Picker Popup:");
            static bool saved_palette_inited = false;
            static ImVec4 saved_palette[32];
            static ImVec4 backup_color;
            if (!saved_palette_inited)
                for (int n = 0; n < IM_ARRAYSIZE(saved_palette); n++)
                    ImGui::ColorConvertHSVtoRGB(n / 31.0f, 0.8f, 0.8f, saved_palette[n].x, saved_palette[n].y, saved_palette[n].z);
            bool open_popup = ImGui::ColorButton("MyColor##3b", color, misc_flags);
            ImGui::SameLine();
            open_popup |= ImGui::Button("Palette");
            if (open_popup)
            {
                ImGui::OpenPopup("mypicker");
                backup_color = color;
            }
            if (ImGui::BeginPopup("mypicker"))
            {
                // FIXME: Adding a drag and drop example here would be perfect!
                ImGui::Text("MY CUSTOM COLOR PICKER WITH AN AMAZING PALETTE!");
                ImGui::Separator();
                ImGui::ColorPicker4("##picker", (float*)&color, misc_flags | ImGuiColorEditFlags_NoSidePreview | ImGuiColorEditFlags_NoSmallPreview);
                ImGui::SameLine();
                ImGui::BeginGroup();
                ImGui::Text("Current");
                ImGui::ColorButton("##current", color, ImGuiColorEditFlags_NoPicker | ImGuiColorEditFlags_AlphaPreviewHalf, ImVec2(60,40));
                ImGui::Text("Previous");
                if (ImGui::ColorButton("##previous", backup_color, ImGuiColorEditFlags_NoPicker | ImGuiColorEditFlags_AlphaPreviewHalf, ImVec2(60,40)))
                    color = backup_color;
                ImGui::Separator();
                ImGui::Text("Palette");
                for (int n = 0; n < IM_ARRAYSIZE(saved_palette); n++)
                {
                    ImGui::PushID(n);
                    if ((n % 8) != 0)
                        ImGui::SameLine(0.0f, ImGui::GetStyle().ItemSpacing.y);
                    if (ImGui::ColorButton("##palette", saved_palette[n], ImGuiColorEditFlags_NoPicker | ImGuiColorEditFlags_NoTooltip, ImVec2(20,20)))
                        color = ImVec4(saved_palette[n].x, saved_palette[n].y, saved_palette[n].z, color.w); // Preserve alpha!
                    ImGui::PopID();
                }
                ImGui::EndGroup();
                ImGui::EndPopup();
            }

            ImGui::Text("Color button only:");
            ImGui::ColorButton("MyColor##3c", *(ImVec4*)&color, misc_flags, ImVec2(80,80));

            ImGui::Text("Color picker:");
            static bool alpha = true;
            static bool alpha_bar = true;
            static bool side_preview = true;
            static bool ref_color = false;
            static ImVec4 ref_color_v(1.0f,0.0f,1.0f,0.5f);
            static int inputs_mode = 2;
            static int picker_mode = 0;
            ImGui::Checkbox("With Alpha", &alpha);
            ImGui::Checkbox("With Alpha Bar", &alpha_bar);
            ImGui::Checkbox("With Side Preview", &side_preview);
            if (side_preview)
            {
                ImGui::SameLine();
                ImGui::Checkbox("With Ref Color", &ref_color);
                if (ref_color)
                {
                    ImGui::SameLine();
                    ImGui::ColorEdit4("##RefColor", &ref_color_v.x, ImGuiColorEditFlags_NoInputs | misc_flags);
                }
            }
            ImGui::Combo("Inputs Mode", &inputs_mode, "All Inputs\0No Inputs\0RGB Input\0HSV Input\0HEX Input\0");
            ImGui::Combo("Picker Mode", &picker_mode, "Auto/Current\0Hue bar + SV rect\0Hue wheel + SV triangle\0");
            ImGui::SameLine(); ShowHelpMarker("User can right-click the picker to change mode.");
            ImGuiColorEditFlags flags = misc_flags;
            if (!alpha) flags |= ImGuiColorEditFlags_NoAlpha; // This is by default if you call ColorPicker3() instead of ColorPicker4()
            if (alpha_bar) flags |= ImGuiColorEditFlags_AlphaBar;
            if (!side_preview) flags |= ImGuiColorEditFlags_NoSidePreview;
            if (picker_mode == 1) flags |= ImGuiColorEditFlags_PickerHueBar;
            if (picker_mode == 2) flags |= ImGuiColorEditFlags_PickerHueWheel;
            if (inputs_mode == 1) flags |= ImGuiColorEditFlags_NoInputs;
            if (inputs_mode == 2) flags |= ImGuiColorEditFlags_RGB;
            if (inputs_mode == 3) flags |= ImGuiColorEditFlags_HSV;
            if (inputs_mode == 4) flags |= ImGuiColorEditFlags_HEX;
            ImGui::ColorPicker4("MyColor##4", (float*)&color, flags, ref_color ? &ref_color_v.x : NULL);

            ImGui::Text("Programmatically set defaults/options:");
            ImGui::SameLine(); ShowHelpMarker("SetColorEditOptions() is designed to allow you to set boot-time default.\nWe don't have Push/Pop functions because you can force options on a per-widget basis if needed, and the user can change non-forced ones with the options menu.\nWe don't have a getter to avoid encouraging you to persistently save values that aren't forward-compatible.");
            if (ImGui::Button("Uint8 + HSV"))
                ImGui::SetColorEditOptions(ImGuiColorEditFlags_Uint8 | ImGuiColorEditFlags_HSV);
            ImGui::SameLine();
            if (ImGui::Button("Float + HDR"))
                ImGui::SetColorEditOptions(ImGuiColorEditFlags_Float | ImGuiColorEditFlags_RGB);

            ImGui::TreePop();
        }

        if (ImGui::TreeNode("Range Widgets"))
        {
            static float begin = 10, end = 90;
            static int begin_i = 100, end_i = 1000;
            ImGui::DragFloatRange2("range", &begin, &end, 0.25f, 0.0f, 100.0f, "Min: %.1f %%", "Max: %.1f %%");
            ImGui::DragIntRange2("range int (no bounds)", &begin_i, &end_i, 5, 0, 0, "Min: %.0f units", "Max: %.0f units");
            ImGui::TreePop();
        }

        if (ImGui::TreeNode("Multi-component Widgets"))
        {
            static float vec4f[4] = { 0.10f, 0.20f, 0.30f, 0.44f };
            static int vec4i[4] = { 1, 5, 100, 255 };

            ImGui::InputFloat2("input float2", vec4f);
            ImGui::DragFloat2("drag float2", vec4f, 0.01f, 0.0f, 1.0f);
            ImGui::SliderFloat2("slider float2", vec4f, 0.0f, 1.0f);
            ImGui::DragInt2("drag int2", vec4i, 1, 0, 255);
            ImGui::InputInt2("input int2", vec4i);
            ImGui::SliderInt2("slider int2", vec4i, 0, 255);
            ImGui::Spacing();

            ImGui::InputFloat3("input float3", vec4f);
            ImGui::DragFloat3("drag float3", vec4f, 0.01f, 0.0f, 1.0f);
            ImGui::SliderFloat3("slider float3", vec4f, 0.0f, 1.0f);
            ImGui::DragInt3("drag int3", vec4i, 1, 0, 255);
            ImGui::InputInt3("input int3", vec4i);
            ImGui::SliderInt3("slider int3", vec4i, 0, 255);
            ImGui::Spacing();

            ImGui::InputFloat4("input float4", vec4f);
            ImGui::DragFloat4("drag float4", vec4f, 0.01f, 0.0f, 1.0f);
            ImGui::SliderFloat4("slider float4", vec4f, 0.0f, 1.0f);
            ImGui::InputInt4("input int4", vec4i);
            ImGui::DragInt4("drag int4", vec4i, 1, 0, 255);
            ImGui::SliderInt4("slider int4", vec4i, 0, 255);

            ImGui::TreePop();
        }

        if (ImGui::TreeNode("Vertical Sliders"))
        {
            const float spacing = 4;
            ImGui::PushStyleVar(ImGuiStyleVar_ItemSpacing, ImVec2(spacing, spacing));

            static int int_value = 0;
            ImGui::VSliderInt("##int", ImVec2(18,160), &int_value, 0, 5);
            ImGui::SameLine();

            static float values[7] = { 0.0f, 0.60f, 0.35f, 0.9f, 0.70f, 0.20f, 0.0f };
            ImGui::PushID("set1");
            for (int i = 0; i < 7; i++)
            {
                if (i > 0) ImGui::SameLine();
                ImGui::PushID(i);
                ImGui::PushStyleColor(ImGuiCol_FrameBg, (ImVec4)ImColor::HSV(i/7.0f, 0.5f, 0.5f));
                ImGui::PushStyleColor(ImGuiCol_FrameBgHovered, (ImVec4)ImColor::HSV(i/7.0f, 0.6f, 0.5f));
                ImGui::PushStyleColor(ImGuiCol_FrameBgActive, (ImVec4)ImColor::HSV(i/7.0f, 0.7f, 0.5f));
                ImGui::PushStyleColor(ImGuiCol_SliderGrab, (ImVec4)ImColor::HSV(i/7.0f, 0.9f, 0.9f));
                ImGui::VSliderFloat("##v", ImVec2(18,160), &values[i], 0.0f, 1.0f, "");
                if (ImGui::IsItemActive() || ImGui::IsItemHovered())
                    ImGui::SetTooltip("%.3f", values[i]);
                ImGui::PopStyleColor(4);
                ImGui::PopID();
            }
            ImGui::PopID();

            ImGui::SameLine();
            ImGui::PushID("set2");
            static float values2[4] = { 0.20f, 0.80f, 0.40f, 0.25f };
            const int rows = 3;
            const ImVec2 small_slider_size(18, (160.0f-(rows-1)*spacing)/rows);
            for (int nx = 0; nx < 4; nx++)
            {
                if (nx > 0) ImGui::SameLine();
                ImGui::BeginGroup();
                for (int ny = 0; ny < rows; ny++)
                {
                    ImGui::PushID(nx*rows+ny);
                    ImGui::VSliderFloat("##v", small_slider_size, &values2[nx], 0.0f, 1.0f, "");
                    if (ImGui::IsItemActive() || ImGui::IsItemHovered())
                        ImGui::SetTooltip("%.3f", values2[nx]);
                    ImGui::PopID();
                }
                ImGui::EndGroup();
            }
            ImGui::PopID();

            ImGui::SameLine();
            ImGui::PushID("set3");
            for (int i = 0; i < 4; i++)
            {
                if (i > 0) ImGui::SameLine();
                ImGui::PushID(i);
                ImGui::PushStyleVar(ImGuiStyleVar_GrabMinSize, 40);
                ImGui::VSliderFloat("##v", ImVec2(40,160), &values[i], 0.0f, 1.0f, "%.2f\nsec");
                ImGui::PopStyleVar();
                ImGui::PopID();
            }
            ImGui::PopID();
            ImGui::PopStyleVar();
            ImGui::TreePop();
        }
    }

    if (ImGui::CollapsingHeader("Layout"))
    {
        if (ImGui::TreeNode("Child regions"))
        {
            ImGui::Text("Without border");
            static int line = 50;
            bool goto_line = ImGui::Button("Goto");
            ImGui::SameLine();
            ImGui::PushItemWidth(100);
            goto_line |= ImGui::InputInt("##Line", &line, 0, 0, ImGuiInputTextFlags_EnterReturnsTrue);
            ImGui::PopItemWidth();
            ImGui::BeginChild("Sub1", ImVec2(ImGui::GetWindowContentRegionWidth() * 0.5f,300), false, ImGuiWindowFlags_HorizontalScrollbar);
            for (int i = 0; i < 100; i++)
            {
                ImGui::Text("%04d: scrollable region", i);
                if (goto_line && line == i)
                    ImGui::SetScrollHere();
            }
            if (goto_line && line >= 100)
                ImGui::SetScrollHere();
            ImGui::EndChild();

            ImGui::SameLine();

            ImGui::PushStyleVar(ImGuiStyleVar_ChildRounding, 5.0f);
            ImGui::BeginChild("Sub2", ImVec2(0,300), true);
            ImGui::Text("With border");
            ImGui::Columns(2);
            for (int i = 0; i < 100; i++)
            {
                if (i == 50)
                    ImGui::NextColumn();
                char buf[32];
                sprintf(buf, "%08x", i*5731);
                ImGui::Button(buf, ImVec2(-1.0f, 0.0f));
            }
            ImGui::EndChild();
            ImGui::PopStyleVar();

            ImGui::TreePop();
        }

        if (ImGui::TreeNode("Widgets Width"))
        {
            static float f = 0.0f;
            ImGui::Text("PushItemWidth(100)");
            ImGui::SameLine(); ShowHelpMarker("Fixed width.");
            ImGui::PushItemWidth(100);
            ImGui::DragFloat("float##1", &f);
            ImGui::PopItemWidth();

            ImGui::Text("PushItemWidth(GetWindowWidth() * 0.5f)");
            ImGui::SameLine(); ShowHelpMarker("Half of window width.");
            ImGui::PushItemWidth(ImGui::GetWindowWidth() * 0.5f);
            ImGui::DragFloat("float##2", &f);
            ImGui::PopItemWidth();

            ImGui::Text("PushItemWidth(GetContentRegionAvailWidth() * 0.5f)");
            ImGui::SameLine(); ShowHelpMarker("Half of available width.\n(~ right-cursor_pos)\n(works within a column set)");
            ImGui::PushItemWidth(ImGui::GetContentRegionAvailWidth() * 0.5f);
            ImGui::DragFloat("float##3", &f);
            ImGui::PopItemWidth();

            ImGui::Text("PushItemWidth(-100)");
            ImGui::SameLine(); ShowHelpMarker("Align to right edge minus 100");
            ImGui::PushItemWidth(-100);
            ImGui::DragFloat("float##4", &f);
            ImGui::PopItemWidth();

            ImGui::Text("PushItemWidth(-1)");
            ImGui::SameLine(); ShowHelpMarker("Align to right edge");
            ImGui::PushItemWidth(-1);
            ImGui::DragFloat("float##5", &f);
            ImGui::PopItemWidth();

            ImGui::TreePop();
        }

        if (ImGui::TreeNode("Basic Horizontal Layout"))
        {
            ImGui::TextWrapped("(Use ImGui::SameLine() to keep adding items to the right of the preceding item)");

            // Text
            ImGui::Text("Two items: Hello"); ImGui::SameLine();
            ImGui::TextColored(ImVec4(1,1,0,1), "Sailor");

            // Adjust spacing
            ImGui::Text("More spacing: Hello"); ImGui::SameLine(0, 20);
            ImGui::TextColored(ImVec4(1,1,0,1), "Sailor");

            // Button
            ImGui::AlignTextToFramePadding();
            ImGui::Text("Normal buttons"); ImGui::SameLine();
            ImGui::Button("Banana"); ImGui::SameLine();
            ImGui::Button("Apple"); ImGui::SameLine();
            ImGui::Button("Corniflower");

            // Button
            ImGui::Text("Small buttons"); ImGui::SameLine();
            ImGui::SmallButton("Like this one"); ImGui::SameLine();
            ImGui::Text("can fit within a text block.");

            // Aligned to arbitrary position. Easy/cheap column.
            ImGui::Text("Aligned");
            ImGui::SameLine(150); ImGui::Text("x=150");
            ImGui::SameLine(300); ImGui::Text("x=300");
            ImGui::Text("Aligned");
            ImGui::SameLine(150); ImGui::SmallButton("x=150");
            ImGui::SameLine(300); ImGui::SmallButton("x=300");

            // Checkbox
            static bool c1=false,c2=false,c3=false,c4=false;
            ImGui::Checkbox("My", &c1); ImGui::SameLine();
            ImGui::Checkbox("Tailor", &c2); ImGui::SameLine();
            ImGui::Checkbox("Is", &c3); ImGui::SameLine();
            ImGui::Checkbox("Rich", &c4);

            // Various
            static float f0=1.0f, f1=2.0f, f2=3.0f;
            ImGui::PushItemWidth(80);
            const char* items[] = { "AAAA", "BBBB", "CCCC", "DDDD" };
            static int item = -1;
            ImGui::Combo("Combo", &item, items, IM_ARRAYSIZE(items)); ImGui::SameLine();
            ImGui::SliderFloat("X", &f0, 0.0f,5.0f); ImGui::SameLine();
            ImGui::SliderFloat("Y", &f1, 0.0f,5.0f); ImGui::SameLine();
            ImGui::SliderFloat("Z", &f2, 0.0f,5.0f);
            ImGui::PopItemWidth();

            ImGui::PushItemWidth(80);
            ImGui::Text("Lists:");
            static int selection[4] = { 0, 1, 2, 3 };
            for (int i = 0; i < 4; i++)
            {
                if (i > 0) ImGui::SameLine();
                ImGui::PushID(i);
                ImGui::ListBox("", &selection[i], items, IM_ARRAYSIZE(items));
                ImGui::PopID();
                //if (ImGui::IsItemHovered()) ImGui::SetTooltip("ListBox %d hovered", i);
            }
            ImGui::PopItemWidth();

            // Dummy
            ImVec2 sz(30,30);
            ImGui::Button("A", sz); ImGui::SameLine();
            ImGui::Dummy(sz); ImGui::SameLine();
            ImGui::Button("B", sz);

            ImGui::TreePop();
        }

        if (ImGui::TreeNode("Groups"))
        {
            ImGui::TextWrapped("(Using ImGui::BeginGroup()/EndGroup() to layout items. BeginGroup() basically locks the horizontal position. EndGroup() bundles the whole group so that you can use functions such as IsItemHovered() on it.)");
            ImGui::BeginGroup();
            {
                ImGui::BeginGroup();
                ImGui::Button("AAA");
                ImGui::SameLine();
                ImGui::Button("BBB");
                ImGui::SameLine();
                ImGui::BeginGroup();
                ImGui::Button("CCC");
                ImGui::Button("DDD");
                ImGui::EndGroup();
                ImGui::SameLine();
                ImGui::Button("EEE");
                ImGui::EndGroup();
                if (ImGui::IsItemHovered())
                    ImGui::SetTooltip("First group hovered");
            }
            // Capture the group size and create widgets using the same size
            ImVec2 size = ImGui::GetItemRectSize();
            const float values[5] = { 0.5f, 0.20f, 0.80f, 0.60f, 0.25f };
            ImGui::PlotHistogram("##values", values, IM_ARRAYSIZE(values), 0, NULL, 0.0f, 1.0f, size);

            ImGui::Button("ACTION", ImVec2((size.x - ImGui::GetStyle().ItemSpacing.x)*0.5f,size.y));
            ImGui::SameLine();
            ImGui::Button("REACTION", ImVec2((size.x - ImGui::GetStyle().ItemSpacing.x)*0.5f,size.y));
            ImGui::EndGroup();
            ImGui::SameLine();

            ImGui::Button("LEVERAGE\nBUZZWORD", size);
            ImGui::SameLine();

            ImGui::ListBoxHeader("List", size);
            ImGui::Selectable("Selected", true);
            ImGui::Selectable("Not Selected", false);
            ImGui::ListBoxFooter();

            ImGui::TreePop();
        }

        if (ImGui::TreeNode("Text Baseline Alignment"))
        {
            ImGui::TextWrapped("(This is testing the vertical alignment that occurs on text to keep it at the same baseline as widgets. Lines only composed of text or \"small\" widgets fit in less vertical spaces than lines with normal widgets)");

            ImGui::Text("One\nTwo\nThree"); ImGui::SameLine();
            ImGui::Text("Hello\nWorld"); ImGui::SameLine();
            ImGui::Text("Banana");

            ImGui::Text("Banana"); ImGui::SameLine();
            ImGui::Text("Hello\nWorld"); ImGui::SameLine();
            ImGui::Text("One\nTwo\nThree");

            ImGui::Button("HOP##1"); ImGui::SameLine();
            ImGui::Text("Banana"); ImGui::SameLine();
            ImGui::Text("Hello\nWorld"); ImGui::SameLine();
            ImGui::Text("Banana");

            ImGui::Button("HOP##2"); ImGui::SameLine();
            ImGui::Text("Hello\nWorld"); ImGui::SameLine();
            ImGui::Text("Banana");

            ImGui::Button("TEST##1"); ImGui::SameLine();
            ImGui::Text("TEST"); ImGui::SameLine();
            ImGui::SmallButton("TEST##2");

            ImGui::AlignTextToFramePadding(); // If your line starts with text, call this to align it to upcoming widgets.
            ImGui::Text("Text aligned to Widget"); ImGui::SameLine();
            ImGui::Button("Widget##1"); ImGui::SameLine();
            ImGui::Text("Widget"); ImGui::SameLine();
            ImGui::SmallButton("Widget##2"); ImGui::SameLine();
            ImGui::Button("Widget##3");

            // Tree
            const float spacing = ImGui::GetStyle().ItemInnerSpacing.x;
            ImGui::Button("Button##1");
            ImGui::SameLine(0.0f, spacing);
            if (ImGui::TreeNode("Node##1")) { for (int i = 0; i < 6; i++) ImGui::BulletText("Item %d..", i); ImGui::TreePop(); }    // Dummy tree data

            ImGui::AlignTextToFramePadding();         // Vertically align text node a bit lower so it'll be vertically centered with upcoming widget. Otherwise you can use SmallButton (smaller fit).
            bool node_open = ImGui::TreeNode("Node##2");  // Common mistake to avoid: if we want to SameLine after TreeNode we need to do it before we add child content.
            ImGui::SameLine(0.0f, spacing); ImGui::Button("Button##2");
            if (node_open) { for (int i = 0; i < 6; i++) ImGui::BulletText("Item %d..", i); ImGui::TreePop(); }   // Dummy tree data

            // Bullet
            ImGui::Button("Button##3");
            ImGui::SameLine(0.0f, spacing);
            ImGui::BulletText("Bullet text");

            ImGui::AlignTextToFramePadding();
            ImGui::BulletText("Node");
            ImGui::SameLine(0.0f, spacing); ImGui::Button("Button##4");

            ImGui::TreePop();
        }

        if (ImGui::TreeNode("Scrolling"))
        {
            ImGui::TextWrapped("(Use SetScrollHere() or SetScrollFromPosY() to scroll to a given position.)");
            static bool track = true;
            static int track_line = 50, scroll_to_px = 200;
            ImGui::Checkbox("Track", &track);
            ImGui::PushItemWidth(100);
            ImGui::SameLine(130); track |= ImGui::DragInt("##line", &track_line, 0.25f, 0, 99, "Line = %.0f");
            bool scroll_to = ImGui::Button("Scroll To Pos");
            ImGui::SameLine(130); scroll_to |= ImGui::DragInt("##pos_y", &scroll_to_px, 1.00f, 0, 9999, "Y = %.0f px");
            ImGui::PopItemWidth();
            if (scroll_to) track = false;

            for (int i = 0; i < 5; i++)
            {
                if (i > 0) ImGui::SameLine();
                ImGui::BeginGroup();
                ImGui::Text("%s", i == 0 ? "Top" : i == 1 ? "25%" : i == 2 ? "Center" : i == 3 ? "75%" : "Bottom");
                ImGui::BeginChild(ImGui::GetID((void*)(intptr_t)i), ImVec2(ImGui::GetWindowWidth() * 0.17f, 200.0f), true);
                if (scroll_to)
                    ImGui::SetScrollFromPosY(ImGui::GetCursorStartPos().y + scroll_to_px, i * 0.25f);
                for (int line = 0; line < 100; line++)
                {
                    if (track && line == track_line)
                    {
                        ImGui::TextColored(ImColor(255,255,0), "Line %d", line);
                        ImGui::SetScrollHere(i * 0.25f); // 0.0f:top, 0.5f:center, 1.0f:bottom
                    }
                    else
                    {
                        ImGui::Text("Line %d", line);
                    }
                }
                float scroll_y = ImGui::GetScrollY(), scroll_max_y = ImGui::GetScrollMaxY();
                ImGui::EndChild();
                ImGui::Text("%.0f/%0.f", scroll_y, scroll_max_y);
                ImGui::EndGroup();
            }
            ImGui::TreePop();
        }

        if (ImGui::TreeNode("Horizontal Scrolling"))
        {
            ImGui::Bullet(); ImGui::TextWrapped("Horizontal scrolling for a window has to be enabled explicitly via the ImGuiWindowFlags_HorizontalScrollbar flag.");
            ImGui::Bullet(); ImGui::TextWrapped("You may want to explicitly specify content width by calling SetNextWindowContentWidth() before Begin().");
            static int lines = 7;
            ImGui::SliderInt("Lines", &lines, 1, 15);
            ImGui::PushStyleVar(ImGuiStyleVar_FrameRounding, 3.0f);
            ImGui::PushStyleVar(ImGuiStyleVar_FramePadding, ImVec2(2.0f, 1.0f));
            ImGui::BeginChild("scrolling", ImVec2(0, ImGui::GetItemsLineHeightWithSpacing()*7 + 30), true, ImGuiWindowFlags_HorizontalScrollbar);
            for (int line = 0; line < lines; line++)
            {
                // Display random stuff (for the sake of this trivial demo we are using basic Button+SameLine. If you want to create your own time line for a real application you may be better off 
                // manipulating the cursor position yourself, aka using SetCursorPos/SetCursorScreenPos to position the widgets yourself. You may also want to use the lower-level ImDrawList API)
                int num_buttons = 10 + ((line & 1) ? line * 9 : line * 3);
                for (int n = 0; n < num_buttons; n++)
                {
                    if (n > 0) ImGui::SameLine();
                    ImGui::PushID(n + line * 1000);
                    char num_buf[16];
                    const char* label = (!(n%15)) ? "FizzBuzz" : (!(n%3)) ? "Fizz" : (!(n%5)) ? "Buzz" : (sprintf(num_buf, "%d", n), num_buf);
                    float hue = n*0.05f;
                    ImGui::PushStyleColor(ImGuiCol_Button, (ImVec4)ImColor::HSV(hue, 0.6f, 0.6f));
                    ImGui::PushStyleColor(ImGuiCol_ButtonHovered, (ImVec4)ImColor::HSV(hue, 0.7f, 0.7f));
                    ImGui::PushStyleColor(ImGuiCol_ButtonActive, (ImVec4)ImColor::HSV(hue, 0.8f, 0.8f));
                    ImGui::Button(label, ImVec2(40.0f + sinf((float)(line + n)) * 20.0f, 0.0f));
                    ImGui::PopStyleColor(3);
                    ImGui::PopID();
                }
            }
            float scroll_x = ImGui::GetScrollX(), scroll_max_x = ImGui::GetScrollMaxX();
            ImGui::EndChild();
            ImGui::PopStyleVar(2);
            float scroll_x_delta = 0.0f;
            ImGui::SmallButton("<<"); if (ImGui::IsItemActive()) scroll_x_delta = -ImGui::GetIO().DeltaTime * 1000.0f; ImGui::SameLine(); 
            ImGui::Text("Scroll from code"); ImGui::SameLine();
            ImGui::SmallButton(">>"); if (ImGui::IsItemActive()) scroll_x_delta = +ImGui::GetIO().DeltaTime * 1000.0f; ImGui::SameLine(); 
            ImGui::Text("%.0f/%.0f", scroll_x, scroll_max_x);
            if (scroll_x_delta != 0.0f)
            {
                ImGui::BeginChild("scrolling"); // Demonstrate a trick: you can use Begin to set yourself in the context of another window (here we are already out of your child window)
                ImGui::SetScrollX(ImGui::GetScrollX() + scroll_x_delta);
                ImGui::End();
            }
            ImGui::TreePop();
        }

        if (ImGui::TreeNode("Clipping"))
        {
            static ImVec2 size(100, 100), offset(50, 20);
            ImGui::TextWrapped("On a per-widget basis we are occasionally clipping text CPU-side if it won't fit in its frame. Otherwise we are doing coarser clipping + passing a scissor rectangle to the renderer. The system is designed to try minimizing both execution and CPU/GPU rendering cost.");
            ImGui::DragFloat2("size", (float*)&size, 0.5f, 0.0f, 200.0f, "%.0f");
            ImGui::TextWrapped("(Click and drag)");
            ImVec2 pos = ImGui::GetCursorScreenPos();
            ImVec4 clip_rect(pos.x, pos.y, pos.x+size.x, pos.y+size.y);
            ImGui::InvisibleButton("##dummy", size);
            if (ImGui::IsItemActive() && ImGui::IsMouseDragging()) { offset.x += ImGui::GetIO().MouseDelta.x; offset.y += ImGui::GetIO().MouseDelta.y; }
            ImGui::GetWindowDrawList()->AddRectFilled(pos, ImVec2(pos.x+size.x,pos.y+size.y), ImColor(90,90,120,255));
            ImGui::GetWindowDrawList()->AddText(ImGui::GetFont(), ImGui::GetFontSize()*2.0f, ImVec2(pos.x+offset.x,pos.y+offset.y), ImColor(255,255,255,255), "Line 1 hello\nLine 2 clip me!", NULL, 0.0f, &clip_rect);
            ImGui::TreePop();
        }
    }

    if (ImGui::CollapsingHeader("Popups & Modal windows"))
    {
        if (ImGui::TreeNode("Popups"))
        {
            ImGui::TextWrapped("When a popup is active, it inhibits interacting with windows that are behind the popup. Clicking outside the popup closes it.");

            static int selected_fish = -1;
            const char* names[] = { "Bream", "Haddock", "Mackerel", "Pollock", "Tilefish" };
            static bool toggles[] = { true, false, false, false, false };

            // Simple selection popup
            // (If you want to show the current selection inside the Button itself, you may want to build a string using the "###" operator to preserve a constant ID with a variable label)
            if (ImGui::Button("Select.."))
                ImGui::OpenPopup("select");
            ImGui::SameLine();
            ImGui::TextUnformatted(selected_fish == -1 ? "<None>" : names[selected_fish]);
            if (ImGui::BeginPopup("select"))
            {
                ImGui::Text("Aquarium");
                ImGui::Separator();
                for (int i = 0; i < IM_ARRAYSIZE(names); i++)
                    if (ImGui::Selectable(names[i]))
                        selected_fish = i;
                ImGui::EndPopup();
            }

            // Showing a menu with toggles
            if (ImGui::Button("Toggle.."))
                ImGui::OpenPopup("toggle");
            if (ImGui::BeginPopup("toggle"))
            {
                for (int i = 0; i < IM_ARRAYSIZE(names); i++)
                    ImGui::MenuItem(names[i], "", &toggles[i]);
                if (ImGui::BeginMenu("Sub-menu"))
                {
                    ImGui::MenuItem("Click me");
                    ImGui::EndMenu();
                }

                ImGui::Separator();
                ImGui::Text("Tooltip here");
                if (ImGui::IsItemHovered())
                    ImGui::SetTooltip("I am a tooltip over a popup");

                if (ImGui::Button("Stacked Popup"))
                    ImGui::OpenPopup("another popup");
                if (ImGui::BeginPopup("another popup"))
                {
                    for (int i = 0; i < IM_ARRAYSIZE(names); i++)
                        ImGui::MenuItem(names[i], "", &toggles[i]);
                    if (ImGui::BeginMenu("Sub-menu"))
                    {
                        ImGui::MenuItem("Click me");
                        ImGui::EndMenu();
                    }
                    ImGui::EndPopup();
                }
                ImGui::EndPopup();
            }

            if (ImGui::Button("Popup Menu.."))
                ImGui::OpenPopup("FilePopup");
            if (ImGui::BeginPopup("FilePopup"))
            {
                ShowExampleMenuFile();
                ImGui::EndPopup();
            }

            ImGui::TreePop();
        }

        if (ImGui::TreeNode("Context menus"))
        {
            // BeginPopupContextItem() is a helper to provide common/simple popup behavior of essentially doing:
            //    if (IsItemHovered() && IsMouseClicked(0))
            //       OpenPopup(id);
            //    return BeginPopup(id);
            // For more advanced uses you may want to replicate and cuztomize this code. This the comments inside BeginPopupContextItem() implementation.
            static float value = 0.5f;
            ImGui::Text("Value = %.3f (<-- right-click here)", value);
            if (ImGui::BeginPopupContextItem("item context menu"))
            {
                if (ImGui::Selectable("Set to zero")) value = 0.0f;
                if (ImGui::Selectable("Set to PI")) value = 3.1415f;
                ImGui::PushItemWidth(-1);
                ImGui::DragFloat("##Value", &value, 0.1f, 0.0f, 0.0f);
                ImGui::PopItemWidth();
                ImGui::EndPopup();
            }

            static char name[32] = "Label1";
            char buf[64]; sprintf(buf, "Button: %s###Button", name); // ### operator override ID ignoring the preceding label
            ImGui::Button(buf);
            if (ImGui::BeginPopupContextItem()) // When used after an item that has an ID (here the Button), we can skip providing an ID to BeginPopupContextItem().
            {
                ImGui::Text("Edit name:");
                ImGui::InputText("##edit", name, IM_ARRAYSIZE(name));
                if (ImGui::Button("Close"))
                    ImGui::CloseCurrentPopup();
                ImGui::EndPopup();
            }
            ImGui::SameLine(); ImGui::Text("(<-- right-click here)");

            ImGui::TreePop();
        }

        if (ImGui::TreeNode("Modals"))
        {
            ImGui::TextWrapped("Modal windows are like popups but the user cannot close them by clicking outside the window.");

            if (ImGui::Button("Delete.."))
                ImGui::OpenPopup("Delete?");
            if (ImGui::BeginPopupModal("Delete?", NULL, ImGuiWindowFlags_AlwaysAutoResize))
            {
                    ImGui::Text("All those beautiful files will be deleted.\nThis operation cannot be undone!\n\n");
                ImGui::Separator();

                //static int dummy_i = 0;
                //ImGui::Combo("Combo", &dummy_i, "Delete\0Delete harder\0");

                static bool dont_ask_me_next_time = false;
                ImGui::PushStyleVar(ImGuiStyleVar_FramePadding, ImVec2(0,0));
                ImGui::Checkbox("Don't ask me next time", &dont_ask_me_next_time);
                ImGui::PopStyleVar();

                if (ImGui::Button("OK", ImVec2(120,0))) { ImGui::CloseCurrentPopup(); }
                ImGui::SetItemDefaultFocus();
                ImGui::SameLine();
                if (ImGui::Button("Cancel", ImVec2(120,0))) { ImGui::CloseCurrentPopup(); }
                ImGui::EndPopup();
            }

            if (ImGui::Button("Stacked modals.."))
                ImGui::OpenPopup("Stacked 1");
            if (ImGui::BeginPopupModal("Stacked 1"))
            {
                ImGui::Text("Hello from Stacked The First\nUsing style.Colors[ImGuiCol_ModalWindowDarkening] for darkening.");
                static int item = 1;
                ImGui::Combo("Combo", &item, "aaaa\0bbbb\0cccc\0dddd\0eeee\0\0");
                static float color[4] = { 0.4f,0.7f,0.0f,0.5f };
                ImGui::ColorEdit4("color", color);  // This is to test behavior of stacked regular popups over a modal

                if (ImGui::Button("Add another modal.."))
                    ImGui::OpenPopup("Stacked 2");
                if (ImGui::BeginPopupModal("Stacked 2"))
                {
                    ImGui::Text("Hello from Stacked The Second!");
                    if (ImGui::Button("Close"))
                        ImGui::CloseCurrentPopup();
                    ImGui::EndPopup();
                }

                if (ImGui::Button("Close"))
                    ImGui::CloseCurrentPopup();
                ImGui::EndPopup();
            }

            ImGui::TreePop();
        }

        if (ImGui::TreeNode("Menus inside a regular window"))
        {
            ImGui::TextWrapped("Below we are testing adding menu items to a regular window. It's rather unusual but should work!");
            ImGui::Separator();
            // NB: As a quirk in this very specific example, we want to differentiate the parent of this menu from the parent of the various popup menus above.
            // To do so we are encloding the items in a PushID()/PopID() block to make them two different menusets. If we don't, opening any popup above and hovering our menu here
            // would open it. This is because once a menu is active, we allow to switch to a sibling menu by just hovering on it, which is the desired behavior for regular menus.
            ImGui::PushID("foo");
            ImGui::MenuItem("Menu item", "CTRL+M");
            if (ImGui::BeginMenu("Menu inside a regular window"))
            {
                ShowExampleMenuFile();
                ImGui::EndMenu();
            }
            ImGui::PopID();
            ImGui::Separator();
            ImGui::TreePop();
        }
    }

    if (ImGui::CollapsingHeader("Columns"))
    {
        ImGui::PushID("Columns");

        // Basic columns
        if (ImGui::TreeNode("Basic"))
        {
            ImGui::Text("Without border:");
            ImGui::Columns(3, "mycolumns3", false);  // 3-ways, no border
            ImGui::Separator();
            for (int n = 0; n < 14; n++)
            {
                char label[32];
                sprintf(label, "Item %d", n);
                if (ImGui::Selectable(label)) {}
                //if (ImGui::Button(label, ImVec2(-1,0))) {}
                ImGui::NextColumn();
            }
            ImGui::Columns(1);
            ImGui::Separator();

            ImGui::Text("With border:");
            ImGui::Columns(4, "mycolumns"); // 4-ways, with border
            ImGui::Separator();
            ImGui::Text("ID"); ImGui::NextColumn();
            ImGui::Text("Name"); ImGui::NextColumn();
            ImGui::Text("Path"); ImGui::NextColumn();
            ImGui::Text("Hovered"); ImGui::NextColumn();
            ImGui::Separator();
            const char* names[3] = { "One", "Two", "Three" };
            const char* paths[3] = { "/path/one", "/path/two", "/path/three" };
            static int selected = -1;
            for (int i = 0; i < 3; i++)
            {
                char label[32];
                sprintf(label, "%04d", i);
                if (ImGui::Selectable(label, selected == i, ImGuiSelectableFlags_SpanAllColumns))
                    selected = i;
                bool hovered = ImGui::IsItemHovered();
                ImGui::NextColumn();
                ImGui::Text(names[i]); ImGui::NextColumn();
                ImGui::Text(paths[i]); ImGui::NextColumn();
                ImGui::Text("%d", hovered); ImGui::NextColumn();
            }
            ImGui::Columns(1);
            ImGui::Separator();
            ImGui::TreePop();
        }

        // Create multiple items in a same cell before switching to next column
        if (ImGui::TreeNode("Mixed items"))
        {
            ImGui::Columns(3, "mixed");
            ImGui::Separator();

            ImGui::Text("Hello");
            ImGui::Button("Banana");
            ImGui::NextColumn();

            ImGui::Text("ImGui");
            ImGui::Button("Apple");
            static float foo = 1.0f;
            ImGui::InputFloat("red", &foo, 0.05f, 0, 3);
            ImGui::Text("An extra line here.");
            ImGui::NextColumn();

                ImGui::Text("Sailor");
            ImGui::Button("Corniflower");
            static float bar = 1.0f;
            ImGui::InputFloat("blue", &bar, 0.05f, 0, 3);
            ImGui::NextColumn();

            if (ImGui::CollapsingHeader("Category A")) { ImGui::Text("Blah blah blah"); } ImGui::NextColumn();
            if (ImGui::CollapsingHeader("Category B")) { ImGui::Text("Blah blah blah"); } ImGui::NextColumn();
            if (ImGui::CollapsingHeader("Category C")) { ImGui::Text("Blah blah blah"); } ImGui::NextColumn();
            ImGui::Columns(1);
            ImGui::Separator();
            ImGui::TreePop();
        }

        // Word wrapping
        if (ImGui::TreeNode("Word-wrapping"))
        {
            ImGui::Columns(2, "word-wrapping");
            ImGui::Separator();
            ImGui::TextWrapped("The quick brown fox jumps over the lazy dog.");
            ImGui::TextWrapped("Hello Left");
            ImGui::NextColumn();
            ImGui::TextWrapped("The quick brown fox jumps over the lazy dog.");
            ImGui::TextWrapped("Hello Right");
            ImGui::Columns(1);
            ImGui::Separator();
            ImGui::TreePop();
        }

        if (ImGui::TreeNode("Borders"))
        {
            // NB: Future columns API should allow automatic horizontal borders.
            static bool h_borders = true;
            static bool v_borders = true;
            ImGui::Checkbox("horizontal", &h_borders);
            ImGui::SameLine();
            ImGui::Checkbox("vertical", &v_borders);
            ImGui::Columns(4, NULL, v_borders);
            for (int i = 0; i < 4*3; i++)
            {
                if (h_borders && ImGui::GetColumnIndex() == 0)
                    ImGui::Separator();
                ImGui::Text("%c%c%c", 'a'+i, 'a'+i, 'a'+i);
                ImGui::Text("Width %.2f\nOffset %.2f", ImGui::GetColumnWidth(), ImGui::GetColumnOffset());
                ImGui::NextColumn();
            }
            ImGui::Columns(1);
            if (h_borders)
                ImGui::Separator();
            ImGui::TreePop();
        }

        // Scrolling columns
        /*
        if (ImGui::TreeNode("Vertical Scrolling"))
        {
            ImGui::BeginChild("##header", ImVec2(0, ImGui::GetTextLineHeightWithSpacing()+ImGui::GetStyle().ItemSpacing.y));
            ImGui::Columns(3);
            ImGui::Text("ID"); ImGui::NextColumn();
            ImGui::Text("Name"); ImGui::NextColumn();
            ImGui::Text("Path"); ImGui::NextColumn();
            ImGui::Columns(1);
            ImGui::Separator();
            ImGui::EndChild();
            ImGui::BeginChild("##scrollingregion", ImVec2(0, 60));
            ImGui::Columns(3);
            for (int i = 0; i < 10; i++)
            {
                ImGui::Text("%04d", i); ImGui::NextColumn();
                ImGui::Text("Foobar"); ImGui::NextColumn();
                ImGui::Text("/path/foobar/%04d/", i); ImGui::NextColumn();
            }
            ImGui::Columns(1);
            ImGui::EndChild();
            ImGui::TreePop();
        }
        */

        if (ImGui::TreeNode("Horizontal Scrolling"))
        {
            ImGui::SetNextWindowContentWidth(1500);
            ImGui::BeginChild("##ScrollingRegion", ImVec2(0, ImGui::GetFontSize() * 20), false, ImGuiWindowFlags_HorizontalScrollbar);
            ImGui::Columns(10);
            int ITEMS_COUNT = 2000;
            ImGuiListClipper clipper(ITEMS_COUNT);  // Also demonstrate using the clipper for large list
            while (clipper.Step())
            {
                for (int i = clipper.DisplayStart; i < clipper.DisplayEnd; i++)
                    for (int j = 0; j < 10; j++)
                    {
                        ImGui::Text("Line %d Column %d...", i, j);
                        ImGui::NextColumn();
                    }
            }
            ImGui::Columns(1);
            ImGui::EndChild();
            ImGui::TreePop();
        }

        bool node_open = ImGui::TreeNode("Tree within single cell");
        ImGui::SameLine(); ShowHelpMarker("NB: Tree node must be poped before ending the cell. There's no storage of state per-cell.");
        if (node_open)
        {
            ImGui::Columns(2, "tree items");
            ImGui::Separator();
            if (ImGui::TreeNode("Hello")) { ImGui::BulletText("Sailor"); ImGui::TreePop(); } ImGui::NextColumn();
            if (ImGui::TreeNode("Bonjour")) { ImGui::BulletText("Marin"); ImGui::TreePop(); } ImGui::NextColumn();
            ImGui::Columns(1);
            ImGui::Separator();
            ImGui::TreePop();
        }
        ImGui::PopID();
    }

    if (ImGui::CollapsingHeader("Filtering"))
    {
        static ImGuiTextFilter filter;
        ImGui::Text("Filter usage:\n"
                    "  \"\"         display all lines\n"
                    "  \"xxx\"      display lines containing \"xxx\"\n"
                    "  \"xxx,yyy\"  display lines containing \"xxx\" or \"yyy\"\n"
                    "  \"-xxx\"     hide lines containing \"xxx\"");
        filter.Draw();
        const char* lines[] = { "aaa1.c", "bbb1.c", "ccc1.c", "aaa2.cpp", "bbb2.cpp", "ccc2.cpp", "abc.h", "hello, world" };
        for (int i = 0; i < IM_ARRAYSIZE(lines); i++)
            if (filter.PassFilter(lines[i]))
                ImGui::BulletText("%s", lines[i]);
    }

    if (ImGui::CollapsingHeader("Inputs, Navigation & Focus"))
    {
        ImGuiIO& io = ImGui::GetIO();
        ImGui::Checkbox("io.NavMovesMouse", &io.NavMovesMouse);
        ImGui::SameLine(); ShowHelpMarker("Request ImGui to move your move cursor when using gamepad/keyboard navigation. NewFrame() will change io.MousePos and set the io.WantMoveMouse flag, your backend will need to apply the new mouse position.");

        ImGui::Checkbox("io.MouseDrawCursor", &io.MouseDrawCursor);
        ImGui::SameLine(); ShowHelpMarker("Request ImGui to render a mouse cursor for you in software. Note that a mouse cursor rendered via regular GPU rendering will feel more laggy than hardware cursor, but will be more in sync with your other visuals.");

        ImGui::Text("WantCaptureMouse: %d", io.WantCaptureMouse);
        ImGui::Text("WantCaptureKeyboard: %d", io.WantCaptureKeyboard);
        ImGui::Text("WantTextInput: %d", io.WantTextInput);
        ImGui::Text("WantMoveMouse: %d", io.WantMoveMouse);

        if (ImGui::TreeNode("Keyboard, Mouse & Navigation State"))
        {
            ImGui::Text("Mouse pos: (%g, %g)", io.MousePos.x, io.MousePos.y);
            ImGui::Text("Mouse down:");     for (int i = 0; i < IM_ARRAYSIZE(io.MouseDown); i++) if (io.MouseDownDuration[i] >= 0.0f)   { ImGui::SameLine(); ImGui::Text("b%d (%.02f secs)", i, io.MouseDownDuration[i]); }
            ImGui::Text("Mouse clicked:");  for (int i = 0; i < IM_ARRAYSIZE(io.MouseDown); i++) if (ImGui::IsMouseClicked(i))          { ImGui::SameLine(); ImGui::Text("b%d", i); }
            ImGui::Text("Mouse dbl-clicked:"); for (int i = 0; i < IM_ARRAYSIZE(io.MouseDown); i++) if (ImGui::IsMouseDoubleClicked(i)) { ImGui::SameLine(); ImGui::Text("b%d", i); }
            ImGui::Text("Mouse released:"); for (int i = 0; i < IM_ARRAYSIZE(io.MouseDown); i++) if (ImGui::IsMouseReleased(i))         { ImGui::SameLine(); ImGui::Text("b%d", i); }
            ImGui::Text("Mouse wheel: %.1f", io.MouseWheel);

            ImGui::Text("Keys down:");      for (int i = 0; i < IM_ARRAYSIZE(io.KeysDown); i++) if (io.KeysDownDuration[i] >= 0.0f)     { ImGui::SameLine(); ImGui::Text("%d (%.02f secs)", i, io.KeysDownDuration[i]); }
            ImGui::Text("Keys pressed:");   for (int i = 0; i < IM_ARRAYSIZE(io.KeysDown); i++) if (ImGui::IsKeyPressed(i))             { ImGui::SameLine(); ImGui::Text("%d", i); }
            ImGui::Text("Keys release:");   for (int i = 0; i < IM_ARRAYSIZE(io.KeysDown); i++) if (ImGui::IsKeyReleased(i))            { ImGui::SameLine(); ImGui::Text("%d", i); }
            ImGui::Text("Keys mods: %s%s%s%s", io.KeyCtrl ? "CTRL " : "", io.KeyShift ? "SHIFT " : "", io.KeyAlt ? "ALT " : "", io.KeySuper ? "SUPER " : "");

            ImGui::Text("NavUsable: %d, NavActive: %d", io.NavUsable, io.NavActive);
            ImGui::Text("NavInputs down:"); for (int i = 0; i < IM_ARRAYSIZE(io.NavInputs); i++) if (io.NavInputs[i] > 0.0f)                    { ImGui::SameLine(); ImGui::Text("[%d] %.2f", i, io.NavInputs[i]); }
            ImGui::Text("NavInputs pressed:"); for (int i = 0; i < IM_ARRAYSIZE(io.NavInputs); i++) if (io.NavInputsDownDuration[i] == 0.0f)    { ImGui::SameLine(); ImGui::Text("[%d]", i); }
            ImGui::Text("NavInputs duration:"); for (int i = 0; i < IM_ARRAYSIZE(io.NavInputs); i++) if (io.NavInputsDownDuration[i] >= 0.0f)   { ImGui::SameLine(); ImGui::Text("[%d] %.2f", i, io.NavInputsDownDuration[i]); }

            ImGui::Button("Hovering me sets the\nkeyboard capture flag");
            if (ImGui::IsItemHovered())
                ImGui::CaptureKeyboardFromApp(true);
            ImGui::SameLine();
            ImGui::Button("Holding me clears the\nthe keyboard capture flag");
            if (ImGui::IsItemActive())
                ImGui::CaptureKeyboardFromApp(false);

            ImGui::TreePop();
        }

        if (ImGui::TreeNode("Tabbing"))
        {
            ImGui::Text("Use TAB/SHIFT+TAB to cycle through keyboard editable fields.");
            static char buf[32] = "dummy";
            ImGui::InputText("1", buf, IM_ARRAYSIZE(buf));
            ImGui::InputText("2", buf, IM_ARRAYSIZE(buf));
            ImGui::InputText("3", buf, IM_ARRAYSIZE(buf));
            ImGui::PushAllowKeyboardFocus(false);
            ImGui::InputText("4 (tab skip)", buf, IM_ARRAYSIZE(buf));
            //ImGui::SameLine(); ShowHelperMarker("Use ImGui::PushAllowKeyboardFocus(bool)\nto disable tabbing through certain widgets.");
            ImGui::PopAllowKeyboardFocus();
            ImGui::InputText("5", buf, IM_ARRAYSIZE(buf));
            ImGui::TreePop();
        }

        if (ImGui::TreeNode("Focus from code"))
        {
            bool focus_1 = ImGui::Button("Focus on 1"); ImGui::SameLine();
            bool focus_2 = ImGui::Button("Focus on 2"); ImGui::SameLine();
            bool focus_3 = ImGui::Button("Focus on 3");
            int has_focus = 0;
            static char buf[128] = "click on a button to set focus";

            if (focus_1) ImGui::SetKeyboardFocusHere();
            ImGui::InputText("1", buf, IM_ARRAYSIZE(buf));
            if (ImGui::IsItemActive()) has_focus = 1;

            if (focus_2) ImGui::SetKeyboardFocusHere();
            ImGui::InputText("2", buf, IM_ARRAYSIZE(buf));
            if (ImGui::IsItemActive()) has_focus = 2;

            ImGui::PushAllowKeyboardFocus(false);
            if (focus_3) ImGui::SetKeyboardFocusHere();
            ImGui::InputText("3 (tab skip)", buf, IM_ARRAYSIZE(buf));
            if (ImGui::IsItemActive()) has_focus = 3;
            ImGui::PopAllowKeyboardFocus();

            if (has_focus)
                ImGui::Text("Item with focus: %d", has_focus);
            else
                ImGui::Text("Item with focus: <none>");

            // Use >= 0 parameter to SetKeyboardFocusHere() to focus an upcoming item
            static float f3[3] = { 0.0f, 0.0f, 0.0f };
            int focus_ahead = -1;
            if (ImGui::Button("Focus on X")) focus_ahead = 0; ImGui::SameLine();
            if (ImGui::Button("Focus on Y")) focus_ahead = 1; ImGui::SameLine();
            if (ImGui::Button("Focus on Z")) focus_ahead = 2;
            if (focus_ahead != -1) ImGui::SetKeyboardFocusHere(focus_ahead);
            ImGui::SliderFloat3("Float3", &f3[0], 0.0f, 1.0f);

            ImGui::TextWrapped("NB: Cursor & selection are preserved when refocusing last used item in code.");
            ImGui::TreePop();
        }

#if 0
        if (ImGui::TreeNode("Remote Activation"))
        {
            static char label[256];
            ImGui::InputText("Label", label, IM_ARRAYSIZE(label));
            ImGui::PopID(); // We don't yet have an easy way compute ID at other levels of the ID stack so we pop it manually for now (e.g. we'd like something like GetID("../label"))
            ImGuiID id = ImGui::GetID(label);
            ImGui::PushID("Remote Activation");
            if (ImGui::SmallButton("Activate"))
                ImGui::ActivateItem(id);
            ImGui::SameLine();
            ImGui::Text("ID = 0x%08X", id);
            ImGui::TreePop();
        }
#endif

        if (ImGui::TreeNode("Hovering"))
        {
            // Testing IsWindowHovered() function with its various flags (note that the flags can be combined)
            ImGui::BulletText(
                "IsWindowHovered() = %d\n"
                "IsWindowHovered(_AllowWhenBlockedByPopup) = %d\n"
                "IsWindowHovered(_AllowWhenBlockedByActiveItem) = %d\n"
                "IsWindowHovered(_FlattenChilds) = %d\n",
                ImGui::IsWindowHovered(),
                ImGui::IsWindowHovered(ImGuiHoveredFlags_AllowWhenBlockedByPopup),
                ImGui::IsWindowHovered(ImGuiHoveredFlags_AllowWhenBlockedByActiveItem),
                ImGui::IsWindowHovered(ImGuiHoveredFlags_FlattenChilds));

            // Testing IsItemHovered() function (because BulletText is an item itself and that would affect the output of IsItemHovered, we pass all lines in a single items to shorten the code)
            ImGui::Button("ITEM");
            ImGui::BulletText(
                "IsItemHovered() = %d\n"
                "IsItemHovered(_AllowWhenBlockedByPopup) = %d\n"
                "IsItemHovered(_AllowWhenBlockedByActiveItem) = %d\n"
                "IsItemHovered(_AllowWhenOverlapped) = %d\n"
                "IsItemhovered(_RectOnly) = %d\n",
                ImGui::IsItemHovered(),
                ImGui::IsItemHovered(ImGuiHoveredFlags_AllowWhenBlockedByPopup),
                ImGui::IsItemHovered(ImGuiHoveredFlags_AllowWhenBlockedByActiveItem),
                ImGui::IsItemHovered(ImGuiHoveredFlags_AllowWhenOverlapped),
                ImGui::IsItemHovered(ImGuiHoveredFlags_RectOnly));

            ImGui::TreePop();
        }

        if (ImGui::TreeNode("Dragging"))
        {
            ImGui::TextWrapped("You can use ImGui::GetMouseDragDelta(0) to query for the dragged amount on any widget.");
            for (int button = 0; button < 3; button++)
                ImGui::Text("IsMouseDragging(%d) = %d", button, ImGui::IsMouseDragging(button));
            ImGui::Button("Drag Me");
            if (ImGui::IsItemActive())
            {
                // Draw a line between the button and the mouse cursor
                ImDrawList* draw_list = ImGui::GetWindowDrawList();
                draw_list->PushClipRectFullScreen();
                draw_list->AddLine(ImGui::CalcItemRectClosestPoint(io.MousePos, true, -2.0f), io.MousePos, ImColor(ImGui::GetStyle().Colors[ImGuiCol_Button]), 4.0f);
                draw_list->PopClipRect();
                ImVec2 value_raw = ImGui::GetMouseDragDelta(0, 0.0f);
                ImVec2 value_with_lock_threshold = ImGui::GetMouseDragDelta(0);
                ImVec2 mouse_delta = io.MouseDelta;
                ImGui::SameLine(); ImGui::Text("Raw (%.1f, %.1f), WithLockThresold (%.1f, %.1f), MouseDelta (%.1f, %.1f)", value_raw.x, value_raw.y, value_with_lock_threshold.x, value_with_lock_threshold.y, mouse_delta.x, mouse_delta.y);
            }
            ImGui::TreePop();
        }

        if (ImGui::TreeNode("Mouse cursors"))
        {
            const char* mouse_cursors_names[] = { "Arrow", "TextInput", "Move", "ResizeNS", "ResizeEW", "ResizeNESW", "ResizeNWSE" };
            IM_ASSERT(IM_ARRAYSIZE(mouse_cursors_names) == ImGuiMouseCursor_Count_);

            ImGui::Text("Current mouse cursor = %d: %s", ImGui::GetMouseCursor(), mouse_cursors_names[ImGui::GetMouseCursor()]);
            ImGui::Text("Hover to see mouse cursors:");
            ImGui::SameLine(); ShowHelpMarker("Your application can render a different mouse cursor based on what ImGui::GetMouseCursor() returns. If software cursor rendering (io.MouseDrawCursor) is set ImGui will draw the right cursor for you, otherwise your backend needs to handle it.");
            for (int i = 0; i < ImGuiMouseCursor_Count_; i++)
            {
                char label[32];
                sprintf(label, "Mouse cursor %d: %s", i, mouse_cursors_names[i]);
                ImGui::Bullet(); ImGui::Selectable(label, false);
                if (ImGui::IsItemHovered() || ImGui::IsItemFocused())
                    ImGui::SetMouseCursor(i);
            }
            ImGui::TreePop();
        }
    }

    ImGui::End();
}

void ImGui::ShowStyleEditor(ImGuiStyle* ref)
{
    // You can pass in a reference ImGuiStyle structure to compare to, revert to and save to (else it compares to an internally stored reference)
    ImGuiStyle& style = ImGui::GetStyle();
    static ImGuiStyle ref_saved_style;

    // Default to using internal storage as reference
    static bool init = true;
    if (init && ref == NULL)
        ref_saved_style = style;
    init = false;
    if (ref == NULL)
        ref = &ref_saved_style;

    ImGui::PushItemWidth(ImGui::GetWindowWidth() * 0.50f);

    // Default Styles Selector
    static int style_idx = 0;
    if (ImGui::Combo("Colors##Selector", &style_idx, "Classic\0Dark\0Light\0"))
    {
        switch (style_idx)
        {
        case 0: ImGui::StyleColorsClassic(); break;
        case 1: ImGui::StyleColorsDark(); break;
        case 2: ImGui::StyleColorsLight(); break;
        }
        ref_saved_style = style;
    }

    // Simplified Settings
    if (ImGui::SliderFloat("FrameRounding", &style.FrameRounding, 0.0f, 12.0f, "%.0f")) 
        style.GrabRounding = style.FrameRounding; // Make GrabRounding always the same value as FrameRounding
    { bool window_border = (style.WindowBorderSize > 0.0f); if (ImGui::Checkbox("WindowBorder", &window_border)) style.WindowBorderSize = window_border ? 1.0f : 0.0f; }
    ImGui::SameLine();
    { bool frame_border = (style.FrameBorderSize > 0.0f); if (ImGui::Checkbox("FrameBorder", &frame_border)) style.FrameBorderSize = frame_border ? 1.0f : 0.0f; }
    ImGui::SameLine();
    { bool popup_border = (style.PopupBorderSize > 0.0f); if (ImGui::Checkbox("PopupBorder", &popup_border)) style.PopupBorderSize = popup_border ? 1.0f : 0.0f; }

    // Save/Revert button
    if (ImGui::Button("Save Ref"))
        *ref = ref_saved_style = style;
    ImGui::SameLine();
    if (ImGui::Button("Revert Ref"))
        style = *ref;
    ImGui::SameLine();
    ShowHelpMarker("Save/Revert in local non-persistent storage. Default Colors definition are not affected. Use \"Export Colors\" below to save them somewhere.");

    if (ImGui::TreeNode("Rendering"))
    {
        ImGui::Checkbox("Anti-aliased lines", &style.AntiAliasedLines); ImGui::SameLine(); ShowHelpMarker("When disabling anti-aliasing lines, you'll probably want to disable borders in your style as well.");
        ImGui::Checkbox("Anti-aliased shapes", &style.AntiAliasedShapes);
        ImGui::PushItemWidth(100);
        ImGui::DragFloat("Curve Tessellation Tolerance", &style.CurveTessellationTol, 0.02f, 0.10f, FLT_MAX, NULL, 2.0f);
        if (style.CurveTessellationTol < 0.0f) style.CurveTessellationTol = 0.10f;
        ImGui::DragFloat("Global Alpha", &style.Alpha, 0.005f, 0.20f, 1.0f, "%.2f"); // Not exposing zero here so user doesn't "lose" the UI (zero alpha clips all widgets). But application code could have a toggle to switch between zero and non-zero.
        ImGui::PopItemWidth();
        ImGui::TreePop();
    }

    if (ImGui::TreeNode("Settings"))
    {
        ImGui::SliderFloat2("WindowPadding", (float*)&style.WindowPadding, 0.0f, 20.0f, "%.0f");
        ImGui::SliderFloat("PopupRounding", &style.PopupRounding, 0.0f, 16.0f, "%.0f");
        ImGui::SliderFloat2("FramePadding", (float*)&style.FramePadding, 0.0f, 20.0f, "%.0f");
        ImGui::SliderFloat2("ItemSpacing", (float*)&style.ItemSpacing, 0.0f, 20.0f, "%.0f");
        ImGui::SliderFloat2("ItemInnerSpacing", (float*)&style.ItemInnerSpacing, 0.0f, 20.0f, "%.0f");
        ImGui::SliderFloat2("TouchExtraPadding", (float*)&style.TouchExtraPadding, 0.0f, 10.0f, "%.0f");
        ImGui::SliderFloat("IndentSpacing", &style.IndentSpacing, 0.0f, 30.0f, "%.0f");
        ImGui::SliderFloat("ScrollbarSize", &style.ScrollbarSize, 1.0f, 20.0f, "%.0f");
        ImGui::SliderFloat("GrabMinSize", &style.GrabMinSize, 1.0f, 20.0f, "%.0f");
        ImGui::Text("BorderSize");
        ImGui::SliderFloat("WindowBorderSize", &style.WindowBorderSize, 0.0f, 1.0f, "%.0f");
        ImGui::SliderFloat("ChildBorderSize", &style.ChildBorderSize, 0.0f, 1.0f, "%.0f");
        ImGui::SliderFloat("PopupBorderSize", &style.PopupBorderSize, 0.0f, 1.0f, "%.0f");
        ImGui::SliderFloat("FrameBorderSize", &style.FrameBorderSize, 0.0f, 1.0f, "%.0f");
        ImGui::Text("Rounding");
        ImGui::SliderFloat("WindowRounding", &style.WindowRounding, 0.0f, 14.0f, "%.0f");
        ImGui::SliderFloat("ChildRounding", &style.ChildRounding, 0.0f, 16.0f, "%.0f");
        ImGui::SliderFloat("FrameRounding", &style.FrameRounding, 0.0f, 12.0f, "%.0f");
        ImGui::SliderFloat("ScrollbarRounding", &style.ScrollbarRounding, 0.0f, 12.0f, "%.0f");
        ImGui::SliderFloat("GrabRounding", &style.GrabRounding, 0.0f, 12.0f, "%.0f");
        ImGui::Text("Alignment");
        ImGui::SliderFloat2("WindowTitleAlign", (float*)&style.WindowTitleAlign, 0.0f, 1.0f, "%.2f");
        ImGui::SliderFloat2("ButtonTextAlign", (float*)&style.ButtonTextAlign, 0.0f, 1.0f, "%.2f"); ImGui::SameLine(); ShowHelpMarker("Alignment applies when a button is larger than its text content.");
        ImGui::TreePop();
    }

    if (ImGui::TreeNode("Colors"))
    {
        static int output_dest = 0;
        static bool output_only_modified = true;
        if (ImGui::Button("Export Unsaved"))
        {
            if (output_dest == 0)
                ImGui::LogToClipboard();
            else
                ImGui::LogToTTY();
            ImGui::LogText("ImVec4* colors = ImGui::GetStyle().Colors;" IM_NEWLINE);
            for (int i = 0; i < ImGuiCol_COUNT; i++)
            {
                const ImVec4& col = style.Colors[i];
                const char* name = ImGui::GetStyleColorName(i);
                if (!output_only_modified || memcmp(&col, &ref->Colors[i], sizeof(ImVec4)) != 0)
                    ImGui::LogText("colors[ImGuiCol_%s]%*s= ImVec4(%.2ff, %.2ff, %.2ff, %.2ff);" IM_NEWLINE, name, 23-(int)strlen(name), "", col.x, col.y, col.z, col.w);
            }
            ImGui::LogFinish();
        }
        ImGui::SameLine(); ImGui::PushItemWidth(120); ImGui::Combo("##output_type", &output_dest, "To Clipboard\0To TTY\0"); ImGui::PopItemWidth();
        ImGui::SameLine(); ImGui::Checkbox("Only Modified Colors", &output_only_modified);

        ImGui::Text("Tip: Left-click on colored square to open color picker,\nRight-click to open edit options menu.");

        static ImGuiTextFilter filter;
        filter.Draw("Filter colors", 200);

        static ImGuiColorEditFlags alpha_flags = 0;
        ImGui::RadioButton("Opaque", &alpha_flags, 0); ImGui::SameLine(); 
        ImGui::RadioButton("Alpha", &alpha_flags, ImGuiColorEditFlags_AlphaPreview); ImGui::SameLine(); 
        ImGui::RadioButton("Both", &alpha_flags, ImGuiColorEditFlags_AlphaPreviewHalf);

        ImGui::BeginChild("#colors", ImVec2(0, 300), true, ImGuiWindowFlags_AlwaysVerticalScrollbar | ImGuiWindowFlags_AlwaysHorizontalScrollbar);
        ImGui::PushItemWidth(-160);
        for (int i = 0; i < ImGuiCol_COUNT; i++)
        {
            const char* name = ImGui::GetStyleColorName(i);
            if (!filter.PassFilter(name))
                continue;
            ImGui::PushID(i);
            ImGui::ColorEdit4("##color", (float*)&style.Colors[i], ImGuiColorEditFlags_AlphaBar | alpha_flags);
            if (memcmp(&style.Colors[i], &ref->Colors[i], sizeof(ImVec4)) != 0)
            {
                // Tips: in a real user application, you may want to merge and use an icon font into the main font, so instead of "Save"/"Revert" you'd use icons.
                // Read the FAQ and extra_fonts/README.txt about using icon fonts. It's really easy and super convenient!
                ImGui::SameLine(0.0f, style.ItemInnerSpacing.x); if (ImGui::Button("Save")) ref->Colors[i] = style.Colors[i];
                ImGui::SameLine(0.0f, style.ItemInnerSpacing.x); if (ImGui::Button("Revert")) style.Colors[i] = ref->Colors[i];
            }
            ImGui::SameLine(0.0f, style.ItemInnerSpacing.x);
            ImGui::TextUnformatted(name);
            ImGui::PopID();
        }
        ImGui::PopItemWidth();
        ImGui::EndChild();

        ImGui::TreePop();
    }

    bool fonts_opened = ImGui::TreeNode("Fonts", "Fonts (%d)", ImGui::GetIO().Fonts->Fonts.Size);
    ImGui::SameLine(); ShowHelpMarker("Tip: Load fonts with io.Fonts->AddFontFromFileTTF()\nbefore calling io.Fonts->GetTex* functions.");
    if (fonts_opened)
    {
        ImFontAtlas* atlas = ImGui::GetIO().Fonts;
        if (ImGui::TreeNode("Atlas texture", "Atlas texture (%dx%d pixels)", atlas->TexWidth, atlas->TexHeight))
        {
            ImGui::Image(atlas->TexID, ImVec2((float)atlas->TexWidth, (float)atlas->TexHeight), ImVec2(0,0), ImVec2(1,1), ImColor(255,255,255,255), ImColor(255,255,255,128));
            ImGui::TreePop();
        }
        ImGui::PushItemWidth(100);
        for (int i = 0; i < atlas->Fonts.Size; i++)
        {
            ImFont* font = atlas->Fonts[i];
            ImGui::PushID(font);
            bool font_details_opened = ImGui::TreeNode(font, "Font %d: \'%s\', %.2f px, %d glyphs", i, font->ConfigData ? font->ConfigData[0].Name : "", font->FontSize, font->Glyphs.Size);
            ImGui::SameLine(); if (ImGui::SmallButton("Set as default")) ImGui::GetIO().FontDefault = font;
            if (font_details_opened)
            {
                ImGui::PushFont(font);
                ImGui::Text("The quick brown fox jumps over the lazy dog");
                ImGui::PopFont();
                ImGui::DragFloat("Font scale", &font->Scale, 0.005f, 0.3f, 2.0f, "%.1f");   // Scale only this font
                ImGui::SameLine(); ShowHelpMarker("Note than the default embedded font is NOT meant to be scaled.\n\nFont are currently rendered into bitmaps at a given size at the time of building the atlas. You may oversample them to get some flexibility with scaling. You can also render at multiple sizes and select which one to use at runtime.\n\n(Glimmer of hope: the atlas system should hopefully be rewritten in the future to make scaling more natural and automatic.)");
                ImGui::Text("Ascent: %f, Descent: %f, Height: %f", font->Ascent, font->Descent, font->Ascent - font->Descent);
                ImGui::Text("Fallback character: '%c' (%d)", font->FallbackChar, font->FallbackChar);
                ImGui::Text("Texture surface: %d pixels (approx) ~ %dx%d", font->MetricsTotalSurface, (int)sqrtf((float)font->MetricsTotalSurface), (int)sqrtf((float)font->MetricsTotalSurface));
                for (int config_i = 0; config_i < font->ConfigDataCount; config_i++)
                {
                    ImFontConfig* cfg = &font->ConfigData[config_i];
                    ImGui::BulletText("Input %d: \'%s\', Oversample: (%d,%d), PixelSnapH: %d", config_i, cfg->Name, cfg->OversampleH, cfg->OversampleV, cfg->PixelSnapH);
                }
                if (ImGui::TreeNode("Glyphs", "Glyphs (%d)", font->Glyphs.Size))
                {
                    // Display all glyphs of the fonts in separate pages of 256 characters
                    const ImFontGlyph* glyph_fallback = font->FallbackGlyph; // Forcefully/dodgily make FindGlyph() return NULL on fallback, which isn't the default behavior.
                    font->FallbackGlyph = NULL;
                    for (int base = 0; base < 0x10000; base += 256)
                    {
                        int count = 0;
                        for (int n = 0; n < 256; n++)
                            count += font->FindGlyph((ImWchar)(base + n)) ? 1 : 0;
                        if (count > 0 && ImGui::TreeNode((void*)(intptr_t)base, "U+%04X..U+%04X (%d %s)", base, base+255, count, count > 1 ? "glyphs" : "glyph"))
                        {
                            float cell_spacing = style.ItemSpacing.y;
                            ImVec2 cell_size(font->FontSize * 1, font->FontSize * 1);
                            ImVec2 base_pos = ImGui::GetCursorScreenPos();
                            ImDrawList* draw_list = ImGui::GetWindowDrawList();
                            for (int n = 0; n < 256; n++)
                            {
                                ImVec2 cell_p1(base_pos.x + (n % 16) * (cell_size.x + cell_spacing), base_pos.y + (n / 16) * (cell_size.y + cell_spacing));
                                ImVec2 cell_p2(cell_p1.x + cell_size.x, cell_p1.y + cell_size.y);
                                const ImFontGlyph* glyph = font->FindGlyph((ImWchar)(base+n));;
                                draw_list->AddRect(cell_p1, cell_p2, glyph ? IM_COL32(255,255,255,100) : IM_COL32(255,255,255,50));
                                font->RenderChar(draw_list, cell_size.x, cell_p1, ImGui::GetColorU32(ImGuiCol_Text), (ImWchar)(base+n)); // We use ImFont::RenderChar as a shortcut because we don't have UTF-8 conversion functions available to generate a string.
                                if (glyph && ImGui::IsMouseHoveringRect(cell_p1, cell_p2))
                                {
                                    ImGui::BeginTooltip();
                                    ImGui::Text("Codepoint: U+%04X", base+n);
                                    ImGui::Separator();
                                    ImGui::Text("AdvanceX: %.1f", glyph->AdvanceX);
                                    ImGui::Text("Pos: (%.2f,%.2f)->(%.2f,%.2f)", glyph->X0, glyph->Y0, glyph->X1, glyph->Y1);
                                    ImGui::Text("UV: (%.3f,%.3f)->(%.3f,%.3f)", glyph->U0, glyph->V0, glyph->U1, glyph->V1);
                                    ImGui::EndTooltip();
                                }
                            }
                            ImGui::Dummy(ImVec2((cell_size.x + cell_spacing) * 16, (cell_size.y + cell_spacing) * 16));
                            ImGui::TreePop();
                        }
                    }
                    font->FallbackGlyph = glyph_fallback;
                    ImGui::TreePop();
                }
                ImGui::TreePop();
            }
            ImGui::PopID();
        }
        static float window_scale = 1.0f;
        ImGui::DragFloat("this window scale", &window_scale, 0.005f, 0.3f, 2.0f, "%.1f");              // scale only this window
        ImGui::DragFloat("global scale", &ImGui::GetIO().FontGlobalScale, 0.005f, 0.3f, 2.0f, "%.1f"); // scale everything
        ImGui::PopItemWidth();
        ImGui::SetWindowFontScale(window_scale);
        ImGui::TreePop();
    }

    ImGui::PopItemWidth();
}

// Demonstrate creating a fullscreen menu bar and populating it.
static void ShowExampleAppMainMenuBar()
{
    if (ImGui::BeginMainMenuBar())
    {
        if (ImGui::BeginMenu("File"))
        {
            ShowExampleMenuFile();
            ImGui::EndMenu();
        }
        if (ImGui::BeginMenu("Edit"))
        {
            if (ImGui::MenuItem("Undo", "CTRL+Z")) {}
            if (ImGui::MenuItem("Redo", "CTRL+Y", false, false)) {}  // Disabled item
            ImGui::Separator();
            if (ImGui::MenuItem("Cut", "CTRL+X")) {}
            if (ImGui::MenuItem("Copy", "CTRL+C")) {}
            if (ImGui::MenuItem("Paste", "CTRL+V")) {}
            ImGui::EndMenu();
        }
        ImGui::EndMainMenuBar();
    }
}

static void ShowExampleMenuFile()
{
    ImGui::MenuItem("(dummy menu)", NULL, false, false);
    if (ImGui::MenuItem("New")) {}
    if (ImGui::MenuItem("Open", "Ctrl+O")) {}
    if (ImGui::BeginMenu("Open Recent"))
    {
        ImGui::MenuItem("fish_hat.c");
        ImGui::MenuItem("fish_hat.inl");
        ImGui::MenuItem("fish_hat.h");
        if (ImGui::BeginMenu("More.."))
        {
            ImGui::MenuItem("Hello");
            ImGui::MenuItem("Sailor");
            if (ImGui::BeginMenu("Recurse.."))
            {
                ShowExampleMenuFile();
                ImGui::EndMenu();
            }
            ImGui::EndMenu();
        }
        ImGui::EndMenu();
    }
    if (ImGui::MenuItem("Save", "Ctrl+S")) {}
    if (ImGui::MenuItem("Save As..")) {}
    ImGui::Separator();
    if (ImGui::BeginMenu("Options"))
    {
        static bool enabled = true;
        ImGui::MenuItem("Enabled", "", &enabled);
        ImGui::BeginChild("child", ImVec2(0, 60), true);
        for (int i = 0; i < 10; i++)
            ImGui::Text("Scrolling Text %d", i);
        ImGui::EndChild();
        static float f = 0.5f;
        static int n = 0;
        static bool b = true;
        ImGui::SliderFloat("Value", &f, 0.0f, 1.0f);
        ImGui::InputFloat("Input", &f, 0.1f);
        ImGui::Combo("Combo", &n, "Yes\0No\0Maybe\0\0");
        ImGui::Checkbox("Check", &b);
        ImGui::EndMenu();
    }
    if (ImGui::BeginMenu("Colors"))
    {
        ImGui::PushStyleVar(ImGuiStyleVar_FramePadding, ImVec2(0,0));
        for (int i = 0; i < ImGuiCol_COUNT; i++)
        {
            const char* name = ImGui::GetStyleColorName((ImGuiCol)i);
            ImGui::ColorButton(name, ImGui::GetStyleColorVec4((ImGuiCol)i));
            ImGui::SameLine();
            ImGui::MenuItem(name);
        }
        ImGui::PopStyleVar();
        ImGui::EndMenu();
    }
    if (ImGui::BeginMenu("Disabled", false)) // Disabled
    {
        IM_ASSERT(0);
    }
    if (ImGui::MenuItem("Checked", NULL, true)) {}
    if (ImGui::MenuItem("Quit", "Alt+F4")) {}
}

// Demonstrate creating a window which gets auto-resized according to its content.
static void ShowExampleAppAutoResize(bool* p_open)
{
    if (!ImGui::Begin("Example: Auto-resizing window", p_open, ImGuiWindowFlags_AlwaysAutoResize))
    {
        ImGui::End();
        return;
    }

    static int lines = 10;
    ImGui::Text("Window will resize every-frame to the size of its content.\nNote that you probably don't want to query the window size to\noutput your content because that would create a feedback loop.");
    ImGui::SliderInt("Number of lines", &lines, 1, 20);
    for (int i = 0; i < lines; i++)
        ImGui::Text("%*sThis is line %d", i*4, "", i); // Pad with space to extend size horizontally
    ImGui::End();
}

// Demonstrate creating a window with custom resize constraints.
static void ShowExampleAppConstrainedResize(bool* p_open)
{
    struct CustomConstraints // Helper functions to demonstrate programmatic constraints
    {
        static void Square(ImGuiSizeConstraintCallbackData* data) { data->DesiredSize = ImVec2(IM_MAX(data->DesiredSize.x, data->DesiredSize.y), IM_MAX(data->DesiredSize.x, data->DesiredSize.y)); }
        static void Step(ImGuiSizeConstraintCallbackData* data)   { float step = (float)(int)(intptr_t)data->UserData; data->DesiredSize = ImVec2((int)(data->DesiredSize.x / step + 0.5f) * step, (int)(data->DesiredSize.y / step + 0.5f) * step); }
    };

    static bool auto_resize = false;
    static int type = 0;
    static int display_lines = 10;
    if (type == 0) ImGui::SetNextWindowSizeConstraints(ImVec2(-1, 0),    ImVec2(-1, FLT_MAX));      // Vertical only
    if (type == 1) ImGui::SetNextWindowSizeConstraints(ImVec2(0, -1),    ImVec2(FLT_MAX, -1));      // Horizontal only
    if (type == 2) ImGui::SetNextWindowSizeConstraints(ImVec2(100, 100), ImVec2(FLT_MAX, FLT_MAX)); // Width > 100, Height > 100
    if (type == 3) ImGui::SetNextWindowSizeConstraints(ImVec2(400, -1),  ImVec2(500, -1));          // Width 400-500
    if (type == 4) ImGui::SetNextWindowSizeConstraints(ImVec2(-1, 400),  ImVec2(-1, 500));          // Height 400-500
    if (type == 5) ImGui::SetNextWindowSizeConstraints(ImVec2(0, 0),     ImVec2(FLT_MAX, FLT_MAX), CustomConstraints::Square);          // Always Square
    if (type == 6) ImGui::SetNextWindowSizeConstraints(ImVec2(0, 0),     ImVec2(FLT_MAX, FLT_MAX), CustomConstraints::Step, (void*)100);// Fixed Step

    ImGuiWindowFlags flags = auto_resize ? ImGuiWindowFlags_AlwaysAutoResize : 0;
    if (ImGui::Begin("Example: Constrained Resize", p_open, flags))
    {
        const char* desc[] = 
        {
            "Resize vertical only",
            "Resize horizontal only",
            "Width > 100, Height > 100",
            "Width 400-500",
            "Height 400-500",
            "Custom: Always Square",
            "Custom: Fixed Steps (100)",
        };
        if (ImGui::Button("200x200")) { ImGui::SetWindowSize(ImVec2(200, 200)); } ImGui::SameLine();
        if (ImGui::Button("500x500")) { ImGui::SetWindowSize(ImVec2(500, 500)); } ImGui::SameLine();
        if (ImGui::Button("800x200")) { ImGui::SetWindowSize(ImVec2(800, 200)); }
        ImGui::PushItemWidth(200);
        ImGui::Combo("Constraint", &type, desc, IM_ARRAYSIZE(desc));
        ImGui::DragInt("Lines", &display_lines, 0.2f, 1, 100);
        ImGui::PopItemWidth();
        ImGui::Checkbox("Auto-resize", &auto_resize);
        for (int i = 0; i < display_lines; i++)
            ImGui::Text("%*sHello, sailor! Making this line long enough for the example.", i * 4, "");
    }
    ImGui::End();
}

// Demonstrate creating a simple static window with no decoration + a context-menu to choose which corner of the screen to use.
static void ShowExampleAppFixedOverlay(bool* p_open)
{
    const float DISTANCE = 10.0f;
    static int corner = 0;
    ImVec2 window_pos = ImVec2((corner & 1) ? ImGui::GetIO().DisplaySize.x - DISTANCE : DISTANCE, (corner & 2) ? ImGui::GetIO().DisplaySize.y - DISTANCE : DISTANCE);
    ImVec2 window_pos_pivot = ImVec2((corner & 1) ? 1.0f : 0.0f, (corner & 2) ? 1.0f : 0.0f);
    ImGui::SetNextWindowPos(window_pos, ImGuiCond_Always, window_pos_pivot);
    ImGui::PushStyleColor(ImGuiCol_WindowBg, ImVec4(0.0f, 0.0f, 0.0f, 0.3f)); // Transparent background
    if (ImGui::Begin("Example: Fixed Overlay", p_open, ImGuiWindowFlags_NoTitleBar|ImGuiWindowFlags_NoResize|ImGuiWindowFlags_AlwaysAutoResize|ImGuiWindowFlags_NoMove|ImGuiWindowFlags_NoSavedSettings|ImGuiWindowFlags_NoFocusOnAppearing|ImGuiWindowFlags_NoNavFocus|ImGuiWindowFlags_NoNavInputs))
    {
        ImGui::Text("Simple overlay\nin the corner of the screen.\n(right-click to change position)");
        ImGui::Separator();
        ImGui::Text("Mouse Position: (%.1f,%.1f)", ImGui::GetIO().MousePos.x, ImGui::GetIO().MousePos.y);
        if (ImGui::BeginPopupContextWindow())
        {
            if (ImGui::MenuItem("Top-left", NULL, corner == 0)) corner = 0;
            if (ImGui::MenuItem("Top-right", NULL, corner == 1)) corner = 1;
            if (ImGui::MenuItem("Bottom-left", NULL, corner == 2)) corner = 2;
            if (ImGui::MenuItem("Bottom-right", NULL, corner == 3)) corner = 3;
            ImGui::EndPopup();
        }
        ImGui::End();
    }
    ImGui::PopStyleColor();
}

// Demonstrate using "##" and "###" in identifiers to manipulate ID generation.
// This apply to regular items as well. Read FAQ section "How can I have multiple widgets with the same label? Can I have widget without a label? (Yes). A primer on the purpose of labels/IDs." for details.
static void ShowExampleAppWindowTitles(bool*)
{
    // By default, Windows are uniquely identified by their title.
    // You can use the "##" and "###" markers to manipulate the display/ID.

    // Using "##" to display same title but have unique identifier.
    ImGui::SetNextWindowPos(ImVec2(100,100), ImGuiCond_FirstUseEver);
    ImGui::Begin("Same title as another window##1");
    ImGui::Text("This is window 1.\nMy title is the same as window 2, but my identifier is unique.");
    ImGui::End();

    ImGui::SetNextWindowPos(ImVec2(100,200), ImGuiCond_FirstUseEver);
    ImGui::Begin("Same title as another window##2");
    ImGui::Text("This is window 2.\nMy title is the same as window 1, but my identifier is unique.");
    ImGui::End();

    // Using "###" to display a changing title but keep a static identifier "AnimatedTitle"
    char buf[128];
    sprintf(buf, "Animated title %c %d###AnimatedTitle", "|/-\\"[(int)(ImGui::GetTime()/0.25f)&3], ImGui::GetFrameCount());
    ImGui::SetNextWindowPos(ImVec2(100,300), ImGuiCond_FirstUseEver);
    ImGui::Begin(buf);
    ImGui::Text("This window has a changing title.");
    ImGui::End();
}

// Demonstrate using the low-level ImDrawList to draw custom shapes. 
static void ShowExampleAppCustomRendering(bool* p_open)
{
    ImGui::SetNextWindowSize(ImVec2(350,560), ImGuiCond_FirstUseEver);
    if (!ImGui::Begin("Example: Custom rendering", p_open))
    {
        ImGui::End();
        return;
    }

    // Tip: If you do a lot of custom rendering, you probably want to use your own geometrical types and benefit of overloaded operators, etc.
    // Define IM_VEC2_CLASS_EXTRA in imconfig.h to create implicit conversions between your types and ImVec2/ImVec4.
    // ImGui defines overloaded operators but they are internal to imgui.cpp and not exposed outside (to avoid messing with your types)
    // In this example we are not using the maths operators!
    ImDrawList* draw_list = ImGui::GetWindowDrawList();

    // Primitives
    ImGui::Text("Primitives");
    static float sz = 36.0f;
    static ImVec4 col = ImVec4(1.0f,1.0f,0.4f,1.0f);
    ImGui::DragFloat("Size", &sz, 0.2f, 2.0f, 72.0f, "%.0f");
    ImGui::ColorEdit3("Color", &col.x);
    {
        const ImVec2 p = ImGui::GetCursorScreenPos();
        const ImU32 col32 = ImColor(col);
        float x = p.x + 4.0f, y = p.y + 4.0f, spacing = 8.0f;
        for (int n = 0; n < 2; n++)
        {
            float thickness = (n == 0) ? 1.0f : 4.0f;
            draw_list->AddCircle(ImVec2(x+sz*0.5f, y+sz*0.5f), sz*0.5f, col32, 20, thickness); x += sz+spacing;
            draw_list->AddRect(ImVec2(x, y), ImVec2(x+sz, y+sz), col32, 0.0f, ImDrawCornerFlags_All, thickness); x += sz+spacing;
            draw_list->AddRect(ImVec2(x, y), ImVec2(x+sz, y+sz), col32, 10.0f, ImDrawCornerFlags_All, thickness); x += sz+spacing;
            draw_list->AddRect(ImVec2(x, y), ImVec2(x+sz, y+sz), col32, 10.0f, ImDrawCornerFlags_TopLeft|ImDrawCornerFlags_BotRight, thickness); x += sz+spacing;
            draw_list->AddTriangle(ImVec2(x+sz*0.5f, y), ImVec2(x+sz,y+sz-0.5f), ImVec2(x,y+sz-0.5f), col32, thickness); x += sz+spacing;
            draw_list->AddLine(ImVec2(x, y), ImVec2(x+sz, y   ), col32, thickness); x += sz+spacing;
            draw_list->AddLine(ImVec2(x, y), ImVec2(x+sz, y+sz), col32, thickness); x += sz+spacing;
            draw_list->AddLine(ImVec2(x, y), ImVec2(x,    y+sz), col32, thickness); x += spacing;
            draw_list->AddBezierCurve(ImVec2(x, y), ImVec2(x+sz*1.3f,y+sz*0.3f), ImVec2(x+sz-sz*1.3f,y+sz-sz*0.3f), ImVec2(x+sz, y+sz), col32, thickness);
            x = p.x + 4;
            y += sz+spacing;
        }
        draw_list->AddCircleFilled(ImVec2(x+sz*0.5f, y+sz*0.5f), sz*0.5f, col32, 32); x += sz+spacing;
        draw_list->AddRectFilled(ImVec2(x, y), ImVec2(x+sz, y+sz), col32); x += sz+spacing;
        draw_list->AddRectFilled(ImVec2(x, y), ImVec2(x+sz, y+sz), col32, 10.0f); x += sz+spacing;
        draw_list->AddRectFilled(ImVec2(x, y), ImVec2(x+sz, y+sz), col32, 10.0f, ImDrawCornerFlags_TopLeft|ImDrawCornerFlags_BotRight); x += sz+spacing;
        draw_list->AddTriangleFilled(ImVec2(x+sz*0.5f, y), ImVec2(x+sz,y+sz-0.5f), ImVec2(x,y+sz-0.5f), col32); x += sz+spacing;
        draw_list->AddRectFilledMultiColor(ImVec2(x, y), ImVec2(x+sz, y+sz), ImColor(0,0,0), ImColor(255,0,0), ImColor(255,255,0), ImColor(0,255,0));
        ImGui::Dummy(ImVec2((sz+spacing)*8, (sz+spacing)*3));
    }
    ImGui::Separator();
    {
        static ImVector<ImVec2> points;
        static bool adding_line = false;
        ImGui::Text("Canvas example");
        if (ImGui::Button("Clear")) points.clear();
        if (points.Size >= 2) { ImGui::SameLine(); if (ImGui::Button("Undo")) { points.pop_back(); points.pop_back(); } }
        ImGui::Text("Left-click and drag to add lines,\nRight-click to undo");

        // Here we are using InvisibleButton() as a convenience to 1) advance the cursor and 2) allows us to use IsItemHovered()
        // However you can draw directly and poll mouse/keyboard by yourself. You can manipulate the cursor using GetCursorPos() and SetCursorPos().
        // If you only use the ImDrawList API, you can notify the owner window of its extends by using SetCursorPos(max).
        ImVec2 canvas_pos = ImGui::GetCursorScreenPos();            // ImDrawList API uses screen coordinates!
        ImVec2 canvas_size = ImGui::GetContentRegionAvail();        // Resize canvas to what's available
        if (canvas_size.x < 50.0f) canvas_size.x = 50.0f;
        if (canvas_size.y < 50.0f) canvas_size.y = 50.0f;
        draw_list->AddRectFilledMultiColor(canvas_pos, ImVec2(canvas_pos.x + canvas_size.x, canvas_pos.y + canvas_size.y), ImColor(50,50,50), ImColor(50,50,60), ImColor(60,60,70), ImColor(50,50,60));
        draw_list->AddRect(canvas_pos, ImVec2(canvas_pos.x + canvas_size.x, canvas_pos.y + canvas_size.y), ImColor(255,255,255));

        bool adding_preview = false;
        ImGui::InvisibleButton("canvas", canvas_size);
        ImVec2 mouse_pos_in_canvas = ImVec2(ImGui::GetIO().MousePos.x - canvas_pos.x, ImGui::GetIO().MousePos.y - canvas_pos.y);
        if (adding_line)
        {
            adding_preview = true;
            points.push_back(mouse_pos_in_canvas);
            if (!ImGui::GetIO().MouseDown[0])
                adding_line = adding_preview = false;
        }
        if (ImGui::IsItemHovered())
        {
            if (!adding_line && ImGui::IsMouseClicked(0))
            {
                points.push_back(mouse_pos_in_canvas);
                adding_line = true;
            }
            if (ImGui::IsMouseClicked(1) && !points.empty())
            {
                adding_line = adding_preview = false;
                points.pop_back();
                points.pop_back();
            }
        }
        draw_list->PushClipRect(canvas_pos, ImVec2(canvas_pos.x+canvas_size.x, canvas_pos.y+canvas_size.y), true);      // clip lines within the canvas (if we resize it, etc.)
        for (int i = 0; i < points.Size - 1; i += 2)
            draw_list->AddLine(ImVec2(canvas_pos.x + points[i].x, canvas_pos.y + points[i].y), ImVec2(canvas_pos.x + points[i+1].x, canvas_pos.y + points[i+1].y), IM_COL32(255,255,0,255), 2.0f);
        draw_list->PopClipRect();
        if (adding_preview)
            points.pop_back();
    }
    ImGui::End();
}

// Demonstrating creating a simple console window, with scrolling, filtering, completion and history.
// For the console example, here we are using a more C++ like approach of declaring a class to hold the data and the functions.
struct ExampleAppConsole
{
    char                  InputBuf[256];
    ImVector<char*>       Items;
    bool                  ScrollToBottom;
    ImVector<char*>       History;
    int                   HistoryPos;    // -1: new line, 0..History.Size-1 browsing history.
    ImVector<const char*> Commands;

    ExampleAppConsole()
    {
        ClearLog();
        memset(InputBuf, 0, sizeof(InputBuf));
        HistoryPos = -1;
        Commands.push_back("HELP");
        Commands.push_back("HISTORY");
        Commands.push_back("CLEAR");
        Commands.push_back("CLASSIFY");  // "classify" is here to provide an example of "C"+[tab] completing to "CL" and displaying matches.
        AddLog("Welcome to ImGui!");
    }
    ~ExampleAppConsole()
    {
        ClearLog();
        for (int i = 0; i < History.Size; i++)
            free(History[i]);
    }

    // Portable helpers
    static int   Stricmp(const char* str1, const char* str2)         { int d; while ((d = toupper(*str2) - toupper(*str1)) == 0 && *str1) { str1++; str2++; } return d; }
    static int   Strnicmp(const char* str1, const char* str2, int n) { int d = 0; while (n > 0 && (d = toupper(*str2) - toupper(*str1)) == 0 && *str1) { str1++; str2++; n--; } return d; }
    static char* Strdup(const char *str)                             { size_t len = strlen(str) + 1; void* buff = malloc(len); return (char*)memcpy(buff, (const void*)str, len); }

    void    ClearLog()
    {
        for (int i = 0; i < Items.Size; i++)
            free(Items[i]);
        Items.clear();
        ScrollToBottom = true;
    }

    void    AddLog(const char* fmt, ...) IM_FMTARGS(2)
    {
        // FIXME-OPT
        char buf[1024];
        va_list args;
        va_start(args, fmt);
        vsnprintf(buf, IM_ARRAYSIZE(buf), fmt, args);
        buf[IM_ARRAYSIZE(buf)-1] = 0;
        va_end(args);
        Items.push_back(Strdup(buf));
        ScrollToBottom = true;
    }

    void    Draw(const char* title, bool* p_open)
    {
        ImGui::SetNextWindowSize(ImVec2(520,600), ImGuiCond_FirstUseEver);
        if (!ImGui::Begin(title, p_open))
        {
            ImGui::End();
            return;
        }

        // As a specific feature guaranteed by the library, after calling Begin() the last Item represent the title bar. So e.g. IsItemHovered() will return true when hovering the title bar.
        // Here we create a context menu only available from the title bar.
        if (ImGui::BeginPopupContextItem())
        {
            if (ImGui::MenuItem("Close"))
                *p_open = false;
            ImGui::EndPopup();
        }

        ImGui::TextWrapped("This example implements a console with basic coloring, completion and history. A more elaborate implementation may want to store entries along with extra data such as timestamp, emitter, etc.");
        ImGui::TextWrapped("Enter 'HELP' for help, press TAB to use text completion.");

        // TODO: display items starting from the bottom

        if (ImGui::SmallButton("Add Dummy Text")) { AddLog("%d some text", Items.Size); AddLog("some more text"); AddLog("display very important message here!"); } ImGui::SameLine();
        if (ImGui::SmallButton("Add Dummy Error")) { AddLog("[error] something went wrong"); } ImGui::SameLine();
        if (ImGui::SmallButton("Clear")) { ClearLog(); } ImGui::SameLine();
        bool copy_to_clipboard = ImGui::SmallButton("Copy"); ImGui::SameLine();
        if (ImGui::SmallButton("Scroll to bottom")) ScrollToBottom = true;
        //static float t = 0.0f; if (ImGui::GetTime() - t > 0.02f) { t = ImGui::GetTime(); AddLog("Spam %f", t); }

        ImGui::Separator();

        ImGui::PushStyleVar(ImGuiStyleVar_FramePadding, ImVec2(0,0));
        static ImGuiTextFilter filter;
        filter.Draw("Filter (\"incl,-excl\") (\"error\")", 180);
        ImGui::PopStyleVar();
        ImGui::Separator();

        ImGui::BeginChild("ScrollingRegion", ImVec2(0, -ImGui::GetStyle().ItemSpacing.y - ImGui::GetItemsLineHeightWithSpacing()), false, ImGuiWindowFlags_HorizontalScrollbar); // Leave room for 1 separator + 1 InputText
        if (ImGui::BeginPopupContextWindow())
        {
            if (ImGui::Selectable("Clear")) ClearLog();
            ImGui::EndPopup();
        }

        // Display every line as a separate entry so we can change their color or add custom widgets. If you only want raw text you can use ImGui::TextUnformatted(log.begin(), log.end());
        // NB- if you have thousands of entries this approach may be too inefficient and may require user-side clipping to only process visible items.
        // You can seek and display only the lines that are visible using the ImGuiListClipper helper, if your elements are evenly spaced and you have cheap random access to the elements.
        // To use the clipper we could replace the 'for (int i = 0; i < Items.Size; i++)' loop with:
        //     ImGuiListClipper clipper(Items.Size);
        //     while (clipper.Step())
        //         for (int i = clipper.DisplayStart; i < clipper.DisplayEnd; i++)
        // However take note that you can not use this code as is if a filter is active because it breaks the 'cheap random-access' property. We would need random-access on the post-filtered list.
        // A typical application wanting coarse clipping and filtering may want to pre-compute an array of indices that passed the filtering test, recomputing this array when user changes the filter,
        // and appending newly elements as they are inserted. This is left as a task to the user until we can manage to improve this example code!
        // If your items are of variable size you may want to implement code similar to what ImGuiListClipper does. Or split your data into fixed height items to allow random-seeking into your list.
        ImGui::PushStyleVar(ImGuiStyleVar_ItemSpacing, ImVec2(4,1)); // Tighten spacing
        if (copy_to_clipboard)
            ImGui::LogToClipboard();
        for (int i = 0; i < Items.Size; i++)
        {
            const char* item = Items[i];
            if (!filter.PassFilter(item))
                continue;
            ImVec4 col = ImVec4(1.0f,1.0f,1.0f,1.0f); // A better implementation may store a type per-item. For the sample let's just parse the text.
            if (strstr(item, "[error]")) col = ImColor(1.0f,0.4f,0.4f,1.0f);
            else if (strncmp(item, "# ", 2) == 0) col = ImColor(1.0f,0.78f,0.58f,1.0f);
            ImGui::PushStyleColor(ImGuiCol_Text, col);
            ImGui::TextUnformatted(item);
            ImGui::PopStyleColor();
        }
        if (copy_to_clipboard)
            ImGui::LogFinish();
        if (ScrollToBottom)
            ImGui::SetScrollHere();
        ScrollToBottom = false;
        ImGui::PopStyleVar();
        ImGui::EndChild();
        ImGui::Separator();

        // Command-line
        bool reclaim_focus = false;
        if (ImGui::InputText("Input", InputBuf, IM_ARRAYSIZE(InputBuf), ImGuiInputTextFlags_EnterReturnsTrue|ImGuiInputTextFlags_CallbackCompletion|ImGuiInputTextFlags_CallbackHistory, &TextEditCallbackStub, (void*)this))
        {
            char* input_end = InputBuf+strlen(InputBuf);
            while (input_end > InputBuf && input_end[-1] == ' ') { input_end--; } *input_end = 0;
            if (InputBuf[0])
                ExecCommand(InputBuf);
            strcpy(InputBuf, "");
            reclaim_focus = true;
        }

        // Demonstrate keeping focus on the input box
        ImGui::SetItemDefaultFocus();
        if (reclaim_focus) //|| ImGui::IsItemHovered())
            ImGui::SetKeyboardFocusHere(-1); // Auto focus previous widget

        ImGui::End();
    }

    void    ExecCommand(const char* command_line)
    {
        AddLog("# %s\n", command_line);

        // Insert into history. First find match and delete it so it can be pushed to the back. This isn't trying to be smart or optimal.
        HistoryPos = -1;
        for (int i = History.Size-1; i >= 0; i--)
            if (Stricmp(History[i], command_line) == 0)
            {
                free(History[i]);
                History.erase(History.begin() + i);
                break;
            }
        History.push_back(Strdup(command_line));

        // Process command
        if (Stricmp(command_line, "CLEAR") == 0)
        {
            ClearLog();
        }
        else if (Stricmp(command_line, "HELP") == 0)
        {
            AddLog("Commands:");
            for (int i = 0; i < Commands.Size; i++)
                AddLog("- %s", Commands[i]);
        }
        else if (Stricmp(command_line, "HISTORY") == 0)
        {
            int first = History.Size - 10;
            for (int i = first > 0 ? first : 0; i < History.Size; i++)
                AddLog("%3d: %s\n", i, History[i]);
        }
        else
        {
            AddLog("Unknown command: '%s'\n", command_line);
        }
    }

    static int TextEditCallbackStub(ImGuiTextEditCallbackData* data) // In C++11 you are better off using lambdas for this sort of forwarding callbacks
    {
        ExampleAppConsole* console = (ExampleAppConsole*)data->UserData;
        return console->TextEditCallback(data);
    }

    int     TextEditCallback(ImGuiTextEditCallbackData* data)
    {
        //AddLog("cursor: %d, selection: %d-%d", data->CursorPos, data->SelectionStart, data->SelectionEnd);
        switch (data->EventFlag)
        {
        case ImGuiInputTextFlags_CallbackCompletion:
            {
                // Example of TEXT COMPLETION

                // Locate beginning of current word
                const char* word_end = data->Buf + data->CursorPos;
                const char* word_start = word_end;
                while (word_start > data->Buf)
                {
                    const char c = word_start[-1];
                    if (c == ' ' || c == '\t' || c == ',' || c == ';')
                        break;
                    word_start--;
                }

                // Build a list of candidates
                ImVector<const char*> candidates;
                for (int i = 0; i < Commands.Size; i++)
                    if (Strnicmp(Commands[i], word_start, (int)(word_end-word_start)) == 0)
                        candidates.push_back(Commands[i]);

                if (candidates.Size == 0)
                {
                    // No match
                    AddLog("No match for \"%.*s\"!\n", (int)(word_end-word_start), word_start);
                }
                else if (candidates.Size == 1)
                {
                    // Single match. Delete the beginning of the word and replace it entirely so we've got nice casing
                    data->DeleteChars((int)(word_start-data->Buf), (int)(word_end-word_start));
                    data->InsertChars(data->CursorPos, candidates[0]);
                    data->InsertChars(data->CursorPos, " ");
                }
                else
                {
                    // Multiple matches. Complete as much as we can, so inputing "C" will complete to "CL" and display "CLEAR" and "CLASSIFY"
                    int match_len = (int)(word_end - word_start);
                    for (;;)
                    {
                        int c = 0;
                        bool all_candidates_matches = true;
                        for (int i = 0; i < candidates.Size && all_candidates_matches; i++)
                            if (i == 0)
                                c = toupper(candidates[i][match_len]);
                            else if (c == 0 || c != toupper(candidates[i][match_len]))
                                all_candidates_matches = false;
                        if (!all_candidates_matches)
                            break;
                        match_len++;
                    }

                    if (match_len > 0)
                    {
                        data->DeleteChars((int)(word_start - data->Buf), (int)(word_end-word_start));
                        data->InsertChars(data->CursorPos, candidates[0], candidates[0] + match_len);
                    }

                    // List matches
                    AddLog("Possible matches:\n");
                    for (int i = 0; i < candidates.Size; i++)
                        AddLog("- %s\n", candidates[i]);
                }

                break;
            }
        case ImGuiInputTextFlags_CallbackHistory:
            {
                // Example of HISTORY
                const int prev_history_pos = HistoryPos;
                if (data->EventKey == ImGuiKey_UpArrow)
                {
                    if (HistoryPos == -1)
                        HistoryPos = History.Size - 1;
                    else if (HistoryPos > 0)
                        HistoryPos--;
                }
                else if (data->EventKey == ImGuiKey_DownArrow)
                {
                    if (HistoryPos != -1)
                        if (++HistoryPos >= History.Size)
                            HistoryPos = -1;
                }

                // A better implementation would preserve the data on the current input line along with cursor position.
                if (prev_history_pos != HistoryPos)
                {
                    data->CursorPos = data->SelectionStart = data->SelectionEnd = data->BufTextLen = (int)snprintf(data->Buf, (size_t)data->BufSize, "%s", (HistoryPos >= 0) ? History[HistoryPos] : "");
                    data->BufDirty = true;
                }
            }
        }
        return 0;
    }
};

static void ShowExampleAppConsole(bool* p_open)
{
    static ExampleAppConsole console;
    console.Draw("Example: Console", p_open);
}

// Usage:
//  static ExampleAppLog my_log;
//  my_log.AddLog("Hello %d world\n", 123);
//  my_log.Draw("title");
struct ExampleAppLog
{
    ImGuiTextBuffer     Buf;
    ImGuiTextFilter     Filter;
    ImVector<int>       LineOffsets;        // Index to lines offset
    bool                ScrollToBottom;

    void    Clear()     { Buf.clear(); LineOffsets.clear(); }

    void    AddLog(const char* fmt, ...) IM_FMTARGS(2)
    {
        int old_size = Buf.size();
        va_list args;
        va_start(args, fmt);
        Buf.appendfv(fmt, args);
        va_end(args);
        for (int new_size = Buf.size(); old_size < new_size; old_size++)
            if (Buf[old_size] == '\n')
                LineOffsets.push_back(old_size);
        ScrollToBottom = true;
    }

    void    Draw(const char* title, bool* p_open = NULL)
    {
        ImGui::SetNextWindowSize(ImVec2(500,400), ImGuiCond_FirstUseEver);
        ImGui::Begin(title, p_open);
        if (ImGui::Button("Clear")) Clear();
        ImGui::SameLine();
        bool copy = ImGui::Button("Copy");
        ImGui::SameLine();
        Filter.Draw("Filter", -100.0f);
        ImGui::Separator();
        ImGui::BeginChild("scrolling", ImVec2(0,0), false, ImGuiWindowFlags_HorizontalScrollbar);
        if (copy) ImGui::LogToClipboard();

        if (Filter.IsActive())
        {
            const char* buf_begin = Buf.begin();
            const char* line = buf_begin;
            for (int line_no = 0; line != NULL; line_no++)
            {
                const char* line_end = (line_no < LineOffsets.Size) ? buf_begin + LineOffsets[line_no] : NULL;
                if (Filter.PassFilter(line, line_end))
                    ImGui::TextUnformatted(line, line_end);
                line = line_end && line_end[1] ? line_end + 1 : NULL;
            }
        }
        else
        {
            ImGui::TextUnformatted(Buf.begin());
        }

        if (ScrollToBottom)
            ImGui::SetScrollHere(1.0f);
        ScrollToBottom = false;
        ImGui::EndChild();
        ImGui::End();
    }
};

// Demonstrate creating a simple log window with basic filtering.
static void ShowExampleAppLog(bool* p_open)
{
    static ExampleAppLog log;

    // Demo: add random items (unless Ctrl is held)
    static float last_time = -1.0f;
    float time = ImGui::GetTime();
    if (time - last_time >= 0.20f && !ImGui::GetIO().KeyCtrl)
    {
        const char* random_words[] = { "system", "info", "warning", "error", "fatal", "notice", "log" };
        log.AddLog("[%s] Hello, time is %.1f, frame count is %d\n", random_words[rand() % IM_ARRAYSIZE(random_words)], time, ImGui::GetFrameCount());
        last_time = time;
    }

    log.Draw("Example: Log", p_open);
}

// Demonstrate create a window with multiple child windows.
static void ShowExampleAppLayout(bool* p_open)
{
    ImGui::SetNextWindowSize(ImVec2(500, 440), ImGuiCond_FirstUseEver);
    if (ImGui::Begin("Example: Layout", p_open, ImGuiWindowFlags_MenuBar))
    {
        if (ImGui::BeginMenuBar())
        {
            if (ImGui::BeginMenu("File"))
            {
                if (ImGui::MenuItem("Close")) *p_open = false;
                ImGui::EndMenu();
            }
            ImGui::EndMenuBar();
        }

        // left
        static int selected = 0;
        ImGui::BeginChild("left pane", ImVec2(150, 0), true);
        for (int i = 0; i < 100; i++)
        {
            char label[128];
            sprintf(label, "MyObject %d", i);
            if (ImGui::Selectable(label, selected == i))
                selected = i;
        }
        ImGui::EndChild();
        ImGui::SameLine();

        // right
        ImGui::BeginGroup();
            ImGui::BeginChild("item view", ImVec2(0, -ImGui::GetItemsLineHeightWithSpacing())); // Leave room for 1 line below us
                ImGui::Text("MyObject: %d", selected);
                ImGui::Separator();
                ImGui::TextWrapped("Lorem ipsum dolor sit amet, consectetur adipiscing elit, sed do eiusmod tempor incididunt ut labore et dolore magna aliqua. ");
            ImGui::EndChild();
            if (ImGui::Button("Revert")) {}
            ImGui::SameLine();
            if (ImGui::Button("Save")) {}
        ImGui::EndGroup();
    }
    ImGui::End();
}

// Demonstrate create a simple property editor.
static void ShowExampleAppPropertyEditor(bool* p_open)
{
    ImGui::SetNextWindowSize(ImVec2(430,450), ImGuiCond_FirstUseEver);
    if (!ImGui::Begin("Example: Property editor", p_open))
    {
        ImGui::End();
        return;
    }

    ShowHelpMarker("This example shows how you may implement a property editor using two columns.\nAll objects/fields data are dummies here.\nRemember that in many simple cases, you can use ImGui::SameLine(xxx) to position\nyour cursor horizontally instead of using the Columns() API.");

    ImGui::PushStyleVar(ImGuiStyleVar_FramePadding, ImVec2(2,2));
    ImGui::Columns(2);
    ImGui::Separator();

    struct funcs
    {
        static void ShowDummyObject(const char* prefix, int uid)
        {
            ImGui::PushID(uid);                      // Use object uid as identifier. Most commonly you could also use the object pointer as a base ID.
            ImGui::AlignTextToFramePadding();  // Text and Tree nodes are less high than regular widgets, here we add vertical spacing to make the tree lines equal high.
            bool node_open = ImGui::TreeNode("Object", "%s_%u", prefix, uid);
            ImGui::NextColumn();
            ImGui::AlignTextToFramePadding();
            ImGui::Text("my sailor is rich");
            ImGui::NextColumn();
            if (node_open)
            {
                static float dummy_members[8] = { 0.0f,0.0f,1.0f,3.1416f,100.0f,999.0f };
                for (int i = 0; i < 8; i++)
                {
                    ImGui::PushID(i); // Use field index as identifier.
                    if (i < 2)
                    {
                        ShowDummyObject("Child", 424242);
                    }
                    else
                    {
                        ImGui::AlignTextToFramePadding();
                        // Here we use a Selectable (instead of Text) to highlight on hover
                        //ImGui::Text("Field_%d", i);
                        char label[32];
                        sprintf(label, "Field_%d", i);
                        ImGui::Bullet();
                        ImGui::Selectable(label);
                        ImGui::NextColumn();
                        ImGui::PushItemWidth(-1);
                        if (i >= 5)
                            ImGui::InputFloat("##value", &dummy_members[i], 1.0f);
                        else
                            ImGui::DragFloat("##value", &dummy_members[i], 0.01f);
                        ImGui::PopItemWidth();
                        ImGui::NextColumn();
                    }
                    ImGui::PopID();
                }
                ImGui::TreePop();
            }
            ImGui::PopID();
        }
    };

    // Iterate dummy objects with dummy members (all the same data)
    for (int obj_i = 0; obj_i < 3; obj_i++)
        funcs::ShowDummyObject("Object", obj_i);

    ImGui::Columns(1);
    ImGui::Separator();
    ImGui::PopStyleVar();
    ImGui::End();
}

// Demonstrate/test rendering huge amount of text, and the incidence of clipping.
static void ShowExampleAppLongText(bool* p_open)
{
    ImGui::SetNextWindowSize(ImVec2(520,600), ImGuiCond_FirstUseEver);
    if (!ImGui::Begin("Example: Long text display", p_open))
    {
        ImGui::End();
        return;
    }

    static int test_type = 0;
    static ImGuiTextBuffer log;
    static int lines = 0;
    ImGui::Text("Printing unusually long amount of text.");
    ImGui::Combo("Test type", &test_type, "Single call to TextUnformatted()\0Multiple calls to Text(), clipped manually\0Multiple calls to Text(), not clipped (slow)\0");
    ImGui::Text("Buffer contents: %d lines, %d bytes", lines, log.size());
    if (ImGui::Button("Clear")) { log.clear(); lines = 0; }
    ImGui::SameLine();
    if (ImGui::Button("Add 1000 lines"))
    {
        for (int i = 0; i < 1000; i++)
            log.appendf("%i The quick brown fox jumps over the lazy dog\n", lines+i);
        lines += 1000;
    }
    ImGui::BeginChild("Log");
    switch (test_type)
    {
    case 0:
        // Single call to TextUnformatted() with a big buffer
        ImGui::TextUnformatted(log.begin(), log.end());
        break;
    case 1:
        {
            // Multiple calls to Text(), manually coarsely clipped - demonstrate how to use the ImGuiListClipper helper.
            ImGui::PushStyleVar(ImGuiStyleVar_ItemSpacing, ImVec2(0,0));
            ImGuiListClipper clipper(lines);
            while (clipper.Step())
                for (int i = clipper.DisplayStart; i < clipper.DisplayEnd; i++)
                    ImGui::Text("%i The quick brown fox jumps over the lazy dog", i);
            ImGui::PopStyleVar();
            break;
        }
    case 2:
        // Multiple calls to Text(), not clipped (slow)
        ImGui::PushStyleVar(ImGuiStyleVar_ItemSpacing, ImVec2(0,0));
        for (int i = 0; i < lines; i++)
            ImGui::Text("%i The quick brown fox jumps over the lazy dog", i);
        ImGui::PopStyleVar();
        break;
    }
    ImGui::EndChild();
    ImGui::End();
}

// End of Demo code
#else

void ImGui::ShowTestWindow(bool*) {}
void ImGui::ShowUserGuide() {}
void ImGui::ShowStyleEditor(ImGuiStyle*) {}

#endif<|MERGE_RESOLUTION|>--- conflicted
+++ resolved
@@ -170,11 +170,8 @@
     static bool no_move = false;
     static bool no_resize = false;
     static bool no_collapse = false;
-<<<<<<< HEAD
+    static bool no_close = false;
     static bool no_nav = false;
-=======
-    static bool no_close = false;
->>>>>>> 71296910
 
     // Demonstrate the various window flags. Typically you would just use the default.
     ImGuiWindowFlags window_flags = 0;
@@ -184,12 +181,9 @@
     if (no_move)      window_flags |= ImGuiWindowFlags_NoMove;
     if (no_resize)    window_flags |= ImGuiWindowFlags_NoResize;
     if (no_collapse)  window_flags |= ImGuiWindowFlags_NoCollapse;
-<<<<<<< HEAD
     if (no_nav)       window_flags |= ImGuiWindowFlags_NoNavInputs;
-=======
     if (no_close)     p_open = NULL; // Don't pass our bool* to Begin
 
->>>>>>> 71296910
     ImGui::SetNextWindowSize(ImVec2(550,680), ImGuiCond_FirstUseEver);
     if (!ImGui::Begin("ImGui Demo", p_open, window_flags))
     {
@@ -252,11 +246,8 @@
         ImGui::Checkbox("No move", &no_move); ImGui::SameLine(150);
         ImGui::Checkbox("No resize", &no_resize); ImGui::SameLine(300);
         ImGui::Checkbox("No collapse", &no_collapse);
-<<<<<<< HEAD
+        ImGui::Checkbox("No close", &no_close); ImGui::SameLine(150);
         ImGui::Checkbox("No nav", &no_nav);
-=======
-        ImGui::Checkbox("No close", &no_close);
->>>>>>> 71296910
 
         if (ImGui::TreeNode("Style"))
         {
