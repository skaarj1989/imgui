--- conflicted
+++ resolved
@@ -1184,11 +1184,7 @@
     int                     WantTextInputNextFrame;
     char                    TempBuffer[1024*3+1];               // Temporary text buffer
 
-<<<<<<< HEAD
     ImGuiContext(ImFontAtlas* shared_font_atlas)
-=======
-    ImGuiContext(ImFontAtlas* shared_font_atlas) : BackgroundDrawList(&DrawListSharedData), ForegroundDrawList(&DrawListSharedData)
->>>>>>> b3dd03f5
     {
         Initialized = false;
         FrameScopeActive = FrameScopePushedImplicitWindow = false;
@@ -1270,11 +1266,6 @@
         FocusTabPressed = false;
 
         DimBgRatio = 0.0f;
-<<<<<<< HEAD
-=======
-        BackgroundDrawList._OwnerName = "##Background"; // Give it a name for debugging
-        ForegroundDrawList._OwnerName = "##Foreground"; // Give it a name for debugging
->>>>>>> b3dd03f5
         MouseCursor = ImGuiMouseCursor_Arrow;
 
         DragDropActive = DragDropWithinSourceOrTarget = false;
