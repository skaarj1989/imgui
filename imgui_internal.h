--- conflicted
+++ resolved
@@ -1459,15 +1459,6 @@
 
     ImGuiWindowTempData     DC;                                 // Temporary per-window data, reset at the beginning of the frame. This used to be called ImGuiDrawContext, hence the "DC" variable name.
     ImVector<ImGuiID>       IDStack;                            // ID stack. ID are hashes seeded with the value at the top of the stack
-<<<<<<< HEAD
-    ImRect                  ClipRect;                           // Current clipping rectangle. = DrawList->clip_rect_stack.back(). Scissoring / clipping rectangle. x1, y1, x2, y2.
-    ImRect                  OuterRectClipped;                   // == WindowRect just after setup in Begin(). == window->Rect() for root window.
-    ImRect                  InnerRect;                          // Inner rectangle
-    ImRect                  InnerClipRect;                      // == InnerRect minus WindowPadding.x, clipped within viewport or parent clip rect.
-    ImRect                  WorkRect;                           // == InnerRect minus WindowPadding.x
-    ImRect                  ContentsRegionRect;                 // FIXME: This is currently confusing/misleading. Maximum visible content position ~~ Pos + (SizeContentsExplicit ? SizeContentsExplicit : Size - ScrollbarSizes) - CursorStartPos, per axis
-    ImVec2ih                HitTestHoleSize, HitTestHoleOffset;
-=======
 
     // The best way to understand what those rectangles are is to use the 'Metrics -> Tools -> Show windows rectangles' viewer.
     // The main 'OuterRect', omitted as a field, is window->Rect().
@@ -1477,8 +1468,8 @@
     ImRect                  WorkRect;                           // Cover the whole scrolling region, shrunk by WindowPadding*1.0f on each side. This is meant to replace ContentsRegionRect over time (from 1.71+ onward).
     ImRect                  ClipRect;                           // Current clipping/scissoring rectangle, evolve as we are using PushClipRect(), etc. == DrawList->clip_rect_stack.back().
     ImRect                  ContentsRegionRect;                 // FIXME: This is currently confusing/misleading. It is essentially WorkRect but not handling of scrolling. We currently rely on it as right/bottom aligned sizing operation need some size to rely on.
-
->>>>>>> c96f2c40
+    ImVec2ih                HitTestHoleSize, HitTestHoleOffset;
+
     int                     LastFrameActive;                    // Last frame number the window was Active.
     int                     LastFrameJustFocused;               // Last frame number the window was made Focused.
     float                   ItemWidthDefault;
