--- conflicted
+++ resolved
@@ -1509,11 +1509,8 @@
     ImVec2ih                HitTestHoleSize, HitTestHoleOffset;
 
     int                     LastFrameActive;                    // Last frame number the window was Active.
-<<<<<<< HEAD
     int                     LastFrameJustFocused;               // Last frame number the window was made Focused.
-=======
     float                   LastTimeActive;
->>>>>>> 0537ac00
     float                   ItemWidthDefault;
     ImGuiMenuColumns        MenuColumns;                        // Simplified columns storage for menu items
     ImGuiStorage            StateStorage;
@@ -1534,7 +1531,10 @@
     ImGuiID                 NavLastIds[ImGuiNavLayer_COUNT];    // Last known NavId for this window, per layer (0/1)
     ImRect                  NavRectRel[ImGuiNavLayer_COUNT];    // Reference rectangle, in window relative space
 
-<<<<<<< HEAD
+    bool                    MemoryCompacted;
+    int                     MemoryDrawListIdxCapacity;
+    int                     MemoryDrawListVtxCapacity;
+
     // Docking
     ImGuiDockNode*          DockNode;                           // Which node are we docked into
     ImGuiDockNode*          DockNodeAsHost;                     // Which node are we owning (for parent windows)
@@ -1545,11 +1545,6 @@
     bool                    DockIsActive        :1;             // =~ (DockNode != NULL) && (DockNode->Windows.Size > 1)
     bool                    DockTabIsVisible    :1;             // Is the window visible this frame? =~ is the corresponding tab selected?
     bool                    DockTabWantClose    :1;
-=======
-    bool                    MemoryCompacted;
-    int                     MemoryDrawListIdxCapacity;
-    int                     MemoryDrawListVtxCapacity;
->>>>>>> 0537ac00
 
 public:
     ImGuiWindow(ImGuiContext* context, const char* name);
