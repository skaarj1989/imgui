--- conflicted
+++ resolved
@@ -46,12 +46,9 @@
 typedef int ImGuiLayoutType;        // enum: horizontal or vertical             // enum ImGuiLayoutType_
 typedef int ImGuiButtonFlags;       // flags: for ButtonEx(), ButtonBehavior()  // enum ImGuiButtonFlags_
 typedef int ImGuiItemFlags;         // flags: for PushItemFlag()                // enum ImGuiItemFlags_
-<<<<<<< HEAD
+typedef int ImGuiItemStatusFlags;   // flags: storage for DC.LastItemXXX        // enum ImGuiItemStatusFlags_
 typedef int ImGuiNavHighlightFlags; // flags: for RenderNavHighlight()          // enum ImGuiNavHighlightFlags_
 typedef int ImGuiNavDirSourceFlags; // flags: for GetNavInputAmount2d()         // enum ImGuiNavDirSourceFlags_
-=======
-typedef int ImGuiItemStatusFlags;   // flags: storage for DC.LastItemXXX        // enum ImGuiItemStatusFlags_
->>>>>>> b50dce54
 typedef int ImGuiSeparatorFlags;    // flags: for Separator() - internal        // enum ImGuiSeparatorFlags_
 typedef int ImGuiSliderFlags;       // flags: for SliderBehavior()              // enum ImGuiSliderFlags_
 
@@ -834,9 +831,9 @@
     int                     TreeDepth;
     ImU32                   TreeDepthMayCloseOnPop; // Store a copy of !g.NavIdIsAlive for TreeDepth 0..31
     ImGuiID                 LastItemId;
-<<<<<<< HEAD
-    ImRect                  LastItemRect;
-    bool                    LastItemRectHoveredRect;
+    ImGuiItemStatusFlags    LastItemStatusFlags;
+    ImRect                  LastItemRect;           // Interaction rect
+    ImRect                  LastItemDisplayRect;    // End-user display rect (only valid if LastItemStatusFlags & ImGuiItemStatusFlags_HasDisplayRect)
     bool                    NavHideHighlightOneFrame;
     bool                    NavHasScroll;           // Set when scrolling can be used (ScrollMax > 0.0f)
     int                     NavLayerCurrent;        // Current layer, 0..31 (we currently only use 0..1)
@@ -844,12 +841,6 @@
     int                     NavLayerActiveMask;     // Which layer have been written to (result from previous frame)
     int                     NavLayerActiveMaskNext; // Which layer have been written to (buffer for current frame)
     bool                    MenuBarAppending;       // FIXME: Remove this
-=======
-    ImGuiItemStatusFlags    LastItemStatusFlags;
-    ImRect                  LastItemRect;           // Interaction rect
-    ImRect                  LastItemDisplayRect;    // End-user display rect (only valid if LastItemStatusFlags & ImGuiItemStatusFlags_HasDisplayRect)
-    bool                    MenuBarAppending;
->>>>>>> b50dce54
     float                   MenuBarOffsetX;
     ImVector<ImGuiWindow*>  ChildWindows;
     ImGuiStorage*           StateStorage;
@@ -880,18 +871,13 @@
         TreeDepth = 0;
         TreeDepthMayCloseOnPop = 0x00;
         LastItemId = 0;
-<<<<<<< HEAD
-        LastItemRect = ImRect();
-        LastItemRectHoveredRect = false;
+        LastItemStatusFlags = 0;
+        LastItemRect = LastItemDisplayRect = ImRect();
         NavHideHighlightOneFrame = false;
         NavHasScroll = false;
         NavLayerActiveMask = NavLayerActiveMaskNext = 0x00;
         NavLayerCurrent = 0;
         NavLayerCurrentMask = 1 << 0;
-=======
-        LastItemStatusFlags = 0;
-        LastItemRect = LastItemDisplayRect = ImRect();
->>>>>>> b50dce54
         MenuBarAppending = false;
         MenuBarOffsetX = 0.0f;
         StateStorage = NULL;
