// dear imgui, v1.80 WIP
// (internal structures/api)

// You may use this file to debug, understand or extend ImGui features but we don't provide any guarantee of forward compatibility!
// Set:
//   #define IMGUI_DEFINE_MATH_OPERATORS
// To implement maths operators for ImVec2 (disabled by default to not collide with using IM_VEC2_CLASS_EXTRA along with your own math types+operators)

/*

Index of this file:

// [SECTION] Header mess
// [SECTION] Forward declarations
// [SECTION] Context pointer
// [SECTION] STB libraries includes
// [SECTION] Macros
// [SECTION] Generic helpers
// [SECTION] ImDrawList support
// [SECTION] Widgets support: flags, enums, data structures
// [SECTION] Columns support
// [SECTION] Multi-select support
// [SECTION] Docking support
// [SECTION] Viewport support
// [SECTION] Settings support
// [SECTION] Generic context hooks
// [SECTION] ImGuiContext (main imgui context)
// [SECTION] ImGuiWindowTempData, ImGuiWindow
// [SECTION] Tab bar, Tab item support
// [SECTION] Table support
// [SECTION] Internal API
// [SECTION] Test Engine specific hooks (imgui_test_engine)

*/

#pragma once
#ifndef IMGUI_DISABLE

//-----------------------------------------------------------------------------
// [SECTION] Header mess
//-----------------------------------------------------------------------------

#ifndef IMGUI_VERSION
#error Must include imgui.h before imgui_internal.h
#endif

#include <stdio.h>      // FILE*, sscanf
#include <stdlib.h>     // NULL, malloc, free, qsort, atoi, atof
#include <math.h>       // sqrtf, fabsf, fmodf, powf, floorf, ceilf, cosf, sinf
#include <limits.h>     // INT_MIN, INT_MAX

// Visual Studio warnings
#ifdef _MSC_VER
#pragma warning (push)
#pragma warning (disable: 4251) // class 'xxx' needs to have dll-interface to be used by clients of struct 'xxx' // when IMGUI_API is set to__declspec(dllexport)
#endif

// Clang/GCC warnings with -Weverything
#if defined(__clang__)
#pragma clang diagnostic push
#if __has_warning("-Wunknown-warning-option")
#pragma clang diagnostic ignored "-Wunknown-warning-option"         // warning: unknown warning group 'xxx'
#endif
#pragma clang diagnostic ignored "-Wunknown-pragmas"                // warning: unknown warning group 'xxx'
#pragma clang diagnostic ignored "-Wunused-function"                // for stb_textedit.h
#pragma clang diagnostic ignored "-Wmissing-prototypes"             // for stb_textedit.h
#pragma clang diagnostic ignored "-Wold-style-cast"
#pragma clang diagnostic ignored "-Wzero-as-null-pointer-constant"
#pragma clang diagnostic ignored "-Wdouble-promotion"
#pragma clang diagnostic ignored "-Wimplicit-int-float-conversion"  // warning: implicit conversion from 'xxx' to 'float' may lose precision
#elif defined(__GNUC__)
#pragma GCC diagnostic push
#pragma GCC diagnostic ignored "-Wpragmas"              // warning: unknown option after '#pragma GCC diagnostic' kind
#pragma GCC diagnostic ignored "-Wclass-memaccess"      // [__GNUC__ >= 8] warning: 'memset/memcpy' clearing/writing an object of type 'xxxx' with no trivial copy-assignment; use assignment or value-initialization instead
#endif

// Legacy defines
#ifdef IMGUI_DISABLE_FORMAT_STRING_FUNCTIONS            // Renamed in 1.74
#error Use IMGUI_DISABLE_DEFAULT_FORMAT_FUNCTIONS
#endif
#ifdef IMGUI_DISABLE_MATH_FUNCTIONS                     // Renamed in 1.74
#error Use IMGUI_DISABLE_DEFAULT_MATH_FUNCTIONS
#endif

//-----------------------------------------------------------------------------
// [SECTION] Forward declarations
//-----------------------------------------------------------------------------

struct ImBitVector;                 // Store 1-bit per value
struct ImRect;                      // An axis-aligned rectangle (2 points)
struct ImDrawDataBuilder;           // Helper to build a ImDrawData instance
struct ImDrawListSharedData;        // Data shared between all ImDrawList instances
struct ImGuiColorMod;               // Stacked color modifier, backup of modified data so we can restore it
struct ImGuiColumnData;             // Storage data for a single column
struct ImGuiColumns;                // Storage data for a columns set
struct ImGuiContext;                // Main Dear ImGui context
struct ImGuiContextHook;            // Hook for extensions like ImGuiTestEngine
struct ImGuiDataTypeInfo;           // Type information associated to a ImGuiDataType enum
struct ImGuiDockContext;            // Docking system context
struct ImGuiDockRequest;            // Docking system dock/undock queued request
struct ImGuiDockNode;               // Docking system node (hold a list of Windows OR two child dock nodes)
struct ImGuiDockNodeSettings;       // Storage for a dock node in .ini file (we preserve those even if the associated dock node isn't active during the session)
struct ImGuiGroupData;              // Stacked storage data for BeginGroup()/EndGroup()
struct ImGuiInputTextState;         // Internal state of the currently focused/edited text input box
struct ImGuiLastItemDataBackup;     // Backup and restore IsItemHovered() internal data
struct ImGuiMenuColumns;            // Simple column measurement, currently used for MenuItem() only
struct ImGuiNavMoveResult;          // Result of a gamepad/keyboard directional navigation move query result
struct ImGuiMetricsConfig;          // Storage for ShowMetricsWindow() and DebugNodeXXX() functions
struct ImGuiNextWindowData;         // Storage for SetNextWindow** functions
struct ImGuiNextItemData;           // Storage for SetNextItem** functions
struct ImGuiPopupData;              // Storage for current popup stack
struct ImGuiSettingsHandler;        // Storage for one type registered in the .ini file
struct ImGuiStyleMod;               // Stacked style modifier, backup of modified data so we can restore it
struct ImGuiTabBar;                 // Storage for a tab bar
struct ImGuiTabItem;                // Storage for a tab item (within a tab bar)
struct ImGuiWindow;                 // Storage for one window
struct ImGuiWindowTempData;         // Temporary storage for one window (that's the data which in theory we could ditch at the end of the frame)
struct ImGuiWindowSettings;         // Storage for a window .ini settings (we keep one of those even if the actual window wasn't instanced during this session)

// Use your programming IDE "Go to definition" facility on the names of the center columns to find the actual flags/enum lists.
typedef int ImGuiDataAuthority;         // -> enum ImGuiDataAuthority_      // Enum: for storing the source authority (dock node vs window) of a field
typedef int ImGuiLayoutType;            // -> enum ImGuiLayoutType_         // Enum: Horizontal or vertical
typedef int ImGuiButtonFlags;           // -> enum ImGuiButtonFlags_        // Flags: for ButtonEx(), ButtonBehavior()
typedef int ImGuiColumnsFlags;          // -> enum ImGuiColumnsFlags_       // Flags: BeginColumns()
typedef int ImGuiItemFlags;             // -> enum ImGuiItemFlags_          // Flags: for PushItemFlag()
typedef int ImGuiItemStatusFlags;       // -> enum ImGuiItemStatusFlags_    // Flags: for DC.LastItemStatusFlags
typedef int ImGuiNavHighlightFlags;     // -> enum ImGuiNavHighlightFlags_  // Flags: for RenderNavHighlight()
typedef int ImGuiNavDirSourceFlags;     // -> enum ImGuiNavDirSourceFlags_  // Flags: for GetNavInputAmount2d()
typedef int ImGuiNavMoveFlags;          // -> enum ImGuiNavMoveFlags_       // Flags: for navigation requests
typedef int ImGuiNextItemDataFlags;     // -> enum ImGuiNextItemDataFlags_  // Flags: for SetNextItemXXX() functions
typedef int ImGuiNextWindowDataFlags;   // -> enum ImGuiNextWindowDataFlags_// Flags: for SetNextWindowXXX() functions
typedef int ImGuiSeparatorFlags;        // -> enum ImGuiSeparatorFlags_     // Flags: for SeparatorEx()
typedef int ImGuiTextFlags;             // -> enum ImGuiTextFlags_          // Flags: for TextEx()
typedef int ImGuiTooltipFlags;          // -> enum ImGuiTooltipFlags_       // Flags: for BeginTooltipEx()

//-----------------------------------------------------------------------------
// [SECTION] Context pointer
// See implementation of this variable in imgui.cpp for comments and details.
//-----------------------------------------------------------------------------

#ifndef GImGui
extern IMGUI_API ImGuiContext* GImGui;  // Current implicit context pointer
#endif

//-------------------------------------------------------------------------
// [SECTION] STB libraries includes
//-------------------------------------------------------------------------

namespace ImStb
{

#undef STB_TEXTEDIT_STRING
#undef STB_TEXTEDIT_CHARTYPE
#define STB_TEXTEDIT_STRING             ImGuiInputTextState
#define STB_TEXTEDIT_CHARTYPE           ImWchar
#define STB_TEXTEDIT_GETWIDTH_NEWLINE   (-1.0f)
#define STB_TEXTEDIT_UNDOSTATECOUNT     99
#define STB_TEXTEDIT_UNDOCHARCOUNT      999
#include "imstb_textedit.h"

} // namespace ImStb

//-----------------------------------------------------------------------------
// [SECTION] Macros
//-----------------------------------------------------------------------------

// Internal Drag and Drop payload types. String starting with '_' are reserved for Dear ImGui.
#define IMGUI_PAYLOAD_TYPE_WINDOW       "_IMWINDOW"     // Payload == ImGuiWindow*

// Debug Logging
#ifndef IMGUI_DEBUG_LOG
#define IMGUI_DEBUG_LOG(_FMT,...)       printf("[%05d] " _FMT, GImGui->FrameCount, __VA_ARGS__)
#endif

// Debug Logging for selected systems. Remove the '((void)0) //' to enable.
//#define IMGUI_DEBUG_LOG_POPUP         IMGUI_DEBUG_LOG // Enable log
//#define IMGUI_DEBUG_LOG_VIEWPORT      IMGUI_DEBUG_LOG // Enable log
//#define IMGUI_DEBUG_LOG_DOCKING       IMGUI_DEBUG_LOG // Enable log
//#define IMGUI_DEBUG_LOG_NAV           IMGUI_DEBUG_LOG // Enable log
#define IMGUI_DEBUG_LOG_POPUP(...)      ((void)0)       // Disable log
#define IMGUI_DEBUG_LOG_NAV(...)        ((void)0)       // Disable log
#define IMGUI_DEBUG_LOG_VIEWPORT(...)   ((void)0)       // Disable log
#define IMGUI_DEBUG_LOG_DOCKING(...)    ((void)0)       // Disable log

// Static Asserts
#if (__cplusplus >= 201100)
#define IM_STATIC_ASSERT(_COND)         static_assert(_COND, "")
#else
#define IM_STATIC_ASSERT(_COND)         typedef char static_assertion_##__line__[(_COND)?1:-1]
#endif

// "Paranoid" Debug Asserts are meant to only be enabled during specific debugging/work, otherwise would slow down the code too much.
// We currently don't have many of those so the effect is currently negligible, but onward intent to add more aggressive ones in the code.
//#define IMGUI_DEBUG_PARANOID
#ifdef IMGUI_DEBUG_PARANOID
#define IM_ASSERT_PARANOID(_EXPR)       IM_ASSERT(_EXPR)
#else
#define IM_ASSERT_PARANOID(_EXPR)
#endif

// Error handling
// Down the line in some frameworks/languages we would like to have a way to redirect those to the programmer and recover from more faults.
#ifndef IM_ASSERT_USER_ERROR
#define IM_ASSERT_USER_ERROR(_EXP,_MSG) IM_ASSERT((_EXP) && _MSG)   // Recoverable User Error
#endif

// Misc Macros
#define IM_PI                           3.14159265358979323846f
#ifdef _WIN32
#define IM_NEWLINE                      "\r\n"   // Play it nice with Windows users (Update: since 2018-05, Notepad finally appears to support Unix-style carriage returns!)
#else
#define IM_NEWLINE                      "\n"
#endif
#define IM_TABSIZE                      (4)
#define IM_F32_TO_INT8_UNBOUND(_VAL)    ((int)((_VAL) * 255.0f + ((_VAL)>=0 ? 0.5f : -0.5f)))   // Unsaturated, for display purpose
#define IM_F32_TO_INT8_SAT(_VAL)        ((int)(ImSaturate(_VAL) * 255.0f + 0.5f))               // Saturated, always output 0..255
#define IM_FLOOR(_VAL)                  ((float)(int)(_VAL))                                    // ImFloor() is not inlined in MSVC debug builds
#define IM_ROUND(_VAL)                  ((float)(int)((_VAL) + 0.5f))                           //

// Enforce cdecl calling convention for functions called by the standard library, in case compilation settings changed the default to e.g. __vectorcall
#ifdef _MSC_VER
#define IMGUI_CDECL __cdecl
#else
#define IMGUI_CDECL
#endif

// Debug Tools
// Use 'Metrics->Tools->Item Picker' to break into the call-stack of a specific item.
#ifndef IM_DEBUG_BREAK
#if defined(__clang__)
#define IM_DEBUG_BREAK()    __builtin_debugtrap()
#elif defined (_MSC_VER)
#define IM_DEBUG_BREAK()    __debugbreak()
#else
#define IM_DEBUG_BREAK()    IM_ASSERT(0)    // It is expected that you define IM_DEBUG_BREAK() into something that will break nicely in a debugger!
#endif
#endif // #ifndef IM_DEBUG_BREAK

//-----------------------------------------------------------------------------
// [SECTION] Generic helpers
// Note that the ImXXX helpers functions are lower-level than ImGui functions.
// ImGui functions or the ImGui context are never called/used from other ImXXX functions.
//-----------------------------------------------------------------------------
// - Helpers: Hashing
// - Helpers: Sorting
// - Helpers: Bit manipulation
// - Helpers: String, Formatting
// - Helpers: UTF-8 <> wchar conversions
// - Helpers: ImVec2/ImVec4 operators
// - Helpers: Maths
// - Helpers: Geometry
// - Helper: ImVec1
// - Helper: ImVec2ih
// - Helper: ImRect
// - Helper: ImBitArray
// - Helper: ImBitVector
// - Helper: ImPool<>
// - Helper: ImChunkStream<>
//-----------------------------------------------------------------------------

// Helpers: Hashing
IMGUI_API ImU32         ImHashData(const void* data, size_t data_size, ImU32 seed = 0);
IMGUI_API ImU32         ImHashStr(const char* data, size_t data_size = 0, ImU32 seed = 0);
#ifndef IMGUI_DISABLE_OBSOLETE_FUNCTIONS
static inline ImU32     ImHash(const void* data, int size, ImU32 seed = 0) { return size ? ImHashData(data, (size_t)size, seed) : ImHashStr((const char*)data, 0, seed); } // [moved to ImHashStr/ImHashData in 1.68]
#endif

// Helpers: Sorting
#define ImQsort         qsort

// Helpers: Color Blending
IMGUI_API ImU32         ImAlphaBlendColors(ImU32 col_a, ImU32 col_b);

// Helpers: Bit manipulation
static inline bool      ImIsPowerOfTwo(int v)           { return v != 0 && (v & (v - 1)) == 0; }
static inline int       ImUpperPowerOfTwo(int v)        { v--; v |= v >> 1; v |= v >> 2; v |= v >> 4; v |= v >> 8; v |= v >> 16; v++; return v; }

// Helpers: String, Formatting
IMGUI_API int           ImStricmp(const char* str1, const char* str2);
IMGUI_API int           ImStrnicmp(const char* str1, const char* str2, size_t count);
IMGUI_API void          ImStrncpy(char* dst, const char* src, size_t count);
IMGUI_API char*         ImStrdup(const char* str);
IMGUI_API char*         ImStrdupcpy(char* dst, size_t* p_dst_size, const char* str);
IMGUI_API const char*   ImStrchrRange(const char* str_begin, const char* str_end, char c);
IMGUI_API int           ImStrlenW(const ImWchar* str);
IMGUI_API const char*   ImStreolRange(const char* str, const char* str_end);                // End end-of-line
IMGUI_API const ImWchar*ImStrbolW(const ImWchar* buf_mid_line, const ImWchar* buf_begin);   // Find beginning-of-line
IMGUI_API const char*   ImStristr(const char* haystack, const char* haystack_end, const char* needle, const char* needle_end);
IMGUI_API void          ImStrTrimBlanks(char* str);
IMGUI_API const char*   ImStrSkipBlank(const char* str);
IMGUI_API int           ImFormatString(char* buf, size_t buf_size, const char* fmt, ...) IM_FMTARGS(3);
IMGUI_API int           ImFormatStringV(char* buf, size_t buf_size, const char* fmt, va_list args) IM_FMTLIST(3);
IMGUI_API const char*   ImParseFormatFindStart(const char* format);
IMGUI_API const char*   ImParseFormatFindEnd(const char* format);
IMGUI_API const char*   ImParseFormatTrimDecorations(const char* format, char* buf, size_t buf_size);
IMGUI_API int           ImParseFormatPrecision(const char* format, int default_value);
static inline bool      ImCharIsBlankA(char c)          { return c == ' ' || c == '\t'; }
static inline bool      ImCharIsBlankW(unsigned int c)  { return c == ' ' || c == '\t' || c == 0x3000; }

// Helpers: UTF-8 <> wchar conversions
IMGUI_API int           ImTextStrToUtf8(char* buf, int buf_size, const ImWchar* in_text, const ImWchar* in_text_end);      // return output UTF-8 bytes count
IMGUI_API int           ImTextCharFromUtf8(unsigned int* out_char, const char* in_text, const char* in_text_end);          // read one character. return input UTF-8 bytes count
IMGUI_API int           ImTextStrFromUtf8(ImWchar* buf, int buf_size, const char* in_text, const char* in_text_end, const char** in_remaining = NULL);   // return input UTF-8 bytes count
IMGUI_API int           ImTextCountCharsFromUtf8(const char* in_text, const char* in_text_end);                            // return number of UTF-8 code-points (NOT bytes count)
IMGUI_API int           ImTextCountUtf8BytesFromChar(const char* in_text, const char* in_text_end);                        // return number of bytes to express one char in UTF-8
IMGUI_API int           ImTextCountUtf8BytesFromStr(const ImWchar* in_text, const ImWchar* in_text_end);                   // return number of bytes to express string in UTF-8

// Helpers: ImVec2/ImVec4 operators
// We are keeping those disabled by default so they don't leak in user space, to allow user enabling implicit cast operators between ImVec2 and their own types (using IM_VEC2_CLASS_EXTRA etc.)
// We unfortunately don't have a unary- operator for ImVec2 because this would needs to be defined inside the class itself.
#ifdef IMGUI_DEFINE_MATH_OPERATORS
static inline ImVec2 operator*(const ImVec2& lhs, const float rhs)              { return ImVec2(lhs.x * rhs, lhs.y * rhs); }
static inline ImVec2 operator/(const ImVec2& lhs, const float rhs)              { return ImVec2(lhs.x / rhs, lhs.y / rhs); }
static inline ImVec2 operator+(const ImVec2& lhs, const ImVec2& rhs)            { return ImVec2(lhs.x + rhs.x, lhs.y + rhs.y); }
static inline ImVec2 operator-(const ImVec2& lhs, const ImVec2& rhs)            { return ImVec2(lhs.x - rhs.x, lhs.y - rhs.y); }
static inline ImVec2 operator*(const ImVec2& lhs, const ImVec2& rhs)            { return ImVec2(lhs.x * rhs.x, lhs.y * rhs.y); }
static inline ImVec2 operator/(const ImVec2& lhs, const ImVec2& rhs)            { return ImVec2(lhs.x / rhs.x, lhs.y / rhs.y); }
static inline ImVec2& operator*=(ImVec2& lhs, const float rhs)                  { lhs.x *= rhs; lhs.y *= rhs; return lhs; }
static inline ImVec2& operator/=(ImVec2& lhs, const float rhs)                  { lhs.x /= rhs; lhs.y /= rhs; return lhs; }
static inline ImVec2& operator+=(ImVec2& lhs, const ImVec2& rhs)                { lhs.x += rhs.x; lhs.y += rhs.y; return lhs; }
static inline ImVec2& operator-=(ImVec2& lhs, const ImVec2& rhs)                { lhs.x -= rhs.x; lhs.y -= rhs.y; return lhs; }
static inline ImVec2& operator*=(ImVec2& lhs, const ImVec2& rhs)                { lhs.x *= rhs.x; lhs.y *= rhs.y; return lhs; }
static inline ImVec2& operator/=(ImVec2& lhs, const ImVec2& rhs)                { lhs.x /= rhs.x; lhs.y /= rhs.y; return lhs; }
static inline ImVec4 operator+(const ImVec4& lhs, const ImVec4& rhs)            { return ImVec4(lhs.x + rhs.x, lhs.y + rhs.y, lhs.z + rhs.z, lhs.w + rhs.w); }
static inline ImVec4 operator-(const ImVec4& lhs, const ImVec4& rhs)            { return ImVec4(lhs.x - rhs.x, lhs.y - rhs.y, lhs.z - rhs.z, lhs.w - rhs.w); }
static inline ImVec4 operator*(const ImVec4& lhs, const ImVec4& rhs)            { return ImVec4(lhs.x * rhs.x, lhs.y * rhs.y, lhs.z * rhs.z, lhs.w * rhs.w); }
#endif

// Helpers: File System
#ifdef IMGUI_DISABLE_FILE_FUNCTIONS
#define IMGUI_DISABLE_DEFAULT_FILE_FUNCTIONS
typedef void* ImFileHandle;
static inline ImFileHandle  ImFileOpen(const char*, const char*)                    { return NULL; }
static inline bool          ImFileClose(ImFileHandle)                               { return false; }
static inline ImU64         ImFileGetSize(ImFileHandle)                             { return (ImU64)-1; }
static inline ImU64         ImFileRead(void*, ImU64, ImU64, ImFileHandle)           { return 0; }
static inline ImU64         ImFileWrite(const void*, ImU64, ImU64, ImFileHandle)    { return 0; }
#endif
#ifndef IMGUI_DISABLE_DEFAULT_FILE_FUNCTIONS
typedef FILE* ImFileHandle;
IMGUI_API ImFileHandle      ImFileOpen(const char* filename, const char* mode);
IMGUI_API bool              ImFileClose(ImFileHandle file);
IMGUI_API ImU64             ImFileGetSize(ImFileHandle file);
IMGUI_API ImU64             ImFileRead(void* data, ImU64 size, ImU64 count, ImFileHandle file);
IMGUI_API ImU64             ImFileWrite(const void* data, ImU64 size, ImU64 count, ImFileHandle file);
#else
#define IMGUI_DISABLE_TTY_FUNCTIONS // Can't use stdout, fflush if we are not using default file functions
#endif
IMGUI_API void*             ImFileLoadToMemory(const char* filename, const char* mode, size_t* out_file_size = NULL, int padding_bytes = 0);

// Helpers: Maths
// - Wrapper for standard libs functions. (Note that imgui_demo.cpp does _not_ use them to keep the code easy to copy)
#ifndef IMGUI_DISABLE_DEFAULT_MATH_FUNCTIONS
#define ImFabs(X)           fabsf(X)
#define ImSqrt(X)           sqrtf(X)
#define ImFmod(X, Y)        fmodf((X), (Y))
#define ImCos(X)            cosf(X)
#define ImSin(X)            sinf(X)
#define ImAcos(X)           acosf(X)
#define ImAtan2(Y, X)       atan2f((Y), (X))
#define ImAtof(STR)         atof(STR)
#define ImFloorStd(X)       floorf(X)           // We already uses our own ImFloor() { return (float)(int)v } internally so the standard one wrapper is named differently (it's used by e.g. stb_truetype)
#define ImCeil(X)           ceilf(X)
static inline float  ImPow(float x, float y)    { return powf(x, y); }          // DragBehaviorT/SliderBehaviorT uses ImPow with either float/double and need the precision
static inline double ImPow(double x, double y)  { return pow(x, y); }
static inline float  ImLog(float x)             { return logf(x); }             // DragBehaviorT/SliderBehaviorT uses ImLog with either float/double and need the precision
static inline double ImLog(double x)            { return log(x); }
static inline float  ImAbs(float x)             { return fabsf(x); }
static inline double ImAbs(double x)            { return fabs(x); }
static inline float  ImSign(float x)            { return (x < 0.0f) ? -1.0f : ((x > 0.0f) ? 1.0f : 0.0f); } // Sign operator - returns -1, 0 or 1 based on sign of argument
static inline double ImSign(double x)           { return (x < 0.0) ? -1.0 : ((x > 0.0) ? 1.0 : 0.0); }
#endif
// - ImMin/ImMax/ImClamp/ImLerp/ImSwap are used by widgets which support variety of types: signed/unsigned int/long long float/double
// (Exceptionally using templates here but we could also redefine them for those types)
template<typename T> static inline T ImMin(T lhs, T rhs)                        { return lhs < rhs ? lhs : rhs; }
template<typename T> static inline T ImMax(T lhs, T rhs)                        { return lhs >= rhs ? lhs : rhs; }
template<typename T> static inline T ImClamp(T v, T mn, T mx)                   { return (v < mn) ? mn : (v > mx) ? mx : v; }
template<typename T> static inline T ImLerp(T a, T b, float t)                  { return (T)(a + (b - a) * t); }
template<typename T> static inline void ImSwap(T& a, T& b)                      { T tmp = a; a = b; b = tmp; }
template<typename T> static inline T ImAddClampOverflow(T a, T b, T mn, T mx)   { if (b < 0 && (a < mn - b)) return mn; if (b > 0 && (a > mx - b)) return mx; return a + b; }
template<typename T> static inline T ImSubClampOverflow(T a, T b, T mn, T mx)   { if (b > 0 && (a < mn + b)) return mn; if (b < 0 && (a > mx + b)) return mx; return a - b; }
// - Misc maths helpers
static inline ImVec2 ImMin(const ImVec2& lhs, const ImVec2& rhs)                { return ImVec2(lhs.x < rhs.x ? lhs.x : rhs.x, lhs.y < rhs.y ? lhs.y : rhs.y); }
static inline ImVec2 ImMax(const ImVec2& lhs, const ImVec2& rhs)                { return ImVec2(lhs.x >= rhs.x ? lhs.x : rhs.x, lhs.y >= rhs.y ? lhs.y : rhs.y); }
static inline ImVec2 ImClamp(const ImVec2& v, const ImVec2& mn, ImVec2 mx)      { return ImVec2((v.x < mn.x) ? mn.x : (v.x > mx.x) ? mx.x : v.x, (v.y < mn.y) ? mn.y : (v.y > mx.y) ? mx.y : v.y); }
static inline ImVec2 ImLerp(const ImVec2& a, const ImVec2& b, float t)          { return ImVec2(a.x + (b.x - a.x) * t, a.y + (b.y - a.y) * t); }
static inline ImVec2 ImLerp(const ImVec2& a, const ImVec2& b, const ImVec2& t)  { return ImVec2(a.x + (b.x - a.x) * t.x, a.y + (b.y - a.y) * t.y); }
static inline ImVec4 ImLerp(const ImVec4& a, const ImVec4& b, float t)          { return ImVec4(a.x + (b.x - a.x) * t, a.y + (b.y - a.y) * t, a.z + (b.z - a.z) * t, a.w + (b.w - a.w) * t); }
static inline float  ImSaturate(float f)                                        { return (f < 0.0f) ? 0.0f : (f > 1.0f) ? 1.0f : f; }
static inline float  ImLengthSqr(const ImVec2& lhs)                             { return (lhs.x * lhs.x) + (lhs.y * lhs.y); }
static inline float  ImLengthSqr(const ImVec4& lhs)                             { return (lhs.x * lhs.x) + (lhs.y * lhs.y) + (lhs.z * lhs.z) + (lhs.w * lhs.w); }
static inline float  ImInvLength(const ImVec2& lhs, float fail_value)           { float d = (lhs.x * lhs.x) + (lhs.y * lhs.y); if (d > 0.0f) return 1.0f / ImSqrt(d); return fail_value; }
static inline float  ImFloor(float f)                                           { return (float)(int)(f); }
static inline ImVec2 ImFloor(const ImVec2& v)                                   { return ImVec2((float)(int)(v.x), (float)(int)(v.y)); }
static inline int    ImModPositive(int a, int b)                                { return (a + b) % b; }
static inline float  ImDot(const ImVec2& a, const ImVec2& b)                    { return a.x * b.x + a.y * b.y; }
static inline ImVec2 ImRotate(const ImVec2& v, float cos_a, float sin_a)        { return ImVec2(v.x * cos_a - v.y * sin_a, v.x * sin_a + v.y * cos_a); }
static inline float  ImLinearSweep(float current, float target, float speed)    { if (current < target) return ImMin(current + speed, target); if (current > target) return ImMax(current - speed, target); return current; }
static inline ImVec2 ImMul(const ImVec2& lhs, const ImVec2& rhs)                { return ImVec2(lhs.x * rhs.x, lhs.y * rhs.y); }

// Helpers: Geometry
IMGUI_API ImVec2     ImBezierCalc(const ImVec2& p1, const ImVec2& p2, const ImVec2& p3, const ImVec2& p4, float t);                                         // Cubic Bezier
IMGUI_API ImVec2     ImBezierClosestPoint(const ImVec2& p1, const ImVec2& p2, const ImVec2& p3, const ImVec2& p4, const ImVec2& p, int num_segments);       // For curves with explicit number of segments
IMGUI_API ImVec2     ImBezierClosestPointCasteljau(const ImVec2& p1, const ImVec2& p2, const ImVec2& p3, const ImVec2& p4, const ImVec2& p, float tess_tol);// For auto-tessellated curves you can use tess_tol = style.CurveTessellationTol
IMGUI_API ImVec2     ImLineClosestPoint(const ImVec2& a, const ImVec2& b, const ImVec2& p);
IMGUI_API bool       ImTriangleContainsPoint(const ImVec2& a, const ImVec2& b, const ImVec2& c, const ImVec2& p);
IMGUI_API ImVec2     ImTriangleClosestPoint(const ImVec2& a, const ImVec2& b, const ImVec2& c, const ImVec2& p);
IMGUI_API void       ImTriangleBarycentricCoords(const ImVec2& a, const ImVec2& b, const ImVec2& c, const ImVec2& p, float& out_u, float& out_v, float& out_w);
inline float         ImTriangleArea(const ImVec2& a, const ImVec2& b, const ImVec2& c) { return ImFabs((a.x * (b.y - c.y)) + (b.x * (c.y - a.y)) + (c.x * (a.y - b.y))) * 0.5f; }
IMGUI_API ImGuiDir   ImGetDirQuadrantFromDelta(float dx, float dy);

// Helper: ImVec1 (1D vector)
// (this odd construct is used to facilitate the transition between 1D and 2D, and the maintenance of some branches/patches)
struct ImVec1
{
    float   x;
    ImVec1()         { x = 0.0f; }
    ImVec1(float _x) { x = _x; }
};

// Helper: ImVec2ih (2D vector, half-size integer, for long-term packed storage)
struct ImVec2ih
{
    short   x, y;
    ImVec2ih()                           { x = y = 0; }
    ImVec2ih(short _x, short _y)         { x = _x; y = _y; }
    explicit ImVec2ih(const ImVec2& rhs) { x = (short)rhs.x; y = (short)rhs.y; }
};

// Helper: ImRect (2D axis aligned bounding-box)
// NB: we can't rely on ImVec2 math operators being available here!
struct IMGUI_API ImRect
{
    ImVec2      Min;    // Upper-left
    ImVec2      Max;    // Lower-right

    ImRect()                                        : Min(0.0f, 0.0f), Max(0.0f, 0.0f)  {}
    ImRect(const ImVec2& min, const ImVec2& max)    : Min(min), Max(max)                {}
    ImRect(const ImVec4& v)                         : Min(v.x, v.y), Max(v.z, v.w)      {}
    ImRect(float x1, float y1, float x2, float y2)  : Min(x1, y1), Max(x2, y2)          {}

    ImVec2      GetCenter() const                   { return ImVec2((Min.x + Max.x) * 0.5f, (Min.y + Max.y) * 0.5f); }
    ImVec2      GetSize() const                     { return ImVec2(Max.x - Min.x, Max.y - Min.y); }
    float       GetWidth() const                    { return Max.x - Min.x; }
    float       GetHeight() const                   { return Max.y - Min.y; }
    ImVec2      GetTL() const                       { return Min; }                   // Top-left
    ImVec2      GetTR() const                       { return ImVec2(Max.x, Min.y); }  // Top-right
    ImVec2      GetBL() const                       { return ImVec2(Min.x, Max.y); }  // Bottom-left
    ImVec2      GetBR() const                       { return Max; }                   // Bottom-right
    bool        Contains(const ImVec2& p) const     { return p.x     >= Min.x && p.y     >= Min.y && p.x     <  Max.x && p.y     <  Max.y; }
    bool        Contains(const ImRect& r) const     { return r.Min.x >= Min.x && r.Min.y >= Min.y && r.Max.x <= Max.x && r.Max.y <= Max.y; }
    bool        Overlaps(const ImRect& r) const     { return r.Min.y <  Max.y && r.Max.y >  Min.y && r.Min.x <  Max.x && r.Max.x >  Min.x; }
    void        Add(const ImVec2& p)                { if (Min.x > p.x)     Min.x = p.x;     if (Min.y > p.y)     Min.y = p.y;     if (Max.x < p.x)     Max.x = p.x;     if (Max.y < p.y)     Max.y = p.y; }
    void        Add(const ImRect& r)                { if (Min.x > r.Min.x) Min.x = r.Min.x; if (Min.y > r.Min.y) Min.y = r.Min.y; if (Max.x < r.Max.x) Max.x = r.Max.x; if (Max.y < r.Max.y) Max.y = r.Max.y; }
    void        Expand(const float amount)          { Min.x -= amount;   Min.y -= amount;   Max.x += amount;   Max.y += amount; }
    void        Expand(const ImVec2& amount)        { Min.x -= amount.x; Min.y -= amount.y; Max.x += amount.x; Max.y += amount.y; }
    void        Translate(const ImVec2& d)          { Min.x += d.x; Min.y += d.y; Max.x += d.x; Max.y += d.y; }
    void        TranslateX(float dx)                { Min.x += dx; Max.x += dx; }
    void        TranslateY(float dy)                { Min.y += dy; Max.y += dy; }
    void        ClipWith(const ImRect& r)           { Min = ImMax(Min, r.Min); Max = ImMin(Max, r.Max); }                   // Simple version, may lead to an inverted rectangle, which is fine for Contains/Overlaps test but not for display.
    void        ClipWithFull(const ImRect& r)       { Min = ImClamp(Min, r.Min, r.Max); Max = ImClamp(Max, r.Min, r.Max); } // Full version, ensure both points are fully clipped.
    void        Floor()                             { Min.x = IM_FLOOR(Min.x); Min.y = IM_FLOOR(Min.y); Max.x = IM_FLOOR(Max.x); Max.y = IM_FLOOR(Max.y); }
    bool        IsInverted() const                  { return Min.x > Max.x || Min.y > Max.y; }
    ImVec4      ToVec4() const                      { return ImVec4(Min.x, Min.y, Max.x, Max.y); }
};

// Helper: ImBitArray
inline bool          ImBitArrayTestBit(const ImU32* arr, int n)         { ImU32 mask = (ImU32)1 << (n & 31); return (arr[n >> 5] & mask) != 0; }
inline void          ImBitArrayClearBit(ImU32* arr, int n)              { ImU32 mask = (ImU32)1 << (n & 31); arr[n >> 5] &= ~mask; }
inline void          ImBitArraySetBit(ImU32* arr, int n)                { ImU32 mask = (ImU32)1 << (n & 31); arr[n >> 5] |= mask; }
inline void          ImBitArraySetBitRange(ImU32* arr, int n, int n2)
{
    while (n <= n2)
    {
        int a_mod = (n & 31);
        int b_mod = ((n2 >= n + 31) ? 31 : (n2 & 31)) + 1;
        ImU32 mask = (ImU32)(((ImU64)1 << b_mod) - 1) & ~(ImU32)(((ImU64)1 << a_mod) - 1);
        arr[n >> 5] |= mask;
        n = (n + 32) & ~31;
    }
}

// Helper: ImBitVector
// Store 1-bit per value.
struct IMGUI_API ImBitVector
{
    ImVector<ImU32> Storage;
    void            Create(int sz)              { Storage.resize((sz + 31) >> 5); memset(Storage.Data, 0, (size_t)Storage.Size * sizeof(Storage.Data[0])); }
    void            Clear()                     { Storage.clear(); }
    bool            TestBit(int n) const        { IM_ASSERT(n < (Storage.Size << 5)); return ImBitArrayTestBit(Storage.Data, n); }
    void            SetBit(int n)               { IM_ASSERT(n < (Storage.Size << 5)); ImBitArraySetBit(Storage.Data, n); }
    void            ClearBit(int n)             { IM_ASSERT(n < (Storage.Size << 5)); ImBitArrayClearBit(Storage.Data, n); }
};

// Helper: ImPool<>
// Basic keyed storage for contiguous instances, slow/amortized insertion, O(1) indexable, O(Log N) queries by ID over a dense/hot buffer,
// Honor constructor/destructor. Add/remove invalidate all pointers. Indexes have the same lifetime as the associated object.
typedef int ImPoolIdx;
template<typename T>
struct IMGUI_API ImPool
{
    ImVector<T>     Buf;        // Contiguous data
    ImGuiStorage    Map;        // ID->Index
    ImPoolIdx       FreeIdx;    // Next free idx to use

    ImPool()    { FreeIdx = 0; }
    ~ImPool()   { Clear(); }
    T*          GetByKey(ImGuiID key)               { int idx = Map.GetInt(key, -1); return (idx != -1) ? &Buf[idx] : NULL; }
    T*          GetByIndex(ImPoolIdx n)             { return &Buf[n]; }
    ImPoolIdx   GetIndex(const T* p) const          { IM_ASSERT(p >= Buf.Data && p < Buf.Data + Buf.Size); return (ImPoolIdx)(p - Buf.Data); }
    T*          GetOrAddByKey(ImGuiID key)          { int* p_idx = Map.GetIntRef(key, -1); if (*p_idx != -1) return &Buf[*p_idx]; *p_idx = FreeIdx; return Add(); }
    bool        Contains(const T* p) const          { return (p >= Buf.Data && p < Buf.Data + Buf.Size); }
    void        Clear()                             { for (int n = 0; n < Map.Data.Size; n++) { int idx = Map.Data[n].val_i; if (idx != -1) Buf[idx].~T(); } Map.Clear(); Buf.clear(); FreeIdx = 0; }
    T*          Add()                               { int idx = FreeIdx; if (idx == Buf.Size) { Buf.resize(Buf.Size + 1); FreeIdx++; } else { FreeIdx = *(int*)&Buf[idx]; } IM_PLACEMENT_NEW(&Buf[idx]) T(); return &Buf[idx]; }
    void        Remove(ImGuiID key, const T* p)     { Remove(key, GetIndex(p)); }
    void        Remove(ImGuiID key, ImPoolIdx idx)  { Buf[idx].~T(); *(int*)&Buf[idx] = FreeIdx; FreeIdx = idx; Map.SetInt(key, -1); }
    void        Reserve(int capacity)               { Buf.reserve(capacity); Map.Data.reserve(capacity); }
    int         GetSize() const                     { return Buf.Size; }
};

// Helper: ImChunkStream<>
// Build and iterate a contiguous stream of variable-sized structures.
// This is used by Settings to store persistent data while reducing allocation count.
// We store the chunk size first, and align the final size on 4 bytes boundaries (this what the '(X + 3) & ~3' statement is for)
// The tedious/zealous amount of casting is to avoid -Wcast-align warnings.
template<typename T>
struct IMGUI_API ImChunkStream
{
    ImVector<char>  Buf;

    void    clear()                     { Buf.clear(); }
    bool    empty() const               { return Buf.Size == 0; }
    int     size() const                { return Buf.Size; }
    T*      alloc_chunk(size_t sz)      { size_t HDR_SZ = 4; sz = ((HDR_SZ + sz) + 3u) & ~3u; int off = Buf.Size; Buf.resize(off + (int)sz); ((int*)(void*)(Buf.Data + off))[0] = (int)sz; return (T*)(void*)(Buf.Data + off + (int)HDR_SZ); }
    T*      begin()                     { size_t HDR_SZ = 4; if (!Buf.Data) return NULL; return (T*)(void*)(Buf.Data + HDR_SZ); }
    T*      next_chunk(T* p)            { size_t HDR_SZ = 4; IM_ASSERT(p >= begin() && p < end()); p = (T*)(void*)((char*)(void*)p + chunk_size(p)); if (p == (T*)(void*)((char*)end() + HDR_SZ)) return (T*)0; IM_ASSERT(p < end()); return p; }
    int     chunk_size(const T* p)      { return ((const int*)p)[-1]; }
    T*      end()                       { return (T*)(void*)(Buf.Data + Buf.Size); }
    int     offset_from_ptr(const T* p) { IM_ASSERT(p >= begin() && p < end()); const ptrdiff_t off = (const char*)p - Buf.Data; return (int)off; }
    T*      ptr_from_offset(int off)    { IM_ASSERT(off >= 4 && off < Buf.Size); return (T*)(void*)(Buf.Data + off); }
};

//-----------------------------------------------------------------------------
// [SECTION] ImDrawList support
//-----------------------------------------------------------------------------

// ImDrawList: Helper function to calculate a circle's segment count given its radius and a "maximum error" value.
#define IM_DRAWLIST_CIRCLE_AUTO_SEGMENT_MIN                     12
#define IM_DRAWLIST_CIRCLE_AUTO_SEGMENT_MAX                     512
#define IM_DRAWLIST_CIRCLE_AUTO_SEGMENT_CALC(_RAD,_MAXERROR)    ImClamp((int)((IM_PI * 2.0f) / ImAcos(((_RAD) - (_MAXERROR)) / (_RAD))), IM_DRAWLIST_CIRCLE_AUTO_SEGMENT_MIN, IM_DRAWLIST_CIRCLE_AUTO_SEGMENT_MAX)

// ImDrawList: You may set this to higher values (e.g. 2 or 3) to increase tessellation of fast rounded corners path.
#ifndef IM_DRAWLIST_ARCFAST_TESSELLATION_MULTIPLIER
#define IM_DRAWLIST_ARCFAST_TESSELLATION_MULTIPLIER             1
#endif

// Data shared between all ImDrawList instances
// You may want to create your own instance of this if you want to use ImDrawList completely without ImGui. In that case, watch out for future changes to this structure.
struct IMGUI_API ImDrawListSharedData
{
    ImVec2          TexUvWhitePixel;            // UV of white pixel in the atlas
    ImFont*         Font;                       // Current/default font (optional, for simplified AddText overload)
    float           FontSize;                   // Current/default font size (optional, for simplified AddText overload)
    float           CurveTessellationTol;       // Tessellation tolerance when using PathBezierCurveTo()
    float           CircleSegmentMaxError;      // Number of circle segments to use per pixel of radius for AddCircle() etc
    ImVec4          ClipRectFullscreen;         // Value for PushClipRectFullscreen()
    ImDrawListFlags InitialFlags;               // Initial flags at the beginning of the frame (it is possible to alter flags on a per-drawlist basis afterwards)

    // [Internal] Lookup tables
    ImVec2          ArcFastVtx[12 * IM_DRAWLIST_ARCFAST_TESSELLATION_MULTIPLIER];  // FIXME: Bake rounded corners fill/borders in atlas
    ImU8            CircleSegmentCounts[64];    // Precomputed segment count for given radius (array index + 1) before we calculate it dynamically (to avoid calculation overhead)
    const ImVec4*   TexUvLines;                 // UV of anti-aliased lines in the atlas

    ImDrawListSharedData();
    void SetCircleSegmentMaxError(float max_error);
};

struct ImDrawDataBuilder
{
    ImVector<ImDrawList*>   Layers[2];           // Global layers for: regular, tooltip

    void Clear()            { for (int n = 0; n < IM_ARRAYSIZE(Layers); n++) Layers[n].resize(0); }
    void ClearFreeMemory()  { for (int n = 0; n < IM_ARRAYSIZE(Layers); n++) Layers[n].clear(); }
    IMGUI_API void FlattenIntoSingleLayer();
};

//-----------------------------------------------------------------------------
// [SECTION] Widgets support: flags, enums, data structures
//-----------------------------------------------------------------------------

// Transient per-window flags, reset at the beginning of the frame. For child window, inherited from parent on first Begin().
// This is going to be exposed in imgui.h when stabilized enough.
enum ImGuiItemFlags_
{
    ImGuiItemFlags_None                     = 0,
    ImGuiItemFlags_NoTabStop                = 1 << 0,  // false
    ImGuiItemFlags_ButtonRepeat             = 1 << 1,  // false    // Button() will return true multiple times based on io.KeyRepeatDelay and io.KeyRepeatRate settings.
    ImGuiItemFlags_Disabled                 = 1 << 2,  // false    // [BETA] Disable interactions but doesn't affect visuals yet. See github.com/ocornut/imgui/issues/211
    ImGuiItemFlags_NoNav                    = 1 << 3,  // false
    ImGuiItemFlags_NoNavDefaultFocus        = 1 << 4,  // false
    ImGuiItemFlags_SelectableDontClosePopup = 1 << 5,  // false    // MenuItem/Selectable() automatically closes current Popup window
    ImGuiItemFlags_MixedValue               = 1 << 6,  // false    // [BETA] Represent a mixed/indeterminate value, generally multi-selection where values differ. Currently only supported by Checkbox() (later should support all sorts of widgets)
    ImGuiItemFlags_ReadOnly                 = 1 << 7,  // false    // [ALPHA] Allow hovering interactions but underlying value is not changed.
    ImGuiItemFlags_Default_                 = 0
};

// Storage for LastItem data
enum ImGuiItemStatusFlags_
{
    ImGuiItemStatusFlags_None               = 0,
    ImGuiItemStatusFlags_HoveredRect        = 1 << 0,
    ImGuiItemStatusFlags_HasDisplayRect     = 1 << 1,
    ImGuiItemStatusFlags_Edited             = 1 << 2,   // Value exposed by item was edited in the current frame (should match the bool return value of most widgets)
    ImGuiItemStatusFlags_ToggledSelection   = 1 << 3,   // Set when Selectable(), TreeNode() reports toggling a selection. We can't report "Selected" because reporting the change allows us to handle clipping with less issues.
    ImGuiItemStatusFlags_ToggledOpen        = 1 << 4,   // Set when TreeNode() reports toggling their open state.
    ImGuiItemStatusFlags_HasDeactivated     = 1 << 5,   // Set if the widget/group is able to provide data for the ImGuiItemStatusFlags_Deactivated flag.
    ImGuiItemStatusFlags_Deactivated        = 1 << 6    // Only valid if ImGuiItemStatusFlags_HasDeactivated is set.

#ifdef IMGUI_ENABLE_TEST_ENGINE
    , // [imgui_tests only]
    ImGuiItemStatusFlags_Openable           = 1 << 10,  //
    ImGuiItemStatusFlags_Opened             = 1 << 11,  //
    ImGuiItemStatusFlags_Checkable          = 1 << 12,  //
    ImGuiItemStatusFlags_Checked            = 1 << 13   //
#endif
};

// Extend ImGuiButtonFlags_
enum ImGuiButtonFlagsPrivate_
{
    ImGuiButtonFlags_PressedOnClick         = 1 << 4,   // return true on click (mouse down event)
    ImGuiButtonFlags_PressedOnClickRelease  = 1 << 5,   // [Default] return true on click + release on same item <-- this is what the majority of Button are using
    ImGuiButtonFlags_PressedOnClickReleaseAnywhere = 1 << 6, // return true on click + release even if the release event is not done while hovering the item
    ImGuiButtonFlags_PressedOnRelease       = 1 << 7,   // return true on release (default requires click+release)
    ImGuiButtonFlags_PressedOnDoubleClick   = 1 << 8,   // return true on double-click (default requires click+release)
    ImGuiButtonFlags_PressedOnDragDropHold  = 1 << 9,   // return true when held into while we are drag and dropping another item (used by e.g. tree nodes, collapsing headers)
    ImGuiButtonFlags_Repeat                 = 1 << 10,  // hold to repeat
    ImGuiButtonFlags_FlattenChildren        = 1 << 11,  // allow interactions even if a child window is overlapping
    ImGuiButtonFlags_AllowItemOverlap       = 1 << 12,  // require previous frame HoveredId to either match id or be null before being usable, use along with SetItemAllowOverlap()
    ImGuiButtonFlags_DontClosePopups        = 1 << 13,  // disable automatically closing parent popup on press // [UNUSED]
    ImGuiButtonFlags_Disabled               = 1 << 14,  // disable interactions
    ImGuiButtonFlags_AlignTextBaseLine      = 1 << 15,  // vertically align button to match text baseline - ButtonEx() only // FIXME: Should be removed and handled by SmallButton(), not possible currently because of DC.CursorPosPrevLine
    ImGuiButtonFlags_NoKeyModifiers         = 1 << 16,  // disable mouse interaction if a key modifier is held
    ImGuiButtonFlags_NoHoldingActiveId      = 1 << 17,  // don't set ActiveId while holding the mouse (ImGuiButtonFlags_PressedOnClick only)
    ImGuiButtonFlags_NoNavFocus             = 1 << 18,  // don't override navigation focus when activated
    ImGuiButtonFlags_NoHoveredOnFocus       = 1 << 19,  // don't report as hovered when nav focus is on this item
    ImGuiButtonFlags_PressedOnMask_         = ImGuiButtonFlags_PressedOnClick | ImGuiButtonFlags_PressedOnClickRelease | ImGuiButtonFlags_PressedOnClickReleaseAnywhere | ImGuiButtonFlags_PressedOnRelease | ImGuiButtonFlags_PressedOnDoubleClick | ImGuiButtonFlags_PressedOnDragDropHold,
    ImGuiButtonFlags_PressedOnDefault_      = ImGuiButtonFlags_PressedOnClickRelease
};

// Extend ImGuiSliderFlags_
enum ImGuiSliderFlagsPrivate_
{
    ImGuiSliderFlags_Vertical               = 1 << 20,  // Should this slider be orientated vertically?
    ImGuiSliderFlags_ReadOnly               = 1 << 21
};

// Extend ImGuiSelectableFlags_
enum ImGuiSelectableFlagsPrivate_
{
    // NB: need to be in sync with last value of ImGuiSelectableFlags_
    ImGuiSelectableFlags_NoHoldingActiveID      = 1 << 20,
    ImGuiSelectableFlags_SelectOnClick          = 1 << 21,  // Override button behavior to react on Click (default is Click+Release)
    ImGuiSelectableFlags_SelectOnRelease        = 1 << 22,  // Override button behavior to react on Release (default is Click+Release)
    ImGuiSelectableFlags_SpanAvailWidth         = 1 << 23,  // Span all avail width even if we declared less for layout purpose. FIXME: We may be able to remove this (added in 6251d379, 2bcafc86 for menus)
    ImGuiSelectableFlags_DrawHoveredWhenHeld    = 1 << 24,  // Always show active when held, even is not hovered. This concept could probably be renamed/formalized somehow.
    ImGuiSelectableFlags_SetNavIdOnHover        = 1 << 25,  // Set Nav/Focus ID on mouse hover (used by MenuItem)
    ImGuiSelectableFlags_NoPadWithHalfSpacing   = 1 << 26   // Disable padding each side with ItemSpacing * 0.5f
};

// Extend ImGuiTreeNodeFlags_
enum ImGuiTreeNodeFlagsPrivate_
{
    ImGuiTreeNodeFlags_ClipLabelForTrailingButton = 1 << 20
};

enum ImGuiSeparatorFlags_
{
    ImGuiSeparatorFlags_None                = 0,
    ImGuiSeparatorFlags_Horizontal          = 1 << 0,   // Axis default to current layout type, so generally Horizontal unless e.g. in a menu bar
    ImGuiSeparatorFlags_Vertical            = 1 << 1,
    ImGuiSeparatorFlags_SpanAllColumns      = 1 << 2
};

enum ImGuiTextFlags_
{
    ImGuiTextFlags_None = 0,
    ImGuiTextFlags_NoWidthForLargeClippedText = 1 << 0
};

enum ImGuiTooltipFlags_
{
    ImGuiTooltipFlags_None = 0,
    ImGuiTooltipFlags_OverridePreviousTooltip = 1 << 0      // Override will clear/ignore previously submitted tooltip (defaults to append)
};

// FIXME: this is in development, not exposed/functional as a generic feature yet.
// Horizontal/Vertical enums are fixed to 0/1 so they may be used to index ImVec2
enum ImGuiLayoutType_
{
    ImGuiLayoutType_Horizontal = 0,
    ImGuiLayoutType_Vertical = 1
};

enum ImGuiLogType
{
    ImGuiLogType_None = 0,
    ImGuiLogType_TTY,
    ImGuiLogType_File,
    ImGuiLogType_Buffer,
    ImGuiLogType_Clipboard
};

// X/Y enums are fixed to 0/1 so they may be used to index ImVec2
enum ImGuiAxis
{
    ImGuiAxis_None = -1,
    ImGuiAxis_X = 0,
    ImGuiAxis_Y = 1
};

enum ImGuiPlotType
{
    ImGuiPlotType_Lines,
    ImGuiPlotType_Histogram
};

enum ImGuiInputSource
{
    ImGuiInputSource_None = 0,
    ImGuiInputSource_Mouse,
    ImGuiInputSource_Nav,
    ImGuiInputSource_NavKeyboard,   // Only used occasionally for storage, not tested/handled by most code
    ImGuiInputSource_NavGamepad,    // "
    ImGuiInputSource_COUNT
};

// FIXME-NAV: Clarify/expose various repeat delay/rate
enum ImGuiInputReadMode
{
    ImGuiInputReadMode_Down,
    ImGuiInputReadMode_Pressed,
    ImGuiInputReadMode_Released,
    ImGuiInputReadMode_Repeat,
    ImGuiInputReadMode_RepeatSlow,
    ImGuiInputReadMode_RepeatFast
};

enum ImGuiNavHighlightFlags_
{
    ImGuiNavHighlightFlags_None         = 0,
    ImGuiNavHighlightFlags_TypeDefault  = 1 << 0,
    ImGuiNavHighlightFlags_TypeThin     = 1 << 1,
    ImGuiNavHighlightFlags_AlwaysDraw   = 1 << 2,       // Draw rectangular highlight if (g.NavId == id) _even_ when using the mouse.
    ImGuiNavHighlightFlags_NoRounding   = 1 << 3
};

enum ImGuiNavDirSourceFlags_
{
    ImGuiNavDirSourceFlags_None         = 0,
    ImGuiNavDirSourceFlags_Keyboard     = 1 << 0,
    ImGuiNavDirSourceFlags_PadDPad      = 1 << 1,
    ImGuiNavDirSourceFlags_PadLStick    = 1 << 2
};

enum ImGuiNavMoveFlags_
{
    ImGuiNavMoveFlags_None                  = 0,
    ImGuiNavMoveFlags_LoopX                 = 1 << 0,   // On failed request, restart from opposite side
    ImGuiNavMoveFlags_LoopY                 = 1 << 1,
    ImGuiNavMoveFlags_WrapX                 = 1 << 2,   // On failed request, request from opposite side one line down (when NavDir==right) or one line up (when NavDir==left)
    ImGuiNavMoveFlags_WrapY                 = 1 << 3,   // This is not super useful for provided for completeness
    ImGuiNavMoveFlags_AllowCurrentNavId     = 1 << 4,   // Allow scoring and considering the current NavId as a move target candidate. This is used when the move source is offset (e.g. pressing PageDown actually needs to send a Up move request, if we are pressing PageDown from the bottom-most item we need to stay in place)
    ImGuiNavMoveFlags_AlsoScoreVisibleSet   = 1 << 5,   // Store alternate result in NavMoveResultLocalVisibleSet that only comprise elements that are already fully visible.
    ImGuiNavMoveFlags_ScrollToEdge          = 1 << 6
};

enum ImGuiNavForward
{
    ImGuiNavForward_None,
    ImGuiNavForward_ForwardQueued,
    ImGuiNavForward_ForwardActive
};

enum ImGuiNavLayer
{
    ImGuiNavLayer_Main  = 0,    // Main scrolling layer
    ImGuiNavLayer_Menu  = 1,    // Menu layer (access with Alt/ImGuiNavInput_Menu)
    ImGuiNavLayer_COUNT
};

enum ImGuiPopupPositionPolicy
{
    ImGuiPopupPositionPolicy_Default,
    ImGuiPopupPositionPolicy_ComboBox,
    ImGuiPopupPositionPolicy_Tooltip
};

struct ImGuiDataTypeTempStorage
{
    ImU8        Data[8];        // Can fit any data up to ImGuiDataType_COUNT
};

// Type information associated to one ImGuiDataType. Retrieve with DataTypeGetInfo().
struct ImGuiDataTypeInfo
{
    size_t      Size;           // Size in bytes
    const char* Name;           // Short descriptive name for the type, for debugging
    const char* PrintFmt;       // Default printf format for the type
    const char* ScanFmt;        // Default scanf format for the type
};

// Extend ImGuiDataType_
enum ImGuiDataTypePrivate_
{
    ImGuiDataType_String = ImGuiDataType_COUNT + 1,
    ImGuiDataType_Pointer,
    ImGuiDataType_ID
};

// Stacked color modifier, backup of modified data so we can restore it
struct ImGuiColorMod
{
    ImGuiCol    Col;
    ImVec4      BackupValue;
};

// Stacked style modifier, backup of modified data so we can restore it. Data type inferred from the variable.
struct ImGuiStyleMod
{
    ImGuiStyleVar   VarIdx;
    union           { int BackupInt[2]; float BackupFloat[2]; };
    ImGuiStyleMod(ImGuiStyleVar idx, int v)     { VarIdx = idx; BackupInt[0] = v; }
    ImGuiStyleMod(ImGuiStyleVar idx, float v)   { VarIdx = idx; BackupFloat[0] = v; }
    ImGuiStyleMod(ImGuiStyleVar idx, ImVec2 v)  { VarIdx = idx; BackupFloat[0] = v.x; BackupFloat[1] = v.y; }
};

// Stacked storage data for BeginGroup()/EndGroup()
struct ImGuiGroupData
{
    ImVec2      BackupCursorPos;
    ImVec2      BackupCursorMaxPos;
    ImVec1      BackupIndent;
    ImVec1      BackupGroupOffset;
    ImVec2      BackupCurrLineSize;
    float       BackupCurrLineTextBaseOffset;
    ImGuiID     BackupActiveIdIsAlive;
    bool        BackupActiveIdPreviousFrameIsAlive;
    bool        EmitItem;
};

// Simple column measurement, currently used for MenuItem() only.. This is very short-sighted/throw-away code and NOT a generic helper.
struct IMGUI_API ImGuiMenuColumns
{
    float       Spacing;
    float       Width, NextWidth;
    float       Pos[3], NextWidths[3];

    ImGuiMenuColumns() { memset(this, 0, sizeof(*this)); }
    void        Update(int count, float spacing, bool clear);
    float       DeclColumns(float w0, float w1, float w2);
    float       CalcExtraSpace(float avail_w) const;
};

// Internal state of the currently focused/edited text input box
// For a given item ID, access with ImGui::GetInputTextState()
struct IMGUI_API ImGuiInputTextState
{
    ImGuiID                 ID;                     // widget id owning the text state
    int                     CurLenW, CurLenA;       // we need to maintain our buffer length in both UTF-8 and wchar format. UTF-8 length is valid even if TextA is not.
    ImVector<ImWchar>       TextW;                  // edit buffer, we need to persist but can't guarantee the persistence of the user-provided buffer. so we copy into own buffer.
    ImVector<char>          TextA;                  // temporary UTF8 buffer for callbacks and other operations. this is not updated in every code-path! size=capacity.
    ImVector<char>          InitialTextA;           // backup of end-user buffer at the time of focus (in UTF-8, unaltered)
    bool                    TextAIsValid;           // temporary UTF8 buffer is not initially valid before we make the widget active (until then we pull the data from user argument)
    int                     BufCapacityA;           // end-user buffer capacity
    float                   ScrollX;                // horizontal scrolling/offset
    ImStb::STB_TexteditState Stb;                   // state for stb_textedit.h
    float                   CursorAnim;             // timer for cursor blink, reset on every user action so the cursor reappears immediately
    bool                    CursorFollow;           // set when we want scrolling to follow the current cursor position (not always!)
    bool                    SelectedAllMouseLock;   // after a double-click to select all, we ignore further mouse drags to update selection
    bool                    Edited;                 // edited this frame
    ImGuiInputTextFlags     UserFlags;              // Temporarily set while we call user's callback
    ImGuiInputTextCallback  UserCallback;           // "
    void*                   UserCallbackData;       // "

    ImGuiInputTextState()                   { memset(this, 0, sizeof(*this)); }
    void        ClearText()                 { CurLenW = CurLenA = 0; TextW[0] = 0; TextA[0] = 0; CursorClamp(); }
    void        ClearFreeMemory()           { TextW.clear(); TextA.clear(); InitialTextA.clear(); }
    int         GetUndoAvailCount() const   { return Stb.undostate.undo_point; }
    int         GetRedoAvailCount() const   { return STB_TEXTEDIT_UNDOSTATECOUNT - Stb.undostate.redo_point; }
    void        OnKeyPressed(int key);      // Cannot be inline because we call in code in stb_textedit.h implementation

    // Cursor & Selection
    void        CursorAnimReset()           { CursorAnim = -0.30f; }                                   // After a user-input the cursor stays on for a while without blinking
    void        CursorClamp()               { Stb.cursor = ImMin(Stb.cursor, CurLenW); Stb.select_start = ImMin(Stb.select_start, CurLenW); Stb.select_end = ImMin(Stb.select_end, CurLenW); }
    bool        HasSelection() const        { return Stb.select_start != Stb.select_end; }
    void        ClearSelection()            { Stb.select_start = Stb.select_end = Stb.cursor; }
    void        SelectAll()                 { Stb.select_start = 0; Stb.cursor = Stb.select_end = CurLenW; Stb.has_preferred_x = 0; }
};

// Storage for current popup stack
struct ImGuiPopupData
{
    ImGuiID             PopupId;        // Set on OpenPopup()
    ImGuiWindow*        Window;         // Resolved on BeginPopup() - may stay unresolved if user never calls OpenPopup()
    ImGuiWindow*        SourceWindow;   // Set on OpenPopup() copy of NavWindow at the time of opening the popup
    int                 OpenFrameCount; // Set on OpenPopup()
    ImGuiID             OpenParentId;   // Set on OpenPopup(), we need this to differentiate multiple menu sets from each others (e.g. inside menu bar vs loose menu items)
    ImVec2              OpenPopupPos;   // Set on OpenPopup(), preferred popup position (typically == OpenMousePos when using mouse)
    ImVec2              OpenMousePos;   // Set on OpenPopup(), copy of mouse position at the time of opening popup

    ImGuiPopupData()    { memset(this, 0, sizeof(*this)); OpenFrameCount = -1; }
};

struct ImGuiNavMoveResult
{
    ImGuiWindow*    Window;             // Best candidate window
    ImGuiID         ID;                 // Best candidate ID
    ImGuiID         FocusScopeId;       // Best candidate focus scope ID
    float           DistBox;            // Best candidate box distance to current NavId
    float           DistCenter;         // Best candidate center distance to current NavId
    float           DistAxial;
    ImRect          RectRel;            // Best candidate bounding box in window relative space

    ImGuiNavMoveResult() { Clear(); }
    void Clear()         { Window = NULL; ID = FocusScopeId = 0; DistBox = DistCenter = DistAxial = FLT_MAX; RectRel = ImRect(); }
};

enum ImGuiNextWindowDataFlags_
{
    ImGuiNextWindowDataFlags_None               = 0,
    ImGuiNextWindowDataFlags_HasPos             = 1 << 0,
    ImGuiNextWindowDataFlags_HasSize            = 1 << 1,
    ImGuiNextWindowDataFlags_HasContentSize     = 1 << 2,
    ImGuiNextWindowDataFlags_HasCollapsed       = 1 << 3,
    ImGuiNextWindowDataFlags_HasSizeConstraint  = 1 << 4,
    ImGuiNextWindowDataFlags_HasFocus           = 1 << 5,
    ImGuiNextWindowDataFlags_HasBgAlpha         = 1 << 6,
    ImGuiNextWindowDataFlags_HasScroll          = 1 << 7,
    ImGuiNextWindowDataFlags_HasViewport        = 1 << 8,
    ImGuiNextWindowDataFlags_HasDock            = 1 << 9,
    ImGuiNextWindowDataFlags_HasWindowClass     = 1 << 10
};

// Storage for SetNexWindow** functions
struct ImGuiNextWindowData
{
    ImGuiNextWindowDataFlags    Flags;
    ImGuiCond                   PosCond;
    ImGuiCond                   SizeCond;
    ImGuiCond                   CollapsedCond;
    ImGuiCond                   DockCond;
    ImVec2                      PosVal;
    ImVec2                      PosPivotVal;
    ImVec2                      SizeVal;
    ImVec2                      ContentSizeVal;
    ImVec2                      ScrollVal;
    bool                        PosUndock;
    bool                        CollapsedVal;
    ImRect                      SizeConstraintRect;
    ImGuiSizeCallback           SizeCallback;
    void*                       SizeCallbackUserData;
    float                       BgAlphaVal;             // Override background alpha
    ImGuiID                     ViewportId;
    ImGuiID                     DockId;
    ImGuiWindowClass            WindowClass;
    ImVec2                      MenuBarOffsetMinVal;    // (Always on) This is not exposed publicly, so we don't clear it and it doesn't have a corresponding flag (could we? for consistency?)

    ImGuiNextWindowData()       { memset(this, 0, sizeof(*this)); }
    inline void ClearFlags()    { Flags = ImGuiNextWindowDataFlags_None; }
};

enum ImGuiNextItemDataFlags_
{
    ImGuiNextItemDataFlags_None     = 0,
    ImGuiNextItemDataFlags_HasWidth = 1 << 0,
    ImGuiNextItemDataFlags_HasOpen  = 1 << 1
};

struct ImGuiNextItemData
{
    ImGuiNextItemDataFlags      Flags;
    float                       Width;          // Set by SetNextItemWidth()
    ImGuiID                     FocusScopeId;   // Set by SetNextItemMultiSelectData() (!= 0 signify value has been set, so it's an alternate version of HasSelectionData, we don't use Flags for this because they are cleared too early. This is mostly used for debugging)
    ImGuiCond                   OpenCond;
    bool                        OpenVal;        // Set by SetNextItemOpen()

    ImGuiNextItemData()         { memset(this, 0, sizeof(*this)); }
    inline void ClearFlags()    { Flags = ImGuiNextItemDataFlags_None; } // Also cleared manually by ItemAdd()!
};

struct ImGuiShrinkWidthItem
{
    int         Index;
    float       Width;
};

struct ImGuiPtrOrIndex
{
    void*       Ptr;            // Either field can be set, not both. e.g. Dock node tab bars are loose while BeginTabBar() ones are in a pool.
    int         Index;          // Usually index in a main pool.

    ImGuiPtrOrIndex(void* ptr)  { Ptr = ptr; Index = -1; }
    ImGuiPtrOrIndex(int index)  { Ptr = NULL; Index = index; }
};

//-----------------------------------------------------------------------------
// [SECTION] Columns support
//-----------------------------------------------------------------------------

enum ImGuiColumnsFlags_
{
    // Default: 0
    ImGuiColumnsFlags_None                  = 0,
    ImGuiColumnsFlags_NoBorder              = 1 << 0,   // Disable column dividers
    ImGuiColumnsFlags_NoResize              = 1 << 1,   // Disable resizing columns when clicking on the dividers
    ImGuiColumnsFlags_NoPreserveWidths      = 1 << 2,   // Disable column width preservation when adjusting columns
    ImGuiColumnsFlags_NoForceWithinWindow   = 1 << 3,   // Disable forcing columns to fit within window
    ImGuiColumnsFlags_GrowParentContentsSize= 1 << 4    // (WIP) Restore pre-1.51 behavior of extending the parent window contents size but _without affecting the columns width at all_. Will eventually remove.
};

struct ImGuiColumnData
{
    float               OffsetNorm;         // Column start offset, normalized 0.0 (far left) -> 1.0 (far right)
    float               OffsetNormBeforeResize;
    ImGuiColumnsFlags   Flags;              // Not exposed
    ImRect              ClipRect;

    ImGuiColumnData()   { memset(this, 0, sizeof(*this)); }
};

struct ImGuiColumns
{
    ImGuiID             ID;
    ImGuiColumnsFlags   Flags;
    bool                IsFirstFrame;
    bool                IsBeingResized;
    int                 Current;
    int                 Count;
    float               OffMinX, OffMaxX;       // Offsets from HostWorkRect.Min.x
    float               LineMinY, LineMaxY;
    float               HostCursorPosY;         // Backup of CursorPos at the time of BeginColumns()
    float               HostCursorMaxPosX;      // Backup of CursorMaxPos at the time of BeginColumns()
    ImRect              HostInitialClipRect;    // Backup of ClipRect at the time of BeginColumns()
    ImRect              HostBackupClipRect;     // Backup of ClipRect during PushColumnsBackground()/PopColumnsBackground()
    ImRect              HostBackupParentWorkRect;//Backup of WorkRect at the time of BeginColumns()
    ImVector<ImGuiColumnData> Columns;
    ImDrawListSplitter  Splitter;

    ImGuiColumns()      { memset(this, 0, sizeof(*this)); }
};

//-----------------------------------------------------------------------------
// [SECTION] Multi-select support
//-----------------------------------------------------------------------------

#ifdef IMGUI_HAS_MULTI_SELECT
// <this is filled in 'range_select' branch>
#endif // #ifdef IMGUI_HAS_MULTI_SELECT

//-----------------------------------------------------------------------------
// [SECTION] Docking support
//-----------------------------------------------------------------------------

#ifdef IMGUI_HAS_DOCK

// Extend ImGuiDockNodeFlags_
enum ImGuiDockNodeFlagsPrivate_
{
    // [Internal]
    ImGuiDockNodeFlags_DockSpace                = 1 << 10,  // Local, Saved  // A dockspace is a node that occupy space within an existing user window. Otherwise the node is floating and create its own window.
    ImGuiDockNodeFlags_CentralNode              = 1 << 11,  // Local, Saved  // The central node has 2 main properties: stay visible when empty, only use "remaining" spaces from its neighbor.
    ImGuiDockNodeFlags_NoTabBar                 = 1 << 12,  // Local, Saved  // Tab bar is completely unavailable. No triangle in the corner to enable it back.
    ImGuiDockNodeFlags_HiddenTabBar             = 1 << 13,  // Local, Saved  // Tab bar is hidden, with a triangle in the corner to show it again (NB: actual tab-bar instance may be destroyed as this is only used for single-window tab bar)
    ImGuiDockNodeFlags_NoWindowMenuButton       = 1 << 14,  // Local, Saved  // Disable window/docking menu (that one that appears instead of the collapse button)
    ImGuiDockNodeFlags_NoCloseButton            = 1 << 15,  // Local, Saved  //
    ImGuiDockNodeFlags_NoDocking                = 1 << 16,  // Local, Saved  // Disable any form of docking in this dockspace or individual node. (On a whole dockspace, this pretty much defeat the purpose of using a dockspace at all). Note: when turned on, existing docked nodes will be preserved.
    ImGuiDockNodeFlags_NoDockingSplitMe         = 1 << 17,  // [EXPERIMENTAL] Prevent another window/node from splitting this node.
    ImGuiDockNodeFlags_NoDockingSplitOther      = 1 << 18,  // [EXPERIMENTAL] Prevent this node from splitting another window/node.
    ImGuiDockNodeFlags_NoDockingOverMe          = 1 << 19,  // [EXPERIMENTAL] Prevent another window/node to be docked over this node.
    ImGuiDockNodeFlags_NoDockingOverOther       = 1 << 20,  // [EXPERIMENTAL] Prevent this node to be docked over another window/node.
    ImGuiDockNodeFlags_NoResizeX                = 1 << 21,  // [EXPERIMENTAL]
    ImGuiDockNodeFlags_NoResizeY                = 1 << 22,  // [EXPERIMENTAL]
    ImGuiDockNodeFlags_SharedFlagsInheritMask_  = ~0,
    ImGuiDockNodeFlags_NoResizeFlagsMask_       = ImGuiDockNodeFlags_NoResize | ImGuiDockNodeFlags_NoResizeX | ImGuiDockNodeFlags_NoResizeY,
    ImGuiDockNodeFlags_LocalFlagsMask_          = ImGuiDockNodeFlags_NoSplit | ImGuiDockNodeFlags_NoResizeFlagsMask_ | ImGuiDockNodeFlags_AutoHideTabBar | ImGuiDockNodeFlags_DockSpace | ImGuiDockNodeFlags_CentralNode | ImGuiDockNodeFlags_NoTabBar | ImGuiDockNodeFlags_HiddenTabBar | ImGuiDockNodeFlags_NoWindowMenuButton | ImGuiDockNodeFlags_NoCloseButton | ImGuiDockNodeFlags_NoDocking,
    ImGuiDockNodeFlags_LocalFlagsTransferMask_  = ImGuiDockNodeFlags_LocalFlagsMask_ & ~ImGuiDockNodeFlags_DockSpace,  // When splitting those flags are moved to the inheriting child, never duplicated
    ImGuiDockNodeFlags_SavedFlagsMask_          = ImGuiDockNodeFlags_NoResizeFlagsMask_ | ImGuiDockNodeFlags_DockSpace | ImGuiDockNodeFlags_CentralNode | ImGuiDockNodeFlags_NoTabBar | ImGuiDockNodeFlags_HiddenTabBar | ImGuiDockNodeFlags_NoWindowMenuButton | ImGuiDockNodeFlags_NoCloseButton | ImGuiDockNodeFlags_NoDocking
};

// Store the source authority (dock node vs window) of a field
enum ImGuiDataAuthority_
{
    ImGuiDataAuthority_Auto,
    ImGuiDataAuthority_DockNode,
    ImGuiDataAuthority_Window
};

enum ImGuiDockNodeState
{
    ImGuiDockNodeState_Unknown,
    ImGuiDockNodeState_HostWindowHiddenBecauseSingleWindow,
    ImGuiDockNodeState_HostWindowHiddenBecauseWindowsAreResizing,
    ImGuiDockNodeState_HostWindowVisible
};

// sizeof() 116~160
struct ImGuiDockNode
{
    ImGuiID                 ID;
    ImGuiDockNodeFlags      SharedFlags;                // Flags shared by all nodes of a same dockspace hierarchy (inherited from the root node)
    ImGuiDockNodeFlags      LocalFlags;                 // Flags specific to this node
    ImGuiDockNode*          ParentNode;
    ImGuiDockNode*          ChildNodes[2];              // [Split node only] Child nodes (left/right or top/bottom). Consider switching to an array.
    ImVector<ImGuiWindow*>  Windows;                    // Note: unordered list! Iterate TabBar->Tabs for user-order.
    ImGuiTabBar*            TabBar;
    ImVec2                  Pos;                        // Current position
    ImVec2                  Size;                       // Current size
    ImVec2                  SizeRef;                    // [Split node only] Last explicitly written-to size (overridden when using a splitter affecting the node), used to calculate Size.
    ImGuiAxis               SplitAxis;                  // [Split node only] Split axis (X or Y)
    ImGuiWindowClass        WindowClass;                // [Root node only]

    ImGuiDockNodeState      State;
    ImGuiWindow*            HostWindow;
    ImGuiWindow*            VisibleWindow;              // Generally point to window which is ID is == SelectedTabID, but when CTRL+Tabbing this can be a different window.
    ImGuiDockNode*          CentralNode;                // [Root node only] Pointer to central node.
    ImGuiDockNode*          OnlyNodeWithWindows;        // [Root node only] Set when there is a single visible node within the hierarchy.
    int                     LastFrameAlive;             // Last frame number the node was updated or kept alive explicitly with DockSpace() + ImGuiDockNodeFlags_KeepAliveOnly
    int                     LastFrameActive;            // Last frame number the node was updated.
    int                     LastFrameFocused;           // Last frame number the node was focused.
    ImGuiID                 LastFocusedNodeId;          // [Root node only] Which of our child docking node (any ancestor in the hierarchy) was last focused.
    ImGuiID                 SelectedTabId;              // [Leaf node only] Which of our tab/window is selected.
    ImGuiID                 WantCloseTabId;             // [Leaf node only] Set when closing a specific tab/window.
    ImGuiDataAuthority      AuthorityForPos         :3;
    ImGuiDataAuthority      AuthorityForSize        :3;
    ImGuiDataAuthority      AuthorityForViewport    :3;
    bool                    IsVisible               :1; // Set to false when the node is hidden (usually disabled as it has no active window)
    bool                    IsFocused               :1;
    bool                    HasCloseButton          :1;
    bool                    HasWindowMenuButton     :1;
    bool                    EnableCloseButton       :1;
    bool                    WantCloseAll            :1; // Set when closing all tabs at once.
    bool                    WantLockSizeOnce        :1;
    bool                    WantMouseMove           :1; // After a node extraction we need to transition toward moving the newly created host window
    bool                    WantHiddenTabBarUpdate  :1;
    bool                    WantHiddenTabBarToggle  :1;
    bool                    MarkedForPosSizeWrite   :1; // Update by DockNodeTreeUpdatePosSize() write-filtering

    ImGuiDockNode(ImGuiID id);
    ~ImGuiDockNode();
    bool                    IsRootNode() const      { return ParentNode == NULL; }
    bool                    IsDockSpace() const     { return (LocalFlags & ImGuiDockNodeFlags_DockSpace) != 0; }
    bool                    IsFloatingNode() const  { return ParentNode == NULL && (LocalFlags & ImGuiDockNodeFlags_DockSpace) == 0; }
    bool                    IsCentralNode() const   { return (LocalFlags & ImGuiDockNodeFlags_CentralNode) != 0; }
    bool                    IsHiddenTabBar() const  { return (LocalFlags & ImGuiDockNodeFlags_HiddenTabBar) != 0; } // Hidden tab bar can be shown back by clicking the small triangle
    bool                    IsNoTabBar() const      { return (LocalFlags & ImGuiDockNodeFlags_NoTabBar) != 0; }     // Never show a tab bar
    bool                    IsSplitNode() const     { return ChildNodes[0] != NULL; }
    bool                    IsLeafNode() const      { return ChildNodes[0] == NULL; }
    bool                    IsEmpty() const         { return ChildNodes[0] == NULL && Windows.Size == 0; }
    ImGuiDockNodeFlags      GetMergedFlags() const  { return SharedFlags | LocalFlags; }
    ImRect                  Rect() const            { return ImRect(Pos.x, Pos.y, Pos.x + Size.x, Pos.y + Size.y); }
};

struct ImGuiDockContext
{
    ImGuiStorage                    Nodes;          // Map ID -> ImGuiDockNode*: Active nodes
    ImVector<ImGuiDockRequest>      Requests;
    ImVector<ImGuiDockNodeSettings> NodesSettings;
    bool                            WantFullRebuild;
    ImGuiDockContext()              { WantFullRebuild = false; }
};

#endif // #ifdef IMGUI_HAS_DOCK

//-----------------------------------------------------------------------------
// [SECTION] Viewport support
//-----------------------------------------------------------------------------

#ifdef IMGUI_HAS_VIEWPORT

// ImGuiViewport Private/Internals fields (cardinal sin: we are using inheritance!)
// Note that every instance of ImGuiViewport is in fact a ImGuiViewportP.
struct ImGuiViewportP : public ImGuiViewport
{
    int                 Idx;
    int                 LastFrameActive;          // Last frame number this viewport was activated by a window
    int                 LastFrameDrawLists[2];    // Last frame number the background (0) and foreground (1) draw lists were used
    int                 LastFrontMostStampCount;  // Last stamp number from when a window hosted by this viewport was made front-most (by comparing this value between two viewport we have an implicit viewport z-order
    ImGuiID             LastNameHash;
    ImVec2              LastPos;
    float               Alpha;                    // Window opacity (when dragging dockable windows/viewports we make them transparent)
    float               LastAlpha;
    short               PlatformMonitor;
    bool                PlatformWindowCreated;
    ImGuiWindow*        Window;                   // Set when the viewport is owned by a window (and ImGuiViewportFlags_CanHostOtherWindows is NOT set)
    ImDrawList*         DrawLists[2];             // Convenience background (0) and foreground (1) draw lists. We use them to draw software mouser cursor when io.MouseDrawCursor is set and to draw most debug overlays.
    ImDrawData          DrawDataP;
    ImDrawDataBuilder   DrawDataBuilder;
    ImVec2              LastPlatformPos;
    ImVec2              LastPlatformSize;
    ImVec2              LastRendererSize;
    ImVec2              CurrWorkOffsetMin;        // Work area top-left offset being increased during the frame
    ImVec2              CurrWorkOffsetMax;        // Work area bottom-right offset being decreased during the frame

    ImGuiViewportP()                { Idx = -1; LastFrameActive = LastFrameDrawLists[0] = LastFrameDrawLists[1] = LastFrontMostStampCount = -1; LastNameHash = 0; Alpha = LastAlpha = 1.0f; PlatformMonitor = -1; PlatformWindowCreated = false; Window = NULL; DrawLists[0] = DrawLists[1] = NULL; LastPlatformPos = LastPlatformSize = LastRendererSize = ImVec2(FLT_MAX, FLT_MAX); }
    ~ImGuiViewportP()               { if (DrawLists[0]) IM_DELETE(DrawLists[0]); if (DrawLists[1]) IM_DELETE(DrawLists[1]); }
    ImRect  GetMainRect() const     { return ImRect(Pos.x, Pos.y, Pos.x + Size.x, Pos.y + Size.y); }
    ImRect  GetWorkRect() const     { return ImRect(Pos.x + WorkOffsetMin.x, Pos.y + WorkOffsetMin.y, Pos.x + Size.x + WorkOffsetMax.x, Pos.y + Size.y + WorkOffsetMax.y); }
    void    ClearRequestFlags()     { PlatformRequestClose = PlatformRequestMove = PlatformRequestResize = false; }
};

#endif // #ifdef IMGUI_HAS_VIEWPORT

//-----------------------------------------------------------------------------
// [SECTION] Settings support
//-----------------------------------------------------------------------------

// Windows data saved in imgui.ini file
// Because we never destroy or rename ImGuiWindowSettings, we can store the names in a separate buffer easily.
// (this is designed to be stored in a ImChunkStream buffer, with the variable-length Name following our structure)
struct ImGuiWindowSettings
{
    ImGuiID     ID;
    ImVec2ih    Pos;            // NB: Settings position are stored RELATIVE to the viewport! Whereas runtime ones are absolute positions.
    ImVec2ih    Size;
    ImVec2ih    ViewportPos;
    ImGuiID     ViewportId;
    ImGuiID     DockId;         // ID of last known DockNode (even if the DockNode is invisible because it has only 1 active window), or 0 if none.
    ImGuiID     ClassId;        // ID of window class if specified
    short       DockOrder;      // Order of the last time the window was visible within its DockNode. This is used to reorder windows that are reappearing on the same frame. Same value between windows that were active and windows that were none are possible.
    bool        Collapsed;
    bool        WantApply;      // Set when loaded from .ini data (to enable merging/loading .ini data into an already running context)

<<<<<<< HEAD
    ImGuiWindowSettings()       { ID = 0; Pos = Size = ViewportPos = ImVec2ih(0, 0); ViewportId = DockId = ClassId = 0; DockOrder = -1; Collapsed = WantApply = false; }
=======
    ImGuiWindowSettings()       { memset(this, 0, sizeof(*this)); }
>>>>>>> 5789e69a
    char* GetName()             { return (char*)(this + 1); }
};

struct ImGuiSettingsHandler
{
    const char* TypeName;       // Short description stored in .ini file. Disallowed characters: '[' ']'
    ImGuiID     TypeHash;       // == ImHashStr(TypeName)
    void        (*ClearAllFn)(ImGuiContext* ctx, ImGuiSettingsHandler* handler);                                // Clear all settings data
    void        (*ReadInitFn)(ImGuiContext* ctx, ImGuiSettingsHandler* handler);                                // Read: Called before reading (in registration order)
    void*       (*ReadOpenFn)(ImGuiContext* ctx, ImGuiSettingsHandler* handler, const char* name);              // Read: Called when entering into a new ini entry e.g. "[Window][Name]"
    void        (*ReadLineFn)(ImGuiContext* ctx, ImGuiSettingsHandler* handler, void* entry, const char* line); // Read: Called for every line of text within an ini entry
    void        (*ApplyAllFn)(ImGuiContext* ctx, ImGuiSettingsHandler* handler);                                // Read: Called after reading (in registration order)
    void        (*WriteAllFn)(ImGuiContext* ctx, ImGuiSettingsHandler* handler, ImGuiTextBuffer* out_buf);      // Write: Output every entries into 'out_buf'
    void*       UserData;

    ImGuiSettingsHandler() { memset(this, 0, sizeof(*this)); }
};

struct ImGuiMetricsConfig
{
    bool        ShowWindowsRects;
    bool        ShowWindowsBeginOrder;
    bool        ShowTablesRects;
    bool        ShowDrawCmdMesh;
    bool        ShowDrawCmdBoundingBoxes;
    bool        ShowDockingNodes;
    int         ShowWindowsRectsType;
    int         ShowTablesRectsType;

    ImGuiMetricsConfig()
    {
        ShowWindowsRects = false;
        ShowWindowsBeginOrder = false;
        ShowTablesRects = false;
        ShowDrawCmdMesh = true;
        ShowDrawCmdBoundingBoxes = true;
        ShowDockingNodes = false;
        ShowWindowsRectsType = -1;
        ShowTablesRectsType = -1;
    }
};

//-----------------------------------------------------------------------------
// [SECTION] Generic context hooks
//-----------------------------------------------------------------------------

typedef void (*ImGuiContextHookCallback)(ImGuiContext* ctx, ImGuiContextHook* hook);
enum ImGuiContextHookType { ImGuiContextHookType_NewFramePre, ImGuiContextHookType_NewFramePost, ImGuiContextHookType_EndFramePre, ImGuiContextHookType_EndFramePost, ImGuiContextHookType_RenderPre, ImGuiContextHookType_RenderPost, ImGuiContextHookType_Shutdown };

struct ImGuiContextHook
{
    ImGuiContextHookType        Type;
    ImGuiID                     Owner;
    ImGuiContextHookCallback    Callback;
    void*                       UserData;

    ImGuiContextHook()          { memset(this, 0, sizeof(*this)); }
};

//-----------------------------------------------------------------------------
// [SECTION] ImGuiContext (main imgui context)
//-----------------------------------------------------------------------------

struct ImGuiContext
{
    bool                    Initialized;
    bool                    FontAtlasOwnedByContext;            // IO.Fonts-> is owned by the ImGuiContext and will be destructed along with it.
    ImGuiIO                 IO;
    ImGuiPlatformIO         PlatformIO;
    ImGuiStyle              Style;
    ImGuiConfigFlags        ConfigFlagsCurrFrame;               // = g.IO.ConfigFlags at the time of NewFrame()
    ImGuiConfigFlags        ConfigFlagsLastFrame;
    ImFont*                 Font;                               // (Shortcut) == FontStack.empty() ? IO.Font : FontStack.back()
    float                   FontSize;                           // (Shortcut) == FontBaseSize * g.CurrentWindow->FontWindowScale == window->FontSize(). Text height for current window.
    float                   FontBaseSize;                       // (Shortcut) == IO.FontGlobalScale * Font->Scale * Font->FontSize. Base text height.
    ImDrawListSharedData    DrawListSharedData;
    double                  Time;
    int                     FrameCount;
    int                     FrameCountEnded;
    int                     FrameCountPlatformEnded;
    int                     FrameCountRendered;
    bool                    WithinFrameScope;                   // Set by NewFrame(), cleared by EndFrame()
    bool                    WithinFrameScopeWithImplicitWindow; // Set by NewFrame(), cleared by EndFrame() when the implicit debug window has been pushed
    bool                    WithinEndChild;                     // Set within EndChild()
    bool                    TestEngineHookItems;                // Will call test engine hooks: ImGuiTestEngineHook_ItemAdd(), ImGuiTestEngineHook_ItemInfo(), ImGuiTestEngineHook_Log()
    ImGuiID                 TestEngineHookIdInfo;               // Will call test engine hooks: ImGuiTestEngineHook_IdInfo() from GetID()
    void*                   TestEngine;                         // Test engine user data

    // Windows state
    ImVector<ImGuiWindow*>  Windows;                            // Windows, sorted in display order, back to front
    ImVector<ImGuiWindow*>  WindowsFocusOrder;                  // Windows, sorted in focus order, back to front. (FIXME: We could only store root windows here! Need to sort out the Docking equivalent which is RootWindowDockStop and is unfortunately a little more dynamic)
    ImVector<ImGuiWindow*>  WindowsTempSortBuffer;              // Temporary buffer used in EndFrame() to reorder windows so parents are kept before their child
    ImVector<ImGuiWindow*>  CurrentWindowStack;
    ImGuiStorage            WindowsById;                        // Map window's ImGuiID to ImGuiWindow*
    int                     WindowsActiveCount;                 // Number of unique windows submitted by frame
    ImGuiWindow*            CurrentWindow;                      // Window being drawn into
    ImGuiWindow*            HoveredWindow;                      // Window the mouse is hovering. Will typically catch mouse inputs.
    ImGuiWindow*            HoveredRootWindow;                  // == HoveredWindow ? HoveredWindow->RootWindow : NULL, merely a shortcut to avoid null test in some situation.
    ImGuiWindow*            HoveredWindowUnderMovingWindow;     // Hovered window ignoring MovingWindow. Only set if MovingWindow is set.
    ImGuiDockNode*          HoveredDockNode;                    // Hovered dock node.
    ImGuiWindow*            MovingWindow;                       // Track the window we clicked on (in order to preserve focus). The actual window that is moved is generally MovingWindow->RootWindow.
    ImGuiWindow*            WheelingWindow;                     // Track the window we started mouse-wheeling on. Until a timer elapse or mouse has moved, generally keep scrolling the same window even if during the course of scrolling the mouse ends up hovering a child window.
    ImVec2                  WheelingWindowRefMousePos;
    float                   WheelingWindowTimer;

    // Item/widgets state and tracking information
    ImGuiID                 HoveredId;                          // Hovered widget
    ImGuiID                 HoveredIdPreviousFrame;
    bool                    HoveredIdAllowOverlap;
    bool                    HoveredIdDisabled;                  // At least one widget passed the rect test, but has been discarded by disabled flag or popup inhibit. May be true even if HoveredId == 0.
    float                   HoveredIdTimer;                     // Measure contiguous hovering time
    float                   HoveredIdNotActiveTimer;            // Measure contiguous hovering time where the item has not been active
    ImGuiID                 ActiveId;                           // Active widget
    ImGuiID                 ActiveIdIsAlive;                    // Active widget has been seen this frame (we can't use a bool as the ActiveId may change within the frame)
    float                   ActiveIdTimer;
    bool                    ActiveIdIsJustActivated;            // Set at the time of activation for one frame
    bool                    ActiveIdAllowOverlap;               // Active widget allows another widget to steal active id (generally for overlapping widgets, but not always)
    bool                    ActiveIdNoClearOnFocusLoss;         // Disable losing active id if the active id window gets unfocused.
    bool                    ActiveIdHasBeenPressedBefore;       // Track whether the active id led to a press (this is to allow changing between PressOnClick and PressOnRelease without pressing twice). Used by range_select branch.
    bool                    ActiveIdHasBeenEditedBefore;        // Was the value associated to the widget Edited over the course of the Active state.
    bool                    ActiveIdHasBeenEditedThisFrame;
    ImU32                   ActiveIdUsingNavDirMask;            // Active widget will want to read those nav move requests (e.g. can activate a button and move away from it)
    ImU32                   ActiveIdUsingNavInputMask;          // Active widget will want to read those nav inputs.
    ImU64                   ActiveIdUsingKeyInputMask;          // Active widget will want to read those key inputs. When we grow the ImGuiKey enum we'll need to either to order the enum to make useful keys come first, either redesign this into e.g. a small array.
    ImVec2                  ActiveIdClickOffset;                // Clicked offset from upper-left corner, if applicable (currently only set by ButtonBehavior)
    ImGuiWindow*            ActiveIdWindow;
    ImGuiInputSource        ActiveIdSource;                     // Activating with mouse or nav (gamepad/keyboard)
    int                     ActiveIdMouseButton;
    ImGuiID                 ActiveIdPreviousFrame;
    bool                    ActiveIdPreviousFrameIsAlive;
    bool                    ActiveIdPreviousFrameHasBeenEditedBefore;
    ImGuiWindow*            ActiveIdPreviousFrameWindow;
    ImGuiID                 LastActiveId;                       // Store the last non-zero ActiveId, useful for animation.
    float                   LastActiveIdTimer;                  // Store the last non-zero ActiveId timer since the beginning of activation, useful for animation.

    // Next window/item data
    ImGuiNextWindowData     NextWindowData;                     // Storage for SetNextWindow** functions
    ImGuiNextItemData       NextItemData;                       // Storage for SetNextItem** functions

    // Shared stacks
    ImVector<ImGuiColorMod> ColorModifiers;                     // Stack for PushStyleColor()/PopStyleColor()
    ImVector<ImGuiStyleMod> StyleModifiers;                     // Stack for PushStyleVar()/PopStyleVar()
    ImVector<ImFont*>       FontStack;                          // Stack for PushFont()/PopFont()
    ImVector<ImGuiPopupData>OpenPopupStack;                     // Which popups are open (persistent)
    ImVector<ImGuiPopupData>BeginPopupStack;                    // Which level of BeginPopup() we are in (reset every frame)

    // Viewports
    ImVector<ImGuiViewportP*> Viewports;                        // Active viewports (always 1+, and generally 1 unless multi-viewports are enabled). Each viewports hold their copy of ImDrawData.
    float                   CurrentDpiScale;                    // == CurrentViewport->DpiScale
    ImGuiViewportP*         CurrentViewport;                    // We track changes of viewport (happening in Begin) so we can call Platform_OnChangedViewport()
    ImGuiViewportP*         MouseViewport;
    ImGuiViewportP*         MouseLastHoveredViewport;           // Last known viewport that was hovered by mouse (even if we are not hovering any viewport any more) + honoring the _NoInputs flag.
    int                     ViewportFrontMostStampCount;        // Every time the front-most window changes, we stamp its viewport with an incrementing counter

    // Gamepad/keyboard Navigation
    ImGuiWindow*            NavWindow;                          // Focused window for navigation. Could be called 'FocusWindow'
    ImGuiID                 NavId;                              // Focused item for navigation
    ImGuiID                 NavFocusScopeId;                    // Identify a selection scope (selection code often wants to "clear other items" when landing on an item of the selection set)
    ImGuiID                 NavActivateId;                      // ~~ (g.ActiveId == 0) && IsNavInputPressed(ImGuiNavInput_Activate) ? NavId : 0, also set when calling ActivateItem()
    ImGuiID                 NavActivateDownId;                  // ~~ IsNavInputDown(ImGuiNavInput_Activate) ? NavId : 0
    ImGuiID                 NavActivatePressedId;               // ~~ IsNavInputPressed(ImGuiNavInput_Activate) ? NavId : 0
    ImGuiID                 NavInputId;                         // ~~ IsNavInputPressed(ImGuiNavInput_Input) ? NavId : 0
    ImGuiID                 NavJustTabbedId;                    // Just tabbed to this id.
    ImGuiID                 NavJustMovedToId;                   // Just navigated to this id (result of a successfully MoveRequest).
    ImGuiID                 NavJustMovedToFocusScopeId;         // Just navigated to this focus scope id (result of a successfully MoveRequest).
    ImGuiKeyModFlags        NavJustMovedToKeyMods;
    ImGuiID                 NavNextActivateId;                  // Set by ActivateItem(), queued until next frame.
    ImGuiInputSource        NavInputSource;                     // Keyboard or Gamepad mode? THIS WILL ONLY BE None or NavGamepad or NavKeyboard.
    ImRect                  NavScoringRect;                     // Rectangle used for scoring, in screen space. Based of window->NavRectRel[], modified for directional navigation scoring.
    int                     NavScoringCount;                    // Metrics for debugging
    ImGuiNavLayer           NavLayer;                           // Layer we are navigating on. For now the system is hard-coded for 0=main contents and 1=menu/title bar, may expose layers later.
    int                     NavIdTabCounter;                    // == NavWindow->DC.FocusIdxTabCounter at time of NavId processing
    bool                    NavIdIsAlive;                       // Nav widget has been seen this frame ~~ NavRectRel is valid
    bool                    NavMousePosDirty;                   // When set we will update mouse position if (io.ConfigFlags & ImGuiConfigFlags_NavEnableSetMousePos) if set (NB: this not enabled by default)
    bool                    NavDisableHighlight;                // When user starts using mouse, we hide gamepad/keyboard highlight (NB: but they are still available, which is why NavDisableHighlight isn't always != NavDisableMouseHover)
    bool                    NavDisableMouseHover;               // When user starts using gamepad/keyboard, we hide mouse hovering highlight until mouse is touched again.
    bool                    NavAnyRequest;                      // ~~ NavMoveRequest || NavInitRequest
    bool                    NavInitRequest;                     // Init request for appearing window to select first item
    bool                    NavInitRequestFromMove;
    ImGuiID                 NavInitResultId;                    // Init request result (first item of the window, or one for which SetItemDefaultFocus() was called)
    ImRect                  NavInitResultRectRel;               // Init request result rectangle (relative to parent window)
    bool                    NavMoveRequest;                     // Move request for this frame
    ImGuiNavMoveFlags       NavMoveRequestFlags;
    ImGuiNavForward         NavMoveRequestForward;              // None / ForwardQueued / ForwardActive (this is used to navigate sibling parent menus from a child menu)
    ImGuiKeyModFlags        NavMoveRequestKeyMods;
    ImGuiDir                NavMoveDir, NavMoveDirLast;         // Direction of the move request (left/right/up/down), direction of the previous move request
    ImGuiDir                NavMoveClipDir;                     // FIXME-NAV: Describe the purpose of this better. Might want to rename?
    ImGuiNavMoveResult      NavMoveResultLocal;                 // Best move request candidate within NavWindow
    ImGuiNavMoveResult      NavMoveResultLocalVisibleSet;       // Best move request candidate within NavWindow that are mostly visible (when using ImGuiNavMoveFlags_AlsoScoreVisibleSet flag)
    ImGuiNavMoveResult      NavMoveResultOther;                 // Best move request candidate within NavWindow's flattened hierarchy (when using ImGuiWindowFlags_NavFlattened flag)
    ImGuiWindow*            NavWrapRequestWindow;               // Window which requested trying nav wrap-around.
    ImGuiNavMoveFlags       NavWrapRequestFlags;                // Wrap-around operation flags.

    // Navigation: Windowing (CTRL+TAB for list, or Menu button + keys or directional pads to move/resize)
    ImGuiWindow*            NavWindowingTarget;                 // Target window when doing CTRL+Tab (or Pad Menu + FocusPrev/Next), this window is temporarily displayed top-most!
    ImGuiWindow*            NavWindowingTargetAnim;             // Record of last valid NavWindowingTarget until DimBgRatio and NavWindowingHighlightAlpha becomes 0.0f, so the fade-out can stay on it.
    ImGuiWindow*            NavWindowingListWindow;             // Internal window actually listing the CTRL+Tab contents
    float                   NavWindowingTimer;
    float                   NavWindowingHighlightAlpha;
    bool                    NavWindowingToggleLayer;

    // Legacy Focus/Tabbing system (older than Nav, active even if Nav is disabled, misnamed. FIXME-NAV: This needs a redesign!)
    ImGuiWindow*            FocusRequestCurrWindow;             //
    ImGuiWindow*            FocusRequestNextWindow;             //
    int                     FocusRequestCurrCounterRegular;     // Any item being requested for focus, stored as an index (we on layout to be stable between the frame pressing TAB and the next frame, semi-ouch)
    int                     FocusRequestCurrCounterTabStop;     // Tab item being requested for focus, stored as an index
    int                     FocusRequestNextCounterRegular;     // Stored for next frame
    int                     FocusRequestNextCounterTabStop;     // "
    bool                    FocusTabPressed;                    //

    // Render
    float                   DimBgRatio;                         // 0.0..1.0 animation when fading in a dimming background (for modal window and CTRL+TAB list)
    ImGuiMouseCursor        MouseCursor;

    // Drag and Drop
    bool                    DragDropActive;
    bool                    DragDropWithinSource;               // Set when within a BeginDragDropXXX/EndDragDropXXX block for a drag source.
    bool                    DragDropWithinTarget;               // Set when within a BeginDragDropXXX/EndDragDropXXX block for a drag target.
    ImGuiDragDropFlags      DragDropSourceFlags;
    int                     DragDropSourceFrameCount;
    int                     DragDropMouseButton;
    ImGuiPayload            DragDropPayload;
    ImRect                  DragDropTargetRect;                 // Store rectangle of current target candidate (we favor small targets when overlapping)
    ImGuiID                 DragDropTargetId;
    ImGuiDragDropFlags      DragDropAcceptFlags;
    float                   DragDropAcceptIdCurrRectSurface;    // Target item surface (we resolve overlapping targets by prioritizing the smaller surface)
    ImGuiID                 DragDropAcceptIdCurr;               // Target item id (set at the time of accepting the payload)
    ImGuiID                 DragDropAcceptIdPrev;               // Target item id from previous frame (we need to store this to allow for overlapping drag and drop targets)
    int                     DragDropAcceptFrameCount;           // Last time a target expressed a desire to accept the source
    ImGuiID                 DragDropHoldJustPressedId;          // Set when holding a payload just made ButtonBehavior() return a press.
    ImVector<unsigned char> DragDropPayloadBufHeap;             // We don't expose the ImVector<> directly, ImGuiPayload only holds pointer+size
    unsigned char           DragDropPayloadBufLocal[16];        // Local buffer for small payloads

    // Tab bars
    ImGuiTabBar*                    CurrentTabBar;
    ImPool<ImGuiTabBar>             TabBars;
    ImVector<ImGuiPtrOrIndex>       CurrentTabBarStack;
    ImVector<ImGuiShrinkWidthItem>  ShrinkWidthBuffer;

    // Widget state
    ImVec2                  LastValidMousePos;
    ImGuiInputTextState     InputTextState;
    ImFont                  InputTextPasswordFont;
    ImGuiID                 TempInputId;                        // Temporary text input when CTRL+clicking on a slider, etc.
    ImGuiColorEditFlags     ColorEditOptions;                   // Store user options for color edit widgets
    float                   ColorEditLastHue;                   // Backup of last Hue associated to LastColor[3], so we can restore Hue in lossy RGB<>HSV round trips
    float                   ColorEditLastSat;                   // Backup of last Saturation associated to LastColor[3], so we can restore Saturation in lossy RGB<>HSV round trips
    float                   ColorEditLastColor[3];
    ImVec4                  ColorPickerRef;                     // Initial/reference color at the time of opening the color picker.
    float                   SliderCurrentAccum;                 // Accumulated slider delta when using navigation controls.
    bool                    SliderCurrentAccumDirty;            // Has the accumulated slider delta changed since last time we tried to apply it?
    bool                    DragCurrentAccumDirty;
    float                   DragCurrentAccum;                   // Accumulator for dragging modification. Always high-precision, not rounded by end-user precision settings
    float                   DragSpeedDefaultRatio;              // If speed == 0.0f, uses (max-min) * DragSpeedDefaultRatio
    float                   ScrollbarClickDeltaToGrabCenter;    // Distance between mouse and center of grab box, normalized in parent space. Use storage?
    int                     TooltipOverrideCount;
    ImVector<char>          ClipboardHandlerData;               // If no custom clipboard handler is defined
    ImVector<ImGuiID>       MenusIdSubmittedThisFrame;          // A list of menu IDs that were rendered at least once

    // Platform support
    ImVec2                  PlatformImePos;                     // Cursor position request & last passed to the OS Input Method Editor
    ImVec2                  PlatformImeLastPos;
    ImGuiViewportP*         PlatformImePosViewport;
    char                    PlatformLocaleDecimalPoint;         // '.' or *localeconv()->decimal_point

    // Extensions
    // FIXME: We could provide an API to register one slot in an array held in ImGuiContext?
    ImGuiDockContext        DockContext;

    // Settings
    bool                    SettingsLoaded;
    float                   SettingsDirtyTimer;                 // Save .ini Settings to memory when time reaches zero
    ImGuiTextBuffer         SettingsIniData;                    // In memory .ini settings
    ImVector<ImGuiSettingsHandler>      SettingsHandlers;       // List of .ini settings handlers
    ImChunkStream<ImGuiWindowSettings>  SettingsWindows;        // ImGuiWindow .ini settings entries
    ImVector<ImGuiContextHook>          Hooks;                  // Hooks for extensions (e.g. test engine)

    // Capture/Logging
    bool                    LogEnabled;                         // Currently capturing
    ImGuiLogType            LogType;                            // Capture target
    ImFileHandle            LogFile;                            // If != NULL log to stdout/ file
    ImGuiTextBuffer         LogBuffer;                          // Accumulation buffer when log to clipboard. This is pointer so our GImGui static constructor doesn't call heap allocators.
    float                   LogLinePosY;
    bool                    LogLineFirstItem;
    int                     LogDepthRef;
    int                     LogDepthToExpand;
    int                     LogDepthToExpandDefault;            // Default/stored value for LogDepthMaxExpand if not specified in the LogXXX function call.

    // Debug Tools
    bool                    DebugItemPickerActive;              // Item picker is active (started with DebugStartItemPicker())
    ImGuiID                 DebugItemPickerBreakId;             // Will call IM_DEBUG_BREAK() when encountering this id
    ImGuiMetricsConfig      DebugMetricsConfig;

    // Misc
    float                   FramerateSecPerFrame[120];          // Calculate estimate of framerate for user over the last 2 seconds.
    int                     FramerateSecPerFrameIdx;
    float                   FramerateSecPerFrameAccum;
    int                     WantCaptureMouseNextFrame;          // Explicit capture via CaptureKeyboardFromApp()/CaptureMouseFromApp() sets those flags
    int                     WantCaptureKeyboardNextFrame;
    int                     WantTextInputNextFrame;
    char                    TempBuffer[1024 * 3 + 1];           // Temporary text buffer

    ImGuiContext(ImFontAtlas* shared_font_atlas)
    {
        Initialized = false;
        ConfigFlagsCurrFrame = ConfigFlagsLastFrame = ImGuiConfigFlags_None;
        FontAtlasOwnedByContext = shared_font_atlas ? false : true;
        Font = NULL;
        FontSize = FontBaseSize = 0.0f;
        IO.Fonts = shared_font_atlas ? shared_font_atlas : IM_NEW(ImFontAtlas)();
        Time = 0.0f;
        FrameCount = 0;
        FrameCountEnded = FrameCountPlatformEnded = FrameCountRendered = -1;
        WithinFrameScope = WithinFrameScopeWithImplicitWindow = WithinEndChild = false;
        TestEngineHookItems = false;
        TestEngineHookIdInfo = 0;
        TestEngine = NULL;

        WindowsActiveCount = 0;
        CurrentWindow = NULL;
        HoveredWindow = NULL;
        HoveredRootWindow = NULL;
        HoveredWindowUnderMovingWindow = NULL;
        HoveredDockNode = NULL;
        MovingWindow = NULL;
        WheelingWindow = NULL;
        WheelingWindowTimer = 0.0f;

        HoveredId = HoveredIdPreviousFrame = 0;
        HoveredIdAllowOverlap = false;
        HoveredIdDisabled = false;
        HoveredIdTimer = HoveredIdNotActiveTimer = 0.0f;
        ActiveId = 0;
        ActiveIdIsAlive = 0;
        ActiveIdTimer = 0.0f;
        ActiveIdIsJustActivated = false;
        ActiveIdAllowOverlap = false;
        ActiveIdNoClearOnFocusLoss = false;
        ActiveIdHasBeenPressedBefore = false;
        ActiveIdHasBeenEditedBefore = false;
        ActiveIdHasBeenEditedThisFrame = false;
        ActiveIdUsingNavDirMask = 0x00;
        ActiveIdUsingNavInputMask = 0x00;
        ActiveIdUsingKeyInputMask = 0x00;
        ActiveIdClickOffset = ImVec2(-1, -1);
        ActiveIdWindow = NULL;
        ActiveIdSource = ImGuiInputSource_None;
        ActiveIdMouseButton = 0;
        ActiveIdPreviousFrame = 0;
        ActiveIdPreviousFrameIsAlive = false;
        ActiveIdPreviousFrameHasBeenEditedBefore = false;
        ActiveIdPreviousFrameWindow = NULL;
        LastActiveId = 0;
        LastActiveIdTimer = 0.0f;

        CurrentDpiScale = 0.0f;
        CurrentViewport = NULL;
        MouseViewport = MouseLastHoveredViewport = NULL;
        ViewportFrontMostStampCount = 0;

        NavWindow = NULL;
        NavId = NavFocusScopeId = NavActivateId = NavActivateDownId = NavActivatePressedId = NavInputId = 0;
        NavJustTabbedId = NavJustMovedToId = NavJustMovedToFocusScopeId = NavNextActivateId = 0;
        NavJustMovedToKeyMods = ImGuiKeyModFlags_None;
        NavInputSource = ImGuiInputSource_None;
        NavScoringRect = ImRect();
        NavScoringCount = 0;
        NavLayer = ImGuiNavLayer_Main;
        NavIdTabCounter = INT_MAX;
        NavIdIsAlive = false;
        NavMousePosDirty = false;
        NavDisableHighlight = true;
        NavDisableMouseHover = false;
        NavAnyRequest = false;
        NavInitRequest = false;
        NavInitRequestFromMove = false;
        NavInitResultId = 0;
        NavMoveRequest = false;
        NavMoveRequestFlags = ImGuiNavMoveFlags_None;
        NavMoveRequestForward = ImGuiNavForward_None;
        NavMoveRequestKeyMods = ImGuiKeyModFlags_None;
        NavMoveDir = NavMoveDirLast = NavMoveClipDir = ImGuiDir_None;
        NavWrapRequestWindow = NULL;
        NavWrapRequestFlags = ImGuiNavMoveFlags_None;

        NavWindowingTarget = NavWindowingTargetAnim = NavWindowingListWindow = NULL;
        NavWindowingTimer = NavWindowingHighlightAlpha = 0.0f;
        NavWindowingToggleLayer = false;

        FocusRequestCurrWindow = FocusRequestNextWindow = NULL;
        FocusRequestCurrCounterRegular = FocusRequestCurrCounterTabStop = INT_MAX;
        FocusRequestNextCounterRegular = FocusRequestNextCounterTabStop = INT_MAX;
        FocusTabPressed = false;

        DimBgRatio = 0.0f;
        MouseCursor = ImGuiMouseCursor_Arrow;

        DragDropActive = DragDropWithinSource = DragDropWithinTarget = false;
        DragDropSourceFlags = ImGuiDragDropFlags_None;
        DragDropSourceFrameCount = -1;
        DragDropMouseButton = -1;
        DragDropTargetId = 0;
        DragDropAcceptFlags = ImGuiDragDropFlags_None;
        DragDropAcceptIdCurrRectSurface = 0.0f;
        DragDropAcceptIdPrev = DragDropAcceptIdCurr = 0;
        DragDropAcceptFrameCount = -1;
        DragDropHoldJustPressedId = 0;
        memset(DragDropPayloadBufLocal, 0, sizeof(DragDropPayloadBufLocal));

        CurrentTabBar = NULL;

        LastValidMousePos = ImVec2(0.0f, 0.0f);
        TempInputId = 0;
        ColorEditOptions = ImGuiColorEditFlags__OptionsDefault;
        ColorEditLastHue = ColorEditLastSat = 0.0f;
        ColorEditLastColor[0] = ColorEditLastColor[1] = ColorEditLastColor[2] = FLT_MAX;
        SliderCurrentAccum = 0.0f;
        SliderCurrentAccumDirty = false;
        DragCurrentAccumDirty = false;
        DragCurrentAccum = 0.0f;
        DragSpeedDefaultRatio = 1.0f / 100.0f;
        ScrollbarClickDeltaToGrabCenter = 0.0f;
        TooltipOverrideCount = 0;

        PlatformImePos = PlatformImeLastPos = ImVec2(FLT_MAX, FLT_MAX);
        PlatformImePosViewport = 0;
        PlatformLocaleDecimalPoint = '.';

        SettingsLoaded = false;
        SettingsDirtyTimer = 0.0f;

        LogEnabled = false;
        LogType = ImGuiLogType_None;
        LogFile = NULL;
        LogLinePosY = FLT_MAX;
        LogLineFirstItem = false;
        LogDepthRef = 0;
        LogDepthToExpand = LogDepthToExpandDefault = 2;

        DebugItemPickerActive = false;
        DebugItemPickerBreakId = 0;

        memset(FramerateSecPerFrame, 0, sizeof(FramerateSecPerFrame));
        FramerateSecPerFrameIdx = 0;
        FramerateSecPerFrameAccum = 0.0f;
        WantCaptureMouseNextFrame = WantCaptureKeyboardNextFrame = WantTextInputNextFrame = -1;
        memset(TempBuffer, 0, sizeof(TempBuffer));
    }
};

//-----------------------------------------------------------------------------
// [SECTION] ImGuiWindowTempData, ImGuiWindow
//-----------------------------------------------------------------------------

// Transient per-window data, reset at the beginning of the frame. This used to be called ImGuiDrawContext, hence the DC variable name in ImGuiWindow.
// FIXME: That's theory, in practice the delimitation between ImGuiWindow and ImGuiWindowTempData is quite tenuous and could be reconsidered.
struct IMGUI_API ImGuiWindowTempData
{
    // Layout
    ImVec2                  CursorPos;              // Current emitting position, in absolute coordinates.
    ImVec2                  CursorPosPrevLine;
    ImVec2                  CursorStartPos;         // Initial position after Begin(), generally ~ window position + WindowPadding.
    ImVec2                  CursorMaxPos;           // Used to implicitly calculate the size of our contents, always growing during the frame. Used to calculate window->ContentSize at the beginning of next frame
    ImVec2                  CurrLineSize;
    ImVec2                  PrevLineSize;
    float                   CurrLineTextBaseOffset; // Baseline offset (0.0f by default on a new line, generally == style.FramePadding.y when a framed item has been added).
    float                   PrevLineTextBaseOffset;
    ImVec1                  Indent;                 // Indentation / start position from left of window (increased by TreePush/TreePop, etc.)
    ImVec1                  ColumnsOffset;          // Offset to the current column (if ColumnsCurrent > 0). FIXME: This and the above should be a stack to allow use cases like Tree->Column->Tree. Need revamp columns API.
    ImVec1                  GroupOffset;

    // Last item status
    ImGuiID                 LastItemId;             // ID for last item
    ImGuiItemStatusFlags    LastItemStatusFlags;    // Status flags for last item (see ImGuiItemStatusFlags_)
    ImRect                  LastItemRect;           // Interaction rect for last item
    ImRect                  LastItemDisplayRect;    // End-user display rect for last item (only valid if LastItemStatusFlags & ImGuiItemStatusFlags_HasDisplayRect)

    // Keyboard/Gamepad navigation
    ImGuiNavLayer           NavLayerCurrent;        // Current layer, 0..31 (we currently only use 0..1)
    int                     NavLayerActiveMask;     // Which layers have been written to (result from previous frame)
    int                     NavLayerActiveMaskNext; // Which layers have been written to (accumulator for current frame)
    ImGuiID                 NavFocusScopeIdCurrent; // Current focus scope ID while appending
    bool                    NavHideHighlightOneFrame;
    bool                    NavHasScroll;           // Set when scrolling can be used (ScrollMax > 0.0f)

    // Miscellaneous
    bool                    MenuBarAppending;       // FIXME: Remove this
    ImVec2                  MenuBarOffset;          // MenuBarOffset.x is sort of equivalent of a per-layer CursorPos.x, saved/restored as we switch to the menu bar. The only situation when MenuBarOffset.y is > 0 if when (SafeAreaPadding.y > FramePadding.y), often used on TVs.
    ImGuiMenuColumns        MenuColumns;            // Simplified columns storage for menu items measurement
    int                     TreeDepth;              // Current tree depth.
    ImU32                   TreeJumpToParentOnPopMask; // Store a copy of !g.NavIdIsAlive for TreeDepth 0..31.. Could be turned into a ImU64 if necessary.
    ImVector<ImGuiWindow*>  ChildWindows;
    ImGuiStorage*           StateStorage;           // Current persistent per-window storage (store e.g. tree node open/close state)
    ImGuiColumns*           CurrentColumns;         // Current columns set
    ImGuiLayoutType         LayoutType;
    ImGuiLayoutType         ParentLayoutType;       // Layout type of parent window at the time of Begin()
    int                     FocusCounterRegular;    // (Legacy Focus/Tabbing system) Sequential counter, start at -1 and increase as assigned via FocusableItemRegister() (FIXME-NAV: Needs redesign)
    int                     FocusCounterTabStop;    // (Legacy Focus/Tabbing system) Same, but only count widgets which you can Tab through.

    // Local parameters stacks
    // We store the current settings outside of the vectors to increase memory locality (reduce cache misses). The vectors are rarely modified. Also it allows us to not heap allocate for short-lived windows which are not using those settings.
    ImGuiItemFlags          ItemFlags;              // == ItemFlagsStack.back() [empty == ImGuiItemFlags_Default]
    float                   ItemWidth;              // == ItemWidthStack.back(). 0.0: default, >0.0: width in pixels, <0.0: align xx pixels to the right of window
    float                   TextWrapPos;            // == TextWrapPosStack.back() [empty == -1.0f]
    ImVector<ImGuiItemFlags>ItemFlagsStack;
    ImVector<float>         ItemWidthStack;
    ImVector<float>         TextWrapPosStack;
    ImVector<ImGuiGroupData>GroupStack;
    short                   StackSizesBackup[6];    // Store size of various stacks for asserting

    ImGuiWindowTempData()
    {
        CursorPos = CursorPosPrevLine = CursorStartPos = CursorMaxPos = ImVec2(0.0f, 0.0f);
        CurrLineSize = PrevLineSize = ImVec2(0.0f, 0.0f);
        CurrLineTextBaseOffset = PrevLineTextBaseOffset = 0.0f;
        Indent = ImVec1(0.0f);
        ColumnsOffset = ImVec1(0.0f);
        GroupOffset = ImVec1(0.0f);

        LastItemId = 0;
        LastItemStatusFlags = ImGuiItemStatusFlags_None;
        LastItemRect = LastItemDisplayRect = ImRect();

        NavLayerActiveMask = NavLayerActiveMaskNext = 0x00;
        NavLayerCurrent = ImGuiNavLayer_Main;
        NavFocusScopeIdCurrent = 0;
        NavHideHighlightOneFrame = false;
        NavHasScroll = false;

        MenuBarAppending = false;
        MenuBarOffset = ImVec2(0.0f, 0.0f);
        TreeDepth = 0;
        TreeJumpToParentOnPopMask = 0x00;
        StateStorage = NULL;
        CurrentColumns = NULL;
        LayoutType = ParentLayoutType = ImGuiLayoutType_Vertical;
        FocusCounterRegular = FocusCounterTabStop = -1;

        ItemFlags = ImGuiItemFlags_Default_;
        ItemWidth = 0.0f;
        TextWrapPos = -1.0f;
        memset(StackSizesBackup, 0, sizeof(StackSizesBackup));
    }
};

// Storage for one window
struct IMGUI_API ImGuiWindow
{
    char*                   Name;                               // Window name, owned by the window.
    ImGuiID                 ID;                                 // == ImHashStr(Name)
    ImGuiWindowFlags        Flags, FlagsPreviousFrame;          // See enum ImGuiWindowFlags_
    ImGuiWindowClass        WindowClass;                        // Advanced users only. Set with SetNextWindowClass()
    ImGuiViewportP*         Viewport;                           // Always set in Begin(), only inactive windows may have a NULL value here
    ImGuiID                 ViewportId;                         // We backup the viewport id (since the viewport may disappear or never be created if the window is inactive)
    ImVec2                  ViewportPos;                        // We backup the viewport position (since the viewport may disappear or never be created if the window is inactive)
    int                     ViewportAllowPlatformMonitorExtend; // Reset to -1 every frame (index is guaranteed to be valid between NewFrame..EndFrame), only used in the Appearing frame of a tooltip/popup to enforce clamping to a given monitor
    ImVec2                  Pos;                                // Position (always rounded-up to nearest pixel)
    ImVec2                  Size;                               // Current size (==SizeFull or collapsed title bar size)
    ImVec2                  SizeFull;                           // Size when non collapsed
    ImVec2                  ContentSize;                        // Size of contents/scrollable client area (calculated from the extents reach of the cursor) from previous frame. Does not include window decoration or window padding.
    ImVec2                  ContentSizeExplicit;                // Size of contents/scrollable client area explicitly request by the user via SetNextWindowContentSize().
    ImVec2                  WindowPadding;                      // Window padding at the time of Begin().
    float                   WindowRounding;                     // Window rounding at the time of Begin(). May be clamped lower to avoid rendering artifacts with title bar, menu bar etc.
    float                   WindowBorderSize;                   // Window border size at the time of Begin().
    int                     NameBufLen;                         // Size of buffer storing Name. May be larger than strlen(Name)!
    ImGuiID                 MoveId;                             // == window->GetID("#MOVE")
    ImGuiID                 ChildId;                            // ID of corresponding item in parent window (for navigation to return from child window to parent window)
    ImVec2                  Scroll;
    ImVec2                  ScrollMax;
    ImVec2                  ScrollTarget;                       // target scroll position. stored as cursor position with scrolling canceled out, so the highest point is always 0.0f. (FLT_MAX for no change)
    ImVec2                  ScrollTargetCenterRatio;            // 0.0f = scroll so that target position is at top, 0.5f = scroll so that target position is centered
    ImVec2                  ScrollTargetEdgeSnapDist;           // 0.0f = no snapping, >0.0f snapping threshold
    ImVec2                  ScrollbarSizes;                     // Size taken by each scrollbars on their smaller axis. Pay attention! ScrollbarSizes.x == width of the vertical scrollbar, ScrollbarSizes.y = height of the horizontal scrollbar.
    bool                    ScrollbarX, ScrollbarY;             // Are scrollbars visible?
    bool                    ViewportOwned;
    bool                    Active;                             // Set to true on Begin(), unless Collapsed
    bool                    WasActive;
    bool                    WriteAccessed;                      // Set to true when any widget access the current window
    bool                    Collapsed;                          // Set when collapsing window to become only title-bar
    bool                    WantCollapseToggle;
    bool                    SkipItems;                          // Set when items can safely be all clipped (e.g. window not visible or collapsed)
    bool                    Appearing;                          // Set during the frame where the window is appearing (or re-appearing)
    bool                    Hidden;                             // Do not display (== HiddenFrames*** > 0)
    bool                    IsFallbackWindow;                   // Set on the "Debug##Default" window.
    bool                    HasCloseButton;                     // Set when the window has a close button (p_open != NULL)
    signed char             ResizeBorderHeld;                   // Current border being held for resize (-1: none, otherwise 0-3)
    short                   BeginCount;                         // Number of Begin() during the current frame (generally 0 or 1, 1+ if appending via multiple Begin/End pairs)
    short                   BeginOrderWithinParent;             // Order within immediate parent window, if we are a child window. Otherwise 0.
    short                   BeginOrderWithinContext;            // Order within entire imgui context. This is mostly used for debugging submission order related issues.
    ImGuiID                 PopupId;                            // ID in the popup stack when this window is used as a popup/menu (because we use generic Name/ID for recycling)
    ImS8                    AutoFitFramesX, AutoFitFramesY;
    ImS8                    AutoFitChildAxises;
    bool                    AutoFitOnlyGrows;
    ImGuiDir                AutoPosLastDirection;
    int                     HiddenFramesCanSkipItems;           // Hide the window for N frames
    int                     HiddenFramesCannotSkipItems;        // Hide the window for N frames while allowing items to be submitted so we can measure their size
    ImGuiCond               SetWindowPosAllowFlags;             // store acceptable condition flags for SetNextWindowPos() use.
    ImGuiCond               SetWindowSizeAllowFlags;            // store acceptable condition flags for SetNextWindowSize() use.
    ImGuiCond               SetWindowCollapsedAllowFlags;       // store acceptable condition flags for SetNextWindowCollapsed() use.
    ImGuiCond               SetWindowDockAllowFlags;            // store acceptable condition flags for SetNextWindowDock() use.
    ImVec2                  SetWindowPosVal;                    // store window position when using a non-zero Pivot (position set needs to be processed when we know the window size)
    ImVec2                  SetWindowPosPivot;                  // store window pivot for positioning. ImVec2(0, 0) when positioning from top-left corner; ImVec2(0.5f, 0.5f) for centering; ImVec2(1, 1) for bottom right.

    ImVector<ImGuiID>       IDStack;                            // ID stack. ID are hashes seeded with the value at the top of the stack. (In theory this should be in the TempData structure)
    ImGuiWindowTempData     DC;                                 // Temporary per-window data, reset at the beginning of the frame. This used to be called ImGuiDrawContext, hence the "DC" variable name.

    // The best way to understand what those rectangles are is to use the 'Metrics -> Tools -> Show windows rectangles' viewer.
    // The main 'OuterRect', omitted as a field, is window->Rect().
    ImRect                  OuterRectClipped;                   // == Window->Rect() just after setup in Begin(). == window->Rect() for root window.
    ImRect                  InnerRect;                          // Inner rectangle (omit title bar, menu bar, scroll bar)
    ImRect                  InnerClipRect;                      // == InnerRect shrunk by WindowPadding*0.5f on each side, clipped within viewport or parent clip rect.
    ImRect                  WorkRect;                           // Initially covers the whole scrolling region. Reduced by containers e.g columns/tables when active. Shrunk by WindowPadding*1.0f on each side. This is meant to replace ContentRegionRect over time (from 1.71+ onward).
    ImRect                  ParentWorkRect;                     // Backup of WorkRect before entering a container such as columns/tables. Used by e.g. SpanAllColumns functions to easily access. Stacked containers are responsible for maintaining this. // FIXME-WORKRECT: Could be a stack?
    ImRect                  ClipRect;                           // Current clipping/scissoring rectangle, evolve as we are using PushClipRect(), etc. == DrawList->clip_rect_stack.back().
    ImRect                  ContentRegionRect;                  // FIXME: This is currently confusing/misleading. It is essentially WorkRect but not handling of scrolling. We currently rely on it as right/bottom aligned sizing operation need some size to rely on.
    ImVec2ih                HitTestHoleSize;                    // Define an optional rectangular hole where mouse will pass-through the window.
    ImVec2ih                HitTestHoleOffset;

    int                     LastFrameActive;                    // Last frame number the window was Active.
    int                     LastFrameJustFocused;               // Last frame number the window was made Focused.
    float                   LastTimeActive;                     // Last timestamp the window was Active (using float as we don't need high precision there)
    float                   ItemWidthDefault;
    ImGuiStorage            StateStorage;
    ImVector<ImGuiColumns>  ColumnsStorage;
    float                   FontWindowScale;                    // User scale multiplier per-window, via SetWindowFontScale()
    float                   FontDpiScale;
    int                     SettingsOffset;                     // Offset into SettingsWindows[] (offsets are always valid as we only grow the array from the back)

    ImDrawList*             DrawList;                           // == &DrawListInst (for backward compatibility reason with code using imgui_internal.h we keep this a pointer)
    ImDrawList              DrawListInst;
    ImGuiWindow*            ParentWindow;                       // If we are a child _or_ popup window, this is pointing to our parent. Otherwise NULL.
    ImGuiWindow*            RootWindow;                         // Point to ourself or first ancestor that is not a child window == Top-level window.
    ImGuiWindow*            RootWindowDockStop;                 // Point to ourself or first ancestor that is not a child window. Doesn't cross through dock nodes. We use this so IsWindowFocused() can behave consistently regardless of docking state.
    ImGuiWindow*            RootWindowForTitleBarHighlight;     // Point to ourself or first ancestor which will display TitleBgActive color when this window is active.
    ImGuiWindow*            RootWindowForNav;                   // Point to ourself or first ancestor which doesn't have the NavFlattened flag.

    ImGuiWindow*            NavLastChildNavWindow;              // When going to the menu bar, we remember the child window we came from. (This could probably be made implicit if we kept g.Windows sorted by last focused including child window.)
    ImGuiID                 NavLastIds[ImGuiNavLayer_COUNT];    // Last known NavId for this window, per layer (0/1)
    ImRect                  NavRectRel[ImGuiNavLayer_COUNT];    // Reference rectangle, in window relative space

    int                     MemoryDrawListIdxCapacity;          // Backup of last idx/vtx count, so when waking up the window we can preallocate and avoid iterative alloc/copy
    int                     MemoryDrawListVtxCapacity;
    bool                    MemoryCompacted;                    // Set when window extraneous data have been garbage collected

    // Docking
    ImGuiDockNode*          DockNode;                           // Which node are we docked into. Important: Prefer testing DockIsActive in many cases as this will still be set when the dock node is hidden.
    ImGuiDockNode*          DockNodeAsHost;                     // Which node are we owning (for parent windows)
    ImGuiID                 DockId;                             // Backup of last valid DockNode->ID, so single window remember their dock node id even when they are not bound any more
    ImGuiItemStatusFlags    DockTabItemStatusFlags;
    ImRect                  DockTabItemRect;
    short                   DockOrder;                          // Order of the last time the window was visible within its DockNode. This is used to reorder windows that are reappearing on the same frame. Same value between windows that were active and windows that were none are possible.
    bool                    DockIsActive        :1;             // When docking artifacts are actually visible. When this is set, DockNode is guaranteed to be != NULL. ~~ (DockNode != NULL) && (DockNode->Windows.Size > 1).
    bool                    DockTabIsVisible    :1;             // Is our window visible this frame? ~~ is the corresponding tab selected?
    bool                    DockTabWantClose    :1;

public:
    ImGuiWindow(ImGuiContext* context, const char* name);
    ~ImGuiWindow();

    ImGuiID     GetID(const char* str, const char* str_end = NULL);
    ImGuiID     GetID(const void* ptr);
    ImGuiID     GetID(int n);
    ImGuiID     GetIDNoKeepAlive(const char* str, const char* str_end = NULL);
    ImGuiID     GetIDNoKeepAlive(const void* ptr);
    ImGuiID     GetIDNoKeepAlive(int n);
    ImGuiID     GetIDFromRectangle(const ImRect& r_abs);

    // We don't use g.FontSize because the window may be != g.CurrentWidow.
    ImRect      Rect() const            { return ImRect(Pos.x, Pos.y, Pos.x + Size.x, Pos.y + Size.y); }
    float       CalcFontSize() const    { ImGuiContext& g = *GImGui; float scale = g.FontBaseSize * FontWindowScale * FontDpiScale; if (ParentWindow) scale *= ParentWindow->FontWindowScale; return scale; }
    float       TitleBarHeight() const  { ImGuiContext& g = *GImGui; return (Flags & ImGuiWindowFlags_NoTitleBar) ? 0.0f : CalcFontSize() + g.Style.FramePadding.y * 2.0f; }
    ImRect      TitleBarRect() const    { return ImRect(Pos, ImVec2(Pos.x + SizeFull.x, Pos.y + TitleBarHeight())); }
    float       MenuBarHeight() const   { ImGuiContext& g = *GImGui; return (Flags & ImGuiWindowFlags_MenuBar) ? DC.MenuBarOffset.y + CalcFontSize() + g.Style.FramePadding.y * 2.0f : 0.0f; }
    ImRect      MenuBarRect() const     { float y1 = Pos.y + TitleBarHeight(); return ImRect(Pos.x, y1, Pos.x + SizeFull.x, y1 + MenuBarHeight()); }
};

// Backup and restore just enough data to be able to use IsItemHovered() on item A after another B in the same window has overwritten the data.
struct ImGuiLastItemDataBackup
{
    ImGuiID                 LastItemId;
    ImGuiItemStatusFlags    LastItemStatusFlags;
    ImRect                  LastItemRect;
    ImRect                  LastItemDisplayRect;

    ImGuiLastItemDataBackup() { Backup(); }
    void Backup()           { ImGuiWindow* window = GImGui->CurrentWindow; LastItemId = window->DC.LastItemId; LastItemStatusFlags = window->DC.LastItemStatusFlags; LastItemRect = window->DC.LastItemRect; LastItemDisplayRect = window->DC.LastItemDisplayRect; }
    void Restore() const    { ImGuiWindow* window = GImGui->CurrentWindow; window->DC.LastItemId = LastItemId; window->DC.LastItemStatusFlags = LastItemStatusFlags; window->DC.LastItemRect = LastItemRect; window->DC.LastItemDisplayRect = LastItemDisplayRect; }
};

//-----------------------------------------------------------------------------
// [SECTION] Tab bar, Tab item support
//-----------------------------------------------------------------------------

// Extend ImGuiTabBarFlags_
enum ImGuiTabBarFlagsPrivate_
{
    ImGuiTabBarFlags_DockNode                   = 1 << 20,  // Part of a dock node [we don't use this in the master branch but it facilitate branch syncing to keep this around]
    ImGuiTabBarFlags_IsFocused                  = 1 << 21,
    ImGuiTabBarFlags_SaveSettings               = 1 << 22   // FIXME: Settings are handled by the docking system, this only request the tab bar to mark settings dirty when reordering tabs
};

// Extend ImGuiTabItemFlags_
enum ImGuiTabItemFlagsPrivate_
{
    ImGuiTabItemFlags_NoCloseButton             = 1 << 20,  // Track whether p_open was set or not (we'll need this info on the next frame to recompute ContentWidth during layout)
    ImGuiTabItemFlags_Button                    = 1 << 21,  // Used by TabItemButton, change the tab item behavior to mimic a button
    ImGuiTabItemFlags_Unsorted                  = 1 << 22,  // [Docking] Trailing tabs with the _Unsorted flag will be sorted based on the DockOrder of their Window.
    ImGuiTabItemFlags_Preview                   = 1 << 23   // [Docking] Display tab shape for docking preview (height is adjusted slightly to compensate for the yet missing tab bar)
};

// Storage for one active tab item (sizeof() 32~40 bytes)
struct ImGuiTabItem
{
    ImGuiID             ID;
    ImGuiTabItemFlags   Flags;
    ImGuiWindow*        Window;                 // When TabItem is part of a DockNode's TabBar, we hold on to a window.
    int                 LastFrameVisible;
    int                 LastFrameSelected;      // This allows us to infer an ordered list of the last activated tabs with little maintenance
    float               Offset;                 // Position relative to beginning of tab
    float               Width;                  // Width currently displayed
    float               ContentWidth;           // Width of label, stored during BeginTabItem() call
    ImS16               NameOffset;             // When Window==NULL, offset to name within parent ImGuiTabBar::TabsNames
    ImS16               BeginOrder;             // BeginTabItem() order, used to re-order tabs after toggling ImGuiTabBarFlags_Reorderable
    ImS16               IndexDuringLayout;      // Index only used during TabBarLayout()
    bool                WantClose;              // Marked as closed by SetTabItemClosed()

    ImGuiTabItem()      { memset(this, 0, sizeof(*this)); LastFrameVisible = LastFrameSelected = -1; NameOffset = BeginOrder = IndexDuringLayout = -1; }
};

// Storage for a tab bar (sizeof() 152 bytes)
struct ImGuiTabBar
{
    ImVector<ImGuiTabItem> Tabs;
    ImGuiTabBarFlags    Flags;
    ImGuiID             ID;                     // Zero for tab-bars used by docking
    ImGuiID             SelectedTabId;          // Selected tab/window
    ImGuiID             NextSelectedTabId;
    ImGuiID             VisibleTabId;           // Can occasionally be != SelectedTabId (e.g. when previewing contents for CTRL+TAB preview)
    int                 CurrFrameVisible;
    int                 PrevFrameVisible;
    ImRect              BarRect;
    float               CurrTabsContentsHeight;
    float               PrevTabsContentsHeight; // Record the height of contents submitted below the tab bar
    float               WidthAllTabs;           // Actual width of all tabs (locked during layout)
    float               WidthAllTabsIdeal;      // Ideal width if all tabs were visible and not clipped
    float               ScrollingAnim;
    float               ScrollingTarget;
    float               ScrollingTargetDistToVisibility;
    float               ScrollingSpeed;
    float               ScrollingRectMinX;
    float               ScrollingRectMaxX;
    ImGuiID             ReorderRequestTabId;
    ImS8                ReorderRequestDir;
    ImS8                BeginCount;
    bool                WantLayout;
    bool                VisibleTabWasSubmitted;
    bool                TabsAddedNew;           // Set to true when a new tab item or button has been added to the tab bar during last frame
    ImS16               TabsActiveCount;        // Number of tabs submitted this frame.
    ImS16               LastTabItemIdx;         // Index of last BeginTabItem() tab for use by EndTabItem()
    float               ItemSpacingY;
    ImVec2              FramePadding;           // style.FramePadding locked at the time of BeginTabBar()
    ImVec2              BackupCursorPos;
    ImGuiTextBuffer     TabsNames;              // For non-docking tab bar we re-append names in a contiguous buffer.

    ImGuiTabBar();
    int                 GetTabOrder(const ImGuiTabItem* tab) const  { return Tabs.index_from_ptr(tab); }
    const char*         GetTabName(const ImGuiTabItem* tab) const
    {
        if (tab->Window)
            return tab->Window->Name;
        IM_ASSERT(tab->NameOffset != -1 && (int)tab->NameOffset < TabsNames.Buf.Size);
        return TabsNames.Buf.Data + tab->NameOffset;
    }
};

//-----------------------------------------------------------------------------
// [SECTION] Table support
//-----------------------------------------------------------------------------

#ifdef IMGUI_HAS_TABLE
// <this is filled in 'tables' branch>
#endif // #ifdef IMGUI_HAS_TABLE

//-----------------------------------------------------------------------------
// [SECTION] Internal API
// No guarantee of forward compatibility here!
//-----------------------------------------------------------------------------

namespace ImGui
{
    // Windows
    // We should always have a CurrentWindow in the stack (there is an implicit "Debug" window)
    // If this ever crash because g.CurrentWindow is NULL it means that either
    // - ImGui::NewFrame() has never been called, which is illegal.
    // - You are calling ImGui functions after ImGui::EndFrame()/ImGui::Render() and before the next ImGui::NewFrame(), which is also illegal.
    inline    ImGuiWindow*  GetCurrentWindowRead()      { ImGuiContext& g = *GImGui; return g.CurrentWindow; }
    inline    ImGuiWindow*  GetCurrentWindow()          { ImGuiContext& g = *GImGui; g.CurrentWindow->WriteAccessed = true; return g.CurrentWindow; }
    IMGUI_API ImGuiWindow*  FindWindowByID(ImGuiID id);
    IMGUI_API ImGuiWindow*  FindWindowByName(const char* name);
    IMGUI_API void          UpdateWindowParentAndRootLinks(ImGuiWindow* window, ImGuiWindowFlags flags, ImGuiWindow* parent_window);
    IMGUI_API ImVec2        CalcWindowExpectedSize(ImGuiWindow* window);
    IMGUI_API bool          IsWindowChildOf(ImGuiWindow* window, ImGuiWindow* potential_parent);
    IMGUI_API bool          IsWindowNavFocusable(ImGuiWindow* window);
    IMGUI_API ImRect        GetWindowAllowedExtentRect(ImGuiWindow* window);
    IMGUI_API void          SetWindowPos(ImGuiWindow* window, const ImVec2& pos, ImGuiCond cond = 0);
    IMGUI_API void          SetWindowSize(ImGuiWindow* window, const ImVec2& size, ImGuiCond cond = 0);
    IMGUI_API void          SetWindowCollapsed(ImGuiWindow* window, bool collapsed, ImGuiCond cond = 0);
    IMGUI_API void          SetWindowHitTestHole(ImGuiWindow* window, const ImVec2& pos, const ImVec2& size);

    // Windows: Display Order and Focus Order
    IMGUI_API void          FocusWindow(ImGuiWindow* window);
    IMGUI_API void          FocusTopMostWindowUnderOne(ImGuiWindow* under_this_window, ImGuiWindow* ignore_window);
    IMGUI_API void          BringWindowToFocusFront(ImGuiWindow* window);
    IMGUI_API void          BringWindowToDisplayFront(ImGuiWindow* window);
    IMGUI_API void          BringWindowToDisplayBack(ImGuiWindow* window);

    // Fonts, drawing
    IMGUI_API void          SetCurrentFont(ImFont* font);
    inline ImFont*          GetDefaultFont() { ImGuiContext& g = *GImGui; return g.IO.FontDefault ? g.IO.FontDefault : g.IO.Fonts->Fonts[0]; }
    inline ImDrawList*      GetForegroundDrawList(ImGuiWindow* window) { return GetForegroundDrawList(window->Viewport); }

    // Init
    IMGUI_API void          Initialize(ImGuiContext* context);
    IMGUI_API void          Shutdown(ImGuiContext* context);    // Since 1.60 this is a _private_ function. You can call DestroyContext() to destroy the context created by CreateContext().

    // NewFrame
    IMGUI_API void          UpdateHoveredWindowAndCaptureFlags();
    IMGUI_API void          StartMouseMovingWindow(ImGuiWindow* window);
    IMGUI_API void          StartMouseMovingWindowOrNode(ImGuiWindow* window, ImGuiDockNode* node, bool undock_floating_node);
    IMGUI_API void          UpdateMouseMovingWindowNewFrame();
    IMGUI_API void          UpdateMouseMovingWindowEndFrame();

    // Generic context hooks
    IMGUI_API void          AddContextHook(ImGuiContext* context, const ImGuiContextHook* hook);
    IMGUI_API void          CallContextHooks(ImGuiContext* context, ImGuiContextHookType type);

    // Viewports
    IMGUI_API void         TranslateWindowsInViewport(ImGuiViewportP* viewport, const ImVec2& old_pos, const ImVec2& new_pos);
    IMGUI_API void         ScaleWindowsInViewport(ImGuiViewportP* viewport, float scale);
    IMGUI_API void         DestroyPlatformWindow(ImGuiViewportP* viewport);

    // Settings
    IMGUI_API void                  MarkIniSettingsDirty();
    IMGUI_API void                  MarkIniSettingsDirty(ImGuiWindow* window);
    IMGUI_API void                  ClearIniSettings();
    IMGUI_API ImGuiWindowSettings*  CreateNewWindowSettings(const char* name);
    IMGUI_API ImGuiWindowSettings*  FindWindowSettings(ImGuiID id);
    IMGUI_API ImGuiWindowSettings*  FindOrCreateWindowSettings(const char* name);
    IMGUI_API ImGuiSettingsHandler* FindSettingsHandler(const char* type_name);

    // Scrolling
    IMGUI_API void          SetNextWindowScroll(const ImVec2& scroll); // Use -1.0f on one axis to leave as-is
    IMGUI_API void          SetScrollX(ImGuiWindow* window, float scroll_x);
    IMGUI_API void          SetScrollY(ImGuiWindow* window, float scroll_y);
    IMGUI_API void          SetScrollFromPosX(ImGuiWindow* window, float local_x, float center_x_ratio);
    IMGUI_API void          SetScrollFromPosY(ImGuiWindow* window, float local_y, float center_y_ratio);
    IMGUI_API ImVec2        ScrollToBringRectIntoView(ImGuiWindow* window, const ImRect& item_rect);

    // Basic Accessors
    inline ImGuiID          GetItemID()     { ImGuiContext& g = *GImGui; return g.CurrentWindow->DC.LastItemId; }   // Get ID of last item (~~ often same ImGui::GetID(label) beforehand)
    inline ImGuiItemStatusFlags GetItemStatusFlags() { ImGuiContext& g = *GImGui; return g.CurrentWindow->DC.LastItemStatusFlags; }
    inline ImGuiID          GetActiveID()   { ImGuiContext& g = *GImGui; return g.ActiveId; }
    inline ImGuiID          GetFocusID()    { ImGuiContext& g = *GImGui; return g.NavId; }
    IMGUI_API void          SetActiveID(ImGuiID id, ImGuiWindow* window);
    IMGUI_API void          SetFocusID(ImGuiID id, ImGuiWindow* window);
    IMGUI_API void          ClearActiveID();
    IMGUI_API ImGuiID       GetHoveredID();
    IMGUI_API void          SetHoveredID(ImGuiID id);
    IMGUI_API void          KeepAliveID(ImGuiID id);
    IMGUI_API void          MarkItemEdited(ImGuiID id);     // Mark data associated to given item as "edited", used by IsItemDeactivatedAfterEdit() function.
    IMGUI_API void          PushOverrideID(ImGuiID id);     // Push given value as-is at the top of the ID stack (whereas PushID combines old and new hashes)
    IMGUI_API ImGuiID       GetIDWithSeed(const char* str_id_begin, const char* str_id_end, ImGuiID seed);

    // Basic Helpers for widget code
    IMGUI_API void          ItemSize(const ImVec2& size, float text_baseline_y = -1.0f);
    IMGUI_API void          ItemSize(const ImRect& bb, float text_baseline_y = -1.0f);
    IMGUI_API bool          ItemAdd(const ImRect& bb, ImGuiID id, const ImRect* nav_bb = NULL);
    IMGUI_API bool          ItemHoverable(const ImRect& bb, ImGuiID id);
    IMGUI_API bool          IsClippedEx(const ImRect& bb, ImGuiID id, bool clip_even_when_logged);
    IMGUI_API void          SetLastItemData(ImGuiWindow* window, ImGuiID item_id, ImGuiItemStatusFlags status_flags, const ImRect& item_rect);
    IMGUI_API bool          FocusableItemRegister(ImGuiWindow* window, ImGuiID id);   // Return true if focus is requested
    IMGUI_API void          FocusableItemUnregister(ImGuiWindow* window);
    IMGUI_API ImVec2        CalcItemSize(ImVec2 size, float default_w, float default_h);
    IMGUI_API float         CalcWrapWidthForPos(const ImVec2& pos, float wrap_pos_x);
    IMGUI_API void          PushMultiItemsWidths(int components, float width_full);
    IMGUI_API void          PushItemFlag(ImGuiItemFlags option, bool enabled);
    IMGUI_API void          PopItemFlag();
    IMGUI_API bool          IsItemToggledSelection();                                   // Was the last item selection toggled? (after Selectable(), TreeNode() etc. We only returns toggle _event_ in order to handle clipping correctly)
    IMGUI_API ImVec2        GetContentRegionMaxAbs();
    IMGUI_API void          ShrinkWidths(ImGuiShrinkWidthItem* items, int count, float width_excess);

    // Logging/Capture
    IMGUI_API void          LogBegin(ImGuiLogType type, int auto_open_depth);           // -> BeginCapture() when we design v2 api, for now stay under the radar by using the old name.
    IMGUI_API void          LogToBuffer(int auto_open_depth = -1);                      // Start logging/capturing to internal buffer

    // Popups, Modals, Tooltips
    IMGUI_API bool          BeginChildEx(const char* name, ImGuiID id, const ImVec2& size_arg, bool border, ImGuiWindowFlags flags);
    IMGUI_API void          OpenPopupEx(ImGuiID id, ImGuiPopupFlags popup_flags = ImGuiPopupFlags_None);
    IMGUI_API void          ClosePopupToLevel(int remaining, bool restore_focus_to_window_under_popup);
    IMGUI_API void          ClosePopupsOverWindow(ImGuiWindow* ref_window, bool restore_focus_to_window_under_popup);
    IMGUI_API bool          IsPopupOpen(ImGuiID id, ImGuiPopupFlags popup_flags);
    IMGUI_API bool          BeginPopupEx(ImGuiID id, ImGuiWindowFlags extra_flags);
    IMGUI_API void          BeginTooltipEx(ImGuiWindowFlags extra_flags, ImGuiTooltipFlags tooltip_flags);
    IMGUI_API ImGuiWindow*  GetTopMostPopupModal();
    IMGUI_API ImVec2        FindBestWindowPosForPopup(ImGuiWindow* window);
    IMGUI_API ImVec2        FindBestWindowPosForPopupEx(const ImVec2& ref_pos, const ImVec2& size, ImGuiDir* last_dir, const ImRect& r_outer, const ImRect& r_avoid, ImGuiPopupPositionPolicy policy);

    // Gamepad/Keyboard Navigation
    IMGUI_API void          NavInitWindow(ImGuiWindow* window, bool force_reinit);
    IMGUI_API bool          NavMoveRequestButNoResultYet();
    IMGUI_API void          NavMoveRequestCancel();
    IMGUI_API void          NavMoveRequestForward(ImGuiDir move_dir, ImGuiDir clip_dir, const ImRect& bb_rel, ImGuiNavMoveFlags move_flags);
    IMGUI_API void          NavMoveRequestTryWrapping(ImGuiWindow* window, ImGuiNavMoveFlags move_flags);
    IMGUI_API float         GetNavInputAmount(ImGuiNavInput n, ImGuiInputReadMode mode);
    IMGUI_API ImVec2        GetNavInputAmount2d(ImGuiNavDirSourceFlags dir_sources, ImGuiInputReadMode mode, float slow_factor = 0.0f, float fast_factor = 0.0f);
    IMGUI_API int           CalcTypematicRepeatAmount(float t0, float t1, float repeat_delay, float repeat_rate);
    IMGUI_API void          ActivateItem(ImGuiID id);   // Remotely activate a button, checkbox, tree node etc. given its unique ID. activation is queued and processed on the next frame when the item is encountered again.
    IMGUI_API void          SetNavID(ImGuiID id, int nav_layer, ImGuiID focus_scope_id);
    IMGUI_API void          SetNavIDWithRectRel(ImGuiID id, int nav_layer, ImGuiID focus_scope_id, const ImRect& rect_rel);

    // Focus Scope (WIP)
    // This is generally used to identify a selection set (multiple of which may be in the same window), as selection
    // patterns generally need to react (e.g. clear selection) when landing on an item of the set.
    IMGUI_API void          PushFocusScope(ImGuiID id);
    IMGUI_API void          PopFocusScope();
    inline ImGuiID          GetFocusScopeID()               { ImGuiContext& g = *GImGui; return g.NavFocusScopeId; }

    // Inputs
    // FIXME: Eventually we should aim to move e.g. IsActiveIdUsingKey() into IsKeyXXX functions.
    inline bool             IsActiveIdUsingNavDir(ImGuiDir dir)                         { ImGuiContext& g = *GImGui; return (g.ActiveIdUsingNavDirMask & (1 << dir)) != 0; }
    inline bool             IsActiveIdUsingNavInput(ImGuiNavInput input)                { ImGuiContext& g = *GImGui; return (g.ActiveIdUsingNavInputMask & (1 << input)) != 0; }
    inline bool             IsActiveIdUsingKey(ImGuiKey key)                            { ImGuiContext& g = *GImGui; IM_ASSERT(key < 64); return (g.ActiveIdUsingKeyInputMask & ((ImU64)1 << key)) != 0; }
    IMGUI_API bool          IsMouseDragPastThreshold(ImGuiMouseButton button, float lock_threshold = -1.0f);
    inline bool             IsKeyPressedMap(ImGuiKey key, bool repeat = true)           { ImGuiContext& g = *GImGui; const int key_index = g.IO.KeyMap[key]; return (key_index >= 0) ? IsKeyPressed(key_index, repeat) : false; }
    inline bool             IsNavInputDown(ImGuiNavInput n)                             { ImGuiContext& g = *GImGui; return g.IO.NavInputs[n] > 0.0f; }
    inline bool             IsNavInputTest(ImGuiNavInput n, ImGuiInputReadMode rm)      { return (GetNavInputAmount(n, rm) > 0.0f); }
    IMGUI_API ImGuiKeyModFlags GetMergedKeyModFlags();

    // Docking
    // (some functions are only declared in imgui.cpp, see Docking section)
    IMGUI_API void          DockContextInitialize(ImGuiContext* ctx);
    IMGUI_API void          DockContextShutdown(ImGuiContext* ctx);
    IMGUI_API void          DockContextClearNodes(ImGuiContext* ctx, ImGuiID root_id, bool clear_settings_refs); // Use root_id==0 to clear all
    IMGUI_API void          DockContextRebuildNodes(ImGuiContext* ctx);
    IMGUI_API void          DockContextUpdateUndocking(ImGuiContext* ctx);
    IMGUI_API void          DockContextUpdateDocking(ImGuiContext* ctx);
    IMGUI_API ImGuiID       DockContextGenNodeID(ImGuiContext* ctx);
    IMGUI_API void          DockContextQueueDock(ImGuiContext* ctx, ImGuiWindow* target, ImGuiDockNode* target_node, ImGuiWindow* payload, ImGuiDir split_dir, float split_ratio, bool split_outer);
    IMGUI_API void          DockContextQueueUndockWindow(ImGuiContext* ctx, ImGuiWindow* window);
    IMGUI_API void          DockContextQueueUndockNode(ImGuiContext* ctx, ImGuiDockNode* node);
    IMGUI_API bool          DockContextCalcDropPosForDocking(ImGuiWindow* target, ImGuiDockNode* target_node, ImGuiWindow* payload, ImGuiDir split_dir, bool split_outer, ImVec2* out_pos);
    IMGUI_API bool          DockNodeBeginAmendTabBar(ImGuiDockNode* node);
    IMGUI_API void          DockNodeEndAmendTabBar();
    inline ImGuiDockNode*   DockNodeGetRootNode(ImGuiDockNode* node)    { while (node->ParentNode) node = node->ParentNode; return node; }
    inline int              DockNodeGetDepth(const ImGuiDockNode* node) { int depth = 0; while (node->ParentNode) { node = node->ParentNode; depth++; } return depth; }
    inline ImGuiDockNode*   GetWindowDockNode()                         { ImGuiContext& g = *GImGui; return g.CurrentWindow->DockNode; }
    IMGUI_API bool          GetWindowAlwaysWantOwnTabBar(ImGuiWindow* window);
    IMGUI_API void          BeginDocked(ImGuiWindow* window, bool* p_open);
    IMGUI_API void          BeginDockableDragDropSource(ImGuiWindow* window);
    IMGUI_API void          BeginDockableDragDropTarget(ImGuiWindow* window);
    IMGUI_API void          SetWindowDock(ImGuiWindow* window, ImGuiID dock_id, ImGuiCond cond);

    // Docking - Builder function needs to be generally called before the node is used/submitted.
    // - The DockBuilderXXX functions are designed to _eventually_ become a public API, but it is too early to expose it and guarantee stability.
    // - Do not hold on ImGuiDockNode* pointers! They may be invalidated by any split/merge/remove operation and every frame.
    // - To create a DockSpace() node, make sure to set the ImGuiDockNodeFlags_DockSpace flag when calling DockBuilderAddNode().
    //   You can create dockspace nodes (attached to a window) _or_ floating nodes (carry its own window) with this API.
    // - DockBuilderSplitNode() create 2 child nodes within 1 node. The initial node becomes a parent node.
    // - If you intend to split the node immediately after creation using DockBuilderSplitNode(), make sure
    //   to call DockBuilderSetNodeSize() beforehand. If you don't, the resulting split sizes may not be reliable.
    // - Call DockBuilderFinish() after you are done.
    IMGUI_API void          DockBuilderDockWindow(const char* window_name, ImGuiID node_id);
    IMGUI_API ImGuiDockNode*DockBuilderGetNode(ImGuiID node_id);
    inline ImGuiDockNode*   DockBuilderGetCentralNode(ImGuiID node_id)              { ImGuiDockNode* node = DockBuilderGetNode(node_id); if (!node) return NULL; return DockNodeGetRootNode(node)->CentralNode; }
    IMGUI_API ImGuiID       DockBuilderAddNode(ImGuiID node_id = 0, ImGuiDockNodeFlags flags = 0);
    IMGUI_API void          DockBuilderRemoveNode(ImGuiID node_id);                 // Remove node and all its child, undock all windows
    IMGUI_API void          DockBuilderRemoveNodeDockedWindows(ImGuiID node_id, bool clear_settings_refs = true);
    IMGUI_API void          DockBuilderRemoveNodeChildNodes(ImGuiID node_id);       // Remove all split/hierarchy. All remaining docked windows will be re-docked to the remaining root node (node_id).
    IMGUI_API void          DockBuilderSetNodePos(ImGuiID node_id, ImVec2 pos);
    IMGUI_API void          DockBuilderSetNodeSize(ImGuiID node_id, ImVec2 size);
    IMGUI_API ImGuiID       DockBuilderSplitNode(ImGuiID node_id, ImGuiDir split_dir, float size_ratio_for_node_at_dir, ImGuiID* out_id_at_dir, ImGuiID* out_id_at_opposite_dir); // Create 2 child nodes in this parent node.
    IMGUI_API void          DockBuilderCopyDockSpace(ImGuiID src_dockspace_id, ImGuiID dst_dockspace_id, ImVector<const char*>* in_window_remap_pairs);
    IMGUI_API void          DockBuilderCopyNode(ImGuiID src_node_id, ImGuiID dst_node_id, ImVector<ImGuiID>* out_node_remap_pairs);
    IMGUI_API void          DockBuilderCopyWindowSettings(const char* src_name, const char* dst_name);
    IMGUI_API void          DockBuilderFinish(ImGuiID node_id);

    // Drag and Drop
    IMGUI_API bool          BeginDragDropTargetCustom(const ImRect& bb, ImGuiID id);
    IMGUI_API void          ClearDragDrop();
    IMGUI_API bool          IsDragDropPayloadBeingAccepted();

    // Internal Columns API (this is not exposed because we will encourage transitioning to the Tables API)
    IMGUI_API void          SetWindowClipRectBeforeSetChannel(ImGuiWindow* window, const ImRect& clip_rect);
    IMGUI_API void          BeginColumns(const char* str_id, int count, ImGuiColumnsFlags flags = 0); // setup number of columns. use an identifier to distinguish multiple column sets. close with EndColumns().
    IMGUI_API void          EndColumns();                                                             // close columns
    IMGUI_API void          PushColumnClipRect(int column_index);
    IMGUI_API void          PushColumnsBackground();
    IMGUI_API void          PopColumnsBackground();
    IMGUI_API ImGuiID       GetColumnsID(const char* str_id, int count);
    IMGUI_API ImGuiColumns* FindOrCreateColumns(ImGuiWindow* window, ImGuiID id);
    IMGUI_API float         GetColumnOffsetFromNorm(const ImGuiColumns* columns, float offset_norm);
    IMGUI_API float         GetColumnNormFromOffset(const ImGuiColumns* columns, float offset);

    // Tab Bars
    IMGUI_API bool          BeginTabBarEx(ImGuiTabBar* tab_bar, const ImRect& bb, ImGuiTabBarFlags flags, ImGuiDockNode* dock_node);
    IMGUI_API ImGuiTabItem* TabBarFindTabByID(ImGuiTabBar* tab_bar, ImGuiID tab_id);
    IMGUI_API ImGuiTabItem* TabBarFindMostRecentlySelectedTabForActiveWindow(ImGuiTabBar* tab_bar);
    IMGUI_API void          TabBarAddTab(ImGuiTabBar* tab_bar, ImGuiTabItemFlags tab_flags, ImGuiWindow* window);
    IMGUI_API void          TabBarRemoveTab(ImGuiTabBar* tab_bar, ImGuiID tab_id);
    IMGUI_API void          TabBarCloseTab(ImGuiTabBar* tab_bar, ImGuiTabItem* tab);
    IMGUI_API void          TabBarQueueReorder(ImGuiTabBar* tab_bar, const ImGuiTabItem* tab, int dir);
    IMGUI_API bool          TabBarProcessReorder(ImGuiTabBar* tab_bar);
    IMGUI_API bool          TabItemEx(ImGuiTabBar* tab_bar, const char* label, bool* p_open, ImGuiTabItemFlags flags, ImGuiWindow* docked_window);
    IMGUI_API ImVec2        TabItemCalcSize(const char* label, bool has_close_button);
    IMGUI_API void          TabItemBackground(ImDrawList* draw_list, const ImRect& bb, ImGuiTabItemFlags flags, ImU32 col);
    IMGUI_API void          TabItemLabelAndCloseButton(ImDrawList* draw_list, const ImRect& bb, ImGuiTabItemFlags flags, ImVec2 frame_padding, const char* label, ImGuiID tab_id, ImGuiID close_button_id, bool is_contents_visible, bool* out_just_closed, bool* out_text_clipped);

    // Render helpers
    // AVOID USING OUTSIDE OF IMGUI.CPP! NOT FOR PUBLIC CONSUMPTION. THOSE FUNCTIONS ARE A MESS. THEIR SIGNATURE AND BEHAVIOR WILL CHANGE, THEY NEED TO BE REFACTORED INTO SOMETHING DECENT.
    // NB: All position are in absolute pixels coordinates (we are never using window coordinates internally)
    IMGUI_API void          RenderText(ImVec2 pos, const char* text, const char* text_end = NULL, bool hide_text_after_hash = true);
    IMGUI_API void          RenderTextWrapped(ImVec2 pos, const char* text, const char* text_end, float wrap_width);
    IMGUI_API void          RenderTextClipped(const ImVec2& pos_min, const ImVec2& pos_max, const char* text, const char* text_end, const ImVec2* text_size_if_known, const ImVec2& align = ImVec2(0, 0), const ImRect* clip_rect = NULL);
    IMGUI_API void          RenderTextClippedEx(ImDrawList* draw_list, const ImVec2& pos_min, const ImVec2& pos_max, const char* text, const char* text_end, const ImVec2* text_size_if_known, const ImVec2& align = ImVec2(0, 0), const ImRect* clip_rect = NULL);
    IMGUI_API void          RenderTextEllipsis(ImDrawList* draw_list, const ImVec2& pos_min, const ImVec2& pos_max, float clip_max_x, float ellipsis_max_x, const char* text, const char* text_end, const ImVec2* text_size_if_known);
    IMGUI_API void          RenderFrame(ImVec2 p_min, ImVec2 p_max, ImU32 fill_col, bool border = true, float rounding = 0.0f);
    IMGUI_API void          RenderFrameBorder(ImVec2 p_min, ImVec2 p_max, float rounding = 0.0f);
    IMGUI_API void          RenderColorRectWithAlphaCheckerboard(ImDrawList* draw_list, ImVec2 p_min, ImVec2 p_max, ImU32 fill_col, float grid_step, ImVec2 grid_off, float rounding = 0.0f, int rounding_corners_flags = ~0);
    IMGUI_API void          RenderNavHighlight(const ImRect& bb, ImGuiID id, ImGuiNavHighlightFlags flags = ImGuiNavHighlightFlags_TypeDefault); // Navigation highlight
    IMGUI_API const char*   FindRenderedTextEnd(const char* text, const char* text_end = NULL); // Find the optional ## from which we stop displaying text.
    IMGUI_API void          LogRenderedText(const ImVec2* ref_pos, const char* text, const char* text_end = NULL);

    // Render helpers (those functions don't access any ImGui state!)
    IMGUI_API void          RenderArrow(ImDrawList* draw_list, ImVec2 pos, ImU32 col, ImGuiDir dir, float scale = 1.0f);
    IMGUI_API void          RenderBullet(ImDrawList* draw_list, ImVec2 pos, ImU32 col);
    IMGUI_API void          RenderCheckMark(ImDrawList* draw_list, ImVec2 pos, ImU32 col, float sz);
    IMGUI_API void          RenderMouseCursor(ImDrawList* draw_list, ImVec2 pos, float scale, ImGuiMouseCursor mouse_cursor, ImU32 col_fill, ImU32 col_border, ImU32 col_shadow);
    IMGUI_API void          RenderArrowPointingAt(ImDrawList* draw_list, ImVec2 pos, ImVec2 half_sz, ImGuiDir direction, ImU32 col);
    IMGUI_API void          RenderArrowDockMenu(ImDrawList* draw_list, ImVec2 p_min, float sz, ImU32 col);
    IMGUI_API void          RenderRectFilledRangeH(ImDrawList* draw_list, const ImRect& rect, ImU32 col, float x_start_norm, float x_end_norm, float rounding);
    IMGUI_API void          RenderRectFilledWithHole(ImDrawList* draw_list, ImRect outer, ImRect inner, ImU32 col, float rounding);

#ifndef IMGUI_DISABLE_OBSOLETE_FUNCTIONS
    // [1.71: 2019/06/07: Updating prototypes of some of the internal functions. Leaving those for reference for a short while]
    inline void RenderArrow(ImVec2 pos, ImGuiDir dir, float scale=1.0f) { ImGuiWindow* window = GetCurrentWindow(); RenderArrow(window->DrawList, pos, GetColorU32(ImGuiCol_Text), dir, scale); }
    inline void RenderBullet(ImVec2 pos)                                { ImGuiWindow* window = GetCurrentWindow(); RenderBullet(window->DrawList, pos, GetColorU32(ImGuiCol_Text)); }
#endif

    // Widgets
    IMGUI_API void          TextEx(const char* text, const char* text_end = NULL, ImGuiTextFlags flags = 0);
    IMGUI_API bool          ButtonEx(const char* label, const ImVec2& size_arg = ImVec2(0, 0), ImGuiButtonFlags flags = 0);
    IMGUI_API bool          CloseButton(ImGuiID id, const ImVec2& pos);
    IMGUI_API bool          CollapseButton(ImGuiID id, const ImVec2& pos, ImGuiDockNode* dock_node);
    IMGUI_API bool          ArrowButtonEx(const char* str_id, ImGuiDir dir, ImVec2 size_arg, ImGuiButtonFlags flags = 0);
    IMGUI_API void          Scrollbar(ImGuiAxis axis);
    IMGUI_API bool          ScrollbarEx(const ImRect& bb, ImGuiID id, ImGuiAxis axis, float* p_scroll_v, float avail_v, float contents_v, ImDrawCornerFlags rounding_corners);
    IMGUI_API bool          ImageButtonEx(ImGuiID id, ImTextureID texture_id, const ImVec2& size, const ImVec2& uv0, const ImVec2& uv1, const ImVec2& padding, const ImVec4& bg_col, const ImVec4& tint_col);
    IMGUI_API ImRect        GetWindowScrollbarRect(ImGuiWindow* window, ImGuiAxis axis);
    IMGUI_API ImGuiID       GetWindowScrollbarID(ImGuiWindow* window, ImGuiAxis axis);
    IMGUI_API ImGuiID       GetWindowResizeID(ImGuiWindow* window, int n); // 0..3: corners, 4..7: borders
    IMGUI_API void          SeparatorEx(ImGuiSeparatorFlags flags);

    // Widgets low-level behaviors
    IMGUI_API bool          ButtonBehavior(const ImRect& bb, ImGuiID id, bool* out_hovered, bool* out_held, ImGuiButtonFlags flags = 0);
    IMGUI_API bool          DragBehavior(ImGuiID id, ImGuiDataType data_type, void* p_v, float v_speed, const void* p_min, const void* p_max, const char* format, ImGuiSliderFlags flags);
    IMGUI_API bool          SliderBehavior(const ImRect& bb, ImGuiID id, ImGuiDataType data_type, void* p_v, const void* p_min, const void* p_max, const char* format, ImGuiSliderFlags flags, ImRect* out_grab_bb);
    IMGUI_API bool          SplitterBehavior(const ImRect& bb, ImGuiID id, ImGuiAxis axis, float* size1, float* size2, float min_size1, float min_size2, float hover_extend = 0.0f, float hover_visibility_delay = 0.0f);
    IMGUI_API bool          TreeNodeBehavior(ImGuiID id, ImGuiTreeNodeFlags flags, const char* label, const char* label_end = NULL);
    IMGUI_API bool          TreeNodeBehaviorIsOpen(ImGuiID id, ImGuiTreeNodeFlags flags = 0);                     // Consume previous SetNextItemOpen() data, if any. May return true when logging
    IMGUI_API void          TreePushOverrideID(ImGuiID id);

    // Template functions are instantiated in imgui_widgets.cpp for a finite number of types.
    // To use them externally (for custom widget) you may need an "extern template" statement in your code in order to link to existing instances and silence Clang warnings (see #2036).
    // e.g. " extern template IMGUI_API float RoundScalarWithFormatT<float, float>(const char* format, ImGuiDataType data_type, float v); "
    template<typename T, typename SIGNED_T, typename FLOAT_T>   IMGUI_API float ScaleRatioFromValueT(ImGuiDataType data_type, T v, T v_min, T v_max, bool is_logarithmic, float logarithmic_zero_epsilon, float zero_deadzone_size);
    template<typename T, typename SIGNED_T, typename FLOAT_T>   IMGUI_API T     ScaleValueFromRatioT(ImGuiDataType data_type, float t, T v_min, T v_max, bool is_logarithmic, float logarithmic_zero_epsilon, float zero_deadzone_size);
    template<typename T, typename SIGNED_T, typename FLOAT_T>   IMGUI_API bool  DragBehaviorT(ImGuiDataType data_type, T* v, float v_speed, T v_min, T v_max, const char* format, ImGuiSliderFlags flags);
    template<typename T, typename SIGNED_T, typename FLOAT_T>   IMGUI_API bool  SliderBehaviorT(const ImRect& bb, ImGuiID id, ImGuiDataType data_type, T* v, T v_min, T v_max, const char* format, ImGuiSliderFlags flags, ImRect* out_grab_bb);
    template<typename T, typename SIGNED_T>                     IMGUI_API T     RoundScalarWithFormatT(const char* format, ImGuiDataType data_type, T v);
    template<typename T>                                        IMGUI_API bool  CheckboxFlagsT(const char* label, T* flags, T flags_value);

    // Data type helpers
    IMGUI_API const ImGuiDataTypeInfo*  DataTypeGetInfo(ImGuiDataType data_type);
    IMGUI_API int           DataTypeFormatString(char* buf, int buf_size, ImGuiDataType data_type, const void* p_data, const char* format);
    IMGUI_API void          DataTypeApplyOp(ImGuiDataType data_type, int op, void* output, const void* arg_1, const void* arg_2);
    IMGUI_API bool          DataTypeApplyOpFromText(const char* buf, const char* initial_value_buf, ImGuiDataType data_type, void* p_data, const char* format);
    IMGUI_API int           DataTypeCompare(ImGuiDataType data_type, const void* arg_1, const void* arg_2);
    IMGUI_API bool          DataTypeClamp(ImGuiDataType data_type, void* p_data, const void* p_min, const void* p_max);

    // InputText
    IMGUI_API bool          InputTextEx(const char* label, const char* hint, char* buf, int buf_size, const ImVec2& size_arg, ImGuiInputTextFlags flags, ImGuiInputTextCallback callback = NULL, void* user_data = NULL);
    IMGUI_API bool          TempInputText(const ImRect& bb, ImGuiID id, const char* label, char* buf, int buf_size, ImGuiInputTextFlags flags);
    IMGUI_API bool          TempInputScalar(const ImRect& bb, ImGuiID id, const char* label, ImGuiDataType data_type, void* p_data, const char* format, const void* p_clamp_min = NULL, const void* p_clamp_max = NULL);
    inline bool             TempInputIsActive(ImGuiID id)       { ImGuiContext& g = *GImGui; return (g.ActiveId == id && g.TempInputId == id); }
    inline ImGuiInputTextState* GetInputTextState(ImGuiID id)   { ImGuiContext& g = *GImGui; return (g.InputTextState.ID == id) ? &g.InputTextState : NULL; } // Get input text state if active

    // Color
    IMGUI_API void          ColorTooltip(const char* text, const float* col, ImGuiColorEditFlags flags);
    IMGUI_API void          ColorEditOptionsPopup(const float* col, ImGuiColorEditFlags flags);
    IMGUI_API void          ColorPickerOptionsPopup(const float* ref_col, ImGuiColorEditFlags flags);

    // Plot
    IMGUI_API int           PlotEx(ImGuiPlotType plot_type, const char* label, float (*values_getter)(void* data, int idx), void* data, int values_count, int values_offset, const char* overlay_text, float scale_min, float scale_max, ImVec2 frame_size);

    // Shade functions (write over already created vertices)
    IMGUI_API void          ShadeVertsLinearColorGradientKeepAlpha(ImDrawList* draw_list, int vert_start_idx, int vert_end_idx, ImVec2 gradient_p0, ImVec2 gradient_p1, ImU32 col0, ImU32 col1);
    IMGUI_API void          ShadeVertsLinearUV(ImDrawList* draw_list, int vert_start_idx, int vert_end_idx, const ImVec2& a, const ImVec2& b, const ImVec2& uv_a, const ImVec2& uv_b, bool clamp);

    // Garbage collection
    IMGUI_API void          GcCompactTransientWindowBuffers(ImGuiWindow* window);
    IMGUI_API void          GcAwakeTransientWindowBuffers(ImGuiWindow* window);

    // Debug Tools
    inline void             DebugDrawItemRect(ImU32 col = IM_COL32(255,0,0,255))    { ImGuiContext& g = *GImGui; ImGuiWindow* window = g.CurrentWindow; GetForegroundDrawList(window)->AddRect(window->DC.LastItemRect.Min, window->DC.LastItemRect.Max, col); }
    inline void             DebugStartItemPicker()                                  { ImGuiContext& g = *GImGui; g.DebugItemPickerActive = true; }

    IMGUI_API void          DebugNodeColumns(ImGuiColumns* columns);
    IMGUI_API void          DebugNodeDockNode(ImGuiDockNode* node, const char* label);
    IMGUI_API void          DebugNodeDrawList(ImGuiWindow* window, ImGuiViewportP* viewport, const ImDrawList* draw_list, const char* label);
    IMGUI_API void          DebugNodeDrawCmdShowMeshAndBoundingBox(ImDrawList* out_draw_list, const ImDrawList* draw_list, const ImDrawCmd* draw_cmd, bool show_mesh, bool show_aabb);
    IMGUI_API void          DebugNodeStorage(ImGuiStorage* storage, const char* label);
    IMGUI_API void          DebugNodeTabBar(ImGuiTabBar* tab_bar, const char* label);
    IMGUI_API void          DebugNodeWindow(ImGuiWindow* window, const char* label);
    IMGUI_API void          DebugNodeWindowSettings(ImGuiWindowSettings* settings);
    IMGUI_API void          DebugNodeWindowsList(ImVector<ImGuiWindow*>* windows, const char* label);
    IMGUI_API void          DebugNodeViewport(ImGuiViewportP* viewport);

} // namespace ImGui

// ImFontAtlas internals
IMGUI_API bool              ImFontAtlasBuildWithStbTruetype(ImFontAtlas* atlas);
IMGUI_API void              ImFontAtlasBuildInit(ImFontAtlas* atlas);
IMGUI_API void              ImFontAtlasBuildSetupFont(ImFontAtlas* atlas, ImFont* font, ImFontConfig* font_config, float ascent, float descent);
IMGUI_API void              ImFontAtlasBuildPackCustomRects(ImFontAtlas* atlas, void* stbrp_context_opaque);
IMGUI_API void              ImFontAtlasBuildFinish(ImFontAtlas* atlas);
IMGUI_API void              ImFontAtlasBuildRender1bppRectFromString(ImFontAtlas* atlas, int atlas_x, int atlas_y, int w, int h, const char* in_str, char in_marker_char, unsigned char in_marker_pixel_value);
IMGUI_API void              ImFontAtlasBuildMultiplyCalcLookupTable(unsigned char out_table[256], float in_multiply_factor);
IMGUI_API void              ImFontAtlasBuildMultiplyRectAlpha8(const unsigned char table[256], unsigned char* pixels, int x, int y, int w, int h, int stride);

//-----------------------------------------------------------------------------
// [SECTION] Test Engine specific hooks (imgui_test_engine)
//-----------------------------------------------------------------------------

#ifdef IMGUI_ENABLE_TEST_ENGINE
extern void                 ImGuiTestEngineHook_ItemAdd(ImGuiContext* ctx, const ImRect& bb, ImGuiID id);
extern void                 ImGuiTestEngineHook_ItemInfo(ImGuiContext* ctx, ImGuiID id, const char* label, ImGuiItemStatusFlags flags);
extern void                 ImGuiTestEngineHook_IdInfo(ImGuiContext* ctx, ImGuiDataType data_type, ImGuiID id, const void* data_id);
extern void                 ImGuiTestEngineHook_IdInfo(ImGuiContext* ctx, ImGuiDataType data_type, ImGuiID id, const void* data_id, const void* data_id_end);
extern void                 ImGuiTestEngineHook_Log(ImGuiContext* ctx, const char* fmt, ...);
#define IMGUI_TEST_ENGINE_ITEM_ADD(_BB,_ID)                 if (g.TestEngineHookItems) ImGuiTestEngineHook_ItemAdd(&g, _BB, _ID)               // Register item bounding box
#define IMGUI_TEST_ENGINE_ITEM_INFO(_ID,_LABEL,_FLAGS)      if (g.TestEngineHookItems) ImGuiTestEngineHook_ItemInfo(&g, _ID, _LABEL, _FLAGS)   // Register item label and status flags (optional)
#define IMGUI_TEST_ENGINE_LOG(_FMT,...)                     if (g.TestEngineHookItems) ImGuiTestEngineHook_Log(&g, _FMT, __VA_ARGS__)          // Custom log entry from user land into test log
#define IMGUI_TEST_ENGINE_ID_INFO(_ID,_TYPE,_DATA)          if (g.TestEngineHookIdInfo == id) ImGuiTestEngineHook_IdInfo(&g, _TYPE, _ID, (const void*)(_DATA));
#define IMGUI_TEST_ENGINE_ID_INFO2(_ID,_TYPE,_DATA,_DATA2)  if (g.TestEngineHookIdInfo == id) ImGuiTestEngineHook_IdInfo(&g, _TYPE, _ID, (const void*)(_DATA), (const void*)(_DATA2));
#else
#define IMGUI_TEST_ENGINE_ITEM_ADD(_BB,_ID)                 do { } while (0)
#define IMGUI_TEST_ENGINE_ITEM_INFO(_ID,_LABEL,_FLAGS)      do { } while (0)
#define IMGUI_TEST_ENGINE_LOG(_FMT,...)                     do { } while (0)
#define IMGUI_TEST_ENGINE_ID_INFO(_ID,_TYPE,_DATA)          do { } while (0)
#define IMGUI_TEST_ENGINE_ID_INFO2(_ID,_TYPE,_DATA,_DATA2)  do { } while (0)
#endif

//-----------------------------------------------------------------------------

#if defined(__clang__)
#pragma clang diagnostic pop
#elif defined(__GNUC__)
#pragma GCC diagnostic pop
#endif

#ifdef _MSC_VER
#pragma warning (pop)
#endif

#endif // #ifndef IMGUI_DISABLE<|MERGE_RESOLUTION|>--- conflicted
+++ resolved
@@ -1110,6 +1110,7 @@
     ImGuiID                 ID;
     ImGuiDockNodeFlags      SharedFlags;                // Flags shared by all nodes of a same dockspace hierarchy (inherited from the root node)
     ImGuiDockNodeFlags      LocalFlags;                 // Flags specific to this node
+    ImGuiDockNodeState      State;
     ImGuiDockNode*          ParentNode;
     ImGuiDockNode*          ChildNodes[2];              // [Split node only] Child nodes (left/right or top/bottom). Consider switching to an array.
     ImVector<ImGuiWindow*>  Windows;                    // Note: unordered list! Iterate TabBar->Tabs for user-order.
@@ -1120,7 +1121,6 @@
     ImGuiAxis               SplitAxis;                  // [Split node only] Split axis (X or Y)
     ImGuiWindowClass        WindowClass;                // [Root node only]
 
-    ImGuiDockNodeState      State;
     ImGuiWindow*            HostWindow;
     ImGuiWindow*            VisibleWindow;              // Generally point to window which is ID is == SelectedTabID, but when CTRL+Tabbing this can be a different window.
     ImGuiDockNode*          CentralNode;                // [Root node only] Pointer to central node.
@@ -1231,11 +1231,7 @@
     bool        Collapsed;
     bool        WantApply;      // Set when loaded from .ini data (to enable merging/loading .ini data into an already running context)
 
-<<<<<<< HEAD
-    ImGuiWindowSettings()       { ID = 0; Pos = Size = ViewportPos = ImVec2ih(0, 0); ViewportId = DockId = ClassId = 0; DockOrder = -1; Collapsed = WantApply = false; }
-=======
-    ImGuiWindowSettings()       { memset(this, 0, sizeof(*this)); }
->>>>>>> 5789e69a
+    ImGuiWindowSettings()       { memset(this, 0, sizeof(*this)); DockOrder = -1; }
     char* GetName()             { return (char*)(this + 1); }
 };
 
