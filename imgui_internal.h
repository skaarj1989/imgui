// dear imgui, v1.63
// (internal structures/api)

// You may use this file to debug, understand or extend ImGui features but we don't provide any guarantee of forward compatibility!
// Set:
//   #define IMGUI_DEFINE_MATH_OPERATORS
// To implement maths operators for ImVec2 (disabled by default to not collide with using IM_VEC2_CLASS_EXTRA along with your own math types+operators)

#pragma once

#ifndef IMGUI_VERSION
#error Must include imgui.h before imgui_internal.h
#endif

#include <stdio.h>      // FILE*
#include <stdlib.h>     // NULL, malloc, free, qsort, atoi, atof
#include <math.h>       // sqrtf, fabsf, fmodf, powf, floorf, ceilf, cosf, sinf
#include <limits.h>     // INT_MIN, INT_MAX

#ifdef _MSC_VER
#pragma warning (push)
#pragma warning (disable: 4251) // class 'xxx' needs to have dll-interface to be used by clients of struct 'xxx' // when IMGUI_API is set to__declspec(dllexport)
#endif

#ifdef __clang__
#pragma clang diagnostic push
#pragma clang diagnostic ignored "-Wunused-function"        // for stb_textedit.h
#pragma clang diagnostic ignored "-Wmissing-prototypes"     // for stb_textedit.h
#pragma clang diagnostic ignored "-Wold-style-cast"
#endif

//-----------------------------------------------------------------------------
// Forward Declarations
//-----------------------------------------------------------------------------

struct ImRect;                      // An axis-aligned rectangle (2 points)
struct ImDrawDataBuilder;           // Helper to build a ImDrawData instance
struct ImDrawListSharedData;        // Data shared between all ImDrawList instances
struct ImGuiColorMod;               // Stacked color modifier, backup of modified data so we can restore it
struct ImGuiColumnData;             // Storage data for a single column
struct ImGuiColumnsSet;             // Storage data for a columns set
struct ImGuiContext;                // Main imgui context
struct ImGuiGroupData;              // Stacked storage data for BeginGroup()/EndGroup()
struct ImGuiInputTextState;         // Internal state of the currently focused/edited text input box
struct ImGuiItemHoveredDataBackup;  // Backup and restore IsItemHovered() internal data
struct ImGuiMenuColumns;            // Simple column measurement, currently used for MenuItem() only
struct ImGuiNavMoveResult;          // Result of a directional navigation move query result
struct ImGuiNextWindowData;         // Storage for SetNexWindow** functions
struct ImGuiPopupRef;               // Storage for current popup stack
struct ImGuiSettingsHandler;        // Storage for one type registered in the .ini file
struct ImGuiStyleMod;               // Stacked style modifier, backup of modified data so we can restore it
struct ImGuiWindow;                 // Storage for one window
struct ImGuiWindowTempData;         // Temporary storage for one window (that's the data which in theory we could ditch at the end of the frame)
struct ImGuiWindowSettings;         // Storage for window settings stored in .ini file (we keep one of those even if the actual window wasn't instanced during this session)

// Use your programming IDE "Go to definition" facility on the names of the center columns to find the actual flags/enum lists.
typedef int ImGuiLayoutType;        // -> enum ImGuiLayoutType_        // Enum: Horizontal or vertical
typedef int ImGuiButtonFlags;       // -> enum ImGuiButtonFlags_       // Flags: for ButtonEx(), ButtonBehavior()
typedef int ImGuiItemFlags;         // -> enum ImGuiItemFlags_         // Flags: for PushItemFlag()
typedef int ImGuiItemStatusFlags;   // -> enum ImGuiItemStatusFlags_   // Flags: for DC.LastItemStatusFlags
typedef int ImGuiNavHighlightFlags; // -> enum ImGuiNavHighlightFlags_ // Flags: for RenderNavHighlight()
typedef int ImGuiNavDirSourceFlags; // -> enum ImGuiNavDirSourceFlags_ // Flags: for GetNavInputAmount2d()
typedef int ImGuiNavMoveFlags;      // -> enum ImGuiNavMoveFlags_      // Flags: for navigation requests
typedef int ImGuiSeparatorFlags;    // -> enum ImGuiSeparatorFlags_    // Flags: for Separator() - internal
typedef int ImGuiSliderFlags;       // -> enum ImGuiSliderFlags_       // Flags: for SliderBehavior()

//-------------------------------------------------------------------------
// STB libraries
//-------------------------------------------------------------------------

namespace ImGuiStb
{

#undef STB_TEXTEDIT_STRING
#undef STB_TEXTEDIT_CHARTYPE
#define STB_TEXTEDIT_STRING             ImGuiInputTextState
#define STB_TEXTEDIT_CHARTYPE           ImWchar
#define STB_TEXTEDIT_GETWIDTH_NEWLINE   -1.0f
#include "stb_textedit.h"

} // namespace ImGuiStb

//-----------------------------------------------------------------------------
// Context
//-----------------------------------------------------------------------------

#ifndef GImGui
extern IMGUI_API ImGuiContext* GImGui;  // Current implicit ImGui context pointer
#endif

//-----------------------------------------------------------------------------
// Helpers
//-----------------------------------------------------------------------------

#define IM_PI           3.14159265358979323846f
#ifdef _WIN32
#define IM_NEWLINE      "\r\n"   // Play it nice with Windows users (2018/05 news: Microsoft announced that Notepad will finally display Unix-style carriage returns!)
#else
#define IM_NEWLINE      "\n"
#endif
#define IM_STATIC_ASSERT(_COND)         typedef char static_assertion_##__line__[(_COND)?1:-1]
#define IM_F32_TO_INT8_UNBOUND(_VAL)    ((int)((_VAL) * 255.0f + ((_VAL)>=0 ? 0.5f : -0.5f)))   // Unsaturated, for display purpose
#define IM_F32_TO_INT8_SAT(_VAL)        ((int)(ImSaturate(_VAL) * 255.0f + 0.5f))               // Saturated, always output 0..255

// Enforce cdecl calling convention for functions called by the standard library, in case compilation settings changed the default to e.g. __vectorcall
#ifdef _MSC_VER
#define IMGUI_CDECL __cdecl
#else
#define IMGUI_CDECL
#endif

// Helpers: UTF-8 <> wchar
IMGUI_API int           ImTextStrToUtf8(char* buf, int buf_size, const ImWchar* in_text, const ImWchar* in_text_end);      // return output UTF-8 bytes count
IMGUI_API int           ImTextCharFromUtf8(unsigned int* out_char, const char* in_text, const char* in_text_end);          // read one character. return input UTF-8 bytes count
IMGUI_API int           ImTextStrFromUtf8(ImWchar* buf, int buf_size, const char* in_text, const char* in_text_end, const char** in_remaining = NULL);   // return input UTF-8 bytes count
IMGUI_API int           ImTextCountCharsFromUtf8(const char* in_text, const char* in_text_end);                            // return number of UTF-8 code-points (NOT bytes count)
IMGUI_API int           ImTextCountUtf8BytesFromChar(const char* in_text, const char* in_text_end);                        // return number of bytes to express one char in UTF-8
IMGUI_API int           ImTextCountUtf8BytesFromStr(const ImWchar* in_text, const ImWchar* in_text_end);                   // return number of bytes to express string in UTF-8

// Helpers: Misc
IMGUI_API ImU32         ImHash(const void* data, int data_size, ImU32 seed = 0);    // Pass data_size==0 for zero-terminated strings
IMGUI_API void*         ImFileLoadToMemory(const char* filename, const char* file_open_mode, size_t* out_file_size = NULL, int padding_bytes = 0);
IMGUI_API FILE*         ImFileOpen(const char* filename, const char* file_open_mode);
static inline bool      ImCharIsBlankA(char c)          { return c == ' ' || c == '\t'; }
static inline bool      ImCharIsBlankW(unsigned int c)  { return c == ' ' || c == '\t' || c == 0x3000; }
static inline bool      ImIsPowerOfTwo(int v)           { return v != 0 && (v & (v - 1)) == 0; }
static inline int       ImUpperPowerOfTwo(int v)        { v--; v |= v >> 1; v |= v >> 2; v |= v >> 4; v |= v >> 8; v |= v >> 16; v++; return v; }
#define ImQsort         qsort

// Helpers: Geometry
IMGUI_API ImVec2        ImLineClosestPoint(const ImVec2& a, const ImVec2& b, const ImVec2& p);
IMGUI_API bool          ImTriangleContainsPoint(const ImVec2& a, const ImVec2& b, const ImVec2& c, const ImVec2& p);
IMGUI_API ImVec2        ImTriangleClosestPoint(const ImVec2& a, const ImVec2& b, const ImVec2& c, const ImVec2& p);
IMGUI_API void          ImTriangleBarycentricCoords(const ImVec2& a, const ImVec2& b, const ImVec2& c, const ImVec2& p, float& out_u, float& out_v, float& out_w);
IMGUI_API ImGuiDir      ImGetDirQuadrantFromDelta(float dx, float dy);

// Helpers: String
IMGUI_API int           ImStricmp(const char* str1, const char* str2);
IMGUI_API int           ImStrnicmp(const char* str1, const char* str2, size_t count);
IMGUI_API void          ImStrncpy(char* dst, const char* src, size_t count);
IMGUI_API char*         ImStrdup(const char* str);
IMGUI_API const char*   ImStrchrRange(const char* str_begin, const char* str_end, char c);
IMGUI_API int           ImStrlenW(const ImWchar* str);
IMGUI_API const ImWchar*ImStrbolW(const ImWchar* buf_mid_line, const ImWchar* buf_begin); // Find beginning-of-line
IMGUI_API const char*   ImStristr(const char* haystack, const char* haystack_end, const char* needle, const char* needle_end);
IMGUI_API void          ImStrTrimBlanks(char* str);
IMGUI_API int           ImFormatString(char* buf, size_t buf_size, const char* fmt, ...) IM_FMTARGS(3);
IMGUI_API int           ImFormatStringV(char* buf, size_t buf_size, const char* fmt, va_list args) IM_FMTLIST(3);
IMGUI_API const char*   ImParseFormatFindStart(const char* format);
IMGUI_API const char*   ImParseFormatFindEnd(const char* format);
IMGUI_API const char*   ImParseFormatTrimDecorations(const char* format, char* buf, int buf_size);
IMGUI_API int           ImParseFormatPrecision(const char* format, int default_value);

// Helpers: ImVec2/ImVec4 operators
// We are keeping those disabled by default so they don't leak in user space, to allow user enabling implicit cast operators between ImVec2 and their own types (using IM_VEC2_CLASS_EXTRA etc.)
// We unfortunately don't have a unary- operator for ImVec2 because this would needs to be defined inside the class itself.
#ifdef IMGUI_DEFINE_MATH_OPERATORS
static inline ImVec2 operator*(const ImVec2& lhs, const float rhs)              { return ImVec2(lhs.x*rhs, lhs.y*rhs); }
static inline ImVec2 operator/(const ImVec2& lhs, const float rhs)              { return ImVec2(lhs.x/rhs, lhs.y/rhs); }
static inline ImVec2 operator+(const ImVec2& lhs, const ImVec2& rhs)            { return ImVec2(lhs.x+rhs.x, lhs.y+rhs.y); }
static inline ImVec2 operator-(const ImVec2& lhs, const ImVec2& rhs)            { return ImVec2(lhs.x-rhs.x, lhs.y-rhs.y); }
static inline ImVec2 operator*(const ImVec2& lhs, const ImVec2& rhs)            { return ImVec2(lhs.x*rhs.x, lhs.y*rhs.y); }
static inline ImVec2 operator/(const ImVec2& lhs, const ImVec2& rhs)            { return ImVec2(lhs.x/rhs.x, lhs.y/rhs.y); }
static inline ImVec2& operator+=(ImVec2& lhs, const ImVec2& rhs)                { lhs.x += rhs.x; lhs.y += rhs.y; return lhs; }
static inline ImVec2& operator-=(ImVec2& lhs, const ImVec2& rhs)                { lhs.x -= rhs.x; lhs.y -= rhs.y; return lhs; }
static inline ImVec2& operator*=(ImVec2& lhs, const float rhs)                  { lhs.x *= rhs; lhs.y *= rhs; return lhs; }
static inline ImVec2& operator/=(ImVec2& lhs, const float rhs)                  { lhs.x /= rhs; lhs.y /= rhs; return lhs; }
static inline ImVec4 operator+(const ImVec4& lhs, const ImVec4& rhs)            { return ImVec4(lhs.x+rhs.x, lhs.y+rhs.y, lhs.z+rhs.z, lhs.w+rhs.w); }
static inline ImVec4 operator-(const ImVec4& lhs, const ImVec4& rhs)            { return ImVec4(lhs.x-rhs.x, lhs.y-rhs.y, lhs.z-rhs.z, lhs.w-rhs.w); }
static inline ImVec4 operator*(const ImVec4& lhs, const ImVec4& rhs)            { return ImVec4(lhs.x*rhs.x, lhs.y*rhs.y, lhs.z*rhs.z, lhs.w*rhs.w); }
#endif

// Helpers: Maths
// - Wrapper for standard libs functions. (Note that imgui_demo.cpp does _not_ use them to keep the code easy to copy)
#ifndef IMGUI_DISABLE_MATH_FUNCTIONS
static inline float  ImFabs(float x)                                            { return fabsf(x); }
static inline float  ImSqrt(float x)                                            { return sqrtf(x); }
static inline float  ImPow(float x, float y)                                    { return powf(x, y); }
static inline double ImPow(double x, double y)                                  { return pow(x, y); }
static inline float  ImFmod(float x, float y)                                   { return fmodf(x, y); }
static inline double ImFmod(double x, double y)                                 { return fmod(x, y); }
static inline float  ImCos(float x)                                             { return cosf(x); }
static inline float  ImSin(float x)                                             { return sinf(x); }
static inline float  ImAcos(float x)                                            { return acosf(x); }
static inline float  ImAtan2(float y, float x)                                  { return atan2f(y, x); }
static inline double ImAtof(const char* s)                                      { return atof(s); }
static inline float  ImFloorStd(float x)                                        { return floorf(x); }   // we already uses our own ImFloor() { return (float)(int)v } internally so the standard one wrapper is named differently (it's used by stb_truetype)
static inline float  ImCeil(float x)                                            { return ceilf(x); }
#endif
// - ImMin/ImMax/ImClamp/ImLerp/ImSwap are used by widgets which support for variety of types: signed/unsigned int/long long float/double, using templates here but we could also redefine them 6 times
template<typename T> static inline T ImMin(T lhs, T rhs)                        { return lhs < rhs ? lhs : rhs; }
template<typename T> static inline T ImMax(T lhs, T rhs)                        { return lhs >= rhs ? lhs : rhs; }
template<typename T> static inline T ImClamp(T v, T mn, T mx)                   { return (v < mn) ? mn : (v > mx) ? mx : v; }
template<typename T> static inline T ImLerp(T a, T b, float t)                  { return (T)(a + (b - a) * t); }
template<typename T> static inline void ImSwap(T& a, T& b)                      { T tmp = a; a = b; b = tmp; }
// - Misc maths helpers
static inline ImVec2 ImMin(const ImVec2& lhs, const ImVec2& rhs)                { return ImVec2(lhs.x < rhs.x ? lhs.x : rhs.x, lhs.y < rhs.y ? lhs.y : rhs.y); }
static inline ImVec2 ImMax(const ImVec2& lhs, const ImVec2& rhs)                { return ImVec2(lhs.x >= rhs.x ? lhs.x : rhs.x, lhs.y >= rhs.y ? lhs.y : rhs.y); }
static inline ImVec2 ImClamp(const ImVec2& v, const ImVec2& mn, ImVec2 mx)      { return ImVec2((v.x < mn.x) ? mn.x : (v.x > mx.x) ? mx.x : v.x, (v.y < mn.y) ? mn.y : (v.y > mx.y) ? mx.y : v.y); }
static inline ImVec2 ImLerp(const ImVec2& a, const ImVec2& b, float t)          { return ImVec2(a.x + (b.x - a.x) * t, a.y + (b.y - a.y) * t); }
static inline ImVec2 ImLerp(const ImVec2& a, const ImVec2& b, const ImVec2& t)  { return ImVec2(a.x + (b.x - a.x) * t.x, a.y + (b.y - a.y) * t.y); }
static inline ImVec4 ImLerp(const ImVec4& a, const ImVec4& b, float t)          { return ImVec4(a.x + (b.x - a.x) * t, a.y + (b.y - a.y) * t, a.z + (b.z - a.z) * t, a.w + (b.w - a.w) * t); }
static inline float  ImSaturate(float f)                                        { return (f < 0.0f) ? 0.0f : (f > 1.0f) ? 1.0f : f; }
static inline float  ImLengthSqr(const ImVec2& lhs)                             { return lhs.x*lhs.x + lhs.y*lhs.y; }
static inline float  ImLengthSqr(const ImVec4& lhs)                             { return lhs.x*lhs.x + lhs.y*lhs.y + lhs.z*lhs.z + lhs.w*lhs.w; }
static inline float  ImInvLength(const ImVec2& lhs, float fail_value)           { float d = lhs.x*lhs.x + lhs.y*lhs.y; if (d > 0.0f) return 1.0f / ImSqrt(d); return fail_value; }
static inline float  ImFloor(float f)                                           { return (float)(int)f; }
static inline ImVec2 ImFloor(const ImVec2& v)                                   { return ImVec2((float)(int)v.x, (float)(int)v.y); }
static inline float  ImDot(const ImVec2& a, const ImVec2& b)                    { return a.x * b.x + a.y * b.y; }
static inline ImVec2 ImRotate(const ImVec2& v, float cos_a, float sin_a)        { return ImVec2(v.x * cos_a - v.y * sin_a, v.x * sin_a + v.y * cos_a); }
static inline float  ImLinearSweep(float current, float target, float speed)    { if (current < target) return ImMin(current + speed, target); if (current > target) return ImMax(current - speed, target); return current; }
static inline ImVec2 ImMul(const ImVec2& lhs, const ImVec2& rhs)                { return ImVec2(lhs.x * rhs.x, lhs.y * rhs.y); }

//-----------------------------------------------------------------------------
// Types
//-----------------------------------------------------------------------------

// 1D vector (this odd construct is used to facilitate the transition between 1D and 2D and maintenance of some patches)
struct ImVec1
{
    float     x;
    ImVec1() { x = 0.0f; }
    ImVec1(float _x) { x = _x; }
};

enum ImGuiButtonFlags_
{
    ImGuiButtonFlags_None                   = 0,
    ImGuiButtonFlags_Repeat                 = 1 << 0,   // hold to repeat
    ImGuiButtonFlags_PressedOnClickRelease  = 1 << 1,   // return true on click + release on same item [DEFAULT if no PressedOn* flag is set]
    ImGuiButtonFlags_PressedOnClick         = 1 << 2,   // return true on click (default requires click+release)
    ImGuiButtonFlags_PressedOnRelease       = 1 << 3,   // return true on release (default requires click+release)
    ImGuiButtonFlags_PressedOnDoubleClick   = 1 << 4,   // return true on double-click (default requires click+release)
    ImGuiButtonFlags_FlattenChildren        = 1 << 5,   // allow interactions even if a child window is overlapping
    ImGuiButtonFlags_AllowItemOverlap       = 1 << 6,   // require previous frame HoveredId to either match id or be null before being usable, use along with SetItemAllowOverlap()
    ImGuiButtonFlags_DontClosePopups        = 1 << 7,   // disable automatically closing parent popup on press // [UNUSED]
    ImGuiButtonFlags_Disabled               = 1 << 8,   // disable interactions
    ImGuiButtonFlags_AlignTextBaseLine      = 1 << 9,   // vertically align button to match text baseline - ButtonEx() only // FIXME: Should be removed and handled by SmallButton(), not possible currently because of DC.CursorPosPrevLine
    ImGuiButtonFlags_NoKeyModifiers         = 1 << 10,  // disable interaction if a key modifier is held
    ImGuiButtonFlags_NoHoldingActiveID      = 1 << 11,  // don't set ActiveId while holding the mouse (ImGuiButtonFlags_PressedOnClick only)
    ImGuiButtonFlags_PressedOnDragDropHold  = 1 << 12,  // press when held into while we are drag and dropping another item (used by e.g. tree nodes, collapsing headers)
    ImGuiButtonFlags_NoNavFocus             = 1 << 13   // don't override navigation focus when activated
};

enum ImGuiSliderFlags_
{
    ImGuiSliderFlags_None                   = 0,
    ImGuiSliderFlags_Vertical               = 1 << 0
};

enum ImGuiColumnsFlags_
{
    // Default: 0
    ImGuiColumnsFlags_None                  = 0,
    ImGuiColumnsFlags_NoBorder              = 1 << 0,   // Disable column dividers
    ImGuiColumnsFlags_NoResize              = 1 << 1,   // Disable resizing columns when clicking on the dividers
    ImGuiColumnsFlags_NoPreserveWidths      = 1 << 2,   // Disable column width preservation when adjusting columns
    ImGuiColumnsFlags_NoForceWithinWindow   = 1 << 3,   // Disable forcing columns to fit within window
    ImGuiColumnsFlags_GrowParentContentsSize= 1 << 4    // (WIP) Restore pre-1.51 behavior of extending the parent window contents size but _without affecting the columns width at all_. Will eventually remove.
};

enum ImGuiSelectableFlagsPrivate_
{
    // NB: need to be in sync with last value of ImGuiSelectableFlags_
    ImGuiSelectableFlags_NoHoldingActiveID  = 1 << 10,
    ImGuiSelectableFlags_PressedOnClick     = 1 << 11,
    ImGuiSelectableFlags_PressedOnRelease   = 1 << 12,
    ImGuiSelectableFlags_DrawFillAvailWidth = 1 << 13
};

enum ImGuiSeparatorFlags_
{
    ImGuiSeparatorFlags_None                = 0,
    ImGuiSeparatorFlags_Horizontal          = 1 << 0,   // Axis default to current layout type, so generally Horizontal unless e.g. in a menu bar
    ImGuiSeparatorFlags_Vertical            = 1 << 1
};

// Storage for LastItem data
enum ImGuiItemStatusFlags_
{
    ImGuiItemStatusFlags_None               = 0,
    ImGuiItemStatusFlags_HoveredRect        = 1 << 0,
    ImGuiItemStatusFlags_HasDisplayRect     = 1 << 1,
    ImGuiItemStatusFlags_Edited             = 1 << 2    // Value exposed by item was edited in the current frame (should match the bool return value of most widgets)
};

// FIXME: this is in development, not exposed/functional as a generic feature yet.
enum ImGuiLayoutType_
{
    ImGuiLayoutType_Vertical,
    ImGuiLayoutType_Horizontal
};

enum ImGuiAxis
{
    ImGuiAxis_None = -1,
    ImGuiAxis_X = 0,
    ImGuiAxis_Y = 1
};

enum ImGuiPlotType
{
    ImGuiPlotType_Lines,
    ImGuiPlotType_Histogram
};

enum ImGuiInputSource
{
    ImGuiInputSource_None = 0,
    ImGuiInputSource_Mouse,
    ImGuiInputSource_Nav,
    ImGuiInputSource_NavKeyboard,   // Only used occasionally for storage, not tested/handled by most code
    ImGuiInputSource_NavGamepad,    // "
    ImGuiInputSource_COUNT
};

// FIXME-NAV: Clarify/expose various repeat delay/rate
enum ImGuiInputReadMode
{
    ImGuiInputReadMode_Down,
    ImGuiInputReadMode_Pressed,
    ImGuiInputReadMode_Released,
    ImGuiInputReadMode_Repeat,
    ImGuiInputReadMode_RepeatSlow,
    ImGuiInputReadMode_RepeatFast
};

enum ImGuiNavHighlightFlags_
{
    ImGuiNavHighlightFlags_None         = 0,
    ImGuiNavHighlightFlags_TypeDefault  = 1 << 0,
    ImGuiNavHighlightFlags_TypeThin     = 1 << 1,
    ImGuiNavHighlightFlags_AlwaysDraw   = 1 << 2,
    ImGuiNavHighlightFlags_NoRounding   = 1 << 3
};

enum ImGuiNavDirSourceFlags_
{
    ImGuiNavDirSourceFlags_None         = 0,
    ImGuiNavDirSourceFlags_Keyboard     = 1 << 0,
    ImGuiNavDirSourceFlags_PadDPad      = 1 << 1,
    ImGuiNavDirSourceFlags_PadLStick    = 1 << 2
};

enum ImGuiNavMoveFlags_
{
    ImGuiNavMoveFlags_None                  = 0,
    ImGuiNavMoveFlags_LoopX                 = 1 << 0,   // On failed request, restart from opposite side
    ImGuiNavMoveFlags_LoopY                 = 1 << 1,
    ImGuiNavMoveFlags_WrapX                 = 1 << 2,   // On failed request, request from opposite side one line down (when NavDir==right) or one line up (when NavDir==left)
    ImGuiNavMoveFlags_WrapY                 = 1 << 3,   // This is not super useful for provided for completeness
    ImGuiNavMoveFlags_AllowCurrentNavId     = 1 << 4,   // Allow scoring and considering the current NavId as a move target candidate. This is used when the move source is offset (e.g. pressing PageDown actually needs to send a Up move request, if we are pressing PageDown from the bottom-most item we need to stay in place)
    ImGuiNavMoveFlags_AlsoScoreVisibleSet   = 1 << 5    // Store alternate result in NavMoveResultLocalVisibleSet that only comprise elements that are already fully visible.
};

enum ImGuiNavForward
{
    ImGuiNavForward_None,
    ImGuiNavForward_ForwardQueued,
    ImGuiNavForward_ForwardActive
};

enum ImGuiPopupPositionPolicy
{
    ImGuiPopupPositionPolicy_Default,
    ImGuiPopupPositionPolicy_ComboBox
};

// 2D axis aligned bounding-box
// NB: we can't rely on ImVec2 math operators being available here
struct IMGUI_API ImRect
{
    ImVec2      Min;    // Upper-left
    ImVec2      Max;    // Lower-right

    ImRect()                                        : Min(FLT_MAX,FLT_MAX), Max(-FLT_MAX,-FLT_MAX)  {}
    ImRect(const ImVec2& min, const ImVec2& max)    : Min(min), Max(max)                            {}
    ImRect(const ImVec4& v)                         : Min(v.x, v.y), Max(v.z, v.w)                  {}
    ImRect(float x1, float y1, float x2, float y2)  : Min(x1, y1), Max(x2, y2)                      {}

    ImVec2      GetCenter() const                   { return ImVec2((Min.x + Max.x) * 0.5f, (Min.y + Max.y) * 0.5f); }
    ImVec2      GetSize() const                     { return ImVec2(Max.x - Min.x, Max.y - Min.y); }
    float       GetWidth() const                    { return Max.x - Min.x; }
    float       GetHeight() const                   { return Max.y - Min.y; }
    ImVec2      GetTL() const                       { return Min; }                   // Top-left
    ImVec2      GetTR() const                       { return ImVec2(Max.x, Min.y); }  // Top-right
    ImVec2      GetBL() const                       { return ImVec2(Min.x, Max.y); }  // Bottom-left
    ImVec2      GetBR() const                       { return Max; }                   // Bottom-right
    bool        Contains(const ImVec2& p) const     { return p.x     >= Min.x && p.y     >= Min.y && p.x     <  Max.x && p.y     <  Max.y; }
    bool        Contains(const ImRect& r) const     { return r.Min.x >= Min.x && r.Min.y >= Min.y && r.Max.x <= Max.x && r.Max.y <= Max.y; }
    bool        Overlaps(const ImRect& r) const     { return r.Min.y <  Max.y && r.Max.y >  Min.y && r.Min.x <  Max.x && r.Max.x >  Min.x; }
    void        Add(const ImVec2& p)                { if (Min.x > p.x)     Min.x = p.x;     if (Min.y > p.y)     Min.y = p.y;     if (Max.x < p.x)     Max.x = p.x;     if (Max.y < p.y)     Max.y = p.y; }
    void        Add(const ImRect& r)                { if (Min.x > r.Min.x) Min.x = r.Min.x; if (Min.y > r.Min.y) Min.y = r.Min.y; if (Max.x < r.Max.x) Max.x = r.Max.x; if (Max.y < r.Max.y) Max.y = r.Max.y; }
    void        Expand(const float amount)          { Min.x -= amount;   Min.y -= amount;   Max.x += amount;   Max.y += amount; }
    void        Expand(const ImVec2& amount)        { Min.x -= amount.x; Min.y -= amount.y; Max.x += amount.x; Max.y += amount.y; }
    void        Translate(const ImVec2& d)          { Min.x += d.x; Min.y += d.y; Max.x += d.x; Max.y += d.y; }
    void        TranslateX(float dx)                { Min.x += dx; Max.x += dx; }
    void        TranslateY(float dy)                { Min.y += dy; Max.y += dy; }
    void        ClipWith(const ImRect& r)           { Min = ImMax(Min, r.Min); Max = ImMin(Max, r.Max); }                   // Simple version, may lead to an inverted rectangle, which is fine for Contains/Overlaps test but not for display.
    void        ClipWithFull(const ImRect& r)       { Min = ImClamp(Min, r.Min, r.Max); Max = ImClamp(Max, r.Min, r.Max); } // Full version, ensure both points are fully clipped.
    void        Floor()                             { Min.x = (float)(int)Min.x; Min.y = (float)(int)Min.y; Max.x = (float)(int)Max.x; Max.y = (float)(int)Max.y; }
    bool        IsInverted() const                  { return Min.x > Max.x || Min.y > Max.y; }
};

// Stacked color modifier, backup of modified data so we can restore it
struct ImGuiColorMod
{
    ImGuiCol    Col;
    ImVec4      BackupValue;
};

// Stacked style modifier, backup of modified data so we can restore it. Data type inferred from the variable.
struct ImGuiStyleMod
{
    ImGuiStyleVar   VarIdx;
    union           { int BackupInt[2]; float BackupFloat[2]; };
    ImGuiStyleMod(ImGuiStyleVar idx, int v)     { VarIdx = idx; BackupInt[0] = v; }
    ImGuiStyleMod(ImGuiStyleVar idx, float v)   { VarIdx = idx; BackupFloat[0] = v; }
    ImGuiStyleMod(ImGuiStyleVar idx, ImVec2 v)  { VarIdx = idx; BackupFloat[0] = v.x; BackupFloat[1] = v.y; }
};

// Stacked storage data for BeginGroup()/EndGroup()
struct ImGuiGroupData
{
    ImVec2      BackupCursorPos;
    ImVec2      BackupCursorMaxPos;
    ImVec1      BackupIndent;
    ImVec1      BackupGroupOffset;
    ImVec2      BackupCurrentLineSize;
    float       BackupCurrentLineTextBaseOffset;
    float       BackupLogLinePosY;
    ImGuiID     BackupActiveIdIsAlive;
    bool        BackupActiveIdPreviousFrameIsAlive;
    bool        AdvanceCursor;
};

// Simple column measurement, currently used for MenuItem() only.. This is very short-sighted/throw-away code and NOT a generic helper.
struct IMGUI_API ImGuiMenuColumns
{
    int         Count;
    float       Spacing;
    float       Width, NextWidth;
    float       Pos[4], NextWidths[4];

    ImGuiMenuColumns();
    void        Update(int count, float spacing, bool clear);
    float       DeclColumns(float w0, float w1, float w2);
    float       CalcExtraSpace(float avail_w);
};

// Internal state of the currently focused/edited text input box
struct IMGUI_API ImGuiInputTextState
{
    ImGuiID                 ID;                     // widget id owning the text state
    ImVector<ImWchar>       TextW;                  // edit buffer, we need to persist but can't guarantee the persistence of the user-provided buffer. so we copy into own buffer.
    ImVector<char>          InitialText;            // backup of end-user buffer at the time of focus (in UTF-8, unaltered)
    ImVector<char>          TempBuffer;             // temporary buffer for callback and other other operations. size=capacity.
    int                     CurLenA, CurLenW;       // we need to maintain our buffer length in both UTF-8 and wchar format.
    int                     BufCapacityA;           // end-user buffer capacity
    float                   ScrollX;
    ImGuiStb::STB_TexteditState StbState;
    float                   CursorAnim;
    bool                    CursorFollow;
    bool                    SelectedAllMouseLock;

    // Temporarily set when active
    ImGuiInputTextFlags     UserFlags;
    ImGuiInputTextCallback  UserCallback;
    void*                   UserCallbackData;

    ImGuiInputTextState()                           { memset(this, 0, sizeof(*this)); }
    void                CursorAnimReset()           { CursorAnim = -0.30f; }                                   // After a user-input the cursor stays on for a while without blinking
    void                CursorClamp()               { StbState.cursor = ImMin(StbState.cursor, CurLenW); StbState.select_start = ImMin(StbState.select_start, CurLenW); StbState.select_end = ImMin(StbState.select_end, CurLenW); }
    bool                HasSelection() const        { return StbState.select_start != StbState.select_end; }
    void                ClearSelection()            { StbState.select_start = StbState.select_end = StbState.cursor; }
    void                SelectAll()                 { StbState.select_start = 0; StbState.cursor = StbState.select_end = CurLenW; StbState.has_preferred_x = false; }
    void                OnKeyPressed(int key);      // Cannot be inline because we call in code in stb_textedit.h implementation
};

// Windows data saved in imgui.ini file
struct ImGuiWindowSettings
{
    char*       Name;
    ImGuiID     ID;
    ImVec2      Pos;     // NB: Settings position are stored RELATIVE to the viewport! Whereas runtime ones are absolute positions.
    ImVec2      Size;
    ImVec2      ViewportPos;
    ImGuiID     ViewportId;
    bool        Collapsed;

    ImGuiWindowSettings() { Name = NULL; ID = ViewportId = 0; Pos = Size = ViewportPos = ImVec2(0, 0); Collapsed = false; }
};

struct ImGuiSettingsHandler
{
    const char* TypeName;   // Short description stored in .ini file. Disallowed characters: '[' ']'
    ImGuiID     TypeHash;   // == ImHash(TypeName, 0, 0)
    void*       (*ReadOpenFn)(ImGuiContext* ctx, ImGuiSettingsHandler* handler, const char* name);              // Read: Called when entering into a new ini entry e.g. "[Window][Name]"
    void        (*ReadLineFn)(ImGuiContext* ctx, ImGuiSettingsHandler* handler, void* entry, const char* line); // Read: Called for every line of text within an ini entry
    void        (*WriteAllFn)(ImGuiContext* ctx, ImGuiSettingsHandler* handler, ImGuiTextBuffer* out_buf);      // Write: Output every entries into 'out_buf'
    void*       UserData;

    ImGuiSettingsHandler() { memset(this, 0, sizeof(*this)); }
};

// Storage for current popup stack
struct ImGuiPopupRef
{
    ImGuiID             PopupId;        // Set on OpenPopup()
    ImGuiWindow*        Window;         // Resolved on BeginPopup() - may stay unresolved if user never calls OpenPopup()
    ImGuiWindow*        ParentWindow;   // Set on OpenPopup()
    int                 OpenFrameCount; // Set on OpenPopup()
    ImGuiID             OpenParentId;   // Set on OpenPopup(), we need this to differenciate multiple menu sets from each others (e.g. inside menu bar vs loose menu items)
    ImVec2              OpenPopupPos;   // Set on OpenPopup(), preferred popup position (typically == OpenMousePos when using mouse)
    ImVec2              OpenMousePos;   // Set on OpenPopup(), copy of mouse position at the time of opening popup
};

struct ImGuiColumnData
{
    float               OffsetNorm;         // Column start offset, normalized 0.0 (far left) -> 1.0 (far right)
    float               OffsetNormBeforeResize;
    ImGuiColumnsFlags   Flags;              // Not exposed
    ImRect              ClipRect;

    ImGuiColumnData()   { OffsetNorm = OffsetNormBeforeResize = 0.0f; Flags = 0; }
};

struct ImGuiColumnsSet
{
    ImGuiID             ID;
    ImGuiColumnsFlags   Flags;
    bool                IsFirstFrame;
    bool                IsBeingResized;
    int                 Current;
    int                 Count;
    float               MinX, MaxX;
    float               LineMinY, LineMaxY;
    float               StartPosY;          // Copy of CursorPos
    float               StartMaxPosX;       // Copy of CursorMaxPos
    ImVector<ImGuiColumnData> Columns;

    ImGuiColumnsSet()   { Clear(); }
    void Clear()
    {
        ID = 0;
        Flags = 0;
        IsFirstFrame = false;
        IsBeingResized = false;
        Current = 0;
        Count = 1;
        MinX = MaxX = 0.0f;
        LineMinY = LineMaxY = 0.0f;
        StartPosY = 0.0f;
        StartMaxPosX = 0.0f;
        Columns.clear();
    }
};

// Data shared between all ImDrawList instances
struct IMGUI_API ImDrawListSharedData
{
    ImVec2          TexUvWhitePixel;            // UV of white pixel in the atlas
    ImFont*         Font;                       // Current/default font (optional, for simplified AddText overload)
    float           FontSize;                   // Current/default font size (optional, for simplified AddText overload)
    float           CurveTessellationTol;
    ImVec4          ClipRectFullscreen;         // Value for PushClipRectFullscreen()

    // Const data
    // FIXME: Bake rounded corners fill/borders in atlas
    ImVec2          CircleVtx12[12];

    ImDrawListSharedData();
};

struct ImDrawDataBuilder
{
    ImVector<ImDrawList*>   Layers[2];           // Global layers for: regular, tooltip

    void Clear()            { for (int n = 0; n < IM_ARRAYSIZE(Layers); n++) Layers[n].resize(0); }
    void ClearFreeMemory()  { for (int n = 0; n < IM_ARRAYSIZE(Layers); n++) Layers[n].clear(); }
    IMGUI_API void FlattenIntoSingleLayer();
};

enum ImGuiViewportFlagsPrivate_
{
    ImGuiViewportFlags_CanHostOtherWindows  = 1 << 10   // Normal viewports are associated to a single window. The main viewport can host multiple windows.
};

// ImGuiViewport Private/Internals fields (cardinal sin: we are using inheritance!)
struct ImGuiViewportP : public ImGuiViewport
{
    int                 Idx;
    int                 LastFrameActive;          // Last frame number this viewport was activated by a window
    int                 LastFrameOverlayDrawList;
    int                 LastFrontMostStampCount;  // Last stamp number from when a window hosted by this viewport was made front-most (by comparing this value between two viewport we have an implicit viewport z-order
    ImGuiID             LastNameHash;
    ImVec2              LastPos;
    bool                CreatedPlatformWindow;
    float               Alpha;                    // Window opacity (when dragging dockable windows/viewports we make them transparent)
    float               LastAlpha;
    int                 PlatformMonitor;
    ImGuiWindow*        Window;
    ImDrawList*         OverlayDrawList;          // For convenience, a draw list we can render to that's always rendered last (we use it to draw software mouse cursor when io.MouseDrawCursor is set)
    ImDrawData          DrawDataP;
    ImDrawDataBuilder   DrawDataBuilder;
    ImVec2              RendererLastSize;

    ImGuiViewportP()         { Idx = -1; LastFrameActive = LastFrameOverlayDrawList = LastFrontMostStampCount = -1; LastNameHash = 0; CreatedPlatformWindow = false; Alpha = LastAlpha = 1.0f; PlatformMonitor = INT_MIN; Window = NULL; OverlayDrawList = NULL; RendererLastSize = ImVec2(-1.0f,-1.0f); }
    ~ImGuiViewportP()        { if (OverlayDrawList) IM_DELETE(OverlayDrawList); }
    ImRect  GetRect() const  { return ImRect(Pos.x, Pos.y, Pos.x + Size.x, Pos.y + Size.y); }
    ImVec2  GetCenter() const{ return ImVec2(Pos.x + Size.x * 0.5f, Pos.y + Size.y * 0.5f); }
};

struct ImGuiNavMoveResult
{
    ImGuiID       ID;           // Best candidate
    ImGuiWindow*  Window;       // Best candidate window
    float         DistBox;      // Best candidate box distance to current NavId
    float         DistCenter;   // Best candidate center distance to current NavId
    float         DistAxial;
    ImRect        RectRel;      // Best candidate bounding box in window relative space

    ImGuiNavMoveResult() { Clear(); }
    void Clear()         { ID = 0; Window = NULL; DistBox = DistCenter = DistAxial = FLT_MAX; RectRel = ImRect(); }
};

// Storage for SetNexWindow** functions
struct ImGuiNextWindowData
{
    ImGuiCond               PosCond;
    ImGuiCond               SizeCond;
    ImGuiCond               ContentSizeCond;
    ImGuiCond               CollapsedCond;
    ImGuiCond               SizeConstraintCond;
    ImGuiCond               FocusCond;
    ImGuiCond               BgAlphaCond;
    ImGuiCond               ViewportCond;
    ImVec2                  PosVal;
    ImVec2                  PosPivotVal;
    ImVec2                  SizeVal;
    ImVec2                  ContentSizeVal;
    bool                    CollapsedVal;
    ImRect                  SizeConstraintRect;
    ImGuiSizeCallback       SizeCallback;
    void*                   SizeCallbackUserData;
    float                   BgAlphaVal;
    ImGuiID                 ViewportId;
    ImVec2                  MenuBarOffsetMinVal;                // This is not exposed publicly, so we don't clear it.

    ImGuiNextWindowData()
    {
        PosCond = SizeCond = ContentSizeCond = CollapsedCond = SizeConstraintCond = FocusCond = BgAlphaCond = ViewportCond = 0;
        PosVal = PosPivotVal = SizeVal = ImVec2(0.0f, 0.0f);
        ContentSizeVal = ImVec2(0.0f, 0.0f);
        CollapsedVal = false;
        SizeConstraintRect = ImRect();
        SizeCallback = NULL;
        SizeCallbackUserData = NULL;
        BgAlphaVal = FLT_MAX;
        ViewportId = 0;
        MenuBarOffsetMinVal = ImVec2(0.0f, 0.0f);
    }

    void    Clear()
    {
        PosCond = SizeCond = ContentSizeCond = CollapsedCond = SizeConstraintCond = FocusCond = BgAlphaCond = ViewportCond = 0;
    }
};

// Main imgui context
struct ImGuiContext
{
    bool                    Initialized;
    bool                    FrameScopeActive;                   // Set by NewFrame(), cleared by EndFrame()/Render()
    bool                    FontAtlasOwnedByContext;            // Io.Fonts-> is owned by the ImGuiContext and will be destructed along with it.
    ImGuiIO                 IO;
    ImGuiPlatformIO         PlatformIO;
    ImGuiStyle              Style;
    ImFont*                 Font;                               // (Shortcut) == FontStack.empty() ? IO.Font : FontStack.back()
    float                   FontSize;                           // (Shortcut) == FontBaseSize * g.CurrentWindow->FontWindowScale == window->FontSize(). Text height for current window.
    float                   FontBaseSize;                       // (Shortcut) == IO.FontGlobalScale * Font->Scale * Font->FontSize. Base text height.
    ImDrawListSharedData    DrawListSharedData;

    double                  Time;
    int                     FrameCount;
    int                     FrameCountEnded;
    int                     FrameCountPlatformEnded;
    int                     FrameCountRendered;
    ImVector<ImGuiWindow*>  Windows;
    ImVector<ImGuiWindow*>  WindowsSortBuffer;
    ImVector<ImGuiWindow*>  CurrentWindowStack;
    ImGuiStorage            WindowsById;
    int                     WindowsActiveCount;
    int                     WindowsFrontMostStampCount;         // Every time the front-most window changes, we stamp its viewport with an incrementing counter
    ImGuiWindow*            CurrentWindow;                      // Being drawn into
    ImGuiWindow*            HoveredWindow;                      // Will catch mouse inputs
    ImGuiWindow*            HoveredRootWindow;                  // Will catch mouse inputs (for focus/move only)
    ImGuiWindow*            HoveredWindowUnderMovingWindow;
    ImGuiID                 HoveredId;                          // Hovered widget
    bool                    HoveredIdAllowOverlap;
    ImGuiID                 HoveredIdPreviousFrame;
    float                   HoveredIdTimer;
    ImGuiID                 ActiveId;                           // Active widget
    ImGuiID                 ActiveIdPreviousFrame;
    ImGuiID                 ActiveIdIsAlive;                    // Active widget has been seen this frame (we can't use a bool as the ActiveId may change within the frame)
    float                   ActiveIdTimer;
    bool                    ActiveIdIsJustActivated;            // Set at the time of activation for one frame
    bool                    ActiveIdAllowOverlap;               // Active widget allows another widget to steal active id (generally for overlapping widgets, but not always)
    bool                    ActiveIdHasBeenEdited;              // Was the value associated to the widget Edited over the course of the Active state.
    bool                    ActiveIdPreviousFrameIsAlive;
    bool                    ActiveIdPreviousFrameHasBeenEdited;
    int                     ActiveIdAllowNavDirFlags;           // Active widget allows using directional navigation (e.g. can activate a button and move away from it)
    ImVec2                  ActiveIdClickOffset;                // Clicked offset from upper-left corner, if applicable (currently only set by ButtonBehavior)
    ImGuiWindow*            ActiveIdWindow;
    ImGuiWindow*            ActiveIdPreviousFrameWindow;
    ImGuiInputSource        ActiveIdSource;                     // Activating with mouse or nav (gamepad/keyboard)
    ImGuiID                 LastActiveId;                       // Store the last non-zero ActiveId, useful for animation.
    float                   LastActiveIdTimer;                  // Store the last non-zero ActiveId timer since the beginning of activation, useful for animation.
    ImGuiWindow*            MovingWindow;                       // Track the window we clicked on (in order to preserve focus). The actually window that is moved is generally MovingWindow->RootWindow.
    ImVector<ImGuiColorMod>   ColorModifiers;                     // Stack for PushStyleColor()/PopStyleColor()
    ImVector<ImGuiStyleMod> StyleModifiers;                     // Stack for PushStyleVar()/PopStyleVar()
    ImVector<ImFont*>       FontStack;                          // Stack for PushFont()/PopFont()
    ImVector<ImGuiPopupRef> OpenPopupStack;                     // Which popups are open (persistent)
    ImVector<ImGuiPopupRef> CurrentPopupStack;                  // Which level of BeginPopup() we are in (reset every frame)
    ImGuiNextWindowData     NextWindowData;                     // Storage for SetNextWindow** functions
    bool                    NextTreeNodeOpenVal;                // Storage for SetNextTreeNode** functions
    ImGuiCond               NextTreeNodeOpenCond;

    // Viewports
    ImVector<ImGuiViewportP*> Viewports;                        // Active viewports (always 1+, and generally 1 unless multi-viewports are enabled). Each viewports hold their copy of ImDrawData. 
    ImGuiViewportP*         CurrentViewport;                    // We track changes of viewport (happening in Begin) so we can call Platform_OnChangedViewport()
    ImGuiViewportP*         MouseViewport;
    ImGuiViewportP*         MouseLastHoveredViewport;           // Last known viewport that was hovered by mouse (even if we are not hovering any viewport any more) + honoring the _NoInputs flag.
    ImGuiID                 PlatformLastFocusedViewport;        // Record of last focused platform window/viewport, when this changes we stamp the viewport as front-most

    // Navigation data (for gamepad/keyboard)
    ImGuiWindow*            NavWindow;                          // Focused window for navigation. Could be called 'FocusWindow'
    ImGuiID                 NavId;                              // Focused item for navigation
    ImGuiID                 NavActivateId;                      // ~~ (g.ActiveId == 0) && IsNavInputPressed(ImGuiNavInput_Activate) ? NavId : 0, also set when calling ActivateItem()
    ImGuiID                 NavActivateDownId;                  // ~~ IsNavInputDown(ImGuiNavInput_Activate) ? NavId : 0
    ImGuiID                 NavActivatePressedId;               // ~~ IsNavInputPressed(ImGuiNavInput_Activate) ? NavId : 0
    ImGuiID                 NavInputId;                         // ~~ IsNavInputPressed(ImGuiNavInput_Input) ? NavId : 0
    ImGuiID                 NavJustTabbedId;                    // Just tabbed to this id.
    ImGuiID                 NavJustMovedToId;                   // Just navigated to this id (result of a successfully MoveRequest)
    ImGuiID                 NavNextActivateId;                  // Set by ActivateItem(), queued until next frame
    ImGuiInputSource        NavInputSource;                     // Keyboard or Gamepad mode?
    ImRect                  NavScoringRectScreen;               // Rectangle used for scoring, in screen space. Based of window->DC.NavRefRectRel[], modified for directional navigation scoring.
    int                     NavScoringCount;                    // Metrics for debugging
    ImGuiWindow*            NavWindowingTarget;                 // When selecting a window (holding Menu+FocusPrev/Next, or equivalent of CTRL-TAB) this window is temporarily displayed front-most.
    ImGuiWindow*            NavWindowingTargetAnim;             // Record of last valid NavWindowingTarget until DimBgRatio and NavWindowingHighlightAlpha becomes 0.0f
    ImGuiWindow*            NavWindowingList;
    float                   NavWindowingTimer;
    float                   NavWindowingHighlightAlpha;
    bool                    NavWindowingToggleLayer;
    int                     NavLayer;                           // Layer we are navigating on. For now the system is hard-coded for 0=main contents and 1=menu/title bar, may expose layers later.
    int                     NavIdTabCounter;                    // == NavWindow->DC.FocusIdxTabCounter at time of NavId processing
    bool                    NavIdIsAlive;                       // Nav widget has been seen this frame ~~ NavRefRectRel is valid
    bool                    NavMousePosDirty;                   // When set we will update mouse position if (io.ConfigFlags & ImGuiConfigFlags_NavEnableSetMousePos) if set (NB: this not enabled by default)
    bool                    NavDisableHighlight;                // When user starts using mouse, we hide gamepad/keyboard highlight (NB: but they are still available, which is why NavDisableHighlight isn't always != NavDisableMouseHover)
    bool                    NavDisableMouseHover;               // When user starts using gamepad/keyboard, we hide mouse hovering highlight until mouse is touched again.
    bool                    NavAnyRequest;                      // ~~ NavMoveRequest || NavInitRequest
    bool                    NavInitRequest;                     // Init request for appearing window to select first item
    bool                    NavInitRequestFromMove;
    ImGuiID                 NavInitResultId;
    ImRect                  NavInitResultRectRel;
    bool                    NavMoveFromClampedRefRect;          // Set by manual scrolling, if we scroll to a point where NavId isn't visible we reset navigation from visible items
    bool                    NavMoveRequest;                     // Move request for this frame
    ImGuiNavMoveFlags       NavMoveRequestFlags;
    ImGuiNavForward         NavMoveRequestForward;              // None / ForwardQueued / ForwardActive (this is used to navigate sibling parent menus from a child menu)
    ImGuiDir                NavMoveDir, NavMoveDirLast;         // Direction of the move request (left/right/up/down), direction of the previous move request
    ImGuiDir                NavMoveClipDir;
    ImGuiNavMoveResult      NavMoveResultLocal;                 // Best move request candidate within NavWindow
    ImGuiNavMoveResult      NavMoveResultLocalVisibleSet;       // Best move request candidate within NavWindow that are mostly visible (when using ImGuiNavMoveFlags_AlsoScoreVisibleSet flag)
    ImGuiNavMoveResult      NavMoveResultOther;                 // Best move request candidate within NavWindow's flattened hierarchy (when using ImGuiWindowFlags_NavFlattened flag)

    // Render
    float                   DimBgRatio;                         // 0.0..1.0 animation when fading in a dimming background (for modal window and CTRL+TAB list)
    ImGuiMouseCursor        MouseCursor;

    // Drag and Drop
    bool                    DragDropActive;
    bool                    DragDropWithinSourceOrTarget;
    ImGuiDragDropFlags      DragDropSourceFlags;
    int                     DragDropSourceFrameCount;
    int                     DragDropMouseButton;
    ImGuiPayload            DragDropPayload;
    ImRect                  DragDropTargetRect;
    ImGuiID                 DragDropTargetId;
    ImGuiDragDropFlags      DragDropAcceptFlags;
    float                   DragDropAcceptIdCurrRectSurface;    // Target item surface (we resolve overlapping targets by prioritizing the smaller surface)
    ImGuiID                 DragDropAcceptIdCurr;               // Target item id (set at the time of accepting the payload)
    ImGuiID                 DragDropAcceptIdPrev;               // Target item id from previous frame (we need to store this to allow for overlapping drag and drop targets)
    int                     DragDropAcceptFrameCount;           // Last time a target expressed a desire to accept the source
    ImVector<unsigned char> DragDropPayloadBufHeap;             // We don't expose the ImVector<> directly
    unsigned char           DragDropPayloadBufLocal[8];         // Local buffer for small payloads

    // Widget state
    ImGuiInputTextState     InputTextState;
    ImFont                  InputTextPasswordFont;
    ImGuiID                 ScalarAsInputTextId;                // Temporary text input when CTRL+clicking on a slider, etc.
    ImGuiColorEditFlags     ColorEditOptions;                   // Store user options for color edit widgets
    ImVec4                  ColorPickerRef;
    bool                    DragCurrentAccumDirty;
    float                   DragCurrentAccum;                   // Accumulator for dragging modification. Always high-precision, not rounded by end-user precision settings
    float                   DragSpeedDefaultRatio;              // If speed == 0.0f, uses (max-min) * DragSpeedDefaultRatio
    ImVec2                  ScrollbarClickDeltaToGrabCenter;    // Distance between mouse and center of grab box, normalized in parent space. Use storage?
    int                     TooltipOverrideCount;
    ImVector<char>          PrivateClipboard;                   // If no custom clipboard handler is defined

    // Platform support
    ImVec2                  PlatformImePos, PlatformImeLastPos; // Cursor position request & last passed to the OS Input Method Editor
    ImGuiViewport*          PlatformImePosViewport;

    // Settings
    bool                           SettingsLoaded;
    float                          SettingsDirtyTimer;          // Save .ini Settings to memory when time reaches zero
    ImGuiTextBuffer                SettingsIniData;             // In memory .ini settings
    ImVector<ImGuiSettingsHandler> SettingsHandlers;            // List of .ini settings handlers
    ImVector<ImGuiWindowSettings>  SettingsWindows;             // ImGuiWindow .ini settings entries (parsed from the last loaded .ini file and maintained on saving)

    // Logging
    bool                    LogEnabled;
    FILE*                   LogFile;                            // If != NULL log to stdout/ file
    ImGuiTextBuffer         LogClipboard;                       // Accumulation buffer when log to clipboard. This is pointer so our GImGui static constructor doesn't call heap allocators.
    int                     LogStartDepth;
    int                     LogAutoExpandMaxDepth;

    // Misc
    float                   FramerateSecPerFrame[120];          // Calculate estimate of framerate for user over the last 2 seconds.
    int                     FramerateSecPerFrameIdx;
    float                   FramerateSecPerFrameAccum;
    int                     WantCaptureMouseNextFrame;          // Explicit capture via CaptureKeyboardFromApp()/CaptureMouseFromApp() sets those flags
    int                     WantCaptureKeyboardNextFrame;
    int                     WantTextInputNextFrame;
    char                    TempBuffer[1024*3+1];               // Temporary text buffer

    ImGuiContext(ImFontAtlas* shared_font_atlas)
    {
        Initialized = false;
        FrameScopeActive = false;
        Font = NULL;
        FontSize = FontBaseSize = 0.0f;
        FontAtlasOwnedByContext = shared_font_atlas ? false : true;
        IO.Fonts = shared_font_atlas ? shared_font_atlas : IM_NEW(ImFontAtlas)();

        Time = 0.0f;
        FrameCount = 0;
        FrameCountEnded = FrameCountPlatformEnded = FrameCountRendered = -1;
        WindowsActiveCount = 0;
        WindowsFrontMostStampCount = 0;
        CurrentWindow = NULL;
        HoveredWindow = NULL;
        HoveredRootWindow = NULL;
        HoveredId = 0;
        HoveredIdAllowOverlap = false;
        HoveredIdPreviousFrame = 0;
        HoveredIdTimer = 0.0f;
        ActiveId = 0;
        ActiveIdPreviousFrame = 0;
        ActiveIdIsAlive = 0;
        ActiveIdTimer = 0.0f;
        ActiveIdIsJustActivated = false;
        ActiveIdAllowOverlap = false;
        ActiveIdHasBeenEdited = false;
        ActiveIdPreviousFrameIsAlive = false;
        ActiveIdPreviousFrameHasBeenEdited = false;
        ActiveIdAllowNavDirFlags = 0;
        ActiveIdClickOffset = ImVec2(-1,-1);
        ActiveIdWindow = ActiveIdPreviousFrameWindow = NULL;
        ActiveIdSource = ImGuiInputSource_None;
        LastActiveId = 0;
        LastActiveIdTimer = 0.0f;
        MovingWindow = NULL;
        NextTreeNodeOpenVal = false;
        NextTreeNodeOpenCond = 0;

        CurrentViewport = NULL;
        MouseViewport = MouseLastHoveredViewport = NULL;
        PlatformLastFocusedViewport = 0;

        NavWindow = NULL;
        NavId = NavActivateId = NavActivateDownId = NavActivatePressedId = NavInputId = 0;
        NavJustTabbedId = NavJustMovedToId = NavNextActivateId = 0;
        NavInputSource = ImGuiInputSource_None;
        NavScoringRectScreen = ImRect();
        NavScoringCount = 0;
        NavWindowingTarget = NavWindowingTargetAnim = NavWindowingList = NULL;
        NavWindowingTimer = NavWindowingHighlightAlpha = 0.0f;
        NavWindowingToggleLayer = false;
        NavLayer = 0;
        NavIdTabCounter = INT_MAX;
        NavIdIsAlive = false;
        NavMousePosDirty = false;
        NavDisableHighlight = true;
        NavDisableMouseHover = false;
        NavAnyRequest = false;
        NavInitRequest = false;
        NavInitRequestFromMove = false;
        NavInitResultId = 0;
        NavMoveFromClampedRefRect = false;
        NavMoveRequest = false;
        NavMoveRequestFlags = 0;
        NavMoveRequestForward = ImGuiNavForward_None;
        NavMoveDir = NavMoveDirLast = NavMoveClipDir = ImGuiDir_None;

        DimBgRatio = 0.0f;
        MouseCursor = ImGuiMouseCursor_Arrow;

        DragDropActive = DragDropWithinSourceOrTarget = false;
        DragDropSourceFlags = 0;
        DragDropSourceFrameCount = -1;
        DragDropMouseButton = -1;
        DragDropTargetId = 0;
        DragDropAcceptFlags = 0;
        DragDropAcceptIdCurrRectSurface = 0.0f;
        DragDropAcceptIdPrev = DragDropAcceptIdCurr = 0;
        DragDropAcceptFrameCount = -1;
        memset(DragDropPayloadBufLocal, 0, sizeof(DragDropPayloadBufLocal));

        ScalarAsInputTextId = 0;
        ColorEditOptions = ImGuiColorEditFlags__OptionsDefault;
        DragCurrentAccumDirty = false;
        DragCurrentAccum = 0.0f;
        DragSpeedDefaultRatio = 1.0f / 100.0f;
        ScrollbarClickDeltaToGrabCenter = ImVec2(0.0f, 0.0f);
        TooltipOverrideCount = 0;
        PlatformImePos = PlatformImeLastPos = ImVec2(FLT_MAX, FLT_MAX);
        PlatformImePosViewport = 0;

        SettingsLoaded = false;
        SettingsDirtyTimer = 0.0f;

        LogEnabled = false;
        LogFile = NULL;
        LogStartDepth = 0;
        LogAutoExpandMaxDepth = 2;

        memset(FramerateSecPerFrame, 0, sizeof(FramerateSecPerFrame));
        FramerateSecPerFrameIdx = 0;
        FramerateSecPerFrameAccum = 0.0f;
        WantCaptureMouseNextFrame = WantCaptureKeyboardNextFrame = WantTextInputNextFrame = -1;
        memset(TempBuffer, 0, sizeof(TempBuffer));
    }
};

// Transient per-window flags, reset at the beginning of the frame. For child window, inherited from parent on first Begin().
// This is going to be exposed in imgui.h when stabilized enough.
enum ImGuiItemFlags_
{
    ImGuiItemFlags_AllowKeyboardFocus           = 1 << 0,  // true
    ImGuiItemFlags_ButtonRepeat                 = 1 << 1,  // false    // Button() will return true multiple times based on io.KeyRepeatDelay and io.KeyRepeatRate settings.
    ImGuiItemFlags_Disabled                     = 1 << 2,  // false    // [BETA] Disable interactions but doesn't affect visuals yet. See github.com/ocornut/imgui/issues/211
    ImGuiItemFlags_NoNav                        = 1 << 3,  // false
    ImGuiItemFlags_NoNavDefaultFocus            = 1 << 4,  // false
    ImGuiItemFlags_SelectableDontClosePopup     = 1 << 5,  // false    // MenuItem/Selectable() automatically closes current Popup window
    ImGuiItemFlags_Default_                     = ImGuiItemFlags_AllowKeyboardFocus
};

// Transient per-window data, reset at the beginning of the frame. This used to be called ImGuiDrawContext, hence the DC variable name in ImGuiWindow.
// FIXME: That's theory, in practice the delimitation between ImGuiWindow and ImGuiWindowTempData is quite tenuous and could be reconsidered.
struct IMGUI_API ImGuiWindowTempData
{
    ImVec2                  CursorPos;
    ImVec2                  CursorPosPrevLine;
    ImVec2                  CursorStartPos;         // Initial position in client area with padding
    ImVec2                  CursorMaxPos;           // Used to implicitly calculate the size of our contents, always growing during the frame. Turned into window->SizeContents at the beginning of next frame
    ImVec2                  CurrentLineSize;
    float                   CurrentLineTextBaseOffset;
    ImVec2                  PrevLineSize;
    float                   PrevLineTextBaseOffset;
    float                   LogLinePosY;
    int                     TreeDepth;
    ImU32                   TreeDepthMayJumpToParentOnPop; // Store a copy of !g.NavIdIsAlive for TreeDepth 0..31
    ImGuiID                 LastItemId;
    ImGuiItemStatusFlags    LastItemStatusFlags;
    ImRect                  LastItemRect;           // Interaction rect
    ImRect                  LastItemDisplayRect;    // End-user display rect (only valid if LastItemStatusFlags & ImGuiItemStatusFlags_HasDisplayRect)
    bool                    NavHideHighlightOneFrame;
    bool                    NavHasScroll;           // Set when scrolling can be used (ScrollMax > 0.0f)
    int                     NavLayerCurrent;        // Current layer, 0..31 (we currently only use 0..1)
    int                     NavLayerCurrentMask;    // = (1 << NavLayerCurrent) used by ItemAdd prior to clipping.
    int                     NavLayerActiveMask;     // Which layer have been written to (result from previous frame)
    int                     NavLayerActiveMaskNext; // Which layer have been written to (buffer for current frame)
    bool                    MenuBarAppending;       // FIXME: Remove this
    ImVec2                  MenuBarOffset;          // MenuBarOffset.x is sort of equivalent of a per-layer CursorPos.x, saved/restored as we switch to the menu bar. The only situation when MenuBarOffset.y is > 0 if when (SafeAreaPadding.y > FramePadding.y), often used on TVs.
    ImVector<ImGuiWindow*>  ChildWindows;
    ImGuiStorage*           StateStorage;
    ImGuiLayoutType         LayoutType;
    ImGuiLayoutType         ParentLayoutType;       // Layout type of parent window at the time of Begin()

    // We store the current settings outside of the vectors to increase memory locality (reduce cache misses). The vectors are rarely modified. Also it allows us to not heap allocate for short-lived windows which are not using those settings.
    ImGuiItemFlags          ItemFlags;              // == ItemFlagsStack.back() [empty == ImGuiItemFlags_Default]
    float                   ItemWidth;              // == ItemWidthStack.back(). 0.0: default, >0.0: width in pixels, <0.0: align xx pixels to the right of window
    float                   TextWrapPos;            // == TextWrapPosStack.back() [empty == -1.0f]
    ImVector<ImGuiItemFlags>ItemFlagsStack;
    ImVector<float>         ItemWidthStack;
    ImVector<float>         TextWrapPosStack;
    ImVector<ImGuiGroupData>GroupStack;
    int                     StackSizesBackup[6];    // Store size of various stacks for asserting

    ImVec1                  Indent;                 // Indentation / start position from left of window (increased by TreePush/TreePop, etc.)
    ImVec1                  GroupOffset;
    ImVec1                  ColumnsOffset;          // Offset to the current column (if ColumnsCurrent > 0). FIXME: This and the above should be a stack to allow use cases like Tree->Column->Tree. Need revamp columns API.
    ImGuiColumnsSet*        ColumnsSet;             // Current columns set

    ImGuiWindowTempData()
    {
        CursorPos = CursorPosPrevLine = CursorStartPos = CursorMaxPos = ImVec2(0.0f, 0.0f);
        CurrentLineSize = PrevLineSize = ImVec2(0.0f, 0.0f);
        CurrentLineTextBaseOffset = PrevLineTextBaseOffset = 0.0f;
        LogLinePosY = -1.0f;
        TreeDepth = 0;
        TreeDepthMayJumpToParentOnPop = 0x00;
        LastItemId = 0;
        LastItemStatusFlags = 0;
        LastItemRect = LastItemDisplayRect = ImRect();
        NavHideHighlightOneFrame = false;
        NavHasScroll = false;
        NavLayerActiveMask = NavLayerActiveMaskNext = 0x00;
        NavLayerCurrent = 0;
        NavLayerCurrentMask = 1 << 0;
        MenuBarAppending = false;
        MenuBarOffset = ImVec2(0.0f, 0.0f);
        StateStorage = NULL;
        LayoutType = ParentLayoutType = ImGuiLayoutType_Vertical;
        ItemWidth = 0.0f;
        ItemFlags = ImGuiItemFlags_Default_;
        TextWrapPos = -1.0f;
        memset(StackSizesBackup, 0, sizeof(StackSizesBackup));

        Indent = ImVec1(0.0f);
        GroupOffset = ImVec1(0.0f);
        ColumnsOffset = ImVec1(0.0f);
        ColumnsSet = NULL;
    }
};

// Storage for one window
struct IMGUI_API ImGuiWindow
{
    char*                   Name;
    ImGuiID                 ID;                                 // == ImHash(Name)
    ImGuiWindowFlags        Flags, FlagsPreviousFrame;          // See enum ImGuiWindowFlags_
    ImGuiViewportP*         Viewport;                           // Always set in Begin(), only inactive windows may have a NULL value here
    ImGuiID                 ViewportId;                         // We backup the viewport id (since the viewport may disappear or never be created if the window is inactive)
    ImVec2                  ViewportPos;                        // We backup the viewport position (since the viewport may disappear or never be created if the window is inactive)
    int                     ViewportAllowPlatformMonitorExtend; // Reset to -1 every frame (index is guaranteed to be valid between NewFrame..EndFrame), only used in the Appearing frame of a tooltip/popup to enforce clamping to a given monitor
    ImVec2                  Pos;                                // Position (always rounded-up to nearest pixel)
    ImVec2                  Size;                               // Current size (==SizeFull or collapsed title bar size)
    ImVec2                  SizeFull;                           // Size when non collapsed
    ImVec2                  SizeFullAtLastBegin;                // Copy of SizeFull at the end of Begin. This is the reference value we'll use on the next frame to decide if we need scrollbars.
    ImVec2                  SizeContents;                       // Size of contents (== extents reach of the drawing cursor) from previous frame. Include decoration, window title, border, menu, etc.
    ImVec2                  SizeContentsExplicit;               // Size of contents explicitly set by the user via SetNextWindowContentSize()
    ImVec2                  WindowPadding;                      // Window padding at the time of begin.
    float                   WindowRounding;                     // Window rounding at the time of begin.
    float                   WindowBorderSize;                   // Window border size at the time of begin.
    ImGuiID                 MoveId;                             // == window->GetID("#MOVE")
    ImGuiID                 ChildId;                            // ID of corresponding item in parent window (for navigation to return from child window to parent window)
    ImVec2                  Scroll;
    ImVec2                  ScrollTarget;                       // target scroll position. stored as cursor position with scrolling canceled out, so the highest point is always 0.0f. (FLT_MAX for no change)
    ImVec2                  ScrollTargetCenterRatio;            // 0.0f = scroll so that target position is at top, 0.5f = scroll so that target position is centered
    ImVec2                  ScrollbarSizes;                     // Size taken by scrollbars on each axis
    bool                    ScrollbarX, ScrollbarY;
    bool                    ViewportOwned;
    bool                    ViewportTryMerge;                   // Request attempt to merge into a host viewport and destroy our owned viewport
    bool                    ViewportTrySplit;                   // Request attempt to split out of a host viewport and create our owned viewport
    bool                    Active;                             // Set to true on Begin(), unless Collapsed
    bool                    WasActive;
    bool                    WriteAccessed;                      // Set to true when any widget access the current window
    bool                    Collapsed;                          // Set when collapsing window to become only title-bar
    bool                    WantCollapseToggle;
    bool                    SkipItems;                          // Set when items can safely be all clipped (e.g. window not visible or collapsed)
    bool                    Appearing;                          // Set during the frame where the window is appearing (or re-appearing)
    bool                    Hidden;                             // Do not display (== (HiddenFramesForResize > 0) ||
    bool                    HasCloseButton;                     // Set when the window has a close button (p_open != NULL)
    int                     BeginOrderWithinParent;             // Order within immediate parent window, if we are a child window. Otherwise 0.
    int                     BeginOrderWithinContext;            // Order within entire imgui context. This is mostly used for debugging submission order related issues.
    int                     BeginCount;                         // Number of Begin() during the current frame (generally 0 or 1, 1+ if appending via multiple Begin/End pairs)
    ImGuiID                 PopupId;                            // ID in the popup stack when this window is used as a popup/menu (because we use generic Name/ID for recycling)
    int                     AutoFitFramesX, AutoFitFramesY;
    bool                    AutoFitOnlyGrows;
    int                     AutoFitChildAxises;
    ImGuiDir                AutoPosLastDirection;
    int                     HiddenFramesRegular;                // Hide the window for N frames
    int                     HiddenFramesForResize;              // Hide the window for N frames while allowing items to be submitted so we can measure their size
    ImGuiCond               SetWindowPosAllowFlags;             // store acceptable condition flags for SetNextWindowPos() use.
    ImGuiCond               SetWindowSizeAllowFlags;            // store acceptable condition flags for SetNextWindowSize() use.
    ImGuiCond               SetWindowCollapsedAllowFlags;       // store acceptable condition flags for SetNextWindowCollapsed() use.
    ImVec2                  SetWindowPosVal;                    // store window position when using a non-zero Pivot (position set needs to be processed when we know the window size)
    ImVec2                  SetWindowPosPivot;                  // store window pivot for positioning. ImVec2(0,0) when positioning from top-left corner; ImVec2(0.5f,0.5f) for centering; ImVec2(1,1) for bottom right.

    ImGuiWindowTempData     DC;                                 // Temporary per-window data, reset at the beginning of the frame. This used to be called ImGuiDrawContext, hence the "DC" variable name.
    ImVector<ImGuiID>       IDStack;                            // ID stack. ID are hashes seeded with the value at the top of the stack
    ImRect                  ClipRect;                           // Current clipping rectangle. = DrawList->clip_rect_stack.back(). Scissoring / clipping rectangle. x1, y1, x2, y2.
    ImRect                  OuterRectClipped;                   // = WindowRect just after setup in Begin(). == window->Rect() for root window.
    ImRect                  InnerMainRect, InnerClipRect;
    ImRect                  ContentsRegionRect;                 // FIXME: This is currently confusing/misleading. Maximum visible content position ~~ Pos + (SizeContentsExplicit ? SizeContentsExplicit : Size - ScrollbarSizes) - CursorStartPos, per axis
    int                     LastFrameActive;                    // Last frame number the window was Active.
    float                   ItemWidthDefault;
    ImGuiMenuColumns        MenuColumns;                        // Simplified columns storage for menu items
    ImGuiStorage            StateStorage;
    ImVector<ImGuiColumnsSet> ColumnsStorage;
    float                   FontWindowScale;                    // User scale multiplier per-window
    float                   FontDpiScale;
    int                     SettingsIdx;                        // Index into SettingsWindow[] (indices are always valid as we only grow the array from the back)

    ImDrawList*             DrawList;                           // == &DrawListInst (for backward compatibility reason with code using imgui_internal.h we keep this a pointer)
    ImDrawList              DrawListInst;
    ImGuiWindow*            ParentWindow;                       // If we are a child _or_ popup window, this is pointing to our parent. Otherwise NULL.
    ImGuiWindow*            RootWindow;                         // Point to ourself or first ancestor that is not a child window.
    ImGuiWindow*            RootWindowForTitleBarHighlight;     // Point to ourself or first ancestor which will display TitleBgActive color when this window is active.
    ImGuiWindow*            RootWindowForNav;                   // Point to ourself or first ancestor which doesn't have the NavFlattened flag.

    ImGuiWindow*            NavLastChildNavWindow;              // When going to the menu bar, we remember the child window we came from. (This could probably be made implicit if we kept g.Windows sorted by last focused including child window.)
    ImGuiID                 NavLastIds[2];                      // Last known NavId for this window, per layer (0/1)
    ImRect                  NavRectRel[2];                      // Reference rectangle, in window relative space

    // Navigation / Focus
    // FIXME-NAV: Merge all this with the new Nav system, at least the request variables should be moved to ImGuiContext
    int                     FocusIdxAllCounter;                 // Start at -1 and increase as assigned via FocusItemRegister()
    int                     FocusIdxTabCounter;                 // (same, but only count widgets which you can Tab through)
    int                     FocusIdxAllRequestCurrent;          // Item being requested for focus
    int                     FocusIdxTabRequestCurrent;          // Tab-able item being requested for focus
    int                     FocusIdxAllRequestNext;             // Item being requested for focus, for next update (relies on layout to be stable between the frame pressing TAB and the next frame)
    int                     FocusIdxTabRequestNext;             // "

public:
    ImGuiWindow(ImGuiContext* context, const char* name);
    ~ImGuiWindow();

    ImGuiID     GetID(const char* str, const char* str_end = NULL);
    ImGuiID     GetID(const void* ptr);
    ImGuiID     GetIDNoKeepAlive(const char* str, const char* str_end = NULL);
    ImGuiID     GetIDNoKeepAlive(const void* ptr);
    ImGuiID     GetIDFromRectangle(const ImRect& r_abs);

    // We don't use g.FontSize because the window may be != g.CurrentWidow.
    ImRect      Rect() const                            { return ImRect(Pos.x, Pos.y, Pos.x+Size.x, Pos.y+Size.y); }
    float       CalcFontSize() const                    { return GImGui->FontBaseSize * FontWindowScale * FontDpiScale; }
    float       TitleBarHeight() const                  { return (Flags & ImGuiWindowFlags_NoTitleBar) ? 0.0f : CalcFontSize() + GImGui->Style.FramePadding.y * 2.0f; }
    ImRect      TitleBarRect() const                    { return ImRect(Pos, ImVec2(Pos.x + SizeFull.x, Pos.y + TitleBarHeight())); }
    float       MenuBarHeight() const                   { return (Flags & ImGuiWindowFlags_MenuBar) ? DC.MenuBarOffset.y + CalcFontSize() + GImGui->Style.FramePadding.y * 2.0f : 0.0f; }
    ImRect      MenuBarRect() const                     { float y1 = Pos.y + TitleBarHeight(); return ImRect(Pos.x, y1, Pos.x + SizeFull.x, y1 + MenuBarHeight()); }
};

// Backup and restore just enough data to be able to use IsItemHovered() on item A after another B in the same window has overwritten the data.
struct ImGuiItemHoveredDataBackup
{
    ImGuiID                 LastItemId;
    ImGuiItemStatusFlags    LastItemStatusFlags;
    ImRect                  LastItemRect;
    ImRect                  LastItemDisplayRect;

    ImGuiItemHoveredDataBackup() { Backup(); }
    void Backup()           { ImGuiWindow* window = GImGui->CurrentWindow; LastItemId = window->DC.LastItemId; LastItemStatusFlags = window->DC.LastItemStatusFlags; LastItemRect = window->DC.LastItemRect; LastItemDisplayRect = window->DC.LastItemDisplayRect; }
    void Restore() const    { ImGuiWindow* window = GImGui->CurrentWindow; window->DC.LastItemId = LastItemId; window->DC.LastItemStatusFlags = LastItemStatusFlags; window->DC.LastItemRect = LastItemRect; window->DC.LastItemDisplayRect = LastItemDisplayRect; }
};

//-----------------------------------------------------------------------------
// Internal API
// No guarantee of forward compatibility here.
//-----------------------------------------------------------------------------

namespace ImGui
{
    // We should always have a CurrentWindow in the stack (there is an implicit "Debug" window)
    // If this ever crash because g.CurrentWindow is NULL it means that either
    // - ImGui::NewFrame() has never been called, which is illegal.
    // - You are calling ImGui functions after ImGui::EndFrame()/ImGui::Render() and before the next ImGui::NewFrame(), which is also illegal.
    inline    ImGuiWindow*  GetCurrentWindowRead()      { ImGuiContext& g = *GImGui; return g.CurrentWindow; }
    inline    ImGuiWindow*  GetCurrentWindow()          { ImGuiContext& g = *GImGui; g.CurrentWindow->WriteAccessed = true; return g.CurrentWindow; }
    IMGUI_API ImGuiWindow*  FindWindowByName(const char* name);
<<<<<<< HEAD
    IMGUI_API void          FocusWindow(ImGuiWindow* window); // FIXME: Rename to SetWindowFocus()
=======
    IMGUI_API void          FocusWindow(ImGuiWindow* window);
    IMGUI_API void          FocusFrontMostActiveWindowIgnoringOne(ImGuiWindow* ignore_window);
>>>>>>> 1c4008aa
    IMGUI_API void          BringWindowToFront(ImGuiWindow* window);
    IMGUI_API void          BringWindowToBack(ImGuiWindow* window);
    IMGUI_API void          UpdateWindowParentAndRootLinks(ImGuiWindow* window, ImGuiWindowFlags flags, ImGuiWindow* parent_window);
    IMGUI_API ImVec2        CalcWindowExpectedSize(ImGuiWindow* window);
    IMGUI_API bool          IsWindowChildOf(ImGuiWindow* window, ImGuiWindow* potential_parent);
    IMGUI_API bool          IsWindowNavFocusable(ImGuiWindow* window);
<<<<<<< HEAD

=======
    IMGUI_API void          SetWindowScrollX(ImGuiWindow* window, float new_scroll_x);
    IMGUI_API void          SetWindowScrollY(ImGuiWindow* window, float new_scroll_y);
    IMGUI_API ImRect        GetWindowAllowedExtentRect(ImGuiWindow* window);
>>>>>>> 1c4008aa
    IMGUI_API void          SetCurrentFont(ImFont* font);
    inline ImFont*          GetDefaultFont() { ImGuiContext& g = *GImGui; return g.IO.FontDefault ? g.IO.FontDefault : g.IO.Fonts->Fonts[0]; }
    IMGUI_API ImDrawList*   GetOverlayDrawList(ImGuiViewportP* viewport);
    inline ImDrawList*      GetOverlayDrawList(ImGuiWindow* window) { return GetOverlayDrawList(window->Viewport); }

    // Init
    IMGUI_API void          Initialize(ImGuiContext* context);
    IMGUI_API void          Shutdown(ImGuiContext* context);    // Since 1.60 this is a _private_ function. You can call DestroyContext() to destroy the context created by CreateContext().

    // NewFrame
    IMGUI_API void          UpdateHoveredWindowAndCaptureFlags();
    IMGUI_API void          StartMouseMovingWindow(ImGuiWindow* window);
    IMGUI_API void          UpdateMouseMovingWindow();

    // Viewports
    IMGUI_API ImGuiViewportP*       FindViewportByID(ImGuiID id);
    IMGUI_API void                  ScaleWindowsInViewport(ImGuiViewportP* viewport, float scale);
    IMGUI_API void                  ShowViewportThumbnails();

    // Settings
    IMGUI_API void                  MarkIniSettingsDirty();
    IMGUI_API void                  MarkIniSettingsDirty(ImGuiWindow* window);
    IMGUI_API ImGuiSettingsHandler* FindSettingsHandler(const char* type_name);
    IMGUI_API ImGuiWindowSettings*  FindWindowSettings(ImGuiID id);

    // Basic Accessors
    inline ImGuiID          GetItemID()     { ImGuiContext& g = *GImGui; return g.CurrentWindow->DC.LastItemId; }
    inline ImGuiID          GetActiveID()   { ImGuiContext& g = *GImGui; return g.ActiveId; }
    inline ImGuiID          GetFocusID()    { ImGuiContext& g = *GImGui; return g.NavId; }
    IMGUI_API void          SetActiveID(ImGuiID id, ImGuiWindow* window);
    IMGUI_API void          SetFocusID(ImGuiID id, ImGuiWindow* window);
    IMGUI_API void          ClearActiveID();
    IMGUI_API ImGuiID       GetHoveredID();
    IMGUI_API void          SetHoveredID(ImGuiID id);
    IMGUI_API void          KeepAliveID(ImGuiID id);
    IMGUI_API void          MarkItemEdited(ImGuiID id);

    // Basic Helpers for widget code
    IMGUI_API void          ItemSize(const ImVec2& size, float text_offset_y = 0.0f);
    IMGUI_API void          ItemSize(const ImRect& bb, float text_offset_y = 0.0f);
    IMGUI_API bool          ItemAdd(const ImRect& bb, ImGuiID id, const ImRect* nav_bb = NULL);
    IMGUI_API bool          ItemHoverable(const ImRect& bb, ImGuiID id);
    IMGUI_API bool          IsClippedEx(const ImRect& bb, ImGuiID id, bool clip_even_when_logged);
    IMGUI_API bool          FocusableItemRegister(ImGuiWindow* window, ImGuiID id, bool tab_stop = true);      // Return true if focus is requested
    IMGUI_API void          FocusableItemUnregister(ImGuiWindow* window);
    IMGUI_API ImVec2        CalcItemSize(ImVec2 size, float default_x, float default_y);
    IMGUI_API float         CalcWrapWidthForPos(const ImVec2& pos, float wrap_pos_x);
    IMGUI_API void          PushMultiItemsWidths(int components, float width_full = 0.0f);
    IMGUI_API void          PushItemFlag(ImGuiItemFlags option, bool enabled);
    IMGUI_API void          PopItemFlag();

    // Popups, Modals, Tooltips
    IMGUI_API void          OpenPopupEx(ImGuiID id);
    IMGUI_API void          ClosePopup(ImGuiID id);
    IMGUI_API void          ClosePopupToLevel(int remaining);
    IMGUI_API void          ClosePopupsOverWindow(ImGuiWindow* ref_window);
    IMGUI_API bool          IsPopupOpen(ImGuiID id);
    IMGUI_API bool          BeginPopupEx(ImGuiID id, ImGuiWindowFlags extra_flags);
    IMGUI_API void          BeginTooltipEx(ImGuiWindowFlags extra_flags, bool override_previous_tooltip = true);
    IMGUI_API ImGuiWindow*  GetFrontMostPopupModal();
    IMGUI_API ImVec2        FindBestWindowPosForPopup(ImGuiWindow* window);
    IMGUI_API ImVec2        FindBestWindowPosForPopupEx(const ImVec2& ref_pos, const ImVec2& size, ImGuiDir* last_dir, const ImRect& r_outer, const ImRect& r_avoid, ImGuiPopupPositionPolicy policy = ImGuiPopupPositionPolicy_Default);

    // Navigation
    IMGUI_API void          NavInitWindow(ImGuiWindow* window, bool force_reinit);
    IMGUI_API bool          NavMoveRequestButNoResultYet();
    IMGUI_API void          NavMoveRequestCancel();
    IMGUI_API void          NavMoveRequestForward(ImGuiDir move_dir, ImGuiDir clip_dir, const ImRect& bb_rel, ImGuiNavMoveFlags move_flags);
    IMGUI_API void          NavMoveRequestTryWrapping(ImGuiWindow* window, ImGuiNavMoveFlags move_flags);
    IMGUI_API float         GetNavInputAmount(ImGuiNavInput n, ImGuiInputReadMode mode);
    IMGUI_API ImVec2        GetNavInputAmount2d(ImGuiNavDirSourceFlags dir_sources, ImGuiInputReadMode mode, float slow_factor = 0.0f, float fast_factor = 0.0f);
    IMGUI_API int           CalcTypematicPressedRepeatAmount(float t, float t_prev, float repeat_delay, float repeat_rate);
    IMGUI_API void          ActivateItem(ImGuiID id);   // Remotely activate a button, checkbox, tree node etc. given its unique ID. activation is queued and processed on the next frame when the item is encountered again.
    IMGUI_API void          SetNavID(ImGuiID id, int nav_layer);
    IMGUI_API void          SetNavIDWithRectRel(ImGuiID id, int nav_layer, const ImRect& rect_rel);

    // Inputs
    inline bool             IsKeyPressedMap(ImGuiKey key, bool repeat = true)           { const int key_index = GImGui->IO.KeyMap[key]; return (key_index >= 0) ? IsKeyPressed(key_index, repeat) : false; }
    inline bool             IsNavInputDown(ImGuiNavInput n)                             { return GImGui->IO.NavInputs[n] > 0.0f; }
    inline bool             IsNavInputPressed(ImGuiNavInput n, ImGuiInputReadMode mode) { return GetNavInputAmount(n, mode) > 0.0f; }
    inline bool             IsNavInputPressedAnyOfTwo(ImGuiNavInput n1, ImGuiNavInput n2, ImGuiInputReadMode mode) { return (GetNavInputAmount(n1, mode) + GetNavInputAmount(n2, mode)) > 0.0f; }

    // Drag and Drop
    IMGUI_API bool          BeginDragDropTargetCustom(const ImRect& bb, ImGuiID id);
    IMGUI_API void          ClearDragDrop();
    IMGUI_API bool          IsDragDropPayloadBeingAccepted();

    // New Columns API (FIXME-WIP)
    IMGUI_API void          BeginColumns(const char* str_id, int count, ImGuiColumnsFlags flags = 0); // setup number of columns. use an identifier to distinguish multiple column sets. close with EndColumns().
    IMGUI_API void          EndColumns();                                                             // close columns
    IMGUI_API void          PushColumnClipRect(int column_index = -1);

    // Render helpers
    // AVOID USING OUTSIDE OF IMGUI.CPP! NOT FOR PUBLIC CONSUMPTION. THOSE FUNCTIONS ARE A MESS. THEIR SIGNATURE AND BEHAVIOR WILL CHANGE, THEY NEED TO BE REFACTORED INTO SOMETHING DECENT.
    // NB: All position are in absolute pixels coordinates (we are never using window coordinates internally)
    IMGUI_API void          RenderText(ImVec2 pos, const char* text, const char* text_end = NULL, bool hide_text_after_hash = true);
    IMGUI_API void          RenderTextWrapped(ImVec2 pos, const char* text, const char* text_end, float wrap_width);
    IMGUI_API void          RenderTextClipped(const ImVec2& pos_min, const ImVec2& pos_max, const char* text, const char* text_end, const ImVec2* text_size_if_known, const ImVec2& align = ImVec2(0,0), const ImRect* clip_rect = NULL);
    IMGUI_API void          RenderFrame(ImVec2 p_min, ImVec2 p_max, ImU32 fill_col, bool border = true, float rounding = 0.0f);
    IMGUI_API void          RenderFrameBorder(ImVec2 p_min, ImVec2 p_max, float rounding = 0.0f);
    IMGUI_API void          RenderColorRectWithAlphaCheckerboard(ImVec2 p_min, ImVec2 p_max, ImU32 fill_col, float grid_step, ImVec2 grid_off, float rounding = 0.0f, int rounding_corners_flags = ~0);
    IMGUI_API void          RenderArrow(ImVec2 pos, ImGuiDir dir, float scale = 1.0f);
    IMGUI_API void          RenderBullet(ImVec2 pos);
    IMGUI_API void          RenderCheckMark(ImVec2 pos, ImU32 col, float sz);
    IMGUI_API void          RenderNavHighlight(const ImRect& bb, ImGuiID id, ImGuiNavHighlightFlags flags = ImGuiNavHighlightFlags_TypeDefault); // Navigation highlight
    IMGUI_API void          RenderMouseCursor(ImVec2 pos, float scale, ImGuiMouseCursor mouse_cursor = ImGuiMouseCursor_Arrow);
    IMGUI_API const char*   FindRenderedTextEnd(const char* text, const char* text_end = NULL); // Find the optional ## from which we stop displaying text.
    IMGUI_API void          LogRenderedText(const ImVec2* ref_pos, const char* text, const char* text_end = NULL);

    // Render helpers (those functions don't access any ImGui state!)
    IMGUI_API void          RenderArrowPointingAt(ImDrawList* draw_list, ImVec2 pos, ImVec2 half_sz, ImGuiDir direction, ImU32 col);
    IMGUI_API void          RenderRectFilledRangeH(ImDrawList* draw_list, const ImRect& rect, ImU32 col, float x_start_norm, float x_end_norm, float rounding);

    // Widgets
    IMGUI_API bool          ButtonEx(const char* label, const ImVec2& size_arg = ImVec2(0,0), ImGuiButtonFlags flags = 0);
    IMGUI_API bool          CloseButton(ImGuiID id, const ImVec2& pos, float radius);
    IMGUI_API bool          CollapseButton(ImGuiID id, const ImVec2& pos);
    IMGUI_API bool          ArrowButtonEx(const char* str_id, ImGuiDir dir, ImVec2 size_arg, ImGuiButtonFlags flags);
    IMGUI_API void          Scrollbar(ImGuiLayoutType direction);
    IMGUI_API void          VerticalSeparator();        // Vertical separator, for menu bars (use current line height). Not exposed because it is misleading and it doesn't have an effect on regular layout.

    // Widgets low-level behaviors
    IMGUI_API bool          ButtonBehavior(const ImRect& bb, ImGuiID id, bool* out_hovered, bool* out_held, ImGuiButtonFlags flags = 0);
    IMGUI_API bool          DragBehavior(ImGuiID id, ImGuiDataType data_type, void* v, float v_speed, const void* v_min, const void* v_max, const char* format, float power);
    IMGUI_API bool          SliderBehavior(const ImRect& bb, ImGuiID id, ImGuiDataType data_type, void* v, const void* v_min, const void* v_max, const char* format, float power, ImGuiSliderFlags flags, ImRect* out_grab_bb);
    IMGUI_API bool          SplitterBehavior(const ImRect& bb, ImGuiID id, ImGuiAxis axis, float* size1, float* size2, float min_size1, float min_size2, float hover_extend = 0.0f, float hover_visibility_delay = 0.0f);
    IMGUI_API bool          TreeNodeBehavior(ImGuiID id, ImGuiTreeNodeFlags flags, const char* label, const char* label_end = NULL);
    IMGUI_API bool          TreeNodeBehaviorIsOpen(ImGuiID id, ImGuiTreeNodeFlags flags = 0);                     // Consume previous SetNextTreeNodeOpened() data, if any. May return true when logging
    IMGUI_API void          TreePushRawID(ImGuiID id);

    IMGUI_API bool          InputTextEx(const char* label, char* buf, int buf_size, const ImVec2& size_arg, ImGuiInputTextFlags flags, ImGuiInputTextCallback callback = NULL, void* user_data = NULL);
    IMGUI_API bool          InputScalarAsWidgetReplacement(const ImRect& bb, ImGuiID id, const char* label, ImGuiDataType data_type, void* data_ptr, const char* format);

    IMGUI_API void          ColorTooltip(const char* text, const float* col, ImGuiColorEditFlags flags);
    IMGUI_API void          ColorEditOptionsPopup(const float* col, ImGuiColorEditFlags flags);
    IMGUI_API void          ColorPickerOptionsPopup(const float* ref_col, ImGuiColorEditFlags flags);

    IMGUI_API void          PlotEx(ImGuiPlotType plot_type, const char* label, float (*values_getter)(void* data, int idx), void* data, int values_count, int values_offset, const char* overlay_text, float scale_min, float scale_max, ImVec2 graph_size);

    // Shade functions (write over already created vertices)
    IMGUI_API void          ShadeVertsLinearColorGradientKeepAlpha(ImDrawList* draw_list, int vert_start_idx, int vert_end_idx, ImVec2 gradient_p0, ImVec2 gradient_p1, ImU32 col0, ImU32 col1);
    IMGUI_API void          ShadeVertsLinearUV(ImDrawList* draw_list, int vert_start_idx, int vert_end_idx, const ImVec2& a, const ImVec2& b, const ImVec2& uv_a, const ImVec2& uv_b, bool clamp);

} // namespace ImGui

// ImFontAtlas internals
IMGUI_API bool              ImFontAtlasBuildWithStbTruetype(ImFontAtlas* atlas);
IMGUI_API void              ImFontAtlasBuildRegisterDefaultCustomRects(ImFontAtlas* atlas);
IMGUI_API void              ImFontAtlasBuildSetupFont(ImFontAtlas* atlas, ImFont* font, ImFontConfig* font_config, float ascent, float descent);
IMGUI_API void              ImFontAtlasBuildPackCustomRects(ImFontAtlas* atlas, void* spc);
IMGUI_API void              ImFontAtlasBuildFinish(ImFontAtlas* atlas);
IMGUI_API void              ImFontAtlasBuildMultiplyCalcLookupTable(unsigned char out_table[256], float in_multiply_factor);
IMGUI_API void              ImFontAtlasBuildMultiplyRectAlpha8(const unsigned char table[256], unsigned char* pixels, int x, int y, int w, int h, int stride);

#ifdef __clang__
#pragma clang diagnostic pop
#endif

#ifdef _MSC_VER
#pragma warning (pop)
#endif<|MERGE_RESOLUTION|>--- conflicted
+++ resolved
@@ -1170,25 +1170,18 @@
     inline    ImGuiWindow*  GetCurrentWindowRead()      { ImGuiContext& g = *GImGui; return g.CurrentWindow; }
     inline    ImGuiWindow*  GetCurrentWindow()          { ImGuiContext& g = *GImGui; g.CurrentWindow->WriteAccessed = true; return g.CurrentWindow; }
     IMGUI_API ImGuiWindow*  FindWindowByName(const char* name);
-<<<<<<< HEAD
     IMGUI_API void          FocusWindow(ImGuiWindow* window); // FIXME: Rename to SetWindowFocus()
-=======
-    IMGUI_API void          FocusWindow(ImGuiWindow* window);
     IMGUI_API void          FocusFrontMostActiveWindowIgnoringOne(ImGuiWindow* ignore_window);
->>>>>>> 1c4008aa
     IMGUI_API void          BringWindowToFront(ImGuiWindow* window);
     IMGUI_API void          BringWindowToBack(ImGuiWindow* window);
     IMGUI_API void          UpdateWindowParentAndRootLinks(ImGuiWindow* window, ImGuiWindowFlags flags, ImGuiWindow* parent_window);
     IMGUI_API ImVec2        CalcWindowExpectedSize(ImGuiWindow* window);
     IMGUI_API bool          IsWindowChildOf(ImGuiWindow* window, ImGuiWindow* potential_parent);
     IMGUI_API bool          IsWindowNavFocusable(ImGuiWindow* window);
-<<<<<<< HEAD
-
-=======
     IMGUI_API void          SetWindowScrollX(ImGuiWindow* window, float new_scroll_x);
     IMGUI_API void          SetWindowScrollY(ImGuiWindow* window, float new_scroll_y);
     IMGUI_API ImRect        GetWindowAllowedExtentRect(ImGuiWindow* window);
->>>>>>> 1c4008aa
+
     IMGUI_API void          SetCurrentFont(ImFont* font);
     inline ImFont*          GetDefaultFont() { ImGuiContext& g = *GImGui; return g.IO.FontDefault ? g.IO.FontDefault : g.IO.Fonts->Fonts[0]; }
     IMGUI_API ImDrawList*   GetOverlayDrawList(ImGuiViewportP* viewport);
