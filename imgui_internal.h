--- conflicted
+++ resolved
@@ -1523,13 +1523,9 @@
     int                 GetTabOrder(const ImGuiTabItem* tab) const  { return Tabs.index_from_ptr(tab); }
     const char*         GetTabName(const ImGuiTabItem* tab) const
     {
-<<<<<<< HEAD
         if (tab->Window)
             return tab->Window->Name;
-        IM_ASSERT(tab->NameOffset != -1 && tab->NameOffset < TabsNames.Buf.Size); 
-=======
         IM_ASSERT(tab->NameOffset != -1 && tab->NameOffset < TabsNames.Buf.Size);
->>>>>>> 3d8ea352
         return TabsNames.Buf.Data + tab->NameOffset;
     }
 };
