--- conflicted
+++ resolved
@@ -1461,17 +1461,11 @@
     ImVector<ImGuiID>       IDStack;                            // ID stack. ID are hashes seeded with the value at the top of the stack
     ImRect                  ClipRect;                           // Current clipping rectangle. = DrawList->clip_rect_stack.back(). Scissoring / clipping rectangle. x1, y1, x2, y2.
     ImRect                  OuterRectClipped;                   // == WindowRect just after setup in Begin(). == window->Rect() for root window.
-<<<<<<< HEAD
-    ImRect                  InnerVisibleRect;                   // Inner visible rectangle
-    ImRect                  InnerWorkRect;                      // == InnerMainRect minus WindowPadding.x
-    ImRect                  InnerWorkRectClipped;               // == InnerMainRect minus WindowPadding.x, clipped within viewport or parent clip rect.
-    ImVec2ih                HitTestHoleSize, HitTestHoleOffset;
-=======
     ImRect                  InnerRect;                          // Inner rectangle
     ImRect                  InnerClipRect;                      // == InnerRect minus WindowPadding.x, clipped within viewport or parent clip rect.
     ImRect                  WorkRect;                           // == InnerRect minus WindowPadding.x
->>>>>>> 42c98c5e
     ImRect                  ContentsRegionRect;                 // FIXME: This is currently confusing/misleading. Maximum visible content position ~~ Pos + (SizeContentsExplicit ? SizeContentsExplicit : Size - ScrollbarSizes) - CursorStartPos, per axis
+    ImVec2ih                HitTestHoleSize, HitTestHoleOffset;
     int                     LastFrameActive;                    // Last frame number the window was Active.
     int                     LastFrameJustFocused;               // Last frame number the window was made Focused.
     float                   ItemWidthDefault;
