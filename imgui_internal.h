--- conflicted
+++ resolved
@@ -213,7 +213,6 @@
     ImGuiDataType_Float2,
 };
 
-<<<<<<< HEAD
 enum ImGuiInputSource
 {
     ImGuiInputSource_None = 0,
@@ -222,14 +221,6 @@
     ImGuiInputSource_Count_,
 };
 
-enum ImGuiNavDir
-{
-    ImGuiNavDir_None    = -1,
-    ImGuiNavDir_Left    = 0,
-    ImGuiNavDir_Right   = 1,
-    ImGuiNavDir_Up      = 2,
-    ImGuiNavDir_Down    = 3,
-=======
 enum ImGuiDir
 {
     ImGuiDir_None    = -1,
@@ -237,7 +228,6 @@
     ImGuiDir_Right   = 1,
     ImGuiDir_Up      = 2,
     ImGuiDir_Down    = 3,
->>>>>>> a78ef7a3
 };
 
 enum ImGuiCorner
@@ -464,7 +454,7 @@
     bool                    NavInitDefaultResultExplicit;       // Whether the result was explicitly requested with SetItemDefaultFocus()
     bool                    NavMoveRequest;                     // Move request for this frame
     bool                    NavMoveFromClampedRefRect;          // Set by manual scrolling, if we scroll to a point where NavId isn't visible we reset navigation from visible items
-    ImGuiNavDir             NavMoveDir;                         // West/East/North/South
+    ImGuiDir                NavMoveDir;                         // West/East/North/South
     ImGuiID                 NavMoveResultId;                    // Best move request candidate
     float                   NavMoveResultDistBox;               // Best move request candidate box distance to current NavId
     float                   NavMoveResultDistCenter;            // Best move request candidate center distance to current NavId
@@ -570,7 +560,7 @@
         NavInitDefaultResultId = 0;
         NavInitDefaultResultExplicit = false;
         NavMoveRequest = false;
-        NavMoveDir = ImGuiNavDir_None;
+        NavMoveDir = ImGuiDir_None;
         NavMoveResultId = 0;
         NavMoveResultDistBox = NavMoveResultDistCenter = NavMoveResultDistAxial = 0.0f;
 
