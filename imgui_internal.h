// dear imgui, v1.73 WIP
// (internal structures/api)

// You may use this file to debug, understand or extend ImGui features but we don't provide any guarantee of forward compatibility!
// Set:
//   #define IMGUI_DEFINE_MATH_OPERATORS
// To implement maths operators for ImVec2 (disabled by default to not collide with using IM_VEC2_CLASS_EXTRA along with your own math types+operators)

/*

Index of this file:
// Header mess
// Forward declarations
// STB libraries includes
// Context pointer
// Generic helpers
// Misc data structures
// Main imgui context
// Tab bar, tab item
// Internal API

*/

#pragma once

//-----------------------------------------------------------------------------
// Header mess
//-----------------------------------------------------------------------------

#ifndef IMGUI_VERSION
#error Must include imgui.h before imgui_internal.h
#endif

#include <stdio.h>      // FILE*
#include <stdlib.h>     // NULL, malloc, free, qsort, atoi, atof
#include <math.h>       // sqrtf, fabsf, fmodf, powf, floorf, ceilf, cosf, sinf
#include <limits.h>     // INT_MIN, INT_MAX

// Visual Studio warnings
#ifdef _MSC_VER
#pragma warning (push)
#pragma warning (disable: 4251) // class 'xxx' needs to have dll-interface to be used by clients of struct 'xxx' // when IMGUI_API is set to__declspec(dllexport)
#endif

// Clang/GCC warnings with -Weverything
#if defined(__clang__)
#pragma clang diagnostic push
#pragma clang diagnostic ignored "-Wunused-function"        // for stb_textedit.h
#pragma clang diagnostic ignored "-Wmissing-prototypes"     // for stb_textedit.h
#pragma clang diagnostic ignored "-Wold-style-cast"
#if __has_warning("-Wzero-as-null-pointer-constant")
#pragma clang diagnostic ignored "-Wzero-as-null-pointer-constant"
#endif
#if __has_warning("-Wdouble-promotion")
#pragma clang diagnostic ignored "-Wdouble-promotion"
#endif
#elif defined(__GNUC__)
#pragma GCC diagnostic push
#pragma GCC diagnostic ignored "-Wpragmas"                  // warning: unknown option after '#pragma GCC diagnostic' kind
#pragma GCC diagnostic ignored "-Wclass-memaccess"          // [__GNUC__ >= 8] warning: 'memset/memcpy' clearing/writing an object of type 'xxxx' with no trivial copy-assignment; use assignment or value-initialization instead
#endif

//-----------------------------------------------------------------------------
// Forward declarations
//-----------------------------------------------------------------------------

struct ImRect;                      // An axis-aligned rectangle (2 points)
struct ImDrawDataBuilder;           // Helper to build a ImDrawData instance
struct ImDrawListSharedData;        // Data shared between all ImDrawList instances
struct ImGuiColorMod;               // Stacked color modifier, backup of modified data so we can restore it
struct ImGuiColumnData;             // Storage data for a single column
struct ImGuiColumns;                // Storage data for a columns set
struct ImGuiContext;                // Main Dear ImGui context
struct ImGuiDataTypeInfo;           // Type information associated to a ImGuiDataType enum
struct ImGuiDockContext;            // Docking system context
struct ImGuiDockNode;               // Docking system node (hold a list of Windows OR two child dock nodes)
struct ImGuiDockNodeSettings;       // Storage for a dock node in .ini file (we preserve those even if the associated dock node isn't active during the session)
struct ImGuiGroupData;              // Stacked storage data for BeginGroup()/EndGroup()
struct ImGuiInputTextState;         // Internal state of the currently focused/edited text input box
struct ImGuiItemHoveredDataBackup;  // Backup and restore IsItemHovered() internal data
struct ImGuiMenuColumns;            // Simple column measurement, currently used for MenuItem() only
struct ImGuiNavMoveResult;          // Result of a directional navigation move query result
struct ImGuiNextWindowData;         // Storage for SetNextWindow** functions
struct ImGuiNextItemData;           // Storage for SetNextItem** functions
struct ImGuiPopupData;              // Storage for current popup stack
struct ImGuiSettingsHandler;        // Storage for one type registered in the .ini file
struct ImGuiStyleMod;               // Stacked style modifier, backup of modified data so we can restore it
struct ImGuiTabBar;                 // Storage for a tab bar
struct ImGuiTabItem;                // Storage for a tab item (within a tab bar)
struct ImGuiWindow;                 // Storage for one window
struct ImGuiWindowTempData;         // Temporary storage for one window (that's the data which in theory we could ditch at the end of the frame)
struct ImGuiWindowSettings;         // Storage for window settings stored in .ini file (we keep one of those even if the actual window wasn't instanced during this session)

// Use your programming IDE "Go to definition" facility on the names of the center columns to find the actual flags/enum lists.
typedef int ImGuiDataAuthority;         // -> enum ImGuiDataAuthority_      // Enum: for storing the source authority (dock node vs window) of a field
typedef int ImGuiLayoutType;            // -> enum ImGuiLayoutType_         // Enum: Horizontal or vertical
typedef int ImGuiButtonFlags;           // -> enum ImGuiButtonFlags_        // Flags: for ButtonEx(), ButtonBehavior()
typedef int ImGuiColumnsFlags;          // -> enum ImGuiColumnsFlags_       // Flags: BeginColumns()
typedef int ImGuiDragFlags;             // -> enum ImGuiDragFlags_          // Flags: for DragBehavior()
typedef int ImGuiItemFlags;             // -> enum ImGuiItemFlags_          // Flags: for PushItemFlag()
typedef int ImGuiItemStatusFlags;       // -> enum ImGuiItemStatusFlags_    // Flags: for DC.LastItemStatusFlags
typedef int ImGuiNavHighlightFlags;     // -> enum ImGuiNavHighlightFlags_  // Flags: for RenderNavHighlight()
typedef int ImGuiNavDirSourceFlags;     // -> enum ImGuiNavDirSourceFlags_  // Flags: for GetNavInputAmount2d()
typedef int ImGuiNavMoveFlags;          // -> enum ImGuiNavMoveFlags_       // Flags: for navigation requests
typedef int ImGuiNextItemDataFlags;     // -> enum ImGuiNextItemDataFlags_  // Flags: for SetNextItemXXX() functions
typedef int ImGuiNextWindowDataFlags;   // -> enum ImGuiNextWindowDataFlags_// Flags: for SetNextWindowXXX() functions
typedef int ImGuiSeparatorFlags;        // -> enum ImGuiSeparatorFlags_     // Flags: for SeparatorEx()
typedef int ImGuiSliderFlags;           // -> enum ImGuiSliderFlags_        // Flags: for SliderBehavior()
typedef int ImGuiTextFlags;             // -> enum ImGuiTextFlags_          // Flags: for TextEx()

//-------------------------------------------------------------------------
// STB libraries includes
//-------------------------------------------------------------------------

namespace ImStb
{

#undef STB_TEXTEDIT_STRING
#undef STB_TEXTEDIT_CHARTYPE
#define STB_TEXTEDIT_STRING             ImGuiInputTextState
#define STB_TEXTEDIT_CHARTYPE           ImWchar
#define STB_TEXTEDIT_GETWIDTH_NEWLINE   -1.0f
#define STB_TEXTEDIT_UNDOSTATECOUNT     99
#define STB_TEXTEDIT_UNDOCHARCOUNT      999
#include "imstb_textedit.h"

} // namespace ImStb

//-----------------------------------------------------------------------------
// Context pointer
//-----------------------------------------------------------------------------

#ifndef GImGui
extern IMGUI_API ImGuiContext* GImGui;  // Current implicit context pointer
#endif

// Internal Drag and Drop payload types. String starting with '_' are reserved for Dear ImGui.
#define IMGUI_PAYLOAD_TYPE_WINDOW       "_IMWINDOW"     // Payload == ImGuiWindow*

//-----------------------------------------------------------------------------
// Generic helpers
//-----------------------------------------------------------------------------

#define IM_PI           3.14159265358979323846f
#ifdef _WIN32
#define IM_NEWLINE      "\r\n"   // Play it nice with Windows users (2018/05 news: Microsoft announced that Notepad will finally display Unix-style carriage returns!)
#else
#define IM_NEWLINE      "\n"
#endif
#define IM_TABSIZE      (4)
#define IM_STATIC_ASSERT(_COND)         typedef char static_assertion_##__line__[(_COND)?1:-1]
#define IM_F32_TO_INT8_UNBOUND(_VAL)    ((int)((_VAL) * 255.0f + ((_VAL)>=0 ? 0.5f : -0.5f)))   // Unsaturated, for display purpose
#define IM_F32_TO_INT8_SAT(_VAL)        ((int)(ImSaturate(_VAL) * 255.0f + 0.5f))               // Saturated, always output 0..255

// Debug Logging
#ifndef IMGUI_DEBUG_LOG
#define IMGUI_DEBUG_LOG(_FMT,...)       printf("[%05d] " _FMT, GImGui->FrameCount, __VA_ARGS__)
#endif
#define IMGUI_DEBUG_LOG_VIEWPORT(...)   ((void)0)       // Disable log
#define IMGUI_DEBUG_LOG_DOCKING(...)    ((void)0)       // Disable log
//#define IMGUI_DEBUG_LOG_VIEWPORT      IMGUI_DEBUG_LOG // Enable log
//#define IMGUI_DEBUG_LOG_DOCKING       IMGUI_DEBUG_LOG // Enable log

// Enforce cdecl calling convention for functions called by the standard library, in case compilation settings changed the default to e.g. __vectorcall
#ifdef _MSC_VER
#define IMGUI_CDECL __cdecl
#else
#define IMGUI_CDECL
#endif

// Helpers: UTF-8 <> wchar
IMGUI_API int           ImTextStrToUtf8(char* buf, int buf_size, const ImWchar* in_text, const ImWchar* in_text_end);      // return output UTF-8 bytes count
IMGUI_API int           ImTextCharFromUtf8(unsigned int* out_char, const char* in_text, const char* in_text_end);          // read one character. return input UTF-8 bytes count
IMGUI_API int           ImTextStrFromUtf8(ImWchar* buf, int buf_size, const char* in_text, const char* in_text_end, const char** in_remaining = NULL);   // return input UTF-8 bytes count
IMGUI_API int           ImTextCountCharsFromUtf8(const char* in_text, const char* in_text_end);                            // return number of UTF-8 code-points (NOT bytes count)
IMGUI_API int           ImTextCountUtf8BytesFromChar(const char* in_text, const char* in_text_end);                        // return number of bytes to express one char in UTF-8
IMGUI_API int           ImTextCountUtf8BytesFromStr(const ImWchar* in_text, const ImWchar* in_text_end);                   // return number of bytes to express string in UTF-8

// Helpers: Misc
IMGUI_API ImU32         ImHashData(const void* data, size_t data_size, ImU32 seed = 0);
IMGUI_API ImU32         ImHashStr(const char* data, size_t data_size = 0, ImU32 seed = 0);
IMGUI_API void*         ImFileLoadToMemory(const char* filename, const char* file_open_mode, size_t* out_file_size = NULL, int padding_bytes = 0);
IMGUI_API FILE*         ImFileOpen(const char* filename, const char* file_open_mode);
static inline bool      ImCharIsBlankA(char c)          { return c == ' ' || c == '\t'; }
static inline bool      ImCharIsBlankW(unsigned int c)  { return c == ' ' || c == '\t' || c == 0x3000; }
static inline bool      ImIsPowerOfTwo(int v)           { return v != 0 && (v & (v - 1)) == 0; }
static inline int       ImUpperPowerOfTwo(int v)        { v--; v |= v >> 1; v |= v >> 2; v |= v >> 4; v |= v >> 8; v |= v >> 16; v++; return v; }
#define ImQsort         qsort
#ifndef IMGUI_DISABLE_OBSOLETE_FUNCTIONS
static inline ImU32     ImHash(const void* data, int size, ImU32 seed = 0) { return size ? ImHashData(data, (size_t)size, seed) : ImHashStr((const char*)data, 0, seed); } // [moved to ImHashStr/ImHashData in 1.68]
#endif

// Helpers: Geometry
IMGUI_API ImVec2        ImLineClosestPoint(const ImVec2& a, const ImVec2& b, const ImVec2& p);
IMGUI_API bool          ImTriangleContainsPoint(const ImVec2& a, const ImVec2& b, const ImVec2& c, const ImVec2& p);
IMGUI_API ImVec2        ImTriangleClosestPoint(const ImVec2& a, const ImVec2& b, const ImVec2& c, const ImVec2& p);
IMGUI_API void          ImTriangleBarycentricCoords(const ImVec2& a, const ImVec2& b, const ImVec2& c, const ImVec2& p, float& out_u, float& out_v, float& out_w);
IMGUI_API ImGuiDir      ImGetDirQuadrantFromDelta(float dx, float dy);

// Helpers: String
IMGUI_API int           ImStricmp(const char* str1, const char* str2);
IMGUI_API int           ImStrnicmp(const char* str1, const char* str2, size_t count);
IMGUI_API void          ImStrncpy(char* dst, const char* src, size_t count);
IMGUI_API char*         ImStrdup(const char* str);
IMGUI_API char*         ImStrdupcpy(char* dst, size_t* p_dst_size, const char* str);
IMGUI_API const char*   ImStrchrRange(const char* str_begin, const char* str_end, char c);
IMGUI_API int           ImStrlenW(const ImWchar* str);
IMGUI_API const char*   ImStreolRange(const char* str, const char* str_end);                // End end-of-line
IMGUI_API const ImWchar*ImStrbolW(const ImWchar* buf_mid_line, const ImWchar* buf_begin);   // Find beginning-of-line
IMGUI_API const char*   ImStristr(const char* haystack, const char* haystack_end, const char* needle, const char* needle_end);
IMGUI_API void          ImStrTrimBlanks(char* str);
IMGUI_API const char*   ImStrSkipBlank(const char* str);
IMGUI_API int           ImFormatString(char* buf, size_t buf_size, const char* fmt, ...) IM_FMTARGS(3);
IMGUI_API int           ImFormatStringV(char* buf, size_t buf_size, const char* fmt, va_list args) IM_FMTLIST(3);
IMGUI_API const char*   ImParseFormatFindStart(const char* format);
IMGUI_API const char*   ImParseFormatFindEnd(const char* format);
IMGUI_API const char*   ImParseFormatTrimDecorations(const char* format, char* buf, size_t buf_size);
IMGUI_API int           ImParseFormatPrecision(const char* format, int default_value);

// Helpers: ImVec2/ImVec4 operators
// We are keeping those disabled by default so they don't leak in user space, to allow user enabling implicit cast operators between ImVec2 and their own types (using IM_VEC2_CLASS_EXTRA etc.)
// We unfortunately don't have a unary- operator for ImVec2 because this would needs to be defined inside the class itself.
#ifdef IMGUI_DEFINE_MATH_OPERATORS
static inline ImVec2 operator*(const ImVec2& lhs, const float rhs)              { return ImVec2(lhs.x*rhs, lhs.y*rhs); }
static inline ImVec2 operator/(const ImVec2& lhs, const float rhs)              { return ImVec2(lhs.x/rhs, lhs.y/rhs); }
static inline ImVec2 operator+(const ImVec2& lhs, const ImVec2& rhs)            { return ImVec2(lhs.x+rhs.x, lhs.y+rhs.y); }
static inline ImVec2 operator-(const ImVec2& lhs, const ImVec2& rhs)            { return ImVec2(lhs.x-rhs.x, lhs.y-rhs.y); }
static inline ImVec2 operator*(const ImVec2& lhs, const ImVec2& rhs)            { return ImVec2(lhs.x*rhs.x, lhs.y*rhs.y); }
static inline ImVec2 operator/(const ImVec2& lhs, const ImVec2& rhs)            { return ImVec2(lhs.x/rhs.x, lhs.y/rhs.y); }
static inline ImVec2& operator+=(ImVec2& lhs, const ImVec2& rhs)                { lhs.x += rhs.x; lhs.y += rhs.y; return lhs; }
static inline ImVec2& operator-=(ImVec2& lhs, const ImVec2& rhs)                { lhs.x -= rhs.x; lhs.y -= rhs.y; return lhs; }
static inline ImVec2& operator*=(ImVec2& lhs, const float rhs)                  { lhs.x *= rhs; lhs.y *= rhs; return lhs; }
static inline ImVec2& operator/=(ImVec2& lhs, const float rhs)                  { lhs.x /= rhs; lhs.y /= rhs; return lhs; }
static inline ImVec4 operator+(const ImVec4& lhs, const ImVec4& rhs)            { return ImVec4(lhs.x+rhs.x, lhs.y+rhs.y, lhs.z+rhs.z, lhs.w+rhs.w); }
static inline ImVec4 operator-(const ImVec4& lhs, const ImVec4& rhs)            { return ImVec4(lhs.x-rhs.x, lhs.y-rhs.y, lhs.z-rhs.z, lhs.w-rhs.w); }
static inline ImVec4 operator*(const ImVec4& lhs, const ImVec4& rhs)            { return ImVec4(lhs.x*rhs.x, lhs.y*rhs.y, lhs.z*rhs.z, lhs.w*rhs.w); }
#endif

// Helpers: Maths
// - Wrapper for standard libs functions. (Note that imgui_demo.cpp does _not_ use them to keep the code easy to copy)
#ifndef IMGUI_DISABLE_MATH_FUNCTIONS
static inline float  ImFabs(float x)                                            { return fabsf(x); }
static inline float  ImSqrt(float x)                                            { return sqrtf(x); }
static inline float  ImPow(float x, float y)                                    { return powf(x, y); }
static inline double ImPow(double x, double y)                                  { return pow(x, y); }
static inline float  ImFmod(float x, float y)                                   { return fmodf(x, y); }
static inline double ImFmod(double x, double y)                                 { return fmod(x, y); }
static inline float  ImCos(float x)                                             { return cosf(x); }
static inline float  ImSin(float x)                                             { return sinf(x); }
static inline float  ImAcos(float x)                                            { return acosf(x); }
static inline float  ImAtan2(float y, float x)                                  { return atan2f(y, x); }
static inline double ImAtof(const char* s)                                      { return atof(s); }
static inline float  ImFloorStd(float x)                                        { return floorf(x); }   // we already uses our own ImFloor() { return (float)(int)v } internally so the standard one wrapper is named differently (it's used by stb_truetype)
static inline float  ImCeil(float x)                                            { return ceilf(x); }
#endif
// - ImMin/ImMax/ImClamp/ImLerp/ImSwap are used by widgets which support for variety of types: signed/unsigned int/long long float/double
// (Exceptionally using templates here but we could also redefine them for variety of types)
template<typename T> static inline T ImMin(T lhs, T rhs)                        { return lhs < rhs ? lhs : rhs; }
template<typename T> static inline T ImMax(T lhs, T rhs)                        { return lhs >= rhs ? lhs : rhs; }
template<typename T> static inline T ImClamp(T v, T mn, T mx)                   { return (v < mn) ? mn : (v > mx) ? mx : v; }
template<typename T> static inline T ImLerp(T a, T b, float t)                  { return (T)(a + (b - a) * t); }
template<typename T> static inline void ImSwap(T& a, T& b)                      { T tmp = a; a = b; b = tmp; }
template<typename T> static inline T ImAddClampOverflow(T a, T b, T mn, T mx)   { if (b < 0 && (a < mn - b)) return mn; if (b > 0 && (a > mx - b)) return mx; return a + b; }
template<typename T> static inline T ImSubClampOverflow(T a, T b, T mn, T mx)   { if (b > 0 && (a < mn + b)) return mn; if (b < 0 && (a > mx + b)) return mx; return a - b; }
// - Misc maths helpers
static inline ImVec2 ImMin(const ImVec2& lhs, const ImVec2& rhs)                { return ImVec2(lhs.x < rhs.x ? lhs.x : rhs.x, lhs.y < rhs.y ? lhs.y : rhs.y); }
static inline ImVec2 ImMax(const ImVec2& lhs, const ImVec2& rhs)                { return ImVec2(lhs.x >= rhs.x ? lhs.x : rhs.x, lhs.y >= rhs.y ? lhs.y : rhs.y); }
static inline ImVec2 ImClamp(const ImVec2& v, const ImVec2& mn, ImVec2 mx)      { return ImVec2((v.x < mn.x) ? mn.x : (v.x > mx.x) ? mx.x : v.x, (v.y < mn.y) ? mn.y : (v.y > mx.y) ? mx.y : v.y); }
static inline ImVec2 ImLerp(const ImVec2& a, const ImVec2& b, float t)          { return ImVec2(a.x + (b.x - a.x) * t, a.y + (b.y - a.y) * t); }
static inline ImVec2 ImLerp(const ImVec2& a, const ImVec2& b, const ImVec2& t)  { return ImVec2(a.x + (b.x - a.x) * t.x, a.y + (b.y - a.y) * t.y); }
static inline ImVec4 ImLerp(const ImVec4& a, const ImVec4& b, float t)          { return ImVec4(a.x + (b.x - a.x) * t, a.y + (b.y - a.y) * t, a.z + (b.z - a.z) * t, a.w + (b.w - a.w) * t); }
static inline float  ImSaturate(float f)                                        { return (f < 0.0f) ? 0.0f : (f > 1.0f) ? 1.0f : f; }
static inline float  ImLengthSqr(const ImVec2& lhs)                             { return lhs.x*lhs.x + lhs.y*lhs.y; }
static inline float  ImLengthSqr(const ImVec4& lhs)                             { return lhs.x*lhs.x + lhs.y*lhs.y + lhs.z*lhs.z + lhs.w*lhs.w; }
static inline float  ImInvLength(const ImVec2& lhs, float fail_value)           { float d = lhs.x*lhs.x + lhs.y*lhs.y; if (d > 0.0f) return 1.0f / ImSqrt(d); return fail_value; }
static inline float  ImFloor(float f)                                           { return (float)(int)f; }
static inline ImVec2 ImFloor(const ImVec2& v)                                   { return ImVec2((float)(int)v.x, (float)(int)v.y); }
static inline int    ImModPositive(int a, int b)                                { return (a + b) % b; }
static inline float  ImDot(const ImVec2& a, const ImVec2& b)                    { return a.x * b.x + a.y * b.y; }
static inline ImVec2 ImRotate(const ImVec2& v, float cos_a, float sin_a)        { return ImVec2(v.x * cos_a - v.y * sin_a, v.x * sin_a + v.y * cos_a); }
static inline float  ImLinearSweep(float current, float target, float speed)    { if (current < target) return ImMin(current + speed, target); if (current > target) return ImMax(current - speed, target); return current; }
static inline ImVec2 ImMul(const ImVec2& lhs, const ImVec2& rhs)                { return ImVec2(lhs.x * rhs.x, lhs.y * rhs.y); }

// Helper: ImBoolVector. Store 1-bit per value.
// Note that Resize() currently clears the whole vector.
struct ImBoolVector
{
    ImVector<int>   Storage;
    ImBoolVector()  { }
    void            Resize(int sz)          { Storage.resize((sz + 31) >> 5); memset(Storage.Data, 0, (size_t)Storage.Size * sizeof(Storage.Data[0])); }
    void            Clear()                 { Storage.clear(); }
    bool            GetBit(int n) const     { int off = (n >> 5); int mask = 1 << (n & 31); return (Storage[off] & mask) != 0; }
    void            SetBit(int n, bool v)   { int off = (n >> 5); int mask = 1 << (n & 31); if (v) Storage[off] |= mask; else Storage[off] &= ~mask; }
};

// Helper: ImPool<>. Basic keyed storage for contiguous instances, slow/amortized insertion, O(1) indexable, O(Log N) queries by ID over a dense/hot buffer,
// Honor constructor/destructor. Add/remove invalidate all pointers. Indexes have the same lifetime as the associated object.
typedef int ImPoolIdx;
template<typename T>
struct IMGUI_API ImPool
{
    ImVector<T>     Data;       // Contiguous data
    ImGuiStorage    Map;        // ID->Index
    ImPoolIdx       FreeIdx;    // Next free idx to use

    ImPool()    { FreeIdx = 0; }
    ~ImPool()   { Clear(); }
    T*          GetByKey(ImGuiID key)               { int idx = Map.GetInt(key, -1); return (idx != -1) ? &Data[idx] : NULL; }
    T*          GetByIndex(ImPoolIdx n)             { return &Data[n]; }
    ImPoolIdx   GetIndex(const T* p) const          { IM_ASSERT(p >= Data.Data && p < Data.Data + Data.Size); return (ImPoolIdx)(p - Data.Data); }
    T*          GetOrAddByKey(ImGuiID key)          { int* p_idx = Map.GetIntRef(key, -1); if (*p_idx != -1) return &Data[*p_idx]; *p_idx = FreeIdx; return Add(); }
    bool        Contains(const T* p) const          { return (p >= Data.Data && p < Data.Data + Data.Size); }
    void        Clear()                             { for (int n = 0; n < Map.Data.Size; n++) { int idx = Map.Data[n].val_i; if (idx != -1) Data[idx].~T(); } Map.Clear(); Data.clear(); FreeIdx = 0; }
    T*          Add()                               { int idx = FreeIdx; if (idx == Data.Size) { Data.resize(Data.Size + 1); FreeIdx++; } else { FreeIdx = *(int*)&Data[idx]; } IM_PLACEMENT_NEW(&Data[idx]) T(); return &Data[idx]; }
    void        Remove(ImGuiID key, const T* p)     { Remove(key, GetIndex(p)); }
    void        Remove(ImGuiID key, ImPoolIdx idx)  { Data[idx].~T(); *(int*)&Data[idx] = FreeIdx; FreeIdx = idx; Map.SetInt(key, -1); }
    void        Reserve(int capacity)               { Data.reserve(capacity); Map.Data.reserve(capacity); }
    int         GetSize() const                     { return Data.Size; }
};

//-----------------------------------------------------------------------------
// Misc data structures
//-----------------------------------------------------------------------------

enum ImGuiButtonFlags_
{
    ImGuiButtonFlags_None                   = 0,
    ImGuiButtonFlags_Repeat                 = 1 << 0,   // hold to repeat
    ImGuiButtonFlags_PressedOnClickRelease  = 1 << 1,   // [Default] return true on click + release on same item
    ImGuiButtonFlags_PressedOnClick         = 1 << 2,   // return true on click (default requires click+release)
    ImGuiButtonFlags_PressedOnRelease       = 1 << 3,   // return true on release (default requires click+release)
    ImGuiButtonFlags_PressedOnDoubleClick   = 1 << 4,   // return true on double-click (default requires click+release)
    ImGuiButtonFlags_FlattenChildren        = 1 << 5,   // allow interactions even if a child window is overlapping
    ImGuiButtonFlags_AllowItemOverlap       = 1 << 6,   // require previous frame HoveredId to either match id or be null before being usable, use along with SetItemAllowOverlap()
    ImGuiButtonFlags_DontClosePopups        = 1 << 7,   // disable automatically closing parent popup on press // [UNUSED]
    ImGuiButtonFlags_Disabled               = 1 << 8,   // disable interactions
    ImGuiButtonFlags_AlignTextBaseLine      = 1 << 9,   // vertically align button to match text baseline - ButtonEx() only // FIXME: Should be removed and handled by SmallButton(), not possible currently because of DC.CursorPosPrevLine
    ImGuiButtonFlags_NoKeyModifiers         = 1 << 10,  // disable interaction if a key modifier is held
    ImGuiButtonFlags_NoHoldingActiveID      = 1 << 11,  // don't set ActiveId while holding the mouse (ImGuiButtonFlags_PressedOnClick only)
    ImGuiButtonFlags_PressedOnDragDropHold  = 1 << 12,  // press when held into while we are drag and dropping another item (used by e.g. tree nodes, collapsing headers)
    ImGuiButtonFlags_NoNavFocus             = 1 << 13,  // don't override navigation focus when activated
    ImGuiButtonFlags_NoHoveredOnNav         = 1 << 14   // don't report as hovered when navigated on
};

enum ImGuiSliderFlags_
{
    ImGuiSliderFlags_None                   = 0,
    ImGuiSliderFlags_Vertical               = 1 << 0
};

enum ImGuiDragFlags_
{
    ImGuiDragFlags_None                     = 0,
    ImGuiDragFlags_Vertical                 = 1 << 0
};

enum ImGuiColumnsFlags_
{
    // Default: 0
    ImGuiColumnsFlags_None                  = 0,
    ImGuiColumnsFlags_NoBorder              = 1 << 0,   // Disable column dividers
    ImGuiColumnsFlags_NoResize              = 1 << 1,   // Disable resizing columns when clicking on the dividers
    ImGuiColumnsFlags_NoPreserveWidths      = 1 << 2,   // Disable column width preservation when adjusting columns
    ImGuiColumnsFlags_NoForceWithinWindow   = 1 << 3,   // Disable forcing columns to fit within window
    ImGuiColumnsFlags_GrowParentContentsSize= 1 << 4    // (WIP) Restore pre-1.51 behavior of extending the parent window contents size but _without affecting the columns width at all_. Will eventually remove.
};

// Extend ImGuiSelectableFlags_
enum ImGuiSelectableFlagsPrivate_
{
    // NB: need to be in sync with last value of ImGuiSelectableFlags_
    ImGuiSelectableFlags_NoHoldingActiveID  = 1 << 20,
    ImGuiSelectableFlags_PressedOnClick     = 1 << 21,
    ImGuiSelectableFlags_PressedOnRelease   = 1 << 22,
    ImGuiSelectableFlags_DrawFillAvailWidth = 1 << 23,  // FIXME: We may be able to remove this (added in 6251d379 for menus)
    ImGuiSelectableFlags_AllowItemOverlap   = 1 << 24,
    ImGuiSelectableFlags_DrawHoveredWhenHeld= 1 << 25,  // Always show active when held, even is not hovered. This concept could probably be renamed/formalized somehow.
    ImGuiSelectableFlags_SetNavIdOnHover    = 1 << 26
};

// Extend ImGuiTreeNodeFlags_
enum ImGuiTreeNodeFlagsPrivate_
{
    ImGuiTreeNodeFlags_ClipLabelForTrailingButton = 1 << 20
};

enum ImGuiSeparatorFlags_
{
    ImGuiSeparatorFlags_None                = 0,
    ImGuiSeparatorFlags_Horizontal          = 1 << 0,   // Axis default to current layout type, so generally Horizontal unless e.g. in a menu bar
    ImGuiSeparatorFlags_Vertical            = 1 << 1,
    ImGuiSeparatorFlags_SpanAllColumns      = 1 << 2
};

// Transient per-window flags, reset at the beginning of the frame. For child window, inherited from parent on first Begin().
// This is going to be exposed in imgui.h when stabilized enough.
enum ImGuiItemFlags_
{
    ImGuiItemFlags_NoTabStop                = 1 << 0,  // false
    ImGuiItemFlags_ButtonRepeat             = 1 << 1,  // false    // Button() will return true multiple times based on io.KeyRepeatDelay and io.KeyRepeatRate settings.
    ImGuiItemFlags_Disabled                 = 1 << 2,  // false    // [BETA] Disable interactions but doesn't affect visuals yet. See github.com/ocornut/imgui/issues/211
    ImGuiItemFlags_NoNav                    = 1 << 3,  // false
    ImGuiItemFlags_NoNavDefaultFocus        = 1 << 4,  // false
    ImGuiItemFlags_SelectableDontClosePopup = 1 << 5,  // false    // MenuItem/Selectable() automatically closes current Popup window
    ImGuiItemFlags_MixedValue               = 1 << 6,  // false    // [BETA] Represent a mixed/indeterminate value, generally multi-selection where values differ. Currently only supported by Checkbox() (later should support all sorts of widgets)
    ImGuiItemFlags_Default_                 = 0
};

// Storage for LastItem data
enum ImGuiItemStatusFlags_
{
    ImGuiItemStatusFlags_None               = 0,
    ImGuiItemStatusFlags_HoveredRect        = 1 << 0,
    ImGuiItemStatusFlags_HasDisplayRect     = 1 << 1,
    ImGuiItemStatusFlags_Edited             = 1 << 2,   // Value exposed by item was edited in the current frame (should match the bool return value of most widgets)
    ImGuiItemStatusFlags_ToggledSelection   = 1 << 3,   // Set when Selectable(), TreeNode() reports toggling a selection. We can't report "Selected" because reporting the change allows us to handle clipping with less issues.
    ImGuiItemStatusFlags_HasDeactivated     = 1 << 4,   // Set if the widget/group is able to provide data for the ImGuiItemStatusFlags_Deactivated flag.
    ImGuiItemStatusFlags_Deactivated        = 1 << 5    // Only valid if ImGuiItemStatusFlags_HasDeactivated is set.

#ifdef IMGUI_ENABLE_TEST_ENGINE
    , // [imgui_tests only]
    ImGuiItemStatusFlags_Openable           = 1 << 10,  //
    ImGuiItemStatusFlags_Opened             = 1 << 11,  //
    ImGuiItemStatusFlags_Checkable          = 1 << 12,  //
    ImGuiItemStatusFlags_Checked            = 1 << 13   //
#endif
};

enum ImGuiTextFlags_
{
    ImGuiTextFlags_None = 0,
    ImGuiTextFlags_NoWidthForLargeClippedText = 1 << 0
};

// FIXME: this is in development, not exposed/functional as a generic feature yet.
// Horizontal/Vertical enums are fixed to 0/1 so they may be used to index ImVec2
enum ImGuiLayoutType_
{
    ImGuiLayoutType_Horizontal = 0,
    ImGuiLayoutType_Vertical = 1
};

enum ImGuiLogType
{
    ImGuiLogType_None = 0,
    ImGuiLogType_TTY,
    ImGuiLogType_File,
    ImGuiLogType_Buffer,
    ImGuiLogType_Clipboard
};

// X/Y enums are fixed to 0/1 so they may be used to index ImVec2
enum ImGuiAxis
{
    ImGuiAxis_None = -1,
    ImGuiAxis_X = 0,
    ImGuiAxis_Y = 1
};

enum ImGuiPlotType
{
    ImGuiPlotType_Lines,
    ImGuiPlotType_Histogram
};

enum ImGuiInputSource
{
    ImGuiInputSource_None = 0,
    ImGuiInputSource_Mouse,
    ImGuiInputSource_Nav,
    ImGuiInputSource_NavKeyboard,   // Only used occasionally for storage, not tested/handled by most code
    ImGuiInputSource_NavGamepad,    // "
    ImGuiInputSource_COUNT
};

// FIXME-NAV: Clarify/expose various repeat delay/rate
enum ImGuiInputReadMode
{
    ImGuiInputReadMode_Down,
    ImGuiInputReadMode_Pressed,
    ImGuiInputReadMode_Released,
    ImGuiInputReadMode_Repeat,
    ImGuiInputReadMode_RepeatSlow,
    ImGuiInputReadMode_RepeatFast
};

enum ImGuiNavHighlightFlags_
{
    ImGuiNavHighlightFlags_None         = 0,
    ImGuiNavHighlightFlags_TypeDefault  = 1 << 0,
    ImGuiNavHighlightFlags_TypeThin     = 1 << 1,
    ImGuiNavHighlightFlags_AlwaysDraw   = 1 << 2,       // Draw rectangular highlight if (g.NavId == id) _even_ when using the mouse.
    ImGuiNavHighlightFlags_NoRounding   = 1 << 3
};

enum ImGuiNavDirSourceFlags_
{
    ImGuiNavDirSourceFlags_None         = 0,
    ImGuiNavDirSourceFlags_Keyboard     = 1 << 0,
    ImGuiNavDirSourceFlags_PadDPad      = 1 << 1,
    ImGuiNavDirSourceFlags_PadLStick    = 1 << 2
};

enum ImGuiNavMoveFlags_
{
    ImGuiNavMoveFlags_None                  = 0,
    ImGuiNavMoveFlags_LoopX                 = 1 << 0,   // On failed request, restart from opposite side
    ImGuiNavMoveFlags_LoopY                 = 1 << 1,
    ImGuiNavMoveFlags_WrapX                 = 1 << 2,   // On failed request, request from opposite side one line down (when NavDir==right) or one line up (when NavDir==left)
    ImGuiNavMoveFlags_WrapY                 = 1 << 3,   // This is not super useful for provided for completeness
    ImGuiNavMoveFlags_AllowCurrentNavId     = 1 << 4,   // Allow scoring and considering the current NavId as a move target candidate. This is used when the move source is offset (e.g. pressing PageDown actually needs to send a Up move request, if we are pressing PageDown from the bottom-most item we need to stay in place)
    ImGuiNavMoveFlags_AlsoScoreVisibleSet   = 1 << 5    // Store alternate result in NavMoveResultLocalVisibleSet that only comprise elements that are already fully visible.
};

enum ImGuiNavForward
{
    ImGuiNavForward_None,
    ImGuiNavForward_ForwardQueued,
    ImGuiNavForward_ForwardActive
};

enum ImGuiNavLayer
{
    ImGuiNavLayer_Main  = 0,    // Main scrolling layer
    ImGuiNavLayer_Menu  = 1,    // Menu layer (access with Alt/ImGuiNavInput_Menu)
    ImGuiNavLayer_COUNT
};

enum ImGuiPopupPositionPolicy
{
    ImGuiPopupPositionPolicy_Default,
    ImGuiPopupPositionPolicy_ComboBox
};

// 1D vector (this odd construct is used to facilitate the transition between 1D and 2D, and the maintenance of some branches/patches)
struct ImVec1
{
    float   x;
    ImVec1()         { x = 0.0f; }
    ImVec1(float _x) { x = _x; }
};

// 2D vector (half-size integer)
struct ImVec2ih
{
    short   x, y;
    ImVec2ih()                   { x = y = 0; }
    ImVec2ih(short _x, short _y) { x = _x; y = _y; }
};

// 2D axis aligned bounding-box
// NB: we can't rely on ImVec2 math operators being available here
struct IMGUI_API ImRect
{
    ImVec2      Min;    // Upper-left
    ImVec2      Max;    // Lower-right

    ImRect()                                        : Min(FLT_MAX,FLT_MAX), Max(-FLT_MAX,-FLT_MAX)  {}
    ImRect(const ImVec2& min, const ImVec2& max)    : Min(min), Max(max)                            {}
    ImRect(const ImVec4& v)                         : Min(v.x, v.y), Max(v.z, v.w)                  {}
    ImRect(float x1, float y1, float x2, float y2)  : Min(x1, y1), Max(x2, y2)                      {}

    ImVec2      GetCenter() const                   { return ImVec2((Min.x + Max.x) * 0.5f, (Min.y + Max.y) * 0.5f); }
    ImVec2      GetSize() const                     { return ImVec2(Max.x - Min.x, Max.y - Min.y); }
    float       GetWidth() const                    { return Max.x - Min.x; }
    float       GetHeight() const                   { return Max.y - Min.y; }
    ImVec2      GetTL() const                       { return Min; }                   // Top-left
    ImVec2      GetTR() const                       { return ImVec2(Max.x, Min.y); }  // Top-right
    ImVec2      GetBL() const                       { return ImVec2(Min.x, Max.y); }  // Bottom-left
    ImVec2      GetBR() const                       { return Max; }                   // Bottom-right
    bool        Contains(const ImVec2& p) const     { return p.x     >= Min.x && p.y     >= Min.y && p.x     <  Max.x && p.y     <  Max.y; }
    bool        Contains(const ImRect& r) const     { return r.Min.x >= Min.x && r.Min.y >= Min.y && r.Max.x <= Max.x && r.Max.y <= Max.y; }
    bool        Overlaps(const ImRect& r) const     { return r.Min.y <  Max.y && r.Max.y >  Min.y && r.Min.x <  Max.x && r.Max.x >  Min.x; }
    void        Add(const ImVec2& p)                { if (Min.x > p.x)     Min.x = p.x;     if (Min.y > p.y)     Min.y = p.y;     if (Max.x < p.x)     Max.x = p.x;     if (Max.y < p.y)     Max.y = p.y; }
    void        Add(const ImRect& r)                { if (Min.x > r.Min.x) Min.x = r.Min.x; if (Min.y > r.Min.y) Min.y = r.Min.y; if (Max.x < r.Max.x) Max.x = r.Max.x; if (Max.y < r.Max.y) Max.y = r.Max.y; }
    void        Expand(const float amount)          { Min.x -= amount;   Min.y -= amount;   Max.x += amount;   Max.y += amount; }
    void        Expand(const ImVec2& amount)        { Min.x -= amount.x; Min.y -= amount.y; Max.x += amount.x; Max.y += amount.y; }
    void        Translate(const ImVec2& d)          { Min.x += d.x; Min.y += d.y; Max.x += d.x; Max.y += d.y; }
    void        TranslateX(float dx)                { Min.x += dx; Max.x += dx; }
    void        TranslateY(float dy)                { Min.y += dy; Max.y += dy; }
    void        ClipWith(const ImRect& r)           { Min = ImMax(Min, r.Min); Max = ImMin(Max, r.Max); }                   // Simple version, may lead to an inverted rectangle, which is fine for Contains/Overlaps test but not for display.
    void        ClipWithFull(const ImRect& r)       { Min = ImClamp(Min, r.Min, r.Max); Max = ImClamp(Max, r.Min, r.Max); } // Full version, ensure both points are fully clipped.
    void        Floor()                             { Min.x = (float)(int)Min.x; Min.y = (float)(int)Min.y; Max.x = (float)(int)Max.x; Max.y = (float)(int)Max.y; }
    bool        IsInverted() const                  { return Min.x > Max.x || Min.y > Max.y; }
};

// Type information associated to one ImGuiDataType. Retrieve with DataTypeGetInfo().
struct ImGuiDataTypeInfo
{
    size_t      Size;           // Size in byte
    const char* PrintFmt;       // Default printf format for the type
    const char* ScanFmt;        // Default scanf format for the type
};

// Stacked color modifier, backup of modified data so we can restore it
struct ImGuiColorMod
{
    ImGuiCol    Col;
    ImVec4      BackupValue;
};

// Stacked style modifier, backup of modified data so we can restore it. Data type inferred from the variable.
struct ImGuiStyleMod
{
    ImGuiStyleVar   VarIdx;
    union           { int BackupInt[2]; float BackupFloat[2]; };
    ImGuiStyleMod(ImGuiStyleVar idx, int v)     { VarIdx = idx; BackupInt[0] = v; }
    ImGuiStyleMod(ImGuiStyleVar idx, float v)   { VarIdx = idx; BackupFloat[0] = v; }
    ImGuiStyleMod(ImGuiStyleVar idx, ImVec2 v)  { VarIdx = idx; BackupFloat[0] = v.x; BackupFloat[1] = v.y; }
};

// Stacked storage data for BeginGroup()/EndGroup()
struct ImGuiGroupData
{
    ImVec2      BackupCursorPos;
    ImVec2      BackupCursorMaxPos;
    ImVec1      BackupIndent;
    ImVec1      BackupGroupOffset;
    ImVec2      BackupCurrLineSize;
    float       BackupCurrLineTextBaseOffset;
    ImGuiID     BackupActiveIdIsAlive;
    bool        BackupActiveIdPreviousFrameIsAlive;
    bool        EmitItem;
};

// Simple column measurement, currently used for MenuItem() only.. This is very short-sighted/throw-away code and NOT a generic helper.
struct IMGUI_API ImGuiMenuColumns
{
    float       Spacing;
    float       Width, NextWidth;
    float       Pos[3], NextWidths[3];

    ImGuiMenuColumns();
    void        Update(int count, float spacing, bool clear);
    float       DeclColumns(float w0, float w1, float w2);
    float       CalcExtraSpace(float avail_w);
};

// Internal state of the currently focused/edited text input box
struct IMGUI_API ImGuiInputTextState
{
    ImGuiID                 ID;                     // widget id owning the text state
    int                     CurLenW, CurLenA;       // we need to maintain our buffer length in both UTF-8 and wchar format. UTF-8 len is valid even if TextA is not.
    ImVector<ImWchar>       TextW;                  // edit buffer, we need to persist but can't guarantee the persistence of the user-provided buffer. so we copy into own buffer.
    ImVector<char>          TextA;                  // temporary UTF8 buffer for callbacks and other operations. this is not updated in every code-path! size=capacity.
    ImVector<char>          InitialTextA;           // backup of end-user buffer at the time of focus (in UTF-8, unaltered)
    bool                    TextAIsValid;           // temporary UTF8 buffer is not initially valid before we make the widget active (until then we pull the data from user argument)
    int                     BufCapacityA;           // end-user buffer capacity
    float                   ScrollX;                // horizontal scrolling/offset
    ImStb::STB_TexteditState Stb;                   // state for stb_textedit.h
    float                   CursorAnim;             // timer for cursor blink, reset on every user action so the cursor reappears immediately
    bool                    CursorFollow;           // set when we want scrolling to follow the current cursor position (not always!)
    bool                    SelectedAllMouseLock;   // after a double-click to select all, we ignore further mouse drags to update selection
    ImGuiInputTextFlags     UserFlags;              // Temporarily set while we call user's callback
    ImGuiInputTextCallback  UserCallback;           // "
    void*                   UserCallbackData;       // "

    ImGuiInputTextState()                   { memset(this, 0, sizeof(*this)); }
    void        ClearText()                 { CurLenW = CurLenA = 0; TextW[0] = 0; TextA[0] = 0; CursorClamp(); }
    void        ClearFreeMemory()           { TextW.clear(); TextA.clear(); InitialTextA.clear(); }
    int         GetUndoAvailCount() const   { return Stb.undostate.undo_point; }
    int         GetRedoAvailCount() const   { return STB_TEXTEDIT_UNDOSTATECOUNT - Stb.undostate.redo_point; }
    void        OnKeyPressed(int key);      // Cannot be inline because we call in code in stb_textedit.h implementation

    // Cursor & Selection
    void        CursorAnimReset()           { CursorAnim = -0.30f; }                                   // After a user-input the cursor stays on for a while without blinking
    void        CursorClamp()               { Stb.cursor = ImMin(Stb.cursor, CurLenW); Stb.select_start = ImMin(Stb.select_start, CurLenW); Stb.select_end = ImMin(Stb.select_end, CurLenW); }
    bool        HasSelection() const        { return Stb.select_start != Stb.select_end; }
    void        ClearSelection()            { Stb.select_start = Stb.select_end = Stb.cursor; }
    void        SelectAll()                 { Stb.select_start = 0; Stb.cursor = Stb.select_end = CurLenW; Stb.has_preferred_x = 0; }
};

// Windows data saved in imgui.ini file
struct ImGuiWindowSettings
{
    char*       Name;
    ImGuiID     ID;
<<<<<<< HEAD
    ImVec2      Pos;            // NB: Settings position are stored RELATIVE to the viewport! Whereas runtime ones are absolute positions.
    ImVec2      Size;
    ImVec2      ViewportPos;
    ImGuiID     ViewportId;
    ImGuiID     DockId;         // ID of last known DockNode (even if the DockNode is invisible because it has only 1 active window), or 0 if none. 
    ImGuiID     ClassId;        // ID of window class if specified
    short       DockOrder;      // Order of the last time the window was visible within its DockNode. This is used to reorder windows that are reappearing on the same frame. Same value between windows that were active and windows that were none are possible.
    bool        Collapsed;

    ImGuiWindowSettings() { Name = NULL; ID = 0; Pos = Size = ViewportPos = ImVec2(0, 0); ViewportId = DockId = ClassId = 0; DockOrder = -1; Collapsed = false; }
=======
    ImVec2ih    Pos;
    ImVec2ih    Size;
    bool        Collapsed;

    ImGuiWindowSettings() { Name = NULL; ID = 0; Pos = Size = ImVec2ih(0, 0); Collapsed = false; }
>>>>>>> cb538fad
};

struct ImGuiSettingsHandler
{
    const char* TypeName;       // Short description stored in .ini file. Disallowed characters: '[' ']'
    ImGuiID     TypeHash;       // == ImHashStr(TypeName)
    void*       (*ReadOpenFn)(ImGuiContext* ctx, ImGuiSettingsHandler* handler, const char* name);              // Read: Called when entering into a new ini entry e.g. "[Window][Name]"
    void        (*ReadLineFn)(ImGuiContext* ctx, ImGuiSettingsHandler* handler, void* entry, const char* line); // Read: Called for every line of text within an ini entry
    void        (*WriteAllFn)(ImGuiContext* ctx, ImGuiSettingsHandler* handler, ImGuiTextBuffer* out_buf);      // Write: Output every entries into 'out_buf'
    void*       UserData;

    ImGuiSettingsHandler() { memset(this, 0, sizeof(*this)); }
};

// Storage for current popup stack
struct ImGuiPopupData
{
    ImGuiID             PopupId;        // Set on OpenPopup()
    ImGuiWindow*        Window;         // Resolved on BeginPopup() - may stay unresolved if user never calls OpenPopup()
    ImGuiWindow*        SourceWindow;   // Set on OpenPopup() copy of NavWindow at the time of opening the popup
    int                 OpenFrameCount; // Set on OpenPopup()
    ImGuiID             OpenParentId;   // Set on OpenPopup(), we need this to differentiate multiple menu sets from each others (e.g. inside menu bar vs loose menu items)
    ImVec2              OpenPopupPos;   // Set on OpenPopup(), preferred popup position (typically == OpenMousePos when using mouse)
    ImVec2              OpenMousePos;   // Set on OpenPopup(), copy of mouse position at the time of opening popup

    ImGuiPopupData() { PopupId = 0; Window = SourceWindow = NULL; OpenFrameCount = -1; OpenParentId = 0; }
};

struct ImGuiColumnData
{
    float               OffsetNorm;         // Column start offset, normalized 0.0 (far left) -> 1.0 (far right)
    float               OffsetNormBeforeResize;
    ImGuiColumnsFlags   Flags;              // Not exposed
    ImRect              ClipRect;

    ImGuiColumnData()   { OffsetNorm = OffsetNormBeforeResize = 0.0f; Flags = ImGuiColumnsFlags_None; }
};

struct ImGuiColumns
{
    ImGuiID             ID;
    ImGuiColumnsFlags   Flags;
    bool                IsFirstFrame;
    bool                IsBeingResized;
    int                 Current;
    int                 Count;
    float               OffMinX, OffMaxX;       // Offsets from HostWorkRect.Min.x
    float               LineMinY, LineMaxY;
    float               HostCursorPosY;         // Backup of CursorPos at the time of BeginColumns()
    float               HostCursorMaxPosX;      // Backup of CursorMaxPos at the time of BeginColumns()
    ImRect              HostClipRect;           // Backup of ClipRect at the time of BeginColumns()
    ImRect              HostWorkRect;           // Backup of WorkRect at the time of BeginColumns()
    ImVector<ImGuiColumnData> Columns;

    ImGuiColumns()      { Clear(); }
    void Clear()
    {
        ID = 0;
        Flags = ImGuiColumnsFlags_None;
        IsFirstFrame = false;
        IsBeingResized = false;
        Current = 0;
        Count = 1;
        OffMinX = OffMaxX = 0.0f;
        LineMinY = LineMaxY = 0.0f;
        HostCursorPosY = 0.0f;
        HostCursorMaxPosX = 0.0f;
        Columns.clear();
    }
};

// Data shared between all ImDrawList instances
struct IMGUI_API ImDrawListSharedData
{
    ImVec2          TexUvWhitePixel;            // UV of white pixel in the atlas
    ImFont*         Font;                       // Current/default font (optional, for simplified AddText overload)
    float           FontSize;                   // Current/default font size (optional, for simplified AddText overload)
    float           CurveTessellationTol;
    ImVec4          ClipRectFullscreen;         // Value for PushClipRectFullscreen()
    ImDrawListFlags InitialFlags;               // Initial flags at the beginning of the frame (it is possible to alter flags on a per-drawlist basis afterwards)

    // Const data
    // FIXME: Bake rounded corners fill/borders in atlas
    ImVec2          CircleVtx12[12];

    ImDrawListSharedData();
};

struct ImDrawDataBuilder
{
    ImVector<ImDrawList*>   Layers[2];           // Global layers for: regular, tooltip

    void Clear()            { for (int n = 0; n < IM_ARRAYSIZE(Layers); n++) Layers[n].resize(0); }
    void ClearFreeMemory()  { for (int n = 0; n < IM_ARRAYSIZE(Layers); n++) Layers[n].clear(); }
    IMGUI_API void FlattenIntoSingleLayer();
};

// ImGuiViewport Private/Internals fields (cardinal sin: we are using inheritance!)
// Note that every instance of ImGuiViewport is in fact a ImGuiViewportP.
struct ImGuiViewportP : public ImGuiViewport
{
    int                 Idx;
    int                 LastFrameActive;          // Last frame number this viewport was activated by a window
    int                 LastFrameDrawLists[2];    // Last frame number the background (0) and foreground (1) draw lists were used
    int                 LastFrontMostStampCount;  // Last stamp number from when a window hosted by this viewport was made front-most (by comparing this value between two viewport we have an implicit viewport z-order
    ImGuiID             LastNameHash;
    ImVec2              LastPos;
    float               Alpha;                    // Window opacity (when dragging dockable windows/viewports we make them transparent)
    float               LastAlpha;
    short               PlatformMonitor;
    bool                PlatformWindowCreated;
    ImGuiWindow*        Window;                   // Set when the viewport is owned by a window (and ImGuiViewportFlags_CanHostOtherWindows is NOT set)
    ImDrawList*         DrawLists[2];             // Convenience background (0) and foreground (1) draw lists. We use them to draw software mouser cursor when io.MouseDrawCursor is set and to draw most debug overlays.
    ImDrawData          DrawDataP;
    ImDrawDataBuilder   DrawDataBuilder;
    ImVec2              LastPlatformPos;
    ImVec2              LastPlatformSize;
    ImVec2              LastRendererSize;

    ImGuiViewportP()            { Idx = -1; LastFrameActive = LastFrameDrawLists[0] = LastFrameDrawLists[1] = LastFrontMostStampCount = -1; LastNameHash = 0; Alpha = LastAlpha = 1.0f; PlatformMonitor = -1; PlatformWindowCreated = false; Window = NULL; DrawLists[0] = DrawLists[1] = NULL; LastPlatformPos = LastPlatformSize = LastRendererSize = ImVec2(FLT_MAX, FLT_MAX); }
    ~ImGuiViewportP()           { if (DrawLists[0]) IM_DELETE(DrawLists[0]); if (DrawLists[1]) IM_DELETE(DrawLists[1]); }
    ImRect  GetRect() const     { return ImRect(Pos.x, Pos.y, Pos.x + Size.x, Pos.y + Size.y); }
    ImVec2  GetCenter() const   { return ImVec2(Pos.x + Size.x * 0.5f, Pos.y + Size.y * 0.5f); }
    void    ClearRequestFlags() { PlatformRequestClose = PlatformRequestMove = PlatformRequestResize = false; }
};

struct ImGuiNavMoveResult
{
    ImGuiID       ID;           // Best candidate
    ImGuiID       SelectScopeId;// Best candidate window current selectable group ID
    ImGuiWindow*  Window;       // Best candidate window
    float         DistBox;      // Best candidate box distance to current NavId
    float         DistCenter;   // Best candidate center distance to current NavId
    float         DistAxial;
    ImRect        RectRel;      // Best candidate bounding box in window relative space

    ImGuiNavMoveResult() { Clear(); }
    void Clear()         { ID = SelectScopeId = 0; Window = NULL; DistBox = DistCenter = DistAxial = FLT_MAX; RectRel = ImRect(); }
};

enum ImGuiNextWindowDataFlags_
{
    ImGuiNextWindowDataFlags_None               = 0,
    ImGuiNextWindowDataFlags_HasPos             = 1 << 0,
    ImGuiNextWindowDataFlags_HasSize            = 1 << 1,
    ImGuiNextWindowDataFlags_HasContentSize     = 1 << 2,
    ImGuiNextWindowDataFlags_HasCollapsed       = 1 << 3,
    ImGuiNextWindowDataFlags_HasSizeConstraint  = 1 << 4,
    ImGuiNextWindowDataFlags_HasFocus           = 1 << 5,
    ImGuiNextWindowDataFlags_HasBgAlpha         = 1 << 6,
    ImGuiNextWindowDataFlags_HasViewport        = 1 << 7,
    ImGuiNextWindowDataFlags_HasDock            = 1 << 8,
    ImGuiNextWindowDataFlags_HasWindowClass     = 1 << 9
};

// Storage for SetNexWindow** functions
struct ImGuiNextWindowData
{
    ImGuiNextWindowDataFlags    Flags;
    ImGuiCond                   PosCond;
    ImGuiCond                   SizeCond;
    ImGuiCond                   CollapsedCond;
    ImGuiCond                   DockCond;
    ImVec2                      PosVal;
    ImVec2                      PosPivotVal;
    ImVec2                      SizeVal;
    ImVec2                      ContentSizeVal;
    bool                        PosUndock;
    bool                        CollapsedVal;
    ImRect                      SizeConstraintRect;
    ImGuiSizeCallback           SizeCallback;
    void*                       SizeCallbackUserData;
    float                       BgAlphaVal;
    ImGuiID                     ViewportId;
    ImGuiID                     DockId;
    ImGuiWindowClass            WindowClass;
    ImVec2                      MenuBarOffsetMinVal;    // *Always on* This is not exposed publicly, so we don't clear it.
        
    ImGuiNextWindowData()       { memset(this, 0, sizeof(*this)); }
    inline void ClearFlags()    { Flags = ImGuiNextWindowDataFlags_None; }
};

enum ImGuiNextItemDataFlags_
{
    ImGuiNextItemDataFlags_None     = 0,
    ImGuiNextItemDataFlags_HasWidth = 1 << 0,
    ImGuiNextItemDataFlags_HasOpen  = 1 << 1
};

struct ImGuiNextItemData
{
    ImGuiNextItemDataFlags      Flags;
    float                       Width;          // Set by SetNextItemWidth().
    bool                        OpenVal;        // Set by SetNextItemOpen() function.
    ImGuiCond                   OpenCond;

    ImGuiNextItemData()         { memset(this, 0, sizeof(*this)); }
    inline void ClearFlags()    { Flags = ImGuiNextItemDataFlags_None; }
};

//-----------------------------------------------------------------------------
// Docking, Tabs
//-----------------------------------------------------------------------------

struct ImGuiShrinkWidthItem
{
    int             Index;
    float           Width;
};

struct ImGuiPtrOrIndex
{
    void*           Ptr;                // Either field can be set, not both. e.g. Dock node tab bars are loose while BeginTabBar() ones are in a pool.
    int             Index;              // Usually index in a main pool.

    ImGuiPtrOrIndex(void* ptr)          { Ptr = ptr; Index = -1; }
    ImGuiPtrOrIndex(int index)          { Ptr = NULL; Index = index; }
};

// Extend ImGuiDockNodeFlags_
enum ImGuiDockNodeFlagsPrivate_
{
    // [Internal]
    ImGuiDockNodeFlags_DockSpace                = 1 << 10,  // Local, Saved  // A dockspace is a node that occupy space within an existing user window. Otherwise the node is floating and create its own window.
    ImGuiDockNodeFlags_CentralNode              = 1 << 11,  // Local, Saved  // 
    ImGuiDockNodeFlags_NoTabBar                 = 1 << 12,  // Local, Saved  // Tab bar is completely unavailable. No triangle in the corner to enable it back.
    ImGuiDockNodeFlags_HiddenTabBar             = 1 << 13,  // Local, Saved  // Tab bar is hidden, with a triangle in the corner to show it again (NB: actual tab-bar instance may be destroyed as this is only used for single-window tab bar)
    ImGuiDockNodeFlags_NoWindowMenuButton       = 1 << 14,  // Local, Saved  // Disable window/docking menu (that one that appears instead of the collapse button)
    ImGuiDockNodeFlags_NoCloseButton            = 1 << 15,  // Local, Saved  // 
    ImGuiDockNodeFlags_SharedFlagsInheritMask_  = ~0,
    ImGuiDockNodeFlags_LocalFlagsMask_          = ImGuiDockNodeFlags_NoSplit | ImGuiDockNodeFlags_NoResize | ImGuiDockNodeFlags_AutoHideTabBar | ImGuiDockNodeFlags_DockSpace | ImGuiDockNodeFlags_CentralNode | ImGuiDockNodeFlags_NoTabBar | ImGuiDockNodeFlags_HiddenTabBar | ImGuiDockNodeFlags_NoWindowMenuButton | ImGuiDockNodeFlags_NoCloseButton,
    ImGuiDockNodeFlags_LocalFlagsTransferMask_  = ImGuiDockNodeFlags_LocalFlagsMask_ & ~ImGuiDockNodeFlags_DockSpace,  // When splitting those flags are moved to the inheriting child, never duplicated
    ImGuiDockNodeFlags_SavedFlagsMask_          = ImGuiDockNodeFlags_NoResize | ImGuiDockNodeFlags_DockSpace | ImGuiDockNodeFlags_CentralNode | ImGuiDockNodeFlags_NoTabBar | ImGuiDockNodeFlags_HiddenTabBar | ImGuiDockNodeFlags_NoWindowMenuButton | ImGuiDockNodeFlags_NoCloseButton
};

// Store the source authority (dock node vs window) of a field
enum ImGuiDataAuthority_
{
    ImGuiDataAuthority_Auto,
    ImGuiDataAuthority_DockNode,
    ImGuiDataAuthority_Window
};

// sizeof() 116~160
struct ImGuiDockNode
{
    ImGuiID                 ID;
    ImGuiDockNodeFlags      SharedFlags;                // Flags shared by all nodes of a same dockspace hierarchy (inherited from the root node)
    ImGuiDockNodeFlags      LocalFlags;                 // Flags specific to this node
    ImGuiDockNode*          ParentNode;
    ImGuiDockNode*          ChildNodes[2];              // [Split node only] Child nodes (left/right or top/bottom). Consider switching to an array.
    ImVector<ImGuiWindow*>  Windows;                    // Note: unordered list! Iterate TabBar->Tabs for user-order.
    ImGuiTabBar*            TabBar;
    ImVec2                  Pos;                        // Current position
    ImVec2                  Size;                       // Current size
    ImVec2                  SizeRef;                    // [Split node only] Last explicitly written-to size (overridden when using a splitter affecting the node), used to calculate Size.
    int                     SplitAxis;                  // [Split node only] Split axis (X or Y)
    ImGuiWindowClass        WindowClass;

    ImGuiWindow*            HostWindow;
    ImGuiWindow*            VisibleWindow;              // Generally point to window which is ID is == SelectedTabID, but when CTRL+Tabbing this can be a different window.
    ImGuiDockNode*          CentralNode;                // [Root node only] Pointer to central node.
    ImGuiDockNode*          OnlyNodeWithWindows;        // [Root node only] Set when there is a single visible node within the hierarchy.
    int                     LastFrameAlive;             // Last frame number the node was updated or kept alive explicitly with DockSpace() + ImGuiDockNodeFlags_KeepAliveOnly
    int                     LastFrameActive;            // Last frame number the node was updated.
    int                     LastFrameFocused;           // Last frame number the node was focused.
    ImGuiID                 LastFocusedNodeID;          // [Root node only] Which of our child docking node (any ancestor in the hierarchy) was last focused.
    ImGuiID                 SelectedTabID;              // [Leaf node only] Which of our tab/window is selected.
    ImGuiID                 WantCloseTabID;             // [Leaf node only] Set when closing a specific tab/window.
    ImGuiDataAuthority      AuthorityForPos         :3;
    ImGuiDataAuthority      AuthorityForSize        :3;
    ImGuiDataAuthority      AuthorityForViewport    :3;
    bool                    IsVisible               :1; // Set to false when the node is hidden (usually disabled as it has no active window)
    bool                    IsFocused               :1;
    bool                    HasCloseButton          :1;
    bool                    HasWindowMenuButton     :1;
    bool                    EnableCloseButton       :1;
    bool                    WantCloseAll            :1; // Set when closing all tabs at once.
    bool                    WantLockSizeOnce        :1;
    bool                    WantMouseMove           :1; // After a node extraction we need to transition toward moving the newly created host window
    bool                    WantHiddenTabBarUpdate  :1;
    bool                    WantHiddenTabBarToggle  :1;
    bool                    MarkedForPosSizeWrite   :1; // Update by DockNodeTreeUpdatePosSize() write-filtering

    ImGuiDockNode(ImGuiID id);
    ~ImGuiDockNode();
    bool                    IsRootNode() const      { return ParentNode == NULL; }
    bool                    IsDockSpace() const     { return (LocalFlags & ImGuiDockNodeFlags_DockSpace) != 0; }
    bool                    IsFloatingNode() const  { return ParentNode == NULL && (LocalFlags & ImGuiDockNodeFlags_DockSpace) == 0; }
    bool                    IsCentralNode() const   { return (LocalFlags & ImGuiDockNodeFlags_CentralNode) != 0; }
    bool                    IsHiddenTabBar() const  { return (LocalFlags & ImGuiDockNodeFlags_HiddenTabBar) != 0; } // Hidden tab bar can be shown back by clicking the small triangle
    bool                    IsNoTabBar() const      { return (LocalFlags & ImGuiDockNodeFlags_NoTabBar) != 0; }     // Never show a tab bar
    bool                    IsSplitNode() const     { return ChildNodes[0] != NULL; }
    bool                    IsLeafNode() const      { return ChildNodes[0] == NULL; }
    bool                    IsEmpty() const         { return ChildNodes[0] == NULL && Windows.Size == 0; }
    ImGuiDockNodeFlags      GetMergedFlags() const  { return SharedFlags | LocalFlags; }
    ImRect                  Rect() const            { return ImRect(Pos.x, Pos.y, Pos.x + Size.x, Pos.y + Size.y); }
};

//-----------------------------------------------------------------------------
// Main imgui context
//-----------------------------------------------------------------------------

struct ImGuiContext
{
    bool                    Initialized;
    bool                    FrameScopeActive;                   // Set by NewFrame(), cleared by EndFrame()
    bool                    FrameScopePushedFallbackWindow;     // Set by NewFrame(), cleared by EndFrame()
    bool                    FontAtlasOwnedByContext;            // Io.Fonts-> is owned by the ImGuiContext and will be destructed along with it.
    ImGuiIO                 IO;
    ImGuiPlatformIO         PlatformIO;
    ImGuiStyle              Style;
    ImGuiConfigFlags        ConfigFlagsCurrFrame;               // = g.IO.ConfigFlags at the time of NewFrame()
    ImGuiConfigFlags        ConfigFlagsLastFrame;
    ImFont*                 Font;                               // (Shortcut) == FontStack.empty() ? IO.Font : FontStack.back()
    float                   FontSize;                           // (Shortcut) == FontBaseSize * g.CurrentWindow->FontWindowScale == window->FontSize(). Text height for current window.
    float                   FontBaseSize;                       // (Shortcut) == IO.FontGlobalScale * Font->Scale * Font->FontSize. Base text height.
    ImDrawListSharedData    DrawListSharedData;
    double                  Time;
    int                     FrameCount;
    int                     FrameCountEnded;
    int                     FrameCountPlatformEnded;
    int                     FrameCountRendered;

    // Windows state
    ImVector<ImGuiWindow*>  Windows;                            // Windows, sorted in display order, back to front
    ImVector<ImGuiWindow*>  WindowsFocusOrder;                  // Windows, sorted in focus order, back to front
    ImVector<ImGuiWindow*>  WindowsSortBuffer;
    ImVector<ImGuiWindow*>  CurrentWindowStack;
    ImGuiStorage            WindowsById;
    int                     WindowsActiveCount;
    ImGuiWindow*            CurrentWindow;                      // Being drawn into
    ImGuiWindow*            HoveredWindow;                      // Will catch mouse inputs
    ImGuiWindow*            HoveredRootWindow;                  // Will catch mouse inputs (for focus/move only)
    ImGuiWindow*            HoveredWindowUnderMovingWindow;     // Hovered window ignoring MovingWindow. Only set if MovingWindow is set.
    ImGuiWindow*            MovingWindow;                       // Track the window we clicked on (in order to preserve focus). The actually window that is moved is generally MovingWindow->RootWindow.
    ImGuiWindow*            WheelingWindow;
    ImVec2                  WheelingWindowRefMousePos;
    float                   WheelingWindowTimer;

    // Item/widgets state and tracking information
    ImGuiID                 HoveredId;                          // Hovered widget
    bool                    HoveredIdAllowOverlap;
    ImGuiID                 HoveredIdPreviousFrame;
    float                   HoveredIdTimer;                     // Measure contiguous hovering time
    float                   HoveredIdNotActiveTimer;            // Measure contiguous hovering time where the item has not been active
    ImGuiID                 ActiveId;                           // Active widget
    ImGuiID                 ActiveIdIsAlive;                    // Active widget has been seen this frame (we can't use a bool as the ActiveId may change within the frame)
    float                   ActiveIdTimer;
    bool                    ActiveIdIsJustActivated;            // Set at the time of activation for one frame
    bool                    ActiveIdAllowOverlap;               // Active widget allows another widget to steal active id (generally for overlapping widgets, but not always)
    bool                    ActiveIdHasBeenPressedBefore;       // Track whether the active id led to a press (this is to allow changing between PressOnClick and PressOnRelease without pressing twice). Used by range_select branch.
    bool                    ActiveIdHasBeenEditedBefore;        // Was the value associated to the widget Edited over the course of the Active state.
    bool                    ActiveIdHasBeenEditedThisFrame;
    int                     ActiveIdAllowNavDirFlags;           // Active widget allows using directional navigation (e.g. can activate a button and move away from it)
    int                     ActiveIdBlockNavInputFlags;
    ImVec2                  ActiveIdClickOffset;                // Clicked offset from upper-left corner, if applicable (currently only set by ButtonBehavior)
    ImGuiWindow*            ActiveIdWindow;
    ImGuiInputSource        ActiveIdSource;                     // Activating with mouse or nav (gamepad/keyboard)
    ImGuiID                 ActiveIdPreviousFrame;
    bool                    ActiveIdPreviousFrameIsAlive;
    bool                    ActiveIdPreviousFrameHasBeenEditedBefore;
    ImGuiWindow*            ActiveIdPreviousFrameWindow;

    ImGuiID                 LastActiveId;                       // Store the last non-zero ActiveId, useful for animation.
    float                   LastActiveIdTimer;                  // Store the last non-zero ActiveId timer since the beginning of activation, useful for animation.

    // Next window/item data
    ImGuiNextWindowData     NextWindowData;                     // Storage for SetNextWindow** functions
    ImGuiNextItemData       NextItemData;                       // Storage for SetNextItem** functions

    // Shared stacks
    ImVector<ImGuiColorMod> ColorModifiers;                     // Stack for PushStyleColor()/PopStyleColor()
    ImVector<ImGuiStyleMod> StyleModifiers;                     // Stack for PushStyleVar()/PopStyleVar()
    ImVector<ImFont*>       FontStack;                          // Stack for PushFont()/PopFont()
    ImVector<ImGuiPopupData>OpenPopupStack;                     // Which popups are open (persistent)
    ImVector<ImGuiPopupData>BeginPopupStack;                    // Which level of BeginPopup() we are in (reset every frame)

    // Viewports
    ImVector<ImGuiViewportP*> Viewports;                        // Active viewports (always 1+, and generally 1 unless multi-viewports are enabled). Each viewports hold their copy of ImDrawData. 
    ImGuiViewportP*         CurrentViewport;                    // We track changes of viewport (happening in Begin) so we can call Platform_OnChangedViewport()
    ImGuiViewportP*         MouseViewport;
    ImGuiViewportP*         MouseLastHoveredViewport;           // Last known viewport that was hovered by mouse (even if we are not hovering any viewport any more) + honoring the _NoInputs flag.
    ImGuiID                 PlatformLastFocusedViewport;        // Record of last focused platform window/viewport, when this changes we stamp the viewport as front-most
    int                     ViewportFrontMostStampCount;        // Every time the front-most window changes, we stamp its viewport with an incrementing counter

    // Navigation data (for gamepad/keyboard)
    ImGuiWindow*            NavWindow;                          // Focused window for navigation. Could be called 'FocusWindow'
    ImGuiID                 NavId;                              // Focused item for navigation
    ImGuiID                 NavActivateId;                      // ~~ (g.ActiveId == 0) && IsNavInputPressed(ImGuiNavInput_Activate) ? NavId : 0, also set when calling ActivateItem()
    ImGuiID                 NavActivateDownId;                  // ~~ IsNavInputDown(ImGuiNavInput_Activate) ? NavId : 0
    ImGuiID                 NavActivatePressedId;               // ~~ IsNavInputPressed(ImGuiNavInput_Activate) ? NavId : 0
    ImGuiID                 NavInputId;                         // ~~ IsNavInputPressed(ImGuiNavInput_Input) ? NavId : 0
    ImGuiID                 NavJustTabbedId;                    // Just tabbed to this id.
    ImGuiID                 NavJustMovedToId;                   // Just navigated to this id (result of a successfully MoveRequest).
    ImGuiID                 NavJustMovedToMultiSelectScopeId;   // Just navigated to this select scope id (result of a successfully MoveRequest).
    ImGuiID                 NavNextActivateId;                  // Set by ActivateItem(), queued until next frame.
    ImGuiInputSource        NavInputSource;                     // Keyboard or Gamepad mode? THIS WILL ONLY BE None or NavGamepad or NavKeyboard.
    ImRect                  NavScoringRectScreen;               // Rectangle used for scoring, in screen space. Based of window->DC.NavRefRectRel[], modified for directional navigation scoring.
    int                     NavScoringCount;                    // Metrics for debugging
    ImGuiWindow*            NavWindowingTarget;                 // When selecting a window (holding Menu+FocusPrev/Next, or equivalent of CTRL-TAB) this window is temporarily displayed top-most.
    ImGuiWindow*            NavWindowingTargetAnim;             // Record of last valid NavWindowingTarget until DimBgRatio and NavWindowingHighlightAlpha becomes 0.0f
    ImGuiWindow*            NavWindowingList;
    float                   NavWindowingTimer;
    float                   NavWindowingHighlightAlpha;
    bool                    NavWindowingToggleLayer;
    ImGuiNavLayer           NavLayer;                           // Layer we are navigating on. For now the system is hard-coded for 0=main contents and 1=menu/title bar, may expose layers later.
    int                     NavIdTabCounter;                    // == NavWindow->DC.FocusIdxTabCounter at time of NavId processing
    bool                    NavIdIsAlive;                       // Nav widget has been seen this frame ~~ NavRefRectRel is valid
    bool                    NavMousePosDirty;                   // When set we will update mouse position if (io.ConfigFlags & ImGuiConfigFlags_NavEnableSetMousePos) if set (NB: this not enabled by default)
    bool                    NavDisableHighlight;                // When user starts using mouse, we hide gamepad/keyboard highlight (NB: but they are still available, which is why NavDisableHighlight isn't always != NavDisableMouseHover)
    bool                    NavDisableMouseHover;               // When user starts using gamepad/keyboard, we hide mouse hovering highlight until mouse is touched again.
    bool                    NavAnyRequest;                      // ~~ NavMoveRequest || NavInitRequest
    bool                    NavInitRequest;                     // Init request for appearing window to select first item
    bool                    NavInitRequestFromMove;
    ImGuiID                 NavInitResultId;
    ImRect                  NavInitResultRectRel;
    bool                    NavMoveFromClampedRefRect;          // Set by manual scrolling, if we scroll to a point where NavId isn't visible we reset navigation from visible items
    bool                    NavMoveRequest;                     // Move request for this frame
    ImGuiNavMoveFlags       NavMoveRequestFlags;
    ImGuiNavForward         NavMoveRequestForward;              // None / ForwardQueued / ForwardActive (this is used to navigate sibling parent menus from a child menu)
    ImGuiDir                NavMoveDir, NavMoveDirLast;         // Direction of the move request (left/right/up/down), direction of the previous move request
    ImGuiDir                NavMoveClipDir;
    ImGuiNavMoveResult      NavMoveResultLocal;                 // Best move request candidate within NavWindow
    ImGuiNavMoveResult      NavMoveResultLocalVisibleSet;       // Best move request candidate within NavWindow that are mostly visible (when using ImGuiNavMoveFlags_AlsoScoreVisibleSet flag)
    ImGuiNavMoveResult      NavMoveResultOther;                 // Best move request candidate within NavWindow's flattened hierarchy (when using ImGuiWindowFlags_NavFlattened flag)

    // Tabbing system (older than Nav, active even if Nav is disabled. FIXME-NAV: This needs a redesign!)
    ImGuiWindow*            FocusRequestCurrWindow;             //
    ImGuiWindow*            FocusRequestNextWindow;             //
    int                     FocusRequestCurrCounterAll;         // Any item being requested for focus, stored as an index (we on layout to be stable between the frame pressing TAB and the next frame, semi-ouch)
    int                     FocusRequestCurrCounterTab;         // Tab item being requested for focus, stored as an index
    int                     FocusRequestNextCounterAll;         // Stored for next frame
    int                     FocusRequestNextCounterTab;         // "
    bool                    FocusTabPressed;                    //

    // Render
    float                   DimBgRatio;                         // 0.0..1.0 animation when fading in a dimming background (for modal window and CTRL+TAB list)
    ImGuiMouseCursor        MouseCursor;

    // Drag and Drop
    bool                    DragDropActive;
    bool                    DragDropWithinSourceOrTarget;
    ImGuiDragDropFlags      DragDropSourceFlags;
    int                     DragDropSourceFrameCount;
    int                     DragDropMouseButton;
    ImGuiPayload            DragDropPayload;
    ImRect                  DragDropTargetRect;
    ImGuiID                 DragDropTargetId;
    ImGuiDragDropFlags      DragDropAcceptFlags;
    float                   DragDropAcceptIdCurrRectSurface;    // Target item surface (we resolve overlapping targets by prioritizing the smaller surface)
    ImGuiID                 DragDropAcceptIdCurr;               // Target item id (set at the time of accepting the payload)
    ImGuiID                 DragDropAcceptIdPrev;               // Target item id from previous frame (we need to store this to allow for overlapping drag and drop targets)
    int                     DragDropAcceptFrameCount;           // Last time a target expressed a desire to accept the source
    ImVector<unsigned char> DragDropPayloadBufHeap;             // We don't expose the ImVector<> directly
    unsigned char           DragDropPayloadBufLocal[8];         // Local buffer for small payloads

    // Tab bars
    ImGuiTabBar*                    CurrentTabBar;
    ImPool<ImGuiTabBar>             TabBars;
    ImVector<ImGuiPtrOrIndex>       CurrentTabBarStack;
    ImVector<ImGuiShrinkWidthItem>  ShrinkWidthBuffer;

    // Widget state
    ImVec2                  LastValidMousePos;
    ImGuiInputTextState     InputTextState;
    ImFont                  InputTextPasswordFont;
    ImGuiID                 TempInputTextId;                    // Temporary text input when CTRL+clicking on a slider, etc.
    ImGuiColorEditFlags     ColorEditOptions;                   // Store user options for color edit widgets
    ImVec4                  ColorPickerRef;
    bool                    DragCurrentAccumDirty;
    float                   DragCurrentAccum;                   // Accumulator for dragging modification. Always high-precision, not rounded by end-user precision settings
    float                   DragSpeedDefaultRatio;              // If speed == 0.0f, uses (max-min) * DragSpeedDefaultRatio
    float                   ScrollbarClickDeltaToGrabCenter;    // Distance between mouse and center of grab box, normalized in parent space. Use storage?
    int                     TooltipOverrideCount;
    ImVector<char>          PrivateClipboard;                   // If no custom clipboard handler is defined

    // Range-Select/Multi-Select
    // [This is unused in this branch, but left here to facilitate merging/syncing multiple branches]
    ImGuiID                 MultiSelectScopeId;

    // Platform support
    ImVec2                  PlatformImePos;                     // Cursor position request & last passed to the OS Input Method Editor
    ImVec2                  PlatformImeLastPos;
    ImGuiViewportP*         PlatformImePosViewport;

    // Extensions
    // FIXME: We could provide an API to register one slot in an array held in ImGuiContext?
    ImGuiDockContext*       DockContext;

    // Settings
    bool                           SettingsLoaded;
    float                          SettingsDirtyTimer;          // Save .ini Settings to memory when time reaches zero
    ImGuiTextBuffer                SettingsIniData;             // In memory .ini settings
    ImVector<ImGuiSettingsHandler> SettingsHandlers;            // List of .ini settings handlers
    ImVector<ImGuiWindowSettings>  SettingsWindows;             // ImGuiWindow .ini settings entries (parsed from the last loaded .ini file and maintained on saving)

    // Logging
    bool                    LogEnabled;
    ImGuiLogType            LogType;
    FILE*                   LogFile;                            // If != NULL log to stdout/ file
    ImGuiTextBuffer         LogBuffer;                          // Accumulation buffer when log to clipboard. This is pointer so our GImGui static constructor doesn't call heap allocators.
    float                   LogLinePosY;
    bool                    LogLineFirstItem;
    int                     LogDepthRef;
    int                     LogDepthToExpand;
    int                     LogDepthToExpandDefault;            // Default/stored value for LogDepthMaxExpand if not specified in the LogXXX function call.

    // Debug Tools
    bool                    DebugItemPickerActive;
    ImGuiID                 DebugItemPickerBreakID;             // Will call IM_DEBUG_BREAK() when encountering this id

    // Misc
    float                   FramerateSecPerFrame[120];          // Calculate estimate of framerate for user over the last 2 seconds.
    int                     FramerateSecPerFrameIdx;
    float                   FramerateSecPerFrameAccum;
    int                     WantCaptureMouseNextFrame;          // Explicit capture via CaptureKeyboardFromApp()/CaptureMouseFromApp() sets those flags
    int                     WantCaptureKeyboardNextFrame;
    int                     WantTextInputNextFrame;
    char                    TempBuffer[1024*3+1];               // Temporary text buffer

    ImGuiContext(ImFontAtlas* shared_font_atlas)
    {
        Initialized = false;
        FrameScopeActive = FrameScopePushedFallbackWindow = false;
        ConfigFlagsCurrFrame = ImGuiConfigFlags_None;
        Font = NULL;
        FontSize = FontBaseSize = 0.0f;
        FontAtlasOwnedByContext = shared_font_atlas ? false : true;
        IO.Fonts = shared_font_atlas ? shared_font_atlas : IM_NEW(ImFontAtlas)();
        Time = 0.0f;
        FrameCount = 0;
        FrameCountEnded = FrameCountPlatformEnded = FrameCountRendered = -1;

        WindowsActiveCount = 0;
        CurrentWindow = NULL;
        HoveredWindow = NULL;
        HoveredRootWindow = NULL;
        HoveredWindowUnderMovingWindow = NULL;
        MovingWindow = NULL;
        WheelingWindow = NULL;
        WheelingWindowTimer = 0.0f;

        HoveredId = 0;
        HoveredIdAllowOverlap = false;
        HoveredIdPreviousFrame = 0;
        HoveredIdTimer = HoveredIdNotActiveTimer = 0.0f;
        ActiveId = 0;
        ActiveIdIsAlive = 0;
        ActiveIdTimer = 0.0f;
        ActiveIdIsJustActivated = false;
        ActiveIdAllowOverlap = false;
        ActiveIdHasBeenPressedBefore = false;
        ActiveIdHasBeenEditedBefore = false;
        ActiveIdHasBeenEditedThisFrame = false;
        ActiveIdAllowNavDirFlags = 0x00;
        ActiveIdBlockNavInputFlags = 0x00;
        ActiveIdClickOffset = ImVec2(-1,-1);
        ActiveIdWindow = NULL;
        ActiveIdSource = ImGuiInputSource_None;

        ActiveIdPreviousFrame = 0;
        ActiveIdPreviousFrameIsAlive = false;
        ActiveIdPreviousFrameHasBeenEditedBefore = false;
        ActiveIdPreviousFrameWindow = NULL;

        LastActiveId = 0;
        LastActiveIdTimer = 0.0f;

        CurrentViewport = NULL;
        MouseViewport = MouseLastHoveredViewport = NULL;
        PlatformLastFocusedViewport = 0;
        ViewportFrontMostStampCount = 0;

        NavWindow = NULL;
        NavId = NavActivateId = NavActivateDownId = NavActivatePressedId = NavInputId = 0;
        NavJustTabbedId = NavJustMovedToId = NavJustMovedToMultiSelectScopeId = NavNextActivateId = 0;
        NavInputSource = ImGuiInputSource_None;
        NavScoringRectScreen = ImRect();
        NavScoringCount = 0;
        NavWindowingTarget = NavWindowingTargetAnim = NavWindowingList = NULL;
        NavWindowingTimer = NavWindowingHighlightAlpha = 0.0f;
        NavWindowingToggleLayer = false;
        NavLayer = ImGuiNavLayer_Main;
        NavIdTabCounter = INT_MAX;
        NavIdIsAlive = false;
        NavMousePosDirty = false;
        NavDisableHighlight = true;
        NavDisableMouseHover = false;
        NavAnyRequest = false;
        NavInitRequest = false;
        NavInitRequestFromMove = false;
        NavInitResultId = 0;
        NavMoveFromClampedRefRect = false;
        NavMoveRequest = false;
        NavMoveRequestFlags = 0;
        NavMoveRequestForward = ImGuiNavForward_None;
        NavMoveDir = NavMoveDirLast = NavMoveClipDir = ImGuiDir_None;

        FocusRequestCurrWindow = FocusRequestNextWindow = NULL;
        FocusRequestCurrCounterAll = FocusRequestCurrCounterTab = INT_MAX;
        FocusRequestNextCounterAll = FocusRequestNextCounterTab = INT_MAX;
        FocusTabPressed = false;

        DimBgRatio = 0.0f;
        MouseCursor = ImGuiMouseCursor_Arrow;

        DragDropActive = DragDropWithinSourceOrTarget = false;
        DragDropSourceFlags = 0;
        DragDropSourceFrameCount = -1;
        DragDropMouseButton = -1;
        DragDropTargetId = 0;
        DragDropAcceptFlags = 0;
        DragDropAcceptIdCurrRectSurface = 0.0f;
        DragDropAcceptIdPrev = DragDropAcceptIdCurr = 0;
        DragDropAcceptFrameCount = -1;
        memset(DragDropPayloadBufLocal, 0, sizeof(DragDropPayloadBufLocal));

        CurrentTabBar = NULL;

        LastValidMousePos = ImVec2(0.0f, 0.0f);
        TempInputTextId = 0;
        ColorEditOptions = ImGuiColorEditFlags__OptionsDefault;
        DragCurrentAccumDirty = false;
        DragCurrentAccum = 0.0f;
        DragSpeedDefaultRatio = 1.0f / 100.0f;
        ScrollbarClickDeltaToGrabCenter = 0.0f;
        TooltipOverrideCount = 0;

        MultiSelectScopeId = 0;

        PlatformImePos = PlatformImeLastPos = ImVec2(FLT_MAX, FLT_MAX);
        PlatformImePosViewport = 0;

        DockContext = NULL;

        SettingsLoaded = false;
        SettingsDirtyTimer = 0.0f;

        LogEnabled = false;
        LogType = ImGuiLogType_None;
        LogFile = NULL;
        LogLinePosY = FLT_MAX;
        LogLineFirstItem = false;
        LogDepthRef = 0;
        LogDepthToExpand = LogDepthToExpandDefault = 2;

        DebugItemPickerActive = false;
        DebugItemPickerBreakID = 0;

        memset(FramerateSecPerFrame, 0, sizeof(FramerateSecPerFrame));
        FramerateSecPerFrameIdx = 0;
        FramerateSecPerFrameAccum = 0.0f;
        WantCaptureMouseNextFrame = WantCaptureKeyboardNextFrame = WantTextInputNextFrame = -1;
        memset(TempBuffer, 0, sizeof(TempBuffer));
    }
};

//-----------------------------------------------------------------------------
// ImGuiWindow
//-----------------------------------------------------------------------------

// Transient per-window data, reset at the beginning of the frame. This used to be called ImGuiDrawContext, hence the DC variable name in ImGuiWindow.
// FIXME: That's theory, in practice the delimitation between ImGuiWindow and ImGuiWindowTempData is quite tenuous and could be reconsidered.
struct IMGUI_API ImGuiWindowTempData
{
    ImVec2                  CursorPos;
    ImVec2                  CursorPosPrevLine;
    ImVec2                  CursorStartPos;         // Initial position in client area with padding
    ImVec2                  CursorMaxPos;           // Used to implicitly calculate the size of our contents, always growing during the frame. Used to calculate window->ContentSize at the beginning of next frame
    ImVec2                  CurrLineSize;
    ImVec2                  PrevLineSize;
    float                   CurrLineTextBaseOffset;
    float                   PrevLineTextBaseOffset;
    int                     TreeDepth;
    ImU32                   TreeStoreMayJumpToParentOnPop; // Store a copy of !g.NavIdIsAlive for TreeDepth 0..31.. Could be turned into a ImU64 if necessary.
    ImGuiID                 LastItemId;
    ImGuiItemStatusFlags    LastItemStatusFlags;
    ImRect                  LastItemRect;           // Interaction rect
    ImRect                  LastItemDisplayRect;    // End-user display rect (only valid if LastItemStatusFlags & ImGuiItemStatusFlags_HasDisplayRect)
    ImGuiNavLayer           NavLayerCurrent;        // Current layer, 0..31 (we currently only use 0..1)
    int                     NavLayerCurrentMask;    // = (1 << NavLayerCurrent) used by ItemAdd prior to clipping.
    int                     NavLayerActiveMask;     // Which layer have been written to (result from previous frame)
    int                     NavLayerActiveMaskNext; // Which layer have been written to (buffer for current frame)
    bool                    NavHideHighlightOneFrame;
    bool                    NavHasScroll;           // Set when scrolling can be used (ScrollMax > 0.0f)
    bool                    MenuBarAppending;       // FIXME: Remove this
    ImVec2                  MenuBarOffset;          // MenuBarOffset.x is sort of equivalent of a per-layer CursorPos.x, saved/restored as we switch to the menu bar. The only situation when MenuBarOffset.y is > 0 if when (SafeAreaPadding.y > FramePadding.y), often used on TVs.
    ImVector<ImGuiWindow*>  ChildWindows;
    ImGuiStorage*           StateStorage;
    ImGuiLayoutType         LayoutType;
    ImGuiLayoutType         ParentLayoutType;       // Layout type of parent window at the time of Begin()
    int                     FocusCounterAll;        // Counter for focus/tabbing system. Start at -1 and increase as assigned via FocusableItemRegister() (FIXME-NAV: Needs redesign)
    int                     FocusCounterTab;        // (same, but only count widgets which you can Tab through)

    // We store the current settings outside of the vectors to increase memory locality (reduce cache misses). The vectors are rarely modified. Also it allows us to not heap allocate for short-lived windows which are not using those settings.
    ImGuiItemFlags          ItemFlags;              // == ItemFlagsStack.back() [empty == ImGuiItemFlags_Default]
    float                   ItemWidth;              // == ItemWidthStack.back(). 0.0: default, >0.0: width in pixels, <0.0: align xx pixels to the right of window
    float                   TextWrapPos;            // == TextWrapPosStack.back() [empty == -1.0f]
    ImVector<ImGuiItemFlags>ItemFlagsStack;
    ImVector<float>         ItemWidthStack;
    ImVector<float>         TextWrapPosStack;
    ImVector<ImGuiGroupData>GroupStack;
    short                   StackSizesBackup[6];    // Store size of various stacks for asserting

    ImVec1                  Indent;                 // Indentation / start position from left of window (increased by TreePush/TreePop, etc.)
    ImVec1                  GroupOffset;
    ImVec1                  ColumnsOffset;          // Offset to the current column (if ColumnsCurrent > 0). FIXME: This and the above should be a stack to allow use cases like Tree->Column->Tree. Need revamp columns API.
    ImGuiColumns*           CurrentColumns;         // Current columns set

    ImGuiWindowTempData()
    {
        CursorPos = CursorPosPrevLine = CursorStartPos = CursorMaxPos = ImVec2(0.0f, 0.0f);
        CurrLineSize = PrevLineSize = ImVec2(0.0f, 0.0f);
        CurrLineTextBaseOffset = PrevLineTextBaseOffset = 0.0f;
        TreeDepth = 0;
        TreeStoreMayJumpToParentOnPop = 0x00;
        LastItemId = 0;
        LastItemStatusFlags = 0;
        LastItemRect = LastItemDisplayRect = ImRect();
        NavLayerActiveMask = NavLayerActiveMaskNext = 0x00;
        NavLayerCurrent = ImGuiNavLayer_Main;
        NavLayerCurrentMask = (1 << ImGuiNavLayer_Main);
        NavHideHighlightOneFrame = false;
        NavHasScroll = false;
        MenuBarAppending = false;
        MenuBarOffset = ImVec2(0.0f, 0.0f);
        StateStorage = NULL;
        LayoutType = ParentLayoutType = ImGuiLayoutType_Vertical;
        FocusCounterAll = FocusCounterTab = -1;

        ItemFlags = ImGuiItemFlags_Default_;
        ItemWidth = 0.0f;
        TextWrapPos = -1.0f;
        memset(StackSizesBackup, 0, sizeof(StackSizesBackup));

        Indent = ImVec1(0.0f);
        GroupOffset = ImVec1(0.0f);
        ColumnsOffset = ImVec1(0.0f);
        CurrentColumns = NULL;
    }
};

// Storage for one window
struct IMGUI_API ImGuiWindow
{
    char*                   Name;
    ImGuiID                 ID;                                 // == ImHashStr(Name)
    ImGuiWindowFlags        Flags, FlagsPreviousFrame;          // See enum ImGuiWindowFlags_
    ImGuiWindowClass        WindowClass;                        // Advanced users only. Set with SetNextWindowClass()
    ImGuiViewportP*         Viewport;                           // Always set in Begin(), only inactive windows may have a NULL value here
    ImGuiID                 ViewportId;                         // We backup the viewport id (since the viewport may disappear or never be created if the window is inactive)
    ImVec2                  ViewportPos;                        // We backup the viewport position (since the viewport may disappear or never be created if the window is inactive)
    int                     ViewportAllowPlatformMonitorExtend; // Reset to -1 every frame (index is guaranteed to be valid between NewFrame..EndFrame), only used in the Appearing frame of a tooltip/popup to enforce clamping to a given monitor
    ImVec2                  Pos;                                // Position (always rounded-up to nearest pixel)
    ImVec2                  Size;                               // Current size (==SizeFull or collapsed title bar size)
    ImVec2                  SizeFull;                           // Size when non collapsed
    ImVec2                  ContentSize;                        // Size of contents/scrollable client area (calculated from the extents reach of the cursor) from previous frame. Does not include window decoration or window padding.
    ImVec2                  ContentSizeExplicit;                // Size of contents/scrollable client area explicitly request by the user via SetNextWindowContentSize().
    ImVec2                  WindowPadding;                      // Window padding at the time of begin.
    float                   WindowRounding;                     // Window rounding at the time of begin.
    float                   WindowBorderSize;                   // Window border size at the time of begin.
    int                     NameBufLen;                         // Size of buffer storing Name. May be larger than strlen(Name)!
    ImGuiID                 MoveId;                             // == window->GetID("#MOVE")
    ImGuiID                 ChildId;                            // ID of corresponding item in parent window (for navigation to return from child window to parent window)
    ImVec2                  Scroll;
    ImVec2                  ScrollMax;
    ImVec2                  ScrollTarget;                       // target scroll position. stored as cursor position with scrolling canceled out, so the highest point is always 0.0f. (FLT_MAX for no change)
    ImVec2                  ScrollTargetCenterRatio;            // 0.0f = scroll so that target position is at top, 0.5f = scroll so that target position is centered
    ImVec2                  ScrollbarSizes;                     // Size taken by scrollbars on each axis
    bool                    ScrollbarX, ScrollbarY;
    bool                    ViewportOwned;
    bool                    Active;                             // Set to true on Begin(), unless Collapsed
    bool                    WasActive;
    bool                    WriteAccessed;                      // Set to true when any widget access the current window
    bool                    Collapsed;                          // Set when collapsing window to become only title-bar
    bool                    WantCollapseToggle;
    bool                    SkipItems;                          // Set when items can safely be all clipped (e.g. window not visible or collapsed)
    bool                    Appearing;                          // Set during the frame where the window is appearing (or re-appearing)
    bool                    Hidden;                             // Do not display (== (HiddenFrames*** > 0))
    bool                    IsFallbackWindow;
    bool                    HasCloseButton;                     // Set when the window has a close button (p_open != NULL)
    signed char             ResizeBorderHeld;                   // Current border being held for resize (-1: none, otherwise 0-3)
    short                   BeginCount;                         // Number of Begin() during the current frame (generally 0 or 1, 1+ if appending via multiple Begin/End pairs)
    short                   BeginOrderWithinParent;             // Order within immediate parent window, if we are a child window. Otherwise 0.
    short                   BeginOrderWithinContext;            // Order within entire imgui context. This is mostly used for debugging submission order related issues.
    ImGuiID                 PopupId;                            // ID in the popup stack when this window is used as a popup/menu (because we use generic Name/ID for recycling)
    int                     AutoFitFramesX, AutoFitFramesY;
    bool                    AutoFitOnlyGrows;
    int                     AutoFitChildAxises;
    ImGuiDir                AutoPosLastDirection;
    int                     HiddenFramesCanSkipItems;           // Hide the window for N frames
    int                     HiddenFramesCannotSkipItems;        // Hide the window for N frames while allowing items to be submitted so we can measure their size
    ImGuiCond               SetWindowPosAllowFlags;             // store acceptable condition flags for SetNextWindowPos() use.
    ImGuiCond               SetWindowSizeAllowFlags;            // store acceptable condition flags for SetNextWindowSize() use.
    ImGuiCond               SetWindowCollapsedAllowFlags;       // store acceptable condition flags for SetNextWindowCollapsed() use.
    ImGuiCond               SetWindowDockAllowFlags;            // store acceptable condition flags for SetNextWindowDock() use.
    ImVec2                  SetWindowPosVal;                    // store window position when using a non-zero Pivot (position set needs to be processed when we know the window size)
    ImVec2                  SetWindowPosPivot;                  // store window pivot for positioning. ImVec2(0,0) when positioning from top-left corner; ImVec2(0.5f,0.5f) for centering; ImVec2(1,1) for bottom right.

    ImGuiWindowTempData     DC;                                 // Temporary per-window data, reset at the beginning of the frame. This used to be called ImGuiDrawContext, hence the "DC" variable name.
    ImVector<ImGuiID>       IDStack;                            // ID stack. ID are hashes seeded with the value at the top of the stack

    // The best way to understand what those rectangles are is to use the 'Metrics -> Tools -> Show windows rectangles' viewer.
    // The main 'OuterRect', omitted as a field, is window->Rect().
    ImRect                  OuterRectClipped;                   // == Window->Rect() just after setup in Begin(). == window->Rect() for root window.
    ImRect                  InnerRect;                          // Inner rectangle (omit title bar, menu bar, scroll bar)
    ImRect                  InnerClipRect;                      // == InnerRect shrunk by WindowPadding*0.5f on each side, clipped within viewport or parent clip rect.
    ImRect                  WorkRect;                           // Cover the whole scrolling region, shrunk by WindowPadding*1.0f on each side. This is meant to replace ContentsRegionRect over time (from 1.71+ onward).
    ImRect                  ClipRect;                           // Current clipping/scissoring rectangle, evolve as we are using PushClipRect(), etc. == DrawList->clip_rect_stack.back().
    ImRect                  ContentsRegionRect;                 // FIXME: This is currently confusing/misleading. It is essentially WorkRect but not handling of scrolling. We currently rely on it as right/bottom aligned sizing operation need some size to rely on.
    ImVec2ih                HitTestHoleSize, HitTestHoleOffset;

    int                     LastFrameActive;                    // Last frame number the window was Active.
    int                     LastFrameJustFocused;               // Last frame number the window was made Focused.
    float                   ItemWidthDefault;
    ImGuiMenuColumns        MenuColumns;                        // Simplified columns storage for menu items
    ImGuiStorage            StateStorage;
    ImVector<ImGuiColumns>  ColumnsStorage;
    float                   FontWindowScale;                    // User scale multiplier per-window, via SetWindowFontScale()
    float                   FontDpiScale;
    int                     SettingsIdx;                        // Index into SettingsWindow[] (indices are always valid as we only grow the array from the back)

    ImDrawList*             DrawList;                           // == &DrawListInst (for backward compatibility reason with code using imgui_internal.h we keep this a pointer)
    ImDrawList              DrawListInst;
    ImGuiWindow*            ParentWindow;                       // If we are a child _or_ popup window, this is pointing to our parent. Otherwise NULL.
    ImGuiWindow*            RootWindow;                         // Point to ourself or first ancestor that is not a child window.
    ImGuiWindow*            RootWindowDockStop;                 // Point to ourself or first ancestor that is not a child window. Doesn't cross through dock nodes. We use this so IsWindowFocused() can behave consistently regardless of docking state.
    ImGuiWindow*            RootWindowForTitleBarHighlight;     // Point to ourself or first ancestor which will display TitleBgActive color when this window is active.
    ImGuiWindow*            RootWindowForNav;                   // Point to ourself or first ancestor which doesn't have the NavFlattened flag.

    ImGuiWindow*            NavLastChildNavWindow;              // When going to the menu bar, we remember the child window we came from. (This could probably be made implicit if we kept g.Windows sorted by last focused including child window.)
    ImGuiID                 NavLastIds[ImGuiNavLayer_COUNT];    // Last known NavId for this window, per layer (0/1)
    ImRect                  NavRectRel[ImGuiNavLayer_COUNT];    // Reference rectangle, in window relative space

    // Docking
    ImGuiDockNode*          DockNode;                           // Which node are we docked into
    ImGuiDockNode*          DockNodeAsHost;                     // Which node are we owning (for parent windows)
    ImGuiID                 DockId;                             // Backup of last valid DockNode->Id, so single value remember their dock node id
    ImGuiItemStatusFlags    DockTabItemStatusFlags;
    ImRect                  DockTabItemRect;
    short                   DockOrder;                          // Order of the last time the window was visible within its DockNode. This is used to reorder windows that are reappearing on the same frame. Same value between windows that were active and windows that were none are possible.
    bool                    DockIsActive        :1;             // =~ (DockNode != NULL) && (DockNode->Windows.Size > 1)
    bool                    DockTabIsVisible    :1;             // Is the window visible this frame? =~ is the corresponding tab selected?
    bool                    DockTabWantClose    :1;

public:
    ImGuiWindow(ImGuiContext* context, const char* name);
    ~ImGuiWindow();

    ImGuiID     GetID(const char* str, const char* str_end = NULL);
    ImGuiID     GetID(const void* ptr);
    ImGuiID     GetID(int n);
    ImGuiID     GetIDNoKeepAlive(const char* str, const char* str_end = NULL);
    ImGuiID     GetIDNoKeepAlive(const void* ptr);
    ImGuiID     GetIDNoKeepAlive(int n);
    ImGuiID     GetIDFromRectangle(const ImRect& r_abs);

    // We don't use g.FontSize because the window may be != g.CurrentWidow.
    ImRect      Rect() const                { return ImRect(Pos.x, Pos.y, Pos.x+Size.x, Pos.y+Size.y); }
    float       CalcFontSize() const        { ImGuiContext& g = *GImGui; float scale = g.FontBaseSize * FontWindowScale * FontDpiScale; if (ParentWindow) scale *= ParentWindow->FontWindowScale; return scale; }
    float       TitleBarHeight() const      { ImGuiContext& g = *GImGui; return (Flags & ImGuiWindowFlags_NoTitleBar) ? 0.0f : CalcFontSize() + g.Style.FramePadding.y * 2.0f; }
    ImRect      TitleBarRect() const        { return ImRect(Pos, ImVec2(Pos.x + SizeFull.x, Pos.y + TitleBarHeight())); }
    float       MenuBarHeight() const       { ImGuiContext& g = *GImGui; return (Flags & ImGuiWindowFlags_MenuBar) ? DC.MenuBarOffset.y + CalcFontSize() + g.Style.FramePadding.y * 2.0f : 0.0f; }
    ImRect      MenuBarRect() const         { float y1 = Pos.y + TitleBarHeight(); return ImRect(Pos.x, y1, Pos.x + SizeFull.x, y1 + MenuBarHeight()); }
};

// Backup and restore just enough data to be able to use IsItemHovered() on item A after another B in the same window has overwritten the data.
struct ImGuiItemHoveredDataBackup
{
    ImGuiID                 LastItemId;
    ImGuiItemStatusFlags    LastItemStatusFlags;
    ImRect                  LastItemRect;
    ImRect                  LastItemDisplayRect;

    ImGuiItemHoveredDataBackup() { Backup(); }
    void Backup()           { ImGuiWindow* window = GImGui->CurrentWindow; LastItemId = window->DC.LastItemId; LastItemStatusFlags = window->DC.LastItemStatusFlags; LastItemRect = window->DC.LastItemRect; LastItemDisplayRect = window->DC.LastItemDisplayRect; }
    void Restore() const    { ImGuiWindow* window = GImGui->CurrentWindow; window->DC.LastItemId = LastItemId; window->DC.LastItemStatusFlags = LastItemStatusFlags; window->DC.LastItemRect = LastItemRect; window->DC.LastItemDisplayRect = LastItemDisplayRect; }
};

//-----------------------------------------------------------------------------
// Tab bar, tab item
//-----------------------------------------------------------------------------

// Extend ImGuiTabBarFlags_
enum ImGuiTabBarFlagsPrivate_
{
    ImGuiTabBarFlags_DockNode                   = 1 << 20,  // Part of a dock node [we don't use this in the master branch but it facilitate branch syncing to keep this around]
    ImGuiTabBarFlags_IsFocused                  = 1 << 21,
    ImGuiTabBarFlags_SaveSettings               = 1 << 22   // FIXME: Settings are handled by the docking system, this only request the tab bar to mark settings dirty when reordering tabs
};

// Extend ImGuiTabItemFlags_
enum ImGuiTabItemFlagsPrivate_
{
    ImGuiTabItemFlags_NoCloseButton             = 1 << 20,  // Store whether p_open is set or not, which we need to recompute WidthContents during layout.
    ImGuiTabItemFlags_Unsorted                  = 1 << 21,  // [Docking] Trailing tabs with the _Unsorted flag will be sorted based on the DockOrder of their Window.
    ImGuiTabItemFlags_Preview                   = 1 << 22   // [Docking] Display tab shape for docking preview (height is adjusted slightly to compensate for the yet missing tab bar)
};

// Storage for one active tab item (sizeof() 32~40 bytes)
struct ImGuiTabItem
{
    ImGuiID             ID;
    ImGuiTabItemFlags   Flags;
    ImGuiWindow*        Window;                 // When TabItem is part of a DockNode's TabBar, we hold on to a window.
    int                 LastFrameVisible;
    int                 LastFrameSelected;      // This allows us to infer an ordered list of the last activated tabs with little maintenance
    int                 NameOffset;             // When Window==NULL, offset to name within parent ImGuiTabBar::TabsNames
    float               Offset;                 // Position relative to beginning of tab
    float               Width;                  // Width currently displayed
    float               WidthContents;          // Width of actual contents, stored during BeginTabItem() call

    ImGuiTabItem()      { ID = Flags = 0; Window = NULL; LastFrameVisible = LastFrameSelected = -1; NameOffset = -1; Offset = Width = WidthContents = 0.0f; }
};

// Storage for a tab bar (sizeof() 92~96 bytes)
struct ImGuiTabBar
{
    ImVector<ImGuiTabItem> Tabs;
    ImGuiID             ID;                     // Zero for tab-bars used by docking
    ImGuiID             SelectedTabId;          // Selected tab/window
    ImGuiID             NextSelectedTabId;
    ImGuiID             VisibleTabId;           // Can occasionally be != SelectedTabId (e.g. when previewing contents for CTRL+TAB preview)
    int                 CurrFrameVisible;
    int                 PrevFrameVisible;
    ImRect              BarRect;
    float               ContentsHeight;
    float               OffsetMax;              // Distance from BarRect.Min.x, locked during layout
    float               OffsetNextTab;          // Distance from BarRect.Min.x, incremented with each BeginTabItem() call, not used if ImGuiTabBarFlags_Reorderable if set.
    float               ScrollingAnim;
    float               ScrollingTarget;
    float               ScrollingTargetDistToVisibility;
    float               ScrollingSpeed;
    ImGuiTabBarFlags    Flags;
    ImGuiID             ReorderRequestTabId;
    ImS8                ReorderRequestDir;
    bool                WantLayout;
    bool                VisibleTabWasSubmitted;
    short               LastTabItemIdx;         // For BeginTabItem()/EndTabItem()
    ImVec2              FramePadding;           // style.FramePadding locked at the time of BeginTabBar()
    ImGuiTextBuffer     TabsNames;              // For non-docking tab bar we re-append names in a contiguous buffer.

    ImGuiTabBar();
    int                 GetTabOrder(const ImGuiTabItem* tab) const  { return Tabs.index_from_ptr(tab); }
    const char*         GetTabName(const ImGuiTabItem* tab) const
    {
        if (tab->Window)
            return tab->Window->Name;
        IM_ASSERT(tab->NameOffset != -1 && tab->NameOffset < TabsNames.Buf.Size);
        return TabsNames.Buf.Data + tab->NameOffset;
    }
};

//-----------------------------------------------------------------------------
// Internal API
// No guarantee of forward compatibility here.
//-----------------------------------------------------------------------------

namespace ImGui
{
    // We should always have a CurrentWindow in the stack (there is an implicit "Debug" window)
    // If this ever crash because g.CurrentWindow is NULL it means that either
    // - ImGui::NewFrame() has never been called, which is illegal.
    // - You are calling ImGui functions after ImGui::EndFrame()/ImGui::Render() and before the next ImGui::NewFrame(), which is also illegal.
    inline    ImGuiWindow*  GetCurrentWindowRead()      { ImGuiContext& g = *GImGui; return g.CurrentWindow; }
    inline    ImGuiWindow*  GetCurrentWindow()          { ImGuiContext& g = *GImGui; g.CurrentWindow->WriteAccessed = true; return g.CurrentWindow; }
    IMGUI_API ImGuiWindow*  FindWindowByID(ImGuiID id);
    IMGUI_API ImGuiWindow*  FindWindowByName(const char* name);
    IMGUI_API void          FocusWindow(ImGuiWindow* window);
    IMGUI_API void          FocusTopMostWindowUnderOne(ImGuiWindow* under_this_window, ImGuiWindow* ignore_window);
    IMGUI_API void          BringWindowToFocusFront(ImGuiWindow* window);
    IMGUI_API void          BringWindowToDisplayFront(ImGuiWindow* window);
    IMGUI_API void          BringWindowToDisplayBack(ImGuiWindow* window);
    IMGUI_API void          UpdateWindowParentAndRootLinks(ImGuiWindow* window, ImGuiWindowFlags flags, ImGuiWindow* parent_window);
    IMGUI_API ImVec2        CalcWindowExpectedSize(ImGuiWindow* window);
    IMGUI_API bool          IsWindowChildOf(ImGuiWindow* window, ImGuiWindow* potential_parent);
    IMGUI_API bool          IsWindowNavFocusable(ImGuiWindow* window);
    IMGUI_API ImRect        GetWindowAllowedExtentRect(ImGuiWindow* window);
    IMGUI_API void          SetWindowPos(ImGuiWindow* window, const ImVec2& pos, ImGuiCond cond = 0);
    IMGUI_API void          SetWindowSize(ImGuiWindow* window, const ImVec2& size, ImGuiCond cond = 0);
    IMGUI_API void          SetWindowCollapsed(ImGuiWindow* window, bool collapsed, ImGuiCond cond = 0);

    IMGUI_API void          SetCurrentFont(ImFont* font);
    inline ImFont*          GetDefaultFont() { ImGuiContext& g = *GImGui; return g.IO.FontDefault ? g.IO.FontDefault : g.IO.Fonts->Fonts[0]; }
    inline ImDrawList*      GetForegroundDrawList(ImGuiWindow* window) { return GetForegroundDrawList(window->Viewport); }

    // Init
    IMGUI_API void          Initialize(ImGuiContext* context);
    IMGUI_API void          Shutdown(ImGuiContext* context);    // Since 1.60 this is a _private_ function. You can call DestroyContext() to destroy the context created by CreateContext().

    // NewFrame
    IMGUI_API void          UpdateHoveredWindowAndCaptureFlags();
    IMGUI_API void          StartMouseMovingWindow(ImGuiWindow* window);
    IMGUI_API void          StartMouseDragFromTitleBar(ImGuiWindow* window, ImGuiDockNode* node, bool from_collapse_button);
    IMGUI_API void          UpdateMouseMovingWindowNewFrame();
    IMGUI_API void          UpdateMouseMovingWindowEndFrame();

    // Viewports
    IMGUI_API void                  TranslateWindowsInViewport(ImGuiViewportP* viewport, const ImVec2& old_pos, const ImVec2& new_pos);
    IMGUI_API void                  ScaleWindowsInViewport(ImGuiViewportP* viewport, float scale);
    IMGUI_API void                  DestroyPlatformWindow(ImGuiViewportP* viewport);
    IMGUI_API void                  ShowViewportThumbnails();

    // Settings
    IMGUI_API void                  MarkIniSettingsDirty();
    IMGUI_API void                  MarkIniSettingsDirty(ImGuiWindow* window);
    IMGUI_API ImGuiWindowSettings*  CreateNewWindowSettings(const char* name);
    IMGUI_API ImGuiWindowSettings*  FindWindowSettings(ImGuiID id);
    IMGUI_API ImGuiWindowSettings*  FindOrCreateWindowSettings(const char* name);
    IMGUI_API ImGuiSettingsHandler* FindSettingsHandler(const char* type_name);

    // Scrolling
    IMGUI_API void          SetScrollX(ImGuiWindow* window, float new_scroll_x);
    IMGUI_API void          SetScrollY(ImGuiWindow* window, float new_scroll_y);
    IMGUI_API void          SetScrollFromPosX(ImGuiWindow* window, float local_x, float center_x_ratio = 0.5f);
    IMGUI_API void          SetScrollFromPosY(ImGuiWindow* window, float local_y, float center_y_ratio = 0.5f);
    IMGUI_API ImVec2        ScrollToBringRectIntoView(ImGuiWindow* window, const ImRect& item_rect);

    // Basic Accessors
    inline ImGuiID          GetItemID()     { ImGuiContext& g = *GImGui; return g.CurrentWindow->DC.LastItemId; }
    inline ImGuiID          GetActiveID()   { ImGuiContext& g = *GImGui; return g.ActiveId; }
    inline ImGuiID          GetFocusID()    { ImGuiContext& g = *GImGui; return g.NavId; }
    IMGUI_API void          SetActiveID(ImGuiID id, ImGuiWindow* window);
    IMGUI_API void          SetFocusID(ImGuiID id, ImGuiWindow* window);
    IMGUI_API void          ClearActiveID();
    IMGUI_API ImGuiID       GetHoveredID();
    IMGUI_API void          SetHoveredID(ImGuiID id);
    IMGUI_API void          KeepAliveID(ImGuiID id);
    IMGUI_API void          MarkItemEdited(ImGuiID id);
    IMGUI_API void          PushOverrideID(ImGuiID id);

    // Basic Helpers for widget code
    IMGUI_API void          ItemSize(const ImVec2& size, float text_offset_y = 0.0f);
    IMGUI_API void          ItemSize(const ImRect& bb, float text_offset_y = 0.0f);
    IMGUI_API bool          ItemAdd(const ImRect& bb, ImGuiID id, const ImRect* nav_bb = NULL);
    IMGUI_API bool          ItemHoverable(const ImRect& bb, ImGuiID id);
    IMGUI_API bool          IsClippedEx(const ImRect& bb, ImGuiID id, bool clip_even_when_logged);
    IMGUI_API bool          FocusableItemRegister(ImGuiWindow* window, ImGuiID id);   // Return true if focus is requested
    IMGUI_API void          FocusableItemUnregister(ImGuiWindow* window);
    IMGUI_API ImVec2        CalcItemSize(ImVec2 size, float default_w, float default_h);
    IMGUI_API float         CalcWrapWidthForPos(const ImVec2& pos, float wrap_pos_x);
    IMGUI_API void          PushMultiItemsWidths(int components, float width_full);
    IMGUI_API void          PushItemFlag(ImGuiItemFlags option, bool enabled);
    IMGUI_API void          PopItemFlag();
    IMGUI_API bool          IsItemToggledSelection();                           // Was the last item selection toggled? (after Selectable(), TreeNode() etc. We only returns toggle _event_ in order to handle clipping correctly)
    IMGUI_API ImVec2        GetContentRegionMaxAbs();
    IMGUI_API void          ShrinkWidths(ImGuiShrinkWidthItem* items, int count, float width_excess);

    // Logging/Capture
    IMGUI_API void          LogBegin(ImGuiLogType type, int auto_open_depth);   // -> BeginCapture() when we design v2 api, for now stay under the radar by using the old name.
    IMGUI_API void          LogToBuffer(int auto_open_depth = -1);              // Start logging/capturing to internal buffer

    // Popups, Modals, Tooltips
    IMGUI_API void          OpenPopupEx(ImGuiID id);
    IMGUI_API void          ClosePopupToLevel(int remaining, bool restore_focus_to_window_under_popup);
    IMGUI_API void          ClosePopupsOverWindow(ImGuiWindow* ref_window, bool restore_focus_to_window_under_popup);
    IMGUI_API bool          IsPopupOpen(ImGuiID id); // Test for id within current popup stack level (currently begin-ed into); this doesn't scan the whole popup stack!
    IMGUI_API bool          BeginPopupEx(ImGuiID id, ImGuiWindowFlags extra_flags);
    IMGUI_API void          BeginTooltipEx(ImGuiWindowFlags extra_flags, bool override_previous_tooltip = true);
    IMGUI_API ImGuiWindow*  GetTopMostPopupModal();
    IMGUI_API ImVec2        FindBestWindowPosForPopup(ImGuiWindow* window);
    IMGUI_API ImVec2        FindBestWindowPosForPopupEx(const ImVec2& ref_pos, const ImVec2& size, ImGuiDir* last_dir, const ImRect& r_outer, const ImRect& r_avoid, ImGuiPopupPositionPolicy policy = ImGuiPopupPositionPolicy_Default);

    // Navigation
    IMGUI_API void          NavInitWindow(ImGuiWindow* window, bool force_reinit);
    IMGUI_API bool          NavMoveRequestButNoResultYet();
    IMGUI_API void          NavMoveRequestCancel();
    IMGUI_API void          NavMoveRequestForward(ImGuiDir move_dir, ImGuiDir clip_dir, const ImRect& bb_rel, ImGuiNavMoveFlags move_flags);
    IMGUI_API void          NavMoveRequestTryWrapping(ImGuiWindow* window, ImGuiNavMoveFlags move_flags);
    IMGUI_API float         GetNavInputAmount(ImGuiNavInput n, ImGuiInputReadMode mode);
    IMGUI_API ImVec2        GetNavInputAmount2d(ImGuiNavDirSourceFlags dir_sources, ImGuiInputReadMode mode, float slow_factor = 0.0f, float fast_factor = 0.0f);
    IMGUI_API int           CalcTypematicPressedRepeatAmount(float t, float t_prev, float repeat_delay, float repeat_rate);
    IMGUI_API void          ActivateItem(ImGuiID id);   // Remotely activate a button, checkbox, tree node etc. given its unique ID. activation is queued and processed on the next frame when the item is encountered again.
    IMGUI_API void          SetNavID(ImGuiID id, int nav_layer);
    IMGUI_API void          SetNavIDWithRectRel(ImGuiID id, int nav_layer, const ImRect& rect_rel);

    // Inputs
    inline bool             IsMouseDragPastThreshold(int button, float lock_threshold = -1.0f);
    inline bool             IsKeyPressedMap(ImGuiKey key, bool repeat = true)           { const int key_index = GImGui->IO.KeyMap[key]; return (key_index >= 0) ? IsKeyPressed(key_index, repeat) : false; }
    inline bool             IsNavInputDown(ImGuiNavInput n)                             { return GImGui->IO.NavInputs[n] > 0.0f; }
    inline bool             IsNavInputPressed(ImGuiNavInput n, ImGuiInputReadMode mode) { return GetNavInputAmount(n, mode) > 0.0f; }
    inline bool             IsNavInputPressedAnyOfTwo(ImGuiNavInput n1, ImGuiNavInput n2, ImGuiInputReadMode mode) { return (GetNavInputAmount(n1, mode) + GetNavInputAmount(n2, mode)) > 0.0f; }
    
    // Docking
    // (some functions are only declared in imgui.cpp, see Docking section)
    IMGUI_API void          DockContextInitialize(ImGuiContext* ctx);
    IMGUI_API void          DockContextShutdown(ImGuiContext* ctx);
    IMGUI_API void          DockContextOnLoadSettings(ImGuiContext* ctx);
    IMGUI_API void          DockContextRebuildNodes(ImGuiContext* ctx);
    IMGUI_API void          DockContextUpdateUndocking(ImGuiContext* ctx);
    IMGUI_API void          DockContextUpdateDocking(ImGuiContext* ctx);
    IMGUI_API ImGuiID       DockContextGenNodeID(ImGuiContext* ctx);
    IMGUI_API void          DockContextQueueDock(ImGuiContext* ctx, ImGuiWindow* target, ImGuiDockNode* target_node, ImGuiWindow* payload, ImGuiDir split_dir, float split_ratio, bool split_outer);
    IMGUI_API void          DockContextQueueUndockWindow(ImGuiContext* ctx, ImGuiWindow* window);
    IMGUI_API void          DockContextQueueUndockNode(ImGuiContext* ctx, ImGuiDockNode* node);
    IMGUI_API bool          DockContextCalcDropPosForDocking(ImGuiWindow* target, ImGuiDockNode* target_node, ImGuiWindow* payload, ImGuiDir split_dir, bool split_outer, ImVec2* out_pos);
    inline ImGuiDockNode*   DockNodeGetRootNode(ImGuiDockNode* node) { while (node->ParentNode) node = node->ParentNode; return node; }
    IMGUI_API bool          GetWindowAlwaysWantOwnTabBar(ImGuiWindow* window);
    IMGUI_API void          BeginDocked(ImGuiWindow* window, bool* p_open);
    IMGUI_API void          BeginAsDockableDragDropSource(ImGuiWindow* window);
    IMGUI_API void          BeginAsDockableDragDropTarget(ImGuiWindow* window);
    IMGUI_API void          SetWindowDock(ImGuiWindow* window, ImGuiID dock_id, ImGuiCond cond);

    // Docking - Builder function needs to be generally called before the DockSpace() node is submitted.
    // Important: do not hold on ImGuiDockNode* pointers. They may be invalidated by any split/merge/remove operation and every frame.
    IMGUI_API void          DockBuilderDockWindow(const char* window_name, ImGuiID node_id);
    IMGUI_API ImGuiDockNode*DockBuilderGetNode(ImGuiID node_id);
    inline ImGuiDockNode*   DockBuilderGetCentralNode(ImGuiID node_id)              { ImGuiDockNode* node = DockBuilderGetNode(node_id); if (!node) return NULL; return DockNodeGetRootNode(node)->CentralNode; }
    IMGUI_API ImGuiID       DockBuilderAddNode(ImGuiID node_id, ImGuiDockNodeFlags flags = 0);  // Use (flags == ImGuiDockNodeFlags_DockSpace) to create a dockspace, otherwise it'll create a floating node.
    IMGUI_API void          DockBuilderRemoveNode(ImGuiID node_id);                 // Remove node and all its child, undock all windows
    IMGUI_API void          DockBuilderRemoveNodeDockedWindows(ImGuiID node_id, bool clear_persistent_docking_references = true);
    IMGUI_API void          DockBuilderRemoveNodeChildNodes(ImGuiID node_id);       // Remove all split/hierarchy. All remaining docked windows will be re-docked to the root.
    IMGUI_API void          DockBuilderSetNodePos(ImGuiID node_id, ImVec2 pos);
    IMGUI_API void          DockBuilderSetNodeSize(ImGuiID node_id, ImVec2 size);
    IMGUI_API ImGuiID       DockBuilderSplitNode(ImGuiID node_id, ImGuiDir split_dir, float size_ratio_for_node_at_dir, ImGuiID* out_id_dir, ImGuiID* out_id_other);
    IMGUI_API void          DockBuilderCopyDockSpace(ImGuiID src_dockspace_id, ImGuiID dst_dockspace_id, ImVector<const char*>* in_window_remap_pairs);
    IMGUI_API void          DockBuilderCopyNode(ImGuiID src_node_id, ImGuiID dst_node_id, ImVector<ImGuiID>* out_node_remap_pairs);
    IMGUI_API void          DockBuilderCopyWindowSettings(const char* src_name, const char* dst_name);
    IMGUI_API void          DockBuilderFinish(ImGuiID node_id);

    // Drag and Drop
    IMGUI_API bool          BeginDragDropTargetCustom(const ImRect& bb, ImGuiID id);
    IMGUI_API void          ClearDragDrop();
    IMGUI_API bool          IsDragDropPayloadBeingAccepted();

    // New Columns API (FIXME-WIP)
    IMGUI_API void          BeginColumns(const char* str_id, int count, ImGuiColumnsFlags flags = 0); // setup number of columns. use an identifier to distinguish multiple column sets. close with EndColumns().
    IMGUI_API void          EndColumns();                                                             // close columns
    IMGUI_API void          PushColumnClipRect(int column_index);
    IMGUI_API void          PushColumnsBackground();
    IMGUI_API void          PopColumnsBackground();
    IMGUI_API ImGuiID       GetColumnsID(const char* str_id, int count);
    IMGUI_API ImGuiColumns* FindOrCreateColumns(ImGuiWindow* window, ImGuiID id);
    IMGUI_API float         GetColumnOffsetFromNorm(const ImGuiColumns* columns, float offset_norm);
    IMGUI_API float         GetColumnNormFromOffset(const ImGuiColumns* columns, float offset);

    // Tab Bars
    IMGUI_API bool          BeginTabBarEx(ImGuiTabBar* tab_bar, const ImRect& bb, ImGuiTabBarFlags flags, ImGuiDockNode* dock_node);
    IMGUI_API ImGuiTabItem* TabBarFindTabByID(ImGuiTabBar* tab_bar, ImGuiID tab_id);
    IMGUI_API ImGuiTabItem* TabBarFindMostRecentlySelectedTabForActiveWindow(ImGuiTabBar* tab_bar);
    IMGUI_API void          TabBarAddTab(ImGuiTabBar* tab_bar, ImGuiTabItemFlags tab_flags, ImGuiWindow* window);
    IMGUI_API void          TabBarRemoveTab(ImGuiTabBar* tab_bar, ImGuiID tab_id);
    IMGUI_API void          TabBarCloseTab(ImGuiTabBar* tab_bar, ImGuiTabItem* tab);
    IMGUI_API void          TabBarQueueChangeTabOrder(ImGuiTabBar* tab_bar, const ImGuiTabItem* tab, int dir);
    IMGUI_API bool          TabItemEx(ImGuiTabBar* tab_bar, const char* label, bool* p_open, ImGuiTabItemFlags flags, ImGuiWindow* docked_window);
    IMGUI_API ImVec2        TabItemCalcSize(const char* label, bool has_close_button);
    IMGUI_API void          TabItemBackground(ImDrawList* draw_list, const ImRect& bb, ImGuiTabItemFlags flags, ImU32 col);
    IMGUI_API bool          TabItemLabelAndCloseButton(ImDrawList* draw_list, const ImRect& bb, ImGuiTabItemFlags flags, ImVec2 frame_padding, const char* label, ImGuiID tab_id, ImGuiID close_button_id);

    // Render helpers
    // AVOID USING OUTSIDE OF IMGUI.CPP! NOT FOR PUBLIC CONSUMPTION. THOSE FUNCTIONS ARE A MESS. THEIR SIGNATURE AND BEHAVIOR WILL CHANGE, THEY NEED TO BE REFACTORED INTO SOMETHING DECENT.
    // NB: All position are in absolute pixels coordinates (we are never using window coordinates internally)
    IMGUI_API void          RenderText(ImVec2 pos, const char* text, const char* text_end = NULL, bool hide_text_after_hash = true);
    IMGUI_API void          RenderTextWrapped(ImVec2 pos, const char* text, const char* text_end, float wrap_width);
    IMGUI_API void          RenderTextClipped(const ImVec2& pos_min, const ImVec2& pos_max, const char* text, const char* text_end, const ImVec2* text_size_if_known, const ImVec2& align = ImVec2(0,0), const ImRect* clip_rect = NULL);
    IMGUI_API void          RenderTextClippedEx(ImDrawList* draw_list, const ImVec2& pos_min, const ImVec2& pos_max, const char* text, const char* text_end, const ImVec2* text_size_if_known, const ImVec2& align = ImVec2(0, 0), const ImRect* clip_rect = NULL);
    IMGUI_API void          RenderTextEllipsis(ImDrawList* draw_list, const ImVec2& pos_min, const ImVec2& pos_max, float clip_max_x, float ellipsis_max_x, const char* text, const char* text_end, const ImVec2* text_size_if_known);
    IMGUI_API void          RenderFrame(ImVec2 p_min, ImVec2 p_max, ImU32 fill_col, bool border = true, float rounding = 0.0f);
    IMGUI_API void          RenderFrameBorder(ImVec2 p_min, ImVec2 p_max, float rounding = 0.0f);
    IMGUI_API void          RenderColorRectWithAlphaCheckerboard(ImVec2 p_min, ImVec2 p_max, ImU32 fill_col, float grid_step, ImVec2 grid_off, float rounding = 0.0f, int rounding_corners_flags = ~0);
    IMGUI_API void          RenderCheckMark(ImVec2 pos, ImU32 col, float sz);
    IMGUI_API void          RenderNavHighlight(const ImRect& bb, ImGuiID id, ImGuiNavHighlightFlags flags = ImGuiNavHighlightFlags_TypeDefault); // Navigation highlight
    IMGUI_API void          RenderMouseCursor(ImVec2 pos, float scale, ImGuiMouseCursor mouse_cursor = ImGuiMouseCursor_Arrow);
    IMGUI_API const char*   FindRenderedTextEnd(const char* text, const char* text_end = NULL); // Find the optional ## from which we stop displaying text.
    IMGUI_API void          LogRenderedText(const ImVec2* ref_pos, const char* text, const char* text_end = NULL);

    // Render helpers (those functions don't access any ImGui state!)
    IMGUI_API void          RenderArrow(ImDrawList* draw_list, ImVec2 pos, ImU32 col, ImGuiDir dir, float scale = 1.0f);
    IMGUI_API void          RenderBullet(ImDrawList* draw_list, ImVec2 pos, ImU32 col);
    IMGUI_API void          RenderArrowPointingAt(ImDrawList* draw_list, ImVec2 pos, ImVec2 half_sz, ImGuiDir direction, ImU32 col);
    IMGUI_API void          RenderArrowDockMenu(ImDrawList* draw_list, ImVec2 p_min, float sz, ImU32 col);
    IMGUI_API void          RenderRectFilledRangeH(ImDrawList* draw_list, const ImRect& rect, ImU32 col, float x_start_norm, float x_end_norm, float rounding);
    IMGUI_API void          RenderRectFilledWithHole(ImDrawList* draw_list, ImRect outer, ImRect inner, ImU32 col, float rounding);
    IMGUI_API void          RenderPixelEllipsis(ImDrawList* draw_list, ImVec2 pos, ImU32 col, int count);

#ifndef IMGUI_DISABLE_OBSOLETE_FUNCTIONS
    // 2019/06/07: Updating prototypes of some of the internal functions. Leaving those for reference for a short while.
    inline void RenderArrow(ImVec2 pos, ImGuiDir dir, float scale=1.0f) { ImGuiWindow* window = GetCurrentWindow(); RenderArrow(window->DrawList, pos, GetColorU32(ImGuiCol_Text), dir, scale); }
    inline void RenderBullet(ImVec2 pos)                                { ImGuiWindow* window = GetCurrentWindow(); RenderBullet(window->DrawList, pos, GetColorU32(ImGuiCol_Text)); }
#endif

    // Widgets
    IMGUI_API void          TextEx(const char* text, const char* text_end = NULL, ImGuiTextFlags flags = 0);
    IMGUI_API bool          ButtonEx(const char* label, const ImVec2& size_arg = ImVec2(0,0), ImGuiButtonFlags flags = 0);
    IMGUI_API bool          CloseButton(ImGuiID id, const ImVec2& pos);
    IMGUI_API bool          CollapseButton(ImGuiID id, const ImVec2& pos, ImGuiDockNode* dock_node);
    IMGUI_API bool          ArrowButtonEx(const char* str_id, ImGuiDir dir, ImVec2 size_arg, ImGuiButtonFlags flags);
    IMGUI_API void          Scrollbar(ImGuiAxis axis);
    IMGUI_API bool          ScrollbarEx(const ImRect& bb, ImGuiID id, ImGuiAxis axis, float* p_scroll_v, float avail_v, float contents_v, ImDrawCornerFlags rounding_corners);
    IMGUI_API ImGuiID       GetScrollbarID(ImGuiWindow* window, ImGuiAxis axis);
    IMGUI_API void          SeparatorEx(ImGuiSeparatorFlags flags);

    // Widgets low-level behaviors
    IMGUI_API bool          ButtonBehavior(const ImRect& bb, ImGuiID id, bool* out_hovered, bool* out_held, ImGuiButtonFlags flags = 0);
    IMGUI_API bool          DragBehavior(ImGuiID id, ImGuiDataType data_type, void* v, float v_speed, const void* v_min, const void* v_max, const char* format, float power, ImGuiDragFlags flags);
    IMGUI_API bool          SliderBehavior(const ImRect& bb, ImGuiID id, ImGuiDataType data_type, void* v, const void* v_min, const void* v_max, const char* format, float power, ImGuiSliderFlags flags, ImRect* out_grab_bb);
    IMGUI_API bool          SplitterBehavior(const ImRect& bb, ImGuiID id, ImGuiAxis axis, float* size1, float* size2, float min_size1, float min_size2, float hover_extend = 0.0f, float hover_visibility_delay = 0.0f);
    IMGUI_API bool          TreeNodeBehavior(ImGuiID id, ImGuiTreeNodeFlags flags, const char* label, const char* label_end = NULL);
    IMGUI_API bool          TreeNodeBehaviorIsOpen(ImGuiID id, ImGuiTreeNodeFlags flags = 0);                     // Consume previous SetNextItemOpen() data, if any. May return true when logging
    IMGUI_API void          TreePushOverrideID(ImGuiID id);

    // Template functions are instantiated in imgui_widgets.cpp for a finite number of types.
    // To use them externally (for custom widget) you may need an "extern template" statement in your code in order to link to existing instances and silence Clang warnings (see #2036).
    // e.g. " extern template IMGUI_API float RoundScalarWithFormatT<float, float>(const char* format, ImGuiDataType data_type, float v); "
    template<typename T, typename SIGNED_T, typename FLOAT_T>   IMGUI_API bool  DragBehaviorT(ImGuiDataType data_type, T* v, float v_speed, T v_min, T v_max, const char* format, float power, ImGuiDragFlags flags);
    template<typename T, typename SIGNED_T, typename FLOAT_T>   IMGUI_API bool  SliderBehaviorT(const ImRect& bb, ImGuiID id, ImGuiDataType data_type, T* v, T v_min, T v_max, const char* format, float power, ImGuiSliderFlags flags, ImRect* out_grab_bb);
    template<typename T, typename FLOAT_T>                      IMGUI_API float SliderCalcRatioFromValueT(ImGuiDataType data_type, T v, T v_min, T v_max, float power, float linear_zero_pos);
    template<typename T, typename SIGNED_T>                     IMGUI_API T     RoundScalarWithFormatT(const char* format, ImGuiDataType data_type, T v);

    // Data type helpers
    IMGUI_API const ImGuiDataTypeInfo*  DataTypeGetInfo(ImGuiDataType data_type);
    IMGUI_API int           DataTypeFormatString(char* buf, int buf_size, ImGuiDataType data_type, const void* data_ptr, const char* format);
    IMGUI_API void          DataTypeApplyOp(ImGuiDataType data_type, int op, void* output, void* arg_1, const void* arg_2);
    IMGUI_API bool          DataTypeApplyOpFromText(const char* buf, const char* initial_value_buf, ImGuiDataType data_type, void* data_ptr, const char* format);

    // InputText
    IMGUI_API bool          InputTextEx(const char* label, const char* hint, char* buf, int buf_size, const ImVec2& size_arg, ImGuiInputTextFlags flags, ImGuiInputTextCallback callback = NULL, void* user_data = NULL);
    IMGUI_API bool          TempInputTextScalar(const ImRect& bb, ImGuiID id, const char* label, ImGuiDataType data_type, void* data_ptr, const char* format);
    inline bool             TempInputTextIsActive(ImGuiID id) { ImGuiContext& g = *GImGui; return (g.ActiveId == id && g.TempInputTextId == id); }

    // Color
    IMGUI_API void          ColorTooltip(const char* text, const float* col, ImGuiColorEditFlags flags);
    IMGUI_API void          ColorEditOptionsPopup(const float* col, ImGuiColorEditFlags flags);
    IMGUI_API void          ColorPickerOptionsPopup(const float* ref_col, ImGuiColorEditFlags flags);

    // Plot
    IMGUI_API void          PlotEx(ImGuiPlotType plot_type, const char* label, float (*values_getter)(void* data, int idx), void* data, int values_count, int values_offset, const char* overlay_text, float scale_min, float scale_max, ImVec2 frame_size);

    // Shade functions (write over already created vertices)
    IMGUI_API void          ShadeVertsLinearColorGradientKeepAlpha(ImDrawList* draw_list, int vert_start_idx, int vert_end_idx, ImVec2 gradient_p0, ImVec2 gradient_p1, ImU32 col0, ImU32 col1);
    IMGUI_API void          ShadeVertsLinearUV(ImDrawList* draw_list, int vert_start_idx, int vert_end_idx, const ImVec2& a, const ImVec2& b, const ImVec2& uv_a, const ImVec2& uv_b, bool clamp);

    // Debug Tools
    inline void             DebugStartItemPicker() { GImGui->DebugItemPickerActive = true; }

} // namespace ImGui

// ImFontAtlas internals
IMGUI_API bool              ImFontAtlasBuildWithStbTruetype(ImFontAtlas* atlas);
IMGUI_API void              ImFontAtlasBuildRegisterDefaultCustomRects(ImFontAtlas* atlas);
IMGUI_API void              ImFontAtlasBuildSetupFont(ImFontAtlas* atlas, ImFont* font, ImFontConfig* font_config, float ascent, float descent);
IMGUI_API void              ImFontAtlasBuildPackCustomRects(ImFontAtlas* atlas, void* stbrp_context_opaque);
IMGUI_API void              ImFontAtlasBuildFinish(ImFontAtlas* atlas);
IMGUI_API void              ImFontAtlasBuildMultiplyCalcLookupTable(unsigned char out_table[256], float in_multiply_factor);
IMGUI_API void              ImFontAtlasBuildMultiplyRectAlpha8(const unsigned char table[256], unsigned char* pixels, int x, int y, int w, int h, int stride);

// Debug Tools
// Use 'Metrics->Tools->Item Picker' to break into the call-stack of a specific item.
#ifndef IM_DEBUG_BREAK      
#if defined(__clang__)
#define IM_DEBUG_BREAK()    __builtin_debugtrap()
#elif defined (_MSC_VER)
#define IM_DEBUG_BREAK()    __debugbreak()
#else
#define IM_DEBUG_BREAK()    IM_ASSERT(0)    // It is expected that you define IM_DEBUG_BREAK() into something that will break nicely in a debugger!
#endif
#endif // #ifndef IM_DEBUG_BREAK

// Test Engine Hooks (imgui_tests)
//#define IMGUI_ENABLE_TEST_ENGINE
#ifdef IMGUI_ENABLE_TEST_ENGINE
extern void                 ImGuiTestEngineHook_PreNewFrame(ImGuiContext* ctx);
extern void                 ImGuiTestEngineHook_PostNewFrame(ImGuiContext* ctx);
extern void                 ImGuiTestEngineHook_ItemAdd(ImGuiContext* ctx, const ImRect& bb, ImGuiID id);
extern void                 ImGuiTestEngineHook_ItemInfo(ImGuiContext* ctx, ImGuiID id, const char* label, ImGuiItemStatusFlags flags);
extern void                 ImGuiTestEngineHook_Log(ImGuiContext* ctx, const char* fmt, ...);
#define IMGUI_TEST_ENGINE_ITEM_ADD(_BB, _ID)                ImGuiTestEngineHook_ItemAdd(&g, _BB, _ID)               // Register item bounding box
#define IMGUI_TEST_ENGINE_ITEM_INFO(_ID, _LABEL, _FLAGS)    ImGuiTestEngineHook_ItemInfo(&g, _ID, _LABEL, _FLAGS)   // Register item label and status flags (optional)
#define IMGUI_TEST_ENGINE_LOG(_FMT, ...)                    ImGuiTestEngineHook_Log(&g, _FMT, __VA_ARGS__)          // Custom log entry from user land into test log
#else
#define IMGUI_TEST_ENGINE_ITEM_ADD(_BB, _ID)                do { } while (0)
#define IMGUI_TEST_ENGINE_ITEM_INFO(_ID, _LABEL, _FLAGS)    do { } while (0)
#define IMGUI_TEST_ENGINE_LOG(_FMT, ...)                    do { } while (0)
#endif

#if defined(__clang__)
#pragma clang diagnostic pop
#elif defined(__GNUC__)
#pragma GCC diagnostic pop
#endif

#ifdef _MSC_VER
#pragma warning (pop)
#endif<|MERGE_RESOLUTION|>--- conflicted
+++ resolved
@@ -675,24 +675,16 @@
 {
     char*       Name;
     ImGuiID     ID;
-<<<<<<< HEAD
-    ImVec2      Pos;            // NB: Settings position are stored RELATIVE to the viewport! Whereas runtime ones are absolute positions.
-    ImVec2      Size;
-    ImVec2      ViewportPos;
+    ImVec2ih    Pos;            // NB: Settings position are stored RELATIVE to the viewport! Whereas runtime ones are absolute positions.
+    ImVec2ih    Size;
+    ImVec2ih    ViewportPosh;
     ImGuiID     ViewportId;
     ImGuiID     DockId;         // ID of last known DockNode (even if the DockNode is invisible because it has only 1 active window), or 0 if none. 
     ImGuiID     ClassId;        // ID of window class if specified
     short       DockOrder;      // Order of the last time the window was visible within its DockNode. This is used to reorder windows that are reappearing on the same frame. Same value between windows that were active and windows that were none are possible.
     bool        Collapsed;
 
-    ImGuiWindowSettings() { Name = NULL; ID = 0; Pos = Size = ViewportPos = ImVec2(0, 0); ViewportId = DockId = ClassId = 0; DockOrder = -1; Collapsed = false; }
-=======
-    ImVec2ih    Pos;
-    ImVec2ih    Size;
-    bool        Collapsed;
-
-    ImGuiWindowSettings() { Name = NULL; ID = 0; Pos = Size = ImVec2ih(0, 0); Collapsed = false; }
->>>>>>> cb538fad
+    ImGuiWindowSettings() { Name = NULL; ID = 0; Pos = Size = ViewportPosh = ImVec2ih(0, 0); ViewportId = DockId = ClassId = 0; DockOrder = -1; Collapsed = false; }
 };
 
 struct ImGuiSettingsHandler
