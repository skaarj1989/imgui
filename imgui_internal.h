// dear imgui, v1.67 WIP
// (internal structures/api)

// You may use this file to debug, understand or extend ImGui features but we don't provide any guarantee of forward compatibility!
// Set:
//   #define IMGUI_DEFINE_MATH_OPERATORS
// To implement maths operators for ImVec2 (disabled by default to not collide with using IM_VEC2_CLASS_EXTRA along with your own math types+operators)

#pragma once

#ifndef IMGUI_VERSION
#error Must include imgui.h before imgui_internal.h
#endif

#include <stdio.h>      // FILE*
#include <stdlib.h>     // NULL, malloc, free, qsort, atoi, atof
#include <math.h>       // sqrtf, fabsf, fmodf, powf, floorf, ceilf, cosf, sinf
#include <limits.h>     // INT_MIN, INT_MAX

#ifdef _MSC_VER
#pragma warning (push)
#pragma warning (disable: 4251) // class 'xxx' needs to have dll-interface to be used by clients of struct 'xxx' // when IMGUI_API is set to__declspec(dllexport)
#endif

#ifdef __clang__
#pragma clang diagnostic push
#pragma clang diagnostic ignored "-Wunused-function"        // for stb_textedit.h
#pragma clang diagnostic ignored "-Wmissing-prototypes"     // for stb_textedit.h
#pragma clang diagnostic ignored "-Wold-style-cast"
#endif

//-----------------------------------------------------------------------------
// Forward Declarations
//-----------------------------------------------------------------------------

struct ImRect;                      // An axis-aligned rectangle (2 points)
struct ImDrawDataBuilder;           // Helper to build a ImDrawData instance
struct ImDrawListSharedData;        // Data shared between all ImDrawList instances
struct ImGuiColorMod;               // Stacked color modifier, backup of modified data so we can restore it
struct ImGuiColumnData;             // Storage data for a single column
struct ImGuiColumnsSet;             // Storage data for a columns set
struct ImGuiContext;                // Main imgui context
struct ImGuiDockContext;            // Docking system context
struct ImGuiDockNode;               // Docking system node (hold a list of Windows OR two child dock nodes)
struct ImGuiDockNodeSettings;       // Storage for a dock node in .ini file (we preserve those even if the associated dock node isn't active during the session)
struct ImGuiGroupData;              // Stacked storage data for BeginGroup()/EndGroup()
struct ImGuiInputTextState;         // Internal state of the currently focused/edited text input box
struct ImGuiItemHoveredDataBackup;  // Backup and restore IsItemHovered() internal data
struct ImGuiMenuColumns;            // Simple column measurement, currently used for MenuItem() only
struct ImGuiNavMoveResult;          // Result of a directional navigation move query result
struct ImGuiNextWindowData;         // Storage for SetNexWindow** functions
struct ImGuiPopupRef;               // Storage for current popup stack
struct ImGuiSettingsHandler;        // Storage for one type registered in the .ini file
struct ImGuiStyleMod;               // Stacked style modifier, backup of modified data so we can restore it
struct ImGuiTabBar;                 // Storage for a tab bar
struct ImGuiTabItem;                // Storage for a tab item (within a tab bar)
struct ImGuiWindow;                 // Storage for one window
struct ImGuiWindowTempData;         // Temporary storage for one window (that's the data which in theory we could ditch at the end of the frame)
struct ImGuiWindowSettings;         // Storage for window settings stored in .ini file (we keep one of those even if the actual window wasn't instanced during this session)

// Use your programming IDE "Go to definition" facility on the names of the center columns to find the actual flags/enum lists.
typedef int ImGuiLayoutType;        // -> enum ImGuiLayoutType_        // Enum: Horizontal or vertical
typedef int ImGuiButtonFlags;       // -> enum ImGuiButtonFlags_       // Flags: for ButtonEx(), ButtonBehavior()
typedef int ImGuiItemFlags;         // -> enum ImGuiItemFlags_         // Flags: for PushItemFlag()
typedef int ImGuiItemStatusFlags;   // -> enum ImGuiItemStatusFlags_   // Flags: for DC.LastItemStatusFlags
typedef int ImGuiNavHighlightFlags; // -> enum ImGuiNavHighlightFlags_ // Flags: for RenderNavHighlight()
typedef int ImGuiNavDirSourceFlags; // -> enum ImGuiNavDirSourceFlags_ // Flags: for GetNavInputAmount2d()
typedef int ImGuiNavMoveFlags;      // -> enum ImGuiNavMoveFlags_      // Flags: for navigation requests
typedef int ImGuiSeparatorFlags;    // -> enum ImGuiSeparatorFlags_    // Flags: for Separator() - internal
typedef int ImGuiSliderFlags;       // -> enum ImGuiSliderFlags_       // Flags: for SliderBehavior()
typedef int ImGuiDragFlags;         // -> enum ImGuiDragFlags_         // Flags: for DragBehavior()

//-------------------------------------------------------------------------
// STB libraries
//-------------------------------------------------------------------------

namespace ImGuiStb
{

#undef STB_TEXTEDIT_STRING
#undef STB_TEXTEDIT_CHARTYPE
#define STB_TEXTEDIT_STRING             ImGuiInputTextState
#define STB_TEXTEDIT_CHARTYPE           ImWchar
#define STB_TEXTEDIT_GETWIDTH_NEWLINE   -1.0f
#include "imstb_textedit.h"

} // namespace ImGuiStb

//-----------------------------------------------------------------------------
// Context
//-----------------------------------------------------------------------------

#ifndef GImGui
extern IMGUI_API ImGuiContext* GImGui;  // Current implicit ImGui context pointer
#endif

// Internal Drag and Drop payload types. String starting with '_' are reserved for Dear ImGui.
#define IMGUI_PAYLOAD_TYPE_WINDOW       "_IMWINDOW"     // Payload == ImGuiWindow*

//-----------------------------------------------------------------------------
// Helpers
//-----------------------------------------------------------------------------

#define IM_PI           3.14159265358979323846f
#ifdef _WIN32
#define IM_NEWLINE      "\r\n"   // Play it nice with Windows users (2018/05 news: Microsoft announced that Notepad will finally display Unix-style carriage returns!)
#else
#define IM_NEWLINE      "\n"
#endif

#define IMGUI_DEBUG_LOG(FMT,...)        printf("[%05d] " FMT, GImGui->FrameCount, __VA_ARGS__)
#define IM_STATIC_ASSERT(_COND)         typedef char static_assertion_##__line__[(_COND)?1:-1]
#define IM_F32_TO_INT8_UNBOUND(_VAL)    ((int)((_VAL) * 255.0f + ((_VAL)>=0 ? 0.5f : -0.5f)))   // Unsaturated, for display purpose
#define IM_F32_TO_INT8_SAT(_VAL)        ((int)(ImSaturate(_VAL) * 255.0f + 0.5f))               // Saturated, always output 0..255

// Enforce cdecl calling convention for functions called by the standard library, in case compilation settings changed the default to e.g. __vectorcall
#ifdef _MSC_VER
#define IMGUI_CDECL __cdecl
#else
#define IMGUI_CDECL
#endif

// Helpers: UTF-8 <> wchar
IMGUI_API int           ImTextStrToUtf8(char* buf, int buf_size, const ImWchar* in_text, const ImWchar* in_text_end);      // return output UTF-8 bytes count
IMGUI_API int           ImTextCharFromUtf8(unsigned int* out_char, const char* in_text, const char* in_text_end);          // read one character. return input UTF-8 bytes count
IMGUI_API int           ImTextStrFromUtf8(ImWchar* buf, int buf_size, const char* in_text, const char* in_text_end, const char** in_remaining = NULL);   // return input UTF-8 bytes count
IMGUI_API int           ImTextCountCharsFromUtf8(const char* in_text, const char* in_text_end);                            // return number of UTF-8 code-points (NOT bytes count)
IMGUI_API int           ImTextCountUtf8BytesFromChar(const char* in_text, const char* in_text_end);                        // return number of bytes to express one char in UTF-8
IMGUI_API int           ImTextCountUtf8BytesFromStr(const ImWchar* in_text, const ImWchar* in_text_end);                   // return number of bytes to express string in UTF-8

// Helpers: Misc
IMGUI_API ImU32         ImHash(const void* data, int data_size, ImU32 seed = 0);    // Pass data_size==0 for zero-terminated strings
IMGUI_API void*         ImFileLoadToMemory(const char* filename, const char* file_open_mode, size_t* out_file_size = NULL, int padding_bytes = 0);
IMGUI_API FILE*         ImFileOpen(const char* filename, const char* file_open_mode);
static inline bool      ImCharIsBlankA(char c)          { return c == ' ' || c == '\t'; }
static inline bool      ImCharIsBlankW(unsigned int c)  { return c == ' ' || c == '\t' || c == 0x3000; }
static inline bool      ImIsPowerOfTwo(int v)           { return v != 0 && (v & (v - 1)) == 0; }
static inline int       ImUpperPowerOfTwo(int v)        { v--; v |= v >> 1; v |= v >> 2; v |= v >> 4; v |= v >> 8; v |= v >> 16; v++; return v; }
#define ImQsort         qsort

// Helpers: Geometry
IMGUI_API ImVec2        ImLineClosestPoint(const ImVec2& a, const ImVec2& b, const ImVec2& p);
IMGUI_API bool          ImTriangleContainsPoint(const ImVec2& a, const ImVec2& b, const ImVec2& c, const ImVec2& p);
IMGUI_API ImVec2        ImTriangleClosestPoint(const ImVec2& a, const ImVec2& b, const ImVec2& c, const ImVec2& p);
IMGUI_API void          ImTriangleBarycentricCoords(const ImVec2& a, const ImVec2& b, const ImVec2& c, const ImVec2& p, float& out_u, float& out_v, float& out_w);
IMGUI_API ImGuiDir      ImGetDirQuadrantFromDelta(float dx, float dy);

// Helpers: String
IMGUI_API int           ImStricmp(const char* str1, const char* str2);
IMGUI_API int           ImStrnicmp(const char* str1, const char* str2, size_t count);
IMGUI_API void          ImStrncpy(char* dst, const char* src, size_t count);
IMGUI_API char*         ImStrdup(const char* str);
IMGUI_API const char*   ImStrchrRange(const char* str_begin, const char* str_end, char c);
IMGUI_API int           ImStrlenW(const ImWchar* str);
IMGUI_API const char*   ImStreolRange(const char* str, const char* str_end);                // End end-of-line
IMGUI_API const ImWchar*ImStrbolW(const ImWchar* buf_mid_line, const ImWchar* buf_begin);   // Find beginning-of-line
IMGUI_API const char*   ImStristr(const char* haystack, const char* haystack_end, const char* needle, const char* needle_end);
IMGUI_API void          ImStrTrimBlanks(char* str);
IMGUI_API const char*   ImStrSkipBlank(const char* str);
IMGUI_API int           ImFormatString(char* buf, size_t buf_size, const char* fmt, ...) IM_FMTARGS(3);
IMGUI_API int           ImFormatStringV(char* buf, size_t buf_size, const char* fmt, va_list args) IM_FMTLIST(3);
IMGUI_API const char*   ImParseFormatFindStart(const char* format);
IMGUI_API const char*   ImParseFormatFindEnd(const char* format);
IMGUI_API const char*   ImParseFormatTrimDecorations(const char* format, char* buf, int buf_size);
IMGUI_API int           ImParseFormatPrecision(const char* format, int default_value);

// Helpers: ImVec2/ImVec4 operators
// We are keeping those disabled by default so they don't leak in user space, to allow user enabling implicit cast operators between ImVec2 and their own types (using IM_VEC2_CLASS_EXTRA etc.)
// We unfortunately don't have a unary- operator for ImVec2 because this would needs to be defined inside the class itself.
#ifdef IMGUI_DEFINE_MATH_OPERATORS
static inline ImVec2 operator*(const ImVec2& lhs, const float rhs)              { return ImVec2(lhs.x*rhs, lhs.y*rhs); }
static inline ImVec2 operator/(const ImVec2& lhs, const float rhs)              { return ImVec2(lhs.x/rhs, lhs.y/rhs); }
static inline ImVec2 operator+(const ImVec2& lhs, const ImVec2& rhs)            { return ImVec2(lhs.x+rhs.x, lhs.y+rhs.y); }
static inline ImVec2 operator-(const ImVec2& lhs, const ImVec2& rhs)            { return ImVec2(lhs.x-rhs.x, lhs.y-rhs.y); }
static inline ImVec2 operator*(const ImVec2& lhs, const ImVec2& rhs)            { return ImVec2(lhs.x*rhs.x, lhs.y*rhs.y); }
static inline ImVec2 operator/(const ImVec2& lhs, const ImVec2& rhs)            { return ImVec2(lhs.x/rhs.x, lhs.y/rhs.y); }
static inline ImVec2& operator+=(ImVec2& lhs, const ImVec2& rhs)                { lhs.x += rhs.x; lhs.y += rhs.y; return lhs; }
static inline ImVec2& operator-=(ImVec2& lhs, const ImVec2& rhs)                { lhs.x -= rhs.x; lhs.y -= rhs.y; return lhs; }
static inline ImVec2& operator*=(ImVec2& lhs, const float rhs)                  { lhs.x *= rhs; lhs.y *= rhs; return lhs; }
static inline ImVec2& operator/=(ImVec2& lhs, const float rhs)                  { lhs.x /= rhs; lhs.y /= rhs; return lhs; }
static inline ImVec4 operator+(const ImVec4& lhs, const ImVec4& rhs)            { return ImVec4(lhs.x+rhs.x, lhs.y+rhs.y, lhs.z+rhs.z, lhs.w+rhs.w); }
static inline ImVec4 operator-(const ImVec4& lhs, const ImVec4& rhs)            { return ImVec4(lhs.x-rhs.x, lhs.y-rhs.y, lhs.z-rhs.z, lhs.w-rhs.w); }
static inline ImVec4 operator*(const ImVec4& lhs, const ImVec4& rhs)            { return ImVec4(lhs.x*rhs.x, lhs.y*rhs.y, lhs.z*rhs.z, lhs.w*rhs.w); }
#endif

// Helpers: Maths
// - Wrapper for standard libs functions. (Note that imgui_demo.cpp does _not_ use them to keep the code easy to copy)
#ifndef IMGUI_DISABLE_MATH_FUNCTIONS
static inline float  ImFabs(float x)                                            { return fabsf(x); }
static inline float  ImSqrt(float x)                                            { return sqrtf(x); }
static inline float  ImPow(float x, float y)                                    { return powf(x, y); }
static inline double ImPow(double x, double y)                                  { return pow(x, y); }
static inline float  ImFmod(float x, float y)                                   { return fmodf(x, y); }
static inline double ImFmod(double x, double y)                                 { return fmod(x, y); }
static inline float  ImCos(float x)                                             { return cosf(x); }
static inline float  ImSin(float x)                                             { return sinf(x); }
static inline float  ImAcos(float x)                                            { return acosf(x); }
static inline float  ImAtan2(float y, float x)                                  { return atan2f(y, x); }
static inline double ImAtof(const char* s)                                      { return atof(s); }
static inline float  ImFloorStd(float x)                                        { return floorf(x); }   // we already uses our own ImFloor() { return (float)(int)v } internally so the standard one wrapper is named differently (it's used by stb_truetype)
static inline float  ImCeil(float x)                                            { return ceilf(x); }
#endif
// - ImMin/ImMax/ImClamp/ImLerp/ImSwap are used by widgets which support for variety of types: signed/unsigned int/long long float/double, using templates here but we could also redefine them 6 times
template<typename T> static inline T ImMin(T lhs, T rhs)                        { return lhs < rhs ? lhs : rhs; }
template<typename T> static inline T ImMax(T lhs, T rhs)                        { return lhs >= rhs ? lhs : rhs; }
template<typename T> static inline T ImClamp(T v, T mn, T mx)                   { return (v < mn) ? mn : (v > mx) ? mx : v; }
template<typename T> static inline T ImLerp(T a, T b, float t)                  { return (T)(a + (b - a) * t); }
template<typename T> static inline void ImSwap(T& a, T& b)                      { T tmp = a; a = b; b = tmp; }
// - Misc maths helpers
static inline ImVec2 ImMin(const ImVec2& lhs, const ImVec2& rhs)                { return ImVec2(lhs.x < rhs.x ? lhs.x : rhs.x, lhs.y < rhs.y ? lhs.y : rhs.y); }
static inline ImVec2 ImMax(const ImVec2& lhs, const ImVec2& rhs)                { return ImVec2(lhs.x >= rhs.x ? lhs.x : rhs.x, lhs.y >= rhs.y ? lhs.y : rhs.y); }
static inline ImVec2 ImClamp(const ImVec2& v, const ImVec2& mn, ImVec2 mx)      { return ImVec2((v.x < mn.x) ? mn.x : (v.x > mx.x) ? mx.x : v.x, (v.y < mn.y) ? mn.y : (v.y > mx.y) ? mx.y : v.y); }
static inline ImVec2 ImLerp(const ImVec2& a, const ImVec2& b, float t)          { return ImVec2(a.x + (b.x - a.x) * t, a.y + (b.y - a.y) * t); }
static inline ImVec2 ImLerp(const ImVec2& a, const ImVec2& b, const ImVec2& t)  { return ImVec2(a.x + (b.x - a.x) * t.x, a.y + (b.y - a.y) * t.y); }
static inline ImVec4 ImLerp(const ImVec4& a, const ImVec4& b, float t)          { return ImVec4(a.x + (b.x - a.x) * t, a.y + (b.y - a.y) * t, a.z + (b.z - a.z) * t, a.w + (b.w - a.w) * t); }
static inline float  ImSaturate(float f)                                        { return (f < 0.0f) ? 0.0f : (f > 1.0f) ? 1.0f : f; }
static inline float  ImLengthSqr(const ImVec2& lhs)                             { return lhs.x*lhs.x + lhs.y*lhs.y; }
static inline float  ImLengthSqr(const ImVec4& lhs)                             { return lhs.x*lhs.x + lhs.y*lhs.y + lhs.z*lhs.z + lhs.w*lhs.w; }
static inline float  ImInvLength(const ImVec2& lhs, float fail_value)           { float d = lhs.x*lhs.x + lhs.y*lhs.y; if (d > 0.0f) return 1.0f / ImSqrt(d); return fail_value; }
static inline float  ImFloor(float f)                                           { return (float)(int)f; }
static inline ImVec2 ImFloor(const ImVec2& v)                                   { return ImVec2((float)(int)v.x, (float)(int)v.y); }
static inline float  ImDot(const ImVec2& a, const ImVec2& b)                    { return a.x * b.x + a.y * b.y; }
static inline ImVec2 ImRotate(const ImVec2& v, float cos_a, float sin_a)        { return ImVec2(v.x * cos_a - v.y * sin_a, v.x * sin_a + v.y * cos_a); }
static inline float  ImLinearSweep(float current, float target, float speed)    { if (current < target) return ImMin(current + speed, target); if (current > target) return ImMax(current - speed, target); return current; }
static inline ImVec2 ImMul(const ImVec2& lhs, const ImVec2& rhs)                { return ImVec2(lhs.x * rhs.x, lhs.y * rhs.y); }

<<<<<<< HEAD
// Helper: ImPool<>. Basic keyed storage for contiguous instances, slow/amortized insertion, O(1) indexable, O(Log N) queries by ID over a dense/hot buffer
// Creation/Erasure invalidate all pointers, but indexes are valid as long as the object lifetime.
=======
// Helper: ImPool<>. Basic keyed storage for contiguous instances, slow/amortized insertion, O(1) indexable, O(Log N) queries by ID over a dense/hot buffer,
// Honor constructor/destructor. Add/remove invalidate all pointers. Indexes have the same lifetime as the associated object.
typedef int ImPoolIdx;
>>>>>>> 5261e5a6
template<typename T>
struct IMGUI_API ImPool
{
    ImVector<T>     Data;       // Contiguous data
    ImGuiStorage    Map;        // ID->Index
<<<<<<< HEAD
    int             FreeIdx;    // Next free idx to use
=======
    ImPoolIdx       FreeIdx;    // Next free idx to use
>>>>>>> 5261e5a6

    ImPool()    { FreeIdx = 0; }
    ~ImPool()   { Clear(); }
    T*          GetByKey(ImGuiID key)               { int idx = Map.GetInt(key, -1); return (idx != -1) ? &Data[idx] : NULL; }
<<<<<<< HEAD
    T*          GetByIndex(int n)                   { return &Data[n]; }
    int         GetIndex(const T* p) const          { IM_ASSERT(p >= Data.Data && p < Data.Data + Data.Size); return (int)(p - Data.Data); }
=======
    T*          GetByIndex(ImPoolIdx n)             { return &Data[n]; }
    ImPoolIdx   GetIndex(const T* p) const          { IM_ASSERT(p >= Data.Data && p < Data.Data + Data.Size); return (ImPoolIdx)(p - Data.Data); }
>>>>>>> 5261e5a6
    T*          GetOrAddByKey(ImGuiID key)          { int* p_idx = Map.GetIntRef(key, -1); if (*p_idx != -1) return &Data[*p_idx]; *p_idx = FreeIdx; return Add(); }
    void        Clear()                             { for (int n = 0; n < Map.Data.Size; n++) { int idx = Map.Data[n].val_i; if (idx != -1) Data[idx].~T(); }  Map.Clear(); Data.clear(); FreeIdx = 0; }
    T*          Add()                               { int idx = FreeIdx; if (idx == Data.Size) { Data.resize(Data.Size + 1); FreeIdx++; } else { FreeIdx = *(int*)&Data[idx]; } IM_PLACEMENT_NEW(&Data[idx]) T(); return &Data[idx]; }
    void        Remove(ImGuiID key, const T* p)     { Remove(key, GetIndex(p)); }
<<<<<<< HEAD
    void        Remove(ImGuiID key, int idx)        { Data[idx].~T(); *(int*)&Data[idx] = FreeIdx; FreeIdx = idx; Map.SetInt(key, -1); }
    void        Reserve(int capacity)               { Data.reserve(capacity); Map.Data.reserve(capacity); }
};
typedef int ImPoolIdx;
=======
    void        Remove(ImGuiID key, ImPoolIdx idx)  { Data[idx].~T(); *(int*)&Data[idx] = FreeIdx; FreeIdx = idx; Map.SetInt(key, -1); }
    void        Reserve(int capacity)               { Data.reserve(capacity); Map.Data.reserve(capacity); }
    int         GetSize() const                     { return Data.Size; }
};
>>>>>>> 5261e5a6

//-----------------------------------------------------------------------------
// Types
//-----------------------------------------------------------------------------

enum ImGuiButtonFlags_
{
    ImGuiButtonFlags_None                   = 0,
    ImGuiButtonFlags_Repeat                 = 1 << 0,   // hold to repeat
    ImGuiButtonFlags_PressedOnClickRelease  = 1 << 1,   // return true on click + release on same item [DEFAULT if no PressedOn* flag is set]
    ImGuiButtonFlags_PressedOnClick         = 1 << 2,   // return true on click (default requires click+release)
    ImGuiButtonFlags_PressedOnRelease       = 1 << 3,   // return true on release (default requires click+release)
    ImGuiButtonFlags_PressedOnDoubleClick   = 1 << 4,   // return true on double-click (default requires click+release)
    ImGuiButtonFlags_FlattenChildren        = 1 << 5,   // allow interactions even if a child window is overlapping
    ImGuiButtonFlags_AllowItemOverlap       = 1 << 6,   // require previous frame HoveredId to either match id or be null before being usable, use along with SetItemAllowOverlap()
    ImGuiButtonFlags_DontClosePopups        = 1 << 7,   // disable automatically closing parent popup on press // [UNUSED]
    ImGuiButtonFlags_Disabled               = 1 << 8,   // disable interactions
    ImGuiButtonFlags_AlignTextBaseLine      = 1 << 9,   // vertically align button to match text baseline - ButtonEx() only // FIXME: Should be removed and handled by SmallButton(), not possible currently because of DC.CursorPosPrevLine
    ImGuiButtonFlags_NoKeyModifiers         = 1 << 10,  // disable interaction if a key modifier is held
    ImGuiButtonFlags_NoHoldingActiveID      = 1 << 11,  // don't set ActiveId while holding the mouse (ImGuiButtonFlags_PressedOnClick only)
    ImGuiButtonFlags_PressedOnDragDropHold  = 1 << 12,  // press when held into while we are drag and dropping another item (used by e.g. tree nodes, collapsing headers)
    ImGuiButtonFlags_NoNavFocus             = 1 << 13   // don't override navigation focus when activated
};

enum ImGuiSliderFlags_
{
    ImGuiSliderFlags_None                   = 0,
    ImGuiSliderFlags_Vertical               = 1 << 0
};

enum ImGuiDragFlags_
{
    ImGuiDragFlags_None                     = 0,
    ImGuiDragFlags_Vertical                 = 1 << 0
};

enum ImGuiColumnsFlags_
{
    // Default: 0
    ImGuiColumnsFlags_None                  = 0,
    ImGuiColumnsFlags_NoBorder              = 1 << 0,   // Disable column dividers
    ImGuiColumnsFlags_NoResize              = 1 << 1,   // Disable resizing columns when clicking on the dividers
    ImGuiColumnsFlags_NoPreserveWidths      = 1 << 2,   // Disable column width preservation when adjusting columns
    ImGuiColumnsFlags_NoForceWithinWindow   = 1 << 3,   // Disable forcing columns to fit within window
    ImGuiColumnsFlags_GrowParentContentsSize= 1 << 4    // (WIP) Restore pre-1.51 behavior of extending the parent window contents size but _without affecting the columns width at all_. Will eventually remove.
};

enum ImGuiSelectableFlagsPrivate_
{
    // NB: need to be in sync with last value of ImGuiSelectableFlags_
    ImGuiSelectableFlags_NoHoldingActiveID  = 1 << 10,
    ImGuiSelectableFlags_PressedOnClick     = 1 << 11,
    ImGuiSelectableFlags_PressedOnRelease   = 1 << 12,
    ImGuiSelectableFlags_DrawFillAvailWidth = 1 << 13
};

enum ImGuiSeparatorFlags_
{
    ImGuiSeparatorFlags_None                = 0,
    ImGuiSeparatorFlags_Horizontal          = 1 << 0,   // Axis default to current layout type, so generally Horizontal unless e.g. in a menu bar
    ImGuiSeparatorFlags_Vertical            = 1 << 1
};

// Transient per-window ItemFlags, reset at the beginning of the frame. For child windows: inherited from parent on first Begin().
// This is going to be exposed in imgui.h when stabilized enough.
enum ImGuiItemFlags_
{
    ImGuiItemFlags_NoTabStop                    = 1 << 0,  // false
    ImGuiItemFlags_ButtonRepeat                 = 1 << 1,  // false    // Button() will return true multiple times based on io.KeyRepeatDelay and io.KeyRepeatRate settings.
    ImGuiItemFlags_Disabled                     = 1 << 2,  // false    // [BETA] Disable interactions but doesn't affect visuals yet. See github.com/ocornut/imgui/issues/211
    ImGuiItemFlags_NoNav                        = 1 << 3,  // false
    ImGuiItemFlags_NoNavDefaultFocus            = 1 << 4,  // false
    ImGuiItemFlags_SelectableDontClosePopup     = 1 << 5,  // false    // MenuItem/Selectable() automatically closes current Popup window
    ImGuiItemFlags_Default_                     = 0
};

// Storage for LastItem data
enum ImGuiItemStatusFlags_
{
    ImGuiItemStatusFlags_None               = 0,
    ImGuiItemStatusFlags_HoveredRect        = 1 << 0,
    ImGuiItemStatusFlags_HasDisplayRect     = 1 << 1,
    ImGuiItemStatusFlags_Edited             = 1 << 2    // Value exposed by item was edited in the current frame (should match the bool return value of most widgets)
};

// FIXME: this is in development, not exposed/functional as a generic feature yet.
enum ImGuiLayoutType_
{
    ImGuiLayoutType_Vertical,
    ImGuiLayoutType_Horizontal
};

enum ImGuiAxis
{
    ImGuiAxis_None = -1,
    ImGuiAxis_X = 0,
    ImGuiAxis_Y = 1
};

enum ImGuiPlotType
{
    ImGuiPlotType_Lines,
    ImGuiPlotType_Histogram
};

enum ImGuiInputSource
{
    ImGuiInputSource_None = 0,
    ImGuiInputSource_Mouse,
    ImGuiInputSource_Nav,
    ImGuiInputSource_NavKeyboard,   // Only used occasionally for storage, not tested/handled by most code
    ImGuiInputSource_NavGamepad,    // "
    ImGuiInputSource_COUNT
};

// FIXME-NAV: Clarify/expose various repeat delay/rate
enum ImGuiInputReadMode
{
    ImGuiInputReadMode_Down,
    ImGuiInputReadMode_Pressed,
    ImGuiInputReadMode_Released,
    ImGuiInputReadMode_Repeat,
    ImGuiInputReadMode_RepeatSlow,
    ImGuiInputReadMode_RepeatFast
};

enum ImGuiNavHighlightFlags_
{
    ImGuiNavHighlightFlags_None         = 0,
    ImGuiNavHighlightFlags_TypeDefault  = 1 << 0,
    ImGuiNavHighlightFlags_TypeThin     = 1 << 1,
    ImGuiNavHighlightFlags_AlwaysDraw   = 1 << 2,
    ImGuiNavHighlightFlags_NoRounding   = 1 << 3
};

enum ImGuiNavDirSourceFlags_
{
    ImGuiNavDirSourceFlags_None         = 0,
    ImGuiNavDirSourceFlags_Keyboard     = 1 << 0,
    ImGuiNavDirSourceFlags_PadDPad      = 1 << 1,
    ImGuiNavDirSourceFlags_PadLStick    = 1 << 2
};

enum ImGuiNavMoveFlags_
{
    ImGuiNavMoveFlags_None                  = 0,
    ImGuiNavMoveFlags_LoopX                 = 1 << 0,   // On failed request, restart from opposite side
    ImGuiNavMoveFlags_LoopY                 = 1 << 1,
    ImGuiNavMoveFlags_WrapX                 = 1 << 2,   // On failed request, request from opposite side one line down (when NavDir==right) or one line up (when NavDir==left)
    ImGuiNavMoveFlags_WrapY                 = 1 << 3,   // This is not super useful for provided for completeness
    ImGuiNavMoveFlags_AllowCurrentNavId     = 1 << 4,   // Allow scoring and considering the current NavId as a move target candidate. This is used when the move source is offset (e.g. pressing PageDown actually needs to send a Up move request, if we are pressing PageDown from the bottom-most item we need to stay in place)
    ImGuiNavMoveFlags_AlsoScoreVisibleSet   = 1 << 5    // Store alternate result in NavMoveResultLocalVisibleSet that only comprise elements that are already fully visible.
};

enum ImGuiNavForward
{
    ImGuiNavForward_None,
    ImGuiNavForward_ForwardQueued,
    ImGuiNavForward_ForwardActive
};

enum ImGuiPopupPositionPolicy
{
    ImGuiPopupPositionPolicy_Default,
    ImGuiPopupPositionPolicy_ComboBox
};

// 1D vector (this odd construct is used to facilitate the transition between 1D and 2D and maintenance of some patches)
struct ImVec1
{
    float   x;
    ImVec1()         { x = 0.0f; }
    ImVec1(float _x) { x = _x; }
};

// 2D vector (half-size integer)
struct ImVec2ih
{
    short   x, y;
    ImVec2ih()                   { x = y = 0; }
    ImVec2ih(short _x, short _y) { x = _x; y = _y; }
};

// 2D axis aligned bounding-box
// NB: we can't rely on ImVec2 math operators being available here
struct IMGUI_API ImRect
{
    ImVec2      Min;    // Upper-left
    ImVec2      Max;    // Lower-right

    ImRect()                                        : Min(FLT_MAX,FLT_MAX), Max(-FLT_MAX,-FLT_MAX)  {}
    ImRect(const ImVec2& min, const ImVec2& max)    : Min(min), Max(max)                            {}
    ImRect(const ImVec4& v)                         : Min(v.x, v.y), Max(v.z, v.w)                  {}
    ImRect(float x1, float y1, float x2, float y2)  : Min(x1, y1), Max(x2, y2)                      {}

    ImVec2      GetCenter() const                   { return ImVec2((Min.x + Max.x) * 0.5f, (Min.y + Max.y) * 0.5f); }
    ImVec2      GetSize() const                     { return ImVec2(Max.x - Min.x, Max.y - Min.y); }
    float       GetWidth() const                    { return Max.x - Min.x; }
    float       GetHeight() const                   { return Max.y - Min.y; }
    ImVec2      GetTL() const                       { return Min; }                   // Top-left
    ImVec2      GetTR() const                       { return ImVec2(Max.x, Min.y); }  // Top-right
    ImVec2      GetBL() const                       { return ImVec2(Min.x, Max.y); }  // Bottom-left
    ImVec2      GetBR() const                       { return Max; }                   // Bottom-right
    bool        Contains(const ImVec2& p) const     { return p.x     >= Min.x && p.y     >= Min.y && p.x     <  Max.x && p.y     <  Max.y; }
    bool        Contains(const ImRect& r) const     { return r.Min.x >= Min.x && r.Min.y >= Min.y && r.Max.x <= Max.x && r.Max.y <= Max.y; }
    bool        Overlaps(const ImRect& r) const     { return r.Min.y <  Max.y && r.Max.y >  Min.y && r.Min.x <  Max.x && r.Max.x >  Min.x; }
    void        Add(const ImVec2& p)                { if (Min.x > p.x)     Min.x = p.x;     if (Min.y > p.y)     Min.y = p.y;     if (Max.x < p.x)     Max.x = p.x;     if (Max.y < p.y)     Max.y = p.y; }
    void        Add(const ImRect& r)                { if (Min.x > r.Min.x) Min.x = r.Min.x; if (Min.y > r.Min.y) Min.y = r.Min.y; if (Max.x < r.Max.x) Max.x = r.Max.x; if (Max.y < r.Max.y) Max.y = r.Max.y; }
    void        Expand(const float amount)          { Min.x -= amount;   Min.y -= amount;   Max.x += amount;   Max.y += amount; }
    void        Expand(const ImVec2& amount)        { Min.x -= amount.x; Min.y -= amount.y; Max.x += amount.x; Max.y += amount.y; }
    void        Translate(const ImVec2& d)          { Min.x += d.x; Min.y += d.y; Max.x += d.x; Max.y += d.y; }
    void        TranslateX(float dx)                { Min.x += dx; Max.x += dx; }
    void        TranslateY(float dy)                { Min.y += dy; Max.y += dy; }
    void        ClipWith(const ImRect& r)           { Min = ImMax(Min, r.Min); Max = ImMin(Max, r.Max); }                   // Simple version, may lead to an inverted rectangle, which is fine for Contains/Overlaps test but not for display.
    void        ClipWithFull(const ImRect& r)       { Min = ImClamp(Min, r.Min, r.Max); Max = ImClamp(Max, r.Min, r.Max); } // Full version, ensure both points are fully clipped.
    void        Floor()                             { Min.x = (float)(int)Min.x; Min.y = (float)(int)Min.y; Max.x = (float)(int)Max.x; Max.y = (float)(int)Max.y; }
    bool        IsInverted() const                  { return Min.x > Max.x || Min.y > Max.y; }
};

// Stacked color modifier, backup of modified data so we can restore it
struct ImGuiColorMod
{
    ImGuiCol    Col;
    ImVec4      BackupValue;
};

// Stacked style modifier, backup of modified data so we can restore it. Data type inferred from the variable.
struct ImGuiStyleMod
{
    ImGuiStyleVar   VarIdx;
    union           { int BackupInt[2]; float BackupFloat[2]; };
    ImGuiStyleMod(ImGuiStyleVar idx, int v)     { VarIdx = idx; BackupInt[0] = v; }
    ImGuiStyleMod(ImGuiStyleVar idx, float v)   { VarIdx = idx; BackupFloat[0] = v; }
    ImGuiStyleMod(ImGuiStyleVar idx, ImVec2 v)  { VarIdx = idx; BackupFloat[0] = v.x; BackupFloat[1] = v.y; }
};

// Stacked storage data for BeginGroup()/EndGroup()
struct ImGuiGroupData
{
    ImVec2      BackupCursorPos;
    ImVec2      BackupCursorMaxPos;
    ImVec1      BackupIndent;
    ImVec1      BackupGroupOffset;
    ImVec2      BackupCurrentLineSize;
    float       BackupCurrentLineTextBaseOffset;
    float       BackupLogLinePosY;
    ImGuiID     BackupActiveIdIsAlive;
    bool        BackupActiveIdPreviousFrameIsAlive;
    bool        AdvanceCursor;
};

// Simple column measurement, currently used for MenuItem() only.. This is very short-sighted/throw-away code and NOT a generic helper.
struct IMGUI_API ImGuiMenuColumns
{
    int         Count;
    float       Spacing;
    float       Width, NextWidth;
    float       Pos[4], NextWidths[4];

    ImGuiMenuColumns();
    void        Update(int count, float spacing, bool clear);
    float       DeclColumns(float w0, float w1, float w2);
    float       CalcExtraSpace(float avail_w);
};

// Internal state of the currently focused/edited text input box
struct IMGUI_API ImGuiInputTextState
{
    ImGuiID                 ID;                     // widget id owning the text state
    ImVector<ImWchar>       TextW;                  // edit buffer, we need to persist but can't guarantee the persistence of the user-provided buffer. so we copy into own buffer.
    ImVector<char>          InitialText;            // backup of end-user buffer at the time of focus (in UTF-8, unaltered)
    ImVector<char>          TempBuffer;             // temporary buffer for callback and other other operations. size=capacity.
    int                     CurLenA, CurLenW;       // we need to maintain our buffer length in both UTF-8 and wchar format.
    int                     BufCapacityA;           // end-user buffer capacity
    float                   ScrollX;
    ImGuiStb::STB_TexteditState StbState;
    float                   CursorAnim;
    bool                    CursorFollow;
    bool                    SelectedAllMouseLock;

    // Temporarily set when active
    ImGuiInputTextFlags     UserFlags;
    ImGuiInputTextCallback  UserCallback;
    void*                   UserCallbackData;

    ImGuiInputTextState()                           { memset(this, 0, sizeof(*this)); }
    void                CursorAnimReset()           { CursorAnim = -0.30f; }                                   // After a user-input the cursor stays on for a while without blinking
    void                CursorClamp()               { StbState.cursor = ImMin(StbState.cursor, CurLenW); StbState.select_start = ImMin(StbState.select_start, CurLenW); StbState.select_end = ImMin(StbState.select_end, CurLenW); }
    bool                HasSelection() const        { return StbState.select_start != StbState.select_end; }
    void                ClearSelection()            { StbState.select_start = StbState.select_end = StbState.cursor; }
    void                SelectAll()                 { StbState.select_start = 0; StbState.cursor = StbState.select_end = CurLenW; StbState.has_preferred_x = false; }
    void                OnKeyPressed(int key);      // Cannot be inline because we call in code in stb_textedit.h implementation
};

// Windows data saved in imgui.ini file
struct ImGuiWindowSettings
{
    char*       Name;
    ImGuiID     ID;
    ImVec2      Pos;            // NB: Settings position are stored RELATIVE to the viewport! Whereas runtime ones are absolute positions.
    ImVec2      Size;
    ImVec2      ViewportPos;
    ImGuiID     ViewportId;
    ImGuiID     DockId;         // ID of last known DockNode (even if the DockNode is invisible because it has only 1 active window), or 0 if none. 
    ImGuiID     DockFamilyId;   // ID of dock family if specified
    short       DockOrder;      // Order of the last time the window was visible within its DockNode. This is used to reorder windows that are reappearing on the same frame. Same value between windows that were active and windows that were none are possible.
    bool        Collapsed;

    ImGuiWindowSettings() { Name = NULL; ID = 0; Pos = Size = ViewportPos = ImVec2(0, 0); ViewportId = DockId = DockFamilyId = 0; DockOrder = -1; Collapsed = false; }
};

struct ImGuiSettingsHandler
{
    const char* TypeName;       // Short description stored in .ini file. Disallowed characters: '[' ']'
    ImGuiID     TypeHash;       // == ImHash(TypeName, 0, 0)
    void*       (*ReadOpenFn)(ImGuiContext* ctx, ImGuiSettingsHandler* handler, const char* name);              // Read: Called when entering into a new ini entry e.g. "[Window][Name]"
    void        (*ReadLineFn)(ImGuiContext* ctx, ImGuiSettingsHandler* handler, void* entry, const char* line); // Read: Called for every line of text within an ini entry
    void        (*WriteAllFn)(ImGuiContext* ctx, ImGuiSettingsHandler* handler, ImGuiTextBuffer* out_buf);      // Write: Output every entries into 'out_buf'
    void*       UserData;

    ImGuiSettingsHandler() { memset(this, 0, sizeof(*this)); }
};

// Storage for current popup stack
struct ImGuiPopupRef
{
    ImGuiID             PopupId;        // Set on OpenPopup()
    ImGuiWindow*        Window;         // Resolved on BeginPopup() - may stay unresolved if user never calls OpenPopup()
    ImGuiWindow*        ParentWindow;   // Set on OpenPopup()
    int                 OpenFrameCount; // Set on OpenPopup()
    ImGuiID             OpenParentId;   // Set on OpenPopup(), we need this to differenciate multiple menu sets from each others (e.g. inside menu bar vs loose menu items)
    ImVec2              OpenPopupPos;   // Set on OpenPopup(), preferred popup position (typically == OpenMousePos when using mouse)
    ImVec2              OpenMousePos;   // Set on OpenPopup(), copy of mouse position at the time of opening popup
};

struct ImGuiColumnData
{
    float               OffsetNorm;         // Column start offset, normalized 0.0 (far left) -> 1.0 (far right)
    float               OffsetNormBeforeResize;
    ImGuiColumnsFlags   Flags;              // Not exposed
    ImRect              ClipRect;

    ImGuiColumnData()   { OffsetNorm = OffsetNormBeforeResize = 0.0f; Flags = 0; }
};

struct ImGuiColumnsSet
{
    ImGuiID             ID;
    ImGuiColumnsFlags   Flags;
    bool                IsFirstFrame;
    bool                IsBeingResized;
    int                 Current;
    int                 Count;
    float               MinX, MaxX;
    float               LineMinY, LineMaxY;
    float               StartPosY;          // Copy of CursorPos
    float               StartMaxPosX;       // Copy of CursorMaxPos
    ImVector<ImGuiColumnData> Columns;

    ImGuiColumnsSet()   { Clear(); }
    void Clear()
    {
        ID = 0;
        Flags = 0;
        IsFirstFrame = false;
        IsBeingResized = false;
        Current = 0;
        Count = 1;
        MinX = MaxX = 0.0f;
        LineMinY = LineMaxY = 0.0f;
        StartPosY = 0.0f;
        StartMaxPosX = 0.0f;
        Columns.clear();
    }
};

// Data shared between all ImDrawList instances
struct IMGUI_API ImDrawListSharedData
{
    ImVec2          TexUvWhitePixel;            // UV of white pixel in the atlas
    ImFont*         Font;                       // Current/default font (optional, for simplified AddText overload)
    float           FontSize;                   // Current/default font size (optional, for simplified AddText overload)
    float           CurveTessellationTol;
    ImVec4          ClipRectFullscreen;         // Value for PushClipRectFullscreen()

    // Const data
    // FIXME: Bake rounded corners fill/borders in atlas
    ImVec2          CircleVtx12[12];

    ImDrawListSharedData();
};

struct ImDrawDataBuilder
{
    ImVector<ImDrawList*>   Layers[2];           // Global layers for: regular, tooltip

    void Clear()            { for (int n = 0; n < IM_ARRAYSIZE(Layers); n++) Layers[n].resize(0); }
    void ClearFreeMemory()  { for (int n = 0; n < IM_ARRAYSIZE(Layers); n++) Layers[n].clear(); }
    IMGUI_API void FlattenIntoSingleLayer();
};

enum ImGuiViewportFlagsPrivate_
{
    ImGuiViewportFlags_CanHostOtherWindows  = 1 << 10   // Normal viewports are associated to a single window. The main viewport can host multiple windows.
};

// ImGuiViewport Private/Internals fields (cardinal sin: we are using inheritance!)
struct ImGuiViewportP : public ImGuiViewport
{
    int                 Idx;
    int                 LastFrameActive;          // Last frame number this viewport was activated by a window
    int                 LastFrameOverlayDrawList;
    int                 LastFrontMostStampCount;  // Last stamp number from when a window hosted by this viewport was made front-most (by comparing this value between two viewport we have an implicit viewport z-order
    ImGuiID             LastNameHash;
    ImVec2              LastPos;
    bool                CreatedPlatformWindow;
    float               Alpha;                    // Window opacity (when dragging dockable windows/viewports we make them transparent)
    float               LastAlpha;
    int                 PlatformMonitor;
<<<<<<< HEAD
    ImGuiWindow*        Window;                   // Set when the viewport is owned by a window
=======
    bool                PlatformIsMinimized;
    ImGuiWindow*        Window;
>>>>>>> 5261e5a6
    ImDrawList*         OverlayDrawList;          // For convenience, a draw list we can render to that's always rendered last (we use it to draw software mouse cursor when io.MouseDrawCursor is set)
    ImDrawData          DrawDataP;
    ImDrawDataBuilder   DrawDataBuilder;
    ImVec2              LastPlatformPos;
    ImVec2              LastPlatformSize;
    ImVec2              LastRendererSize;

    ImGuiViewportP()         { Idx = -1; LastFrameActive = LastFrameOverlayDrawList = LastFrontMostStampCount = -1; LastNameHash = 0; CreatedPlatformWindow = false; Alpha = LastAlpha = 1.0f; PlatformMonitor = INT_MIN; PlatformIsMinimized = false; Window = NULL; OverlayDrawList = NULL; LastPlatformPos = LastPlatformSize = LastRendererSize = ImVec2(FLT_MAX, FLT_MAX); }
    ~ImGuiViewportP()        { if (OverlayDrawList) IM_DELETE(OverlayDrawList); }
    ImRect  GetRect() const  { return ImRect(Pos.x, Pos.y, Pos.x + Size.x, Pos.y + Size.y); }
    ImVec2  GetCenter() const{ return ImVec2(Pos.x + Size.x * 0.5f, Pos.y + Size.y * 0.5f); }
};

struct ImGuiNavMoveResult
{
    ImGuiID       ID;           // Best candidate
    ImGuiWindow*  Window;       // Best candidate window
    float         DistBox;      // Best candidate box distance to current NavId
    float         DistCenter;   // Best candidate center distance to current NavId
    float         DistAxial;
    ImRect        RectRel;      // Best candidate bounding box in window relative space

    ImGuiNavMoveResult() { Clear(); }
    void Clear()         { ID = 0; Window = NULL; DistBox = DistCenter = DistAxial = FLT_MAX; RectRel = ImRect(); }
};

// Storage for SetNexWindow** functions
struct ImGuiNextWindowData
{
    ImGuiCond               PosCond;
    ImGuiCond               SizeCond;
    ImGuiCond               ContentSizeCond;
    ImGuiCond               CollapsedCond;
    ImGuiCond               SizeConstraintCond;
    ImGuiCond               FocusCond;
    ImGuiCond               BgAlphaCond;
    ImGuiCond               ViewportCond;
    ImGuiCond               DockCond;
    ImVec2                  PosVal;
    ImVec2                  PosPivotVal;
    ImVec2                  SizeVal;
    ImVec2                  ContentSizeVal;
    bool                    PosUndock;
    bool                    CollapsedVal;
    ImRect                  SizeConstraintRect;
    ImGuiSizeCallback       SizeCallback;
    void*                   SizeCallbackUserData;
    float                   BgAlphaVal;
    ImGuiID                 ViewportId;
    ImGuiID                 DockId;
    ImGuiDockFamily         DockFamily;
    ImVec2                  MenuBarOffsetMinVal;                // This is not exposed publicly, so we don't clear it.

    ImGuiNextWindowData()
    {
        PosCond = SizeCond = ContentSizeCond = CollapsedCond = SizeConstraintCond = FocusCond = BgAlphaCond = ViewportCond = DockCond = 0;
        PosVal = PosPivotVal = SizeVal = ImVec2(0.0f, 0.0f);
        ContentSizeVal = ImVec2(0.0f, 0.0f);
        PosUndock = CollapsedVal = false;
        SizeConstraintRect = ImRect();
        SizeCallback = NULL;
        SizeCallbackUserData = NULL;
        BgAlphaVal = FLT_MAX;
        ViewportId = DockId = 0;
        MenuBarOffsetMinVal = ImVec2(0.0f, 0.0f);
    }

    void    Clear()
    {
        PosCond = SizeCond = ContentSizeCond = CollapsedCond = SizeConstraintCond = FocusCond = BgAlphaCond = ViewportCond = DockCond = 0;
        DockFamily = ImGuiDockFamily();
    }
};

//-----------------------------------------------------------------------------
// Docking, Tabs
//-----------------------------------------------------------------------------

struct ImGuiTabBarSortItem
{
    int         Index;
    float       Width;
};

// sizeof() 108~144
struct ImGuiDockNode
{
    ImGuiID                 ID;
    ImGuiDockNodeFlags      Flags;
    ImGuiDockNode*          ParentNode;
    ImGuiDockNode*          ChildNodes[2];          // [Split node only] Child nodes (left/right or top/bottom). Consider switching to an array.
    ImVector<ImGuiWindow*>  Windows;                // Note: unordered list! Iterate TabBar->Tabs for user-order.
    ImGuiTabBar*            TabBar;
    ImVec2                  Pos;                    // Current position
    ImVec2                  Size;                   // Current size
    ImVec2                  SizeRef;                // [Split node only] Last explicitly written-to size (overridden when using a splitter affecting the node), used to calculate Size.
    int                     SplitAxis;              // [Split node only] Split axis (X or Y)
    ImGuiDockFamily         DockFamily;

    ImGuiWindow*            HostWindow;
    ImGuiWindow*            VisibleWindow;
    ImGuiDockNode*          OnlyNodeWithWindows;    // [Root node only] Set when there is a single visible node within the hierarchy
    int                     LastFrameAlive;         // Last frame number the node was updated or kept alive explicitly with DockSpace() + ImGuiDockNodeFlags_KeepAliveOnly
    int                     LastFrameActive;        // Last frame number the node was updated.
    ImGuiID                 LastFocusedNodeID;      // [Root node only] Which of our child node (any ancestor in the hierarchy) was last focused.
    ImGuiID                 SelectedTabID;          // [Tab node only] Which of our tab is selected.
    ImGuiID                 WantCloseTabID;         // [Tab node only] Set when closing a specific tab.
    bool                    InitFromFirstWindowPosSize  :1;
    bool                    InitFromFirstWindowViewport :1;
    bool                    IsVisible           :1; // Set to false when the node is hidden (usually disabled as it has no active window)
    bool                    IsDockSpace         :1; // Root node was created by a DockSpace() call.
    bool                    IsCentralNode       :1;
    bool                    HasCloseButton      :1;
    bool                    HasCollapseButton   :1;
    bool                    WantCloseAll        :1; // Set when closing all tabs at once.
    bool                    WantLockSizeOnce    :1;
    bool                    WantMouseMove       :1; // After a node extraction we need to transition toward moving the newly created host window

    ImGuiDockNode(ImGuiID id);
    ~ImGuiDockNode();
    bool                    IsRootNode() const  { return ParentNode == NULL; }
    bool                    IsSplitNode() const { return ChildNodes[0] != NULL; }
    bool                    IsLeafNode() const  { return ChildNodes[0] == NULL; }
    bool                    IsEmpty() const     { return ChildNodes[0] == NULL && Windows.Size == 0; }
    ImRect                  Rect() const        { return ImRect(Pos.x, Pos.y, Pos.x + Size.x, Pos.y + Size.y); }
};

//-----------------------------------------------------------------------------
// Main imgui context
//-----------------------------------------------------------------------------

struct ImGuiContext
{
    bool                    Initialized;
    bool                    FrameScopeActive;                   // Set by NewFrame(), cleared by EndFrame()/Render()
    bool                    FontAtlasOwnedByContext;            // Io.Fonts-> is owned by the ImGuiContext and will be destructed along with it.
    ImGuiIO                 IO;
    ImGuiPlatformIO         PlatformIO;
    ImGuiStyle              Style;
    ImFont*                 Font;                               // (Shortcut) == FontStack.empty() ? IO.Font : FontStack.back()
    float                   FontSize;                           // (Shortcut) == FontBaseSize * g.CurrentWindow->FontWindowScale == window->FontSize(). Text height for current window.
    float                   FontBaseSize;                       // (Shortcut) == IO.FontGlobalScale * Font->Scale * Font->FontSize. Base text height.
    ImDrawListSharedData    DrawListSharedData;

    double                  Time;
    int                     FrameCount;
    int                     FrameCountEnded;
    int                     FrameCountPlatformEnded;
    int                     FrameCountRendered;
    ImVector<ImGuiWindow*>  Windows;                            // Windows, sorted in display order, back to front
    ImVector<ImGuiWindow*>  WindowsFocusOrder;                  // Windows, sorted in focus order, back to front
    ImVector<ImGuiWindow*>  WindowsSortBuffer;
    ImVector<ImGuiWindow*>  CurrentWindowStack;
    ImGuiStorage            WindowsById;
    int                     WindowsActiveCount;
    int                     WindowsFrontMostStampCount;         // Every time the front-most window changes, we stamp its viewport with an incrementing counter
    ImGuiWindow*            CurrentWindow;                      // Being drawn into
    ImGuiWindow*            HoveredWindow;                      // Will catch mouse inputs
    ImGuiWindow*            HoveredRootWindow;                  // Will catch mouse inputs (for focus/move only)
    ImGuiWindow*            HoveredWindowUnderMovingWindow;
    ImGuiID                 HoveredId;                          // Hovered widget
    bool                    HoveredIdAllowOverlap;
    ImGuiID                 HoveredIdPreviousFrame;
    float                   HoveredIdTimer;                     // Measure contiguous hovering time
    float                   HoveredIdNotActiveTimer;            // Measure contiguous hovering time where the item has not been active
    ImGuiID                 ActiveId;                           // Active widget
    ImGuiID                 ActiveIdPreviousFrame;
    ImGuiID                 ActiveIdIsAlive;                    // Active widget has been seen this frame (we can't use a bool as the ActiveId may change within the frame)
    float                   ActiveIdTimer;
    bool                    ActiveIdIsJustActivated;            // Set at the time of activation for one frame
    bool                    ActiveIdAllowOverlap;               // Active widget allows another widget to steal active id (generally for overlapping widgets, but not always)
    bool                    ActiveIdHasBeenEdited;              // Was the value associated to the widget Edited over the course of the Active state.
    bool                    ActiveIdPreviousFrameIsAlive;
    bool                    ActiveIdPreviousFrameHasBeenEdited;
    int                     ActiveIdAllowNavDirFlags;           // Active widget allows using directional navigation (e.g. can activate a button and move away from it)
    ImVec2                  ActiveIdClickOffset;                // Clicked offset from upper-left corner, if applicable (currently only set by ButtonBehavior)
    ImGuiWindow*            ActiveIdWindow;
    ImGuiWindow*            ActiveIdPreviousFrameWindow;
    ImGuiInputSource        ActiveIdSource;                     // Activating with mouse or nav (gamepad/keyboard)
    ImGuiID                 LastActiveId;                       // Store the last non-zero ActiveId, useful for animation.
    float                   LastActiveIdTimer;                  // Store the last non-zero ActiveId timer since the beginning of activation, useful for animation.
    ImVec2                  LastValidMousePos;
    ImGuiWindow*            MovingWindow;                       // Track the window we clicked on (in order to preserve focus). The actually window that is moved is generally MovingWindow->RootWindow.
    ImVector<ImGuiColorMod> ColorModifiers;                     // Stack for PushStyleColor()/PopStyleColor()
    ImVector<ImGuiStyleMod> StyleModifiers;                     // Stack for PushStyleVar()/PopStyleVar()
    ImVector<ImFont*>       FontStack;                          // Stack for PushFont()/PopFont()
    ImVector<ImGuiPopupRef> OpenPopupStack;                     // Which popups are open (persistent)
    ImVector<ImGuiPopupRef> CurrentPopupStack;                  // Which level of BeginPopup() we are in (reset every frame)
    ImGuiNextWindowData     NextWindowData;                     // Storage for SetNextWindow** functions
    bool                    NextTreeNodeOpenVal;                // Storage for SetNextTreeNode** functions
    ImGuiCond               NextTreeNodeOpenCond;

    // Viewports
    ImVector<ImGuiViewportP*> Viewports;                        // Active viewports (always 1+, and generally 1 unless multi-viewports are enabled). Each viewports hold their copy of ImDrawData. 
    ImGuiViewportP*         CurrentViewport;                    // We track changes of viewport (happening in Begin) so we can call Platform_OnChangedViewport()
    ImGuiViewportP*         MouseViewport;
    ImGuiViewportP*         MouseLastHoveredViewport;           // Last known viewport that was hovered by mouse (even if we are not hovering any viewport any more) + honoring the _NoInputs flag.
    ImGuiID                 PlatformLastFocusedViewport;        // Record of last focused platform window/viewport, when this changes we stamp the viewport as front-most

    // Navigation data (for gamepad/keyboard)
    ImGuiWindow*            NavWindow;                          // Focused window for navigation. Could be called 'FocusWindow'
    ImGuiID                 NavId;                              // Focused item for navigation
    ImGuiID                 NavActivateId;                      // ~~ (g.ActiveId == 0) && IsNavInputPressed(ImGuiNavInput_Activate) ? NavId : 0, also set when calling ActivateItem()
    ImGuiID                 NavActivateDownId;                  // ~~ IsNavInputDown(ImGuiNavInput_Activate) ? NavId : 0
    ImGuiID                 NavActivatePressedId;               // ~~ IsNavInputPressed(ImGuiNavInput_Activate) ? NavId : 0
    ImGuiID                 NavInputId;                         // ~~ IsNavInputPressed(ImGuiNavInput_Input) ? NavId : 0
    ImGuiID                 NavJustTabbedId;                    // Just tabbed to this id.
    ImGuiID                 NavJustMovedToId;                   // Just navigated to this id (result of a successfully MoveRequest)
    ImGuiID                 NavNextActivateId;                  // Set by ActivateItem(), queued until next frame
    ImGuiInputSource        NavInputSource;                     // Keyboard or Gamepad mode?
    ImRect                  NavScoringRectScreen;               // Rectangle used for scoring, in screen space. Based of window->DC.NavRefRectRel[], modified for directional navigation scoring.
    int                     NavScoringCount;                    // Metrics for debugging
    ImGuiWindow*            NavWindowingTarget;                 // When selecting a window (holding Menu+FocusPrev/Next, or equivalent of CTRL-TAB) this window is temporarily displayed front-most.
    ImGuiWindow*            NavWindowingTargetAnim;             // Record of last valid NavWindowingTarget until DimBgRatio and NavWindowingHighlightAlpha becomes 0.0f
    ImGuiWindow*            NavWindowingList;
    float                   NavWindowingTimer;
    float                   NavWindowingHighlightAlpha;
    bool                    NavWindowingToggleLayer;
    int                     NavLayer;                           // Layer we are navigating on. For now the system is hard-coded for 0=main contents and 1=menu/title bar, may expose layers later.
    int                     NavIdTabCounter;                    // == NavWindow->DC.FocusIdxTabCounter at time of NavId processing
    bool                    NavIdIsAlive;                       // Nav widget has been seen this frame ~~ NavRefRectRel is valid
    bool                    NavMousePosDirty;                   // When set we will update mouse position if (io.ConfigFlags & ImGuiConfigFlags_NavEnableSetMousePos) if set (NB: this not enabled by default)
    bool                    NavDisableHighlight;                // When user starts using mouse, we hide gamepad/keyboard highlight (NB: but they are still available, which is why NavDisableHighlight isn't always != NavDisableMouseHover)
    bool                    NavDisableMouseHover;               // When user starts using gamepad/keyboard, we hide mouse hovering highlight until mouse is touched again.
    bool                    NavAnyRequest;                      // ~~ NavMoveRequest || NavInitRequest
    bool                    NavInitRequest;                     // Init request for appearing window to select first item
    bool                    NavInitRequestFromMove;
    ImGuiID                 NavInitResultId;
    ImRect                  NavInitResultRectRel;
    bool                    NavMoveFromClampedRefRect;          // Set by manual scrolling, if we scroll to a point where NavId isn't visible we reset navigation from visible items
    bool                    NavMoveRequest;                     // Move request for this frame
    ImGuiNavMoveFlags       NavMoveRequestFlags;
    ImGuiNavForward         NavMoveRequestForward;              // None / ForwardQueued / ForwardActive (this is used to navigate sibling parent menus from a child menu)
    ImGuiDir                NavMoveDir, NavMoveDirLast;         // Direction of the move request (left/right/up/down), direction of the previous move request
    ImGuiDir                NavMoveClipDir;
    ImGuiNavMoveResult      NavMoveResultLocal;                 // Best move request candidate within NavWindow
    ImGuiNavMoveResult      NavMoveResultLocalVisibleSet;       // Best move request candidate within NavWindow that are mostly visible (when using ImGuiNavMoveFlags_AlsoScoreVisibleSet flag)
    ImGuiNavMoveResult      NavMoveResultOther;                 // Best move request candidate within NavWindow's flattened hierarchy (when using ImGuiWindowFlags_NavFlattened flag)

    // Render
    float                   DimBgRatio;                         // 0.0..1.0 animation when fading in a dimming background (for modal window and CTRL+TAB list)
    ImGuiMouseCursor        MouseCursor;

    // Drag and Drop
    bool                    DragDropActive;
    bool                    DragDropWithinSourceOrTarget;
    ImGuiDragDropFlags      DragDropSourceFlags;
    int                     DragDropSourceFrameCount;
    int                     DragDropMouseButton;
    ImGuiPayload            DragDropPayload;
    ImRect                  DragDropTargetRect;
    ImGuiID                 DragDropTargetId;
    ImGuiDragDropFlags      DragDropAcceptFlags;
    float                   DragDropAcceptIdCurrRectSurface;    // Target item surface (we resolve overlapping targets by prioritizing the smaller surface)
    ImGuiID                 DragDropAcceptIdCurr;               // Target item id (set at the time of accepting the payload)
    ImGuiID                 DragDropAcceptIdPrev;               // Target item id from previous frame (we need to store this to allow for overlapping drag and drop targets)
    int                     DragDropAcceptFrameCount;           // Last time a target expressed a desire to accept the source
    ImVector<unsigned char> DragDropPayloadBufHeap;             // We don't expose the ImVector<> directly
    unsigned char           DragDropPayloadBufLocal[8];         // Local buffer for small payloads

    // Tab bars
    ImPool<ImGuiTabBar>     TabBars;
    ImVector<ImGuiTabBar*>  CurrentTabBar;
    ImVector<ImGuiTabBarSortItem>   TabSortByWidthBuffer;

    // Widget state
    ImGuiInputTextState     InputTextState;
    ImFont                  InputTextPasswordFont;
    ImGuiID                 ScalarAsInputTextId;                // Temporary text input when CTRL+clicking on a slider, etc.
    ImGuiColorEditFlags     ColorEditOptions;                   // Store user options for color edit widgets
    ImVec4                  ColorPickerRef;
    bool                    DragCurrentAccumDirty;
    float                   DragCurrentAccum;                   // Accumulator for dragging modification. Always high-precision, not rounded by end-user precision settings
    float                   DragSpeedDefaultRatio;              // If speed == 0.0f, uses (max-min) * DragSpeedDefaultRatio
    ImVec2                  ScrollbarClickDeltaToGrabCenter;    // Distance between mouse and center of grab box, normalized in parent space. Use storage?
    int                     TooltipOverrideCount;
    ImVector<char>          PrivateClipboard;                   // If no custom clipboard handler is defined

    // Platform support
    ImVec2                  PlatformImePos, PlatformImeLastPos; // Cursor position request & last passed to the OS Input Method Editor
    ImGuiViewport*          PlatformImePosViewport;

    // Extensions
    // FIXME: We could provide an API to register one slot in an array held in ImGuiContext?
    ImGuiDockContext*       DockContext;

    // Settings
    bool                           SettingsLoaded;
    float                          SettingsDirtyTimer;          // Save .ini Settings to memory when time reaches zero
    ImGuiTextBuffer                SettingsIniData;             // In memory .ini settings
    ImVector<ImGuiSettingsHandler> SettingsHandlers;            // List of .ini settings handlers
    ImVector<ImGuiWindowSettings>  SettingsWindows;             // ImGuiWindow .ini settings entries (parsed from the last loaded .ini file and maintained on saving)

    // Logging
    bool                    LogEnabled;
    FILE*                   LogFile;                            // If != NULL log to stdout/ file
    ImGuiTextBuffer         LogClipboard;                       // Accumulation buffer when log to clipboard. This is pointer so our GImGui static constructor doesn't call heap allocators.
    int                     LogStartDepth;
    int                     LogAutoExpandMaxDepth;

    // Misc
    float                   FramerateSecPerFrame[120];          // Calculate estimate of framerate for user over the last 2 seconds.
    int                     FramerateSecPerFrameIdx;
    float                   FramerateSecPerFrameAccum;
    int                     WantCaptureMouseNextFrame;          // Explicit capture via CaptureKeyboardFromApp()/CaptureMouseFromApp() sets those flags
    int                     WantCaptureKeyboardNextFrame;
    int                     WantTextInputNextFrame;
    char                    TempBuffer[1024*3+1];               // Temporary text buffer

    ImGuiContext(ImFontAtlas* shared_font_atlas)
    {
        Initialized = false;
        FrameScopeActive = false;
        Font = NULL;
        FontSize = FontBaseSize = 0.0f;
        FontAtlasOwnedByContext = shared_font_atlas ? false : true;
        IO.Fonts = shared_font_atlas ? shared_font_atlas : IM_NEW(ImFontAtlas)();

        Time = 0.0f;
        FrameCount = 0;
        FrameCountEnded = FrameCountPlatformEnded = FrameCountRendered = -1;
        WindowsActiveCount = 0;
        WindowsFrontMostStampCount = 0;
        CurrentWindow = NULL;
        HoveredWindow = NULL;
        HoveredRootWindow = NULL;
        HoveredId = 0;
        HoveredIdAllowOverlap = false;
        HoveredIdPreviousFrame = 0;
        HoveredIdTimer = HoveredIdNotActiveTimer = 0.0f;
        ActiveId = 0;
        ActiveIdPreviousFrame = 0;
        ActiveIdIsAlive = 0;
        ActiveIdTimer = 0.0f;
        ActiveIdIsJustActivated = false;
        ActiveIdAllowOverlap = false;
        ActiveIdHasBeenEdited = false;
        ActiveIdPreviousFrameIsAlive = false;
        ActiveIdPreviousFrameHasBeenEdited = false;
        ActiveIdAllowNavDirFlags = 0;
        ActiveIdClickOffset = ImVec2(-1,-1);
        ActiveIdWindow = ActiveIdPreviousFrameWindow = NULL;
        ActiveIdSource = ImGuiInputSource_None;
        LastActiveId = 0;
        LastActiveIdTimer = 0.0f;
        LastValidMousePos = ImVec2(0.0f, 0.0f);
        MovingWindow = NULL;
        NextTreeNodeOpenVal = false;
        NextTreeNodeOpenCond = 0;

        CurrentViewport = NULL;
        MouseViewport = MouseLastHoveredViewport = NULL;
        PlatformLastFocusedViewport = 0;

        NavWindow = NULL;
        NavId = NavActivateId = NavActivateDownId = NavActivatePressedId = NavInputId = 0;
        NavJustTabbedId = NavJustMovedToId = NavNextActivateId = 0;
        NavInputSource = ImGuiInputSource_None;
        NavScoringRectScreen = ImRect();
        NavScoringCount = 0;
        NavWindowingTarget = NavWindowingTargetAnim = NavWindowingList = NULL;
        NavWindowingTimer = NavWindowingHighlightAlpha = 0.0f;
        NavWindowingToggleLayer = false;
        NavLayer = 0;
        NavIdTabCounter = INT_MAX;
        NavIdIsAlive = false;
        NavMousePosDirty = false;
        NavDisableHighlight = true;
        NavDisableMouseHover = false;
        NavAnyRequest = false;
        NavInitRequest = false;
        NavInitRequestFromMove = false;
        NavInitResultId = 0;
        NavMoveFromClampedRefRect = false;
        NavMoveRequest = false;
        NavMoveRequestFlags = 0;
        NavMoveRequestForward = ImGuiNavForward_None;
        NavMoveDir = NavMoveDirLast = NavMoveClipDir = ImGuiDir_None;

        DimBgRatio = 0.0f;
        MouseCursor = ImGuiMouseCursor_Arrow;

        DragDropActive = DragDropWithinSourceOrTarget = false;
        DragDropSourceFlags = 0;
        DragDropSourceFrameCount = -1;
        DragDropMouseButton = -1;
        DragDropTargetId = 0;
        DragDropAcceptFlags = 0;
        DragDropAcceptIdCurrRectSurface = 0.0f;
        DragDropAcceptIdPrev = DragDropAcceptIdCurr = 0;
        DragDropAcceptFrameCount = -1;
        memset(DragDropPayloadBufLocal, 0, sizeof(DragDropPayloadBufLocal));

        ScalarAsInputTextId = 0;
        ColorEditOptions = ImGuiColorEditFlags__OptionsDefault;
        DragCurrentAccumDirty = false;
        DragCurrentAccum = 0.0f;
        DragSpeedDefaultRatio = 1.0f / 100.0f;
        ScrollbarClickDeltaToGrabCenter = ImVec2(0.0f, 0.0f);
        TooltipOverrideCount = 0;
        PlatformImePos = PlatformImeLastPos = ImVec2(FLT_MAX, FLT_MAX);
        PlatformImePosViewport = 0;

        DockContext = NULL;

        SettingsLoaded = false;
        SettingsDirtyTimer = 0.0f;

        LogEnabled = false;
        LogFile = NULL;
        LogStartDepth = 0;
        LogAutoExpandMaxDepth = 2;

        memset(FramerateSecPerFrame, 0, sizeof(FramerateSecPerFrame));
        FramerateSecPerFrameIdx = 0;
        FramerateSecPerFrameAccum = 0.0f;
        WantCaptureMouseNextFrame = WantCaptureKeyboardNextFrame = WantTextInputNextFrame = -1;
        memset(TempBuffer, 0, sizeof(TempBuffer));
    }
};

//-----------------------------------------------------------------------------
// ImGuiWindow
//-----------------------------------------------------------------------------

// Transient per-window data, reset at the beginning of the frame. This used to be called ImGuiDrawContext, hence the DC variable name in ImGuiWindow.
// FIXME: That's theory, in practice the delimitation between ImGuiWindow and ImGuiWindowTempData is quite tenuous and could be reconsidered.
struct IMGUI_API ImGuiWindowTempData
{
    ImVec2                  CursorPos;
    ImVec2                  CursorPosPrevLine;
    ImVec2                  CursorStartPos;         // Initial position in client area with padding
    ImVec2                  CursorMaxPos;           // Used to implicitly calculate the size of our contents, always growing during the frame. Turned into window->SizeContents at the beginning of next frame
    ImVec2                  CurrentLineSize;
    float                   CurrentLineTextBaseOffset;
    ImVec2                  PrevLineSize;
    float                   PrevLineTextBaseOffset;
    float                   LogLinePosY;
    int                     TreeDepth;
    ImU32                   TreeDepthMayJumpToParentOnPop; // Store a copy of !g.NavIdIsAlive for TreeDepth 0..31
    ImGuiID                 LastItemId;
    ImGuiItemStatusFlags    LastItemStatusFlags;
    ImRect                  LastItemRect;           // Interaction rect
    ImRect                  LastItemDisplayRect;    // End-user display rect (only valid if LastItemStatusFlags & ImGuiItemStatusFlags_HasDisplayRect)
    bool                    NavHideHighlightOneFrame;
    bool                    NavHasScroll;           // Set when scrolling can be used (ScrollMax > 0.0f)
    int                     NavLayerCurrent;        // Current layer, 0..31 (we currently only use 0..1)
    int                     NavLayerCurrentMask;    // = (1 << NavLayerCurrent) used by ItemAdd prior to clipping.
    int                     NavLayerActiveMask;     // Which layer have been written to (result from previous frame)
    int                     NavLayerActiveMaskNext; // Which layer have been written to (buffer for current frame)
    bool                    MenuBarAppending;       // FIXME: Remove this
    ImVec2                  MenuBarOffset;          // MenuBarOffset.x is sort of equivalent of a per-layer CursorPos.x, saved/restored as we switch to the menu bar. The only situation when MenuBarOffset.y is > 0 if when (SafeAreaPadding.y > FramePadding.y), often used on TVs.
    ImVector<ImGuiWindow*>  ChildWindows;
    ImGuiStorage*           StateStorage;
    ImGuiLayoutType         LayoutType;
    ImGuiLayoutType         ParentLayoutType;       // Layout type of parent window at the time of Begin()

    // We store the current settings outside of the vectors to increase memory locality (reduce cache misses). The vectors are rarely modified. Also it allows us to not heap allocate for short-lived windows which are not using those settings.
    ImGuiItemFlags          ItemFlags;              // == ItemFlagsStack.back() [empty == ImGuiItemFlags_Default]
    float                   ItemWidth;              // == ItemWidthStack.back(). 0.0: default, >0.0: width in pixels, <0.0: align xx pixels to the right of window
    float                   TextWrapPos;            // == TextWrapPosStack.back() [empty == -1.0f]
    ImVector<ImGuiItemFlags>ItemFlagsStack;
    ImVector<float>         ItemWidthStack;
    ImVector<float>         TextWrapPosStack;
    ImVector<ImGuiGroupData>GroupStack;
    int                     StackSizesBackup[6];    // Store size of various stacks for asserting

    ImVec1                  Indent;                 // Indentation / start position from left of window (increased by TreePush/TreePop, etc.)
    ImVec1                  GroupOffset;
    ImVec1                  ColumnsOffset;          // Offset to the current column (if ColumnsCurrent > 0). FIXME: This and the above should be a stack to allow use cases like Tree->Column->Tree. Need revamp columns API.
    ImGuiColumnsSet*        ColumnsSet;             // Current columns set

    ImGuiWindowTempData()
    {
        CursorPos = CursorPosPrevLine = CursorStartPos = CursorMaxPos = ImVec2(0.0f, 0.0f);
        CurrentLineSize = PrevLineSize = ImVec2(0.0f, 0.0f);
        CurrentLineTextBaseOffset = PrevLineTextBaseOffset = 0.0f;
        LogLinePosY = -1.0f;
        TreeDepth = 0;
        TreeDepthMayJumpToParentOnPop = 0x00;
        LastItemId = 0;
        LastItemStatusFlags = 0;
        LastItemRect = LastItemDisplayRect = ImRect();
        NavHideHighlightOneFrame = false;
        NavHasScroll = false;
        NavLayerActiveMask = NavLayerActiveMaskNext = 0x00;
        NavLayerCurrent = 0;
        NavLayerCurrentMask = 1 << 0;
        MenuBarAppending = false;
        MenuBarOffset = ImVec2(0.0f, 0.0f);
        StateStorage = NULL;
        LayoutType = ParentLayoutType = ImGuiLayoutType_Vertical;
        ItemWidth = 0.0f;
        ItemFlags = ImGuiItemFlags_Default_;
        TextWrapPos = -1.0f;
        memset(StackSizesBackup, 0, sizeof(StackSizesBackup));

        Indent = ImVec1(0.0f);
        GroupOffset = ImVec1(0.0f);
        ColumnsOffset = ImVec1(0.0f);
        ColumnsSet = NULL;
    }
};

// Storage for one window
struct IMGUI_API ImGuiWindow
{
    char*                   Name;
    ImGuiID                 ID;                                 // == ImHash(Name)
    ImGuiWindowFlags        Flags, FlagsPreviousFrame;          // See enum ImGuiWindowFlags_
    ImGuiViewportP*         Viewport;                           // Always set in Begin(), only inactive windows may have a NULL value here
    ImGuiID                 ViewportId;                         // We backup the viewport id (since the viewport may disappear or never be created if the window is inactive)
    ImVec2                  ViewportPos;                        // We backup the viewport position (since the viewport may disappear or never be created if the window is inactive)
    int                     ViewportAllowPlatformMonitorExtend; // Reset to -1 every frame (index is guaranteed to be valid between NewFrame..EndFrame), only used in the Appearing frame of a tooltip/popup to enforce clamping to a given monitor
    ImVec2                  Pos;                                // Position (always rounded-up to nearest pixel)
    ImVec2                  Size;                               // Current size (==SizeFull or collapsed title bar size)
    ImVec2                  SizeFull;                           // Size when non collapsed
    ImVec2                  SizeFullAtLastBegin;                // Copy of SizeFull at the end of Begin. This is the reference value we'll use on the next frame to decide if we need scrollbars.
    ImVec2                  SizeContents;                       // Size of contents (== extents reach of the drawing cursor) from previous frame. Include decoration, window title, border, menu, etc.
    ImVec2                  SizeContentsExplicit;               // Size of contents explicitly set by the user via SetNextWindowContentSize()
    ImVec2                  WindowPadding;                      // Window padding at the time of begin.
    float                   WindowRounding;                     // Window rounding at the time of begin.
    float                   WindowBorderSize;                   // Window border size at the time of begin.
    ImGuiID                 MoveId;                             // == window->GetID("#MOVE")
    ImGuiID                 ChildId;                            // ID of corresponding item in parent window (for navigation to return from child window to parent window)
    ImVec2                  Scroll;
    ImVec2                  ScrollTarget;                       // target scroll position. stored as cursor position with scrolling canceled out, so the highest point is always 0.0f. (FLT_MAX for no change)
    ImVec2                  ScrollTargetCenterRatio;            // 0.0f = scroll so that target position is at top, 0.5f = scroll so that target position is centered
    ImVec2                  ScrollbarSizes;                     // Size taken by scrollbars on each axis
    bool                    ScrollbarX, ScrollbarY;
    bool                    ViewportOwned;
    bool                    Active;                             // Set to true on Begin(), unless Collapsed
    bool                    WasActive;
    bool                    WriteAccessed;                      // Set to true when any widget access the current window
    bool                    Collapsed;                          // Set when collapsing window to become only title-bar
    bool                    WantCollapseToggle;
    bool                    SkipItems;                          // Set when items can safely be all clipped (e.g. window not visible or collapsed)
    bool                    Appearing;                          // Set during the frame where the window is appearing (or re-appearing)
    bool                    Hidden;                             // Do not display (== (HiddenFramesForResize > 0) ||
    bool                    HasCloseButton;                     // Set when the window has a close button (p_open != NULL)
    int                     BeginCount;                         // Number of Begin() during the current frame (generally 0 or 1, 1+ if appending via multiple Begin/End pairs)
    int                     BeginOrderWithinParent;             // Order within immediate parent window, if we are a child window. Otherwise 0.
    int                     BeginOrderWithinContext;            // Order within entire imgui context. This is mostly used for debugging submission order related issues.
    ImGuiID                 PopupId;                            // ID in the popup stack when this window is used as a popup/menu (because we use generic Name/ID for recycling)
    int                     AutoFitFramesX, AutoFitFramesY;
    bool                    AutoFitOnlyGrows;
    int                     AutoFitChildAxises;
    ImGuiDir                AutoPosLastDirection;
    int                     HiddenFramesRegular;                // Hide the window for N frames
    int                     HiddenFramesForResize;              // Hide the window for N frames while allowing items to be submitted so we can measure their size
    ImGuiCond               SetWindowPosAllowFlags;             // store acceptable condition flags for SetNextWindowPos() use.
    ImGuiCond               SetWindowSizeAllowFlags;            // store acceptable condition flags for SetNextWindowSize() use.
    ImGuiCond               SetWindowCollapsedAllowFlags;       // store acceptable condition flags for SetNextWindowCollapsed() use.
    ImGuiCond               SetWindowDockAllowFlags;            // store acceptable condition flags for SetNextWindowDock() use.
    ImVec2                  SetWindowPosVal;                    // store window position when using a non-zero Pivot (position set needs to be processed when we know the window size)
    ImVec2                  SetWindowPosPivot;                  // store window pivot for positioning. ImVec2(0,0) when positioning from top-left corner; ImVec2(0.5f,0.5f) for centering; ImVec2(1,1) for bottom right.
    ImGuiDockFamily         DockFamily;                         // set with SetNextWindowDockFamily()

    ImGuiWindowTempData     DC;                                 // Temporary per-window data, reset at the beginning of the frame. This used to be called ImGuiDrawContext, hence the "DC" variable name.
    ImVector<ImGuiID>       IDStack;                            // ID stack. ID are hashes seeded with the value at the top of the stack
    ImRect                  ClipRect;                           // Current clipping rectangle. = DrawList->clip_rect_stack.back(). Scissoring / clipping rectangle. x1, y1, x2, y2.
    ImRect                  OuterRectClipped;                   // = WindowRect just after setup in Begin(). == window->Rect() for root window.
    ImRect                  InnerMainRect, InnerClipRect;
    ImVec2ih                HitTestHoleSize, HitTestHoleOffset;
    ImRect                  ContentsRegionRect;                 // FIXME: This is currently confusing/misleading. Maximum visible content position ~~ Pos + (SizeContentsExplicit ? SizeContentsExplicit : Size - ScrollbarSizes) - CursorStartPos, per axis
    int                     LastFrameActive;                    // Last frame number the window was Active.
    float                   ItemWidthDefault;
    ImGuiMenuColumns        MenuColumns;                        // Simplified columns storage for menu items
    ImGuiStorage            StateStorage;
    ImVector<ImGuiColumnsSet> ColumnsStorage;
    float                   FontWindowScale;                    // User scale multiplier per-window
    float                   FontDpiScale;
    int                     SettingsIdx;                        // Index into SettingsWindow[] (indices are always valid as we only grow the array from the back)

    ImDrawList*             DrawList;                           // == &DrawListInst (for backward compatibility reason with code using imgui_internal.h we keep this a pointer)
    ImDrawList              DrawListInst;
    ImGuiWindow*            ParentWindow;                       // If we are a child _or_ popup window, this is pointing to our parent. Otherwise NULL.
    ImGuiWindow*            RootWindow;                         // Point to ourself or first ancestor that is not a child window.
    ImGuiWindow*            RootWindowDockStop;                 // Point to ourself or first ancestor that is not a child window. Doesn't cross through dock nodes. We use this so IsWindowFocused() can behave consistently regardless of docking state.
    ImGuiWindow*            RootWindowForTitleBarHighlight;     // Point to ourself or first ancestor which will display TitleBgActive color when this window is active.
    ImGuiWindow*            RootWindowForNav;                   // Point to ourself or first ancestor which doesn't have the NavFlattened flag.

    ImGuiWindow*            NavLastChildNavWindow;              // When going to the menu bar, we remember the child window we came from. (This could probably be made implicit if we kept g.Windows sorted by last focused including child window.)
    ImGuiID                 NavLastIds[2];                      // Last known NavId for this window, per layer (0/1)
    ImRect                  NavRectRel[2];                      // Reference rectangle, in window relative space

    // Navigation / Focus
    // FIXME-NAV: Merge all this with the new Nav system, at least the request variables should be moved to ImGuiContext
    int                     FocusIdxAllCounter;                 // Start at -1 and increase as assigned via FocusItemRegister()
    int                     FocusIdxTabCounter;                 // (same, but only count widgets which you can Tab through)
    int                     FocusIdxAllRequestCurrent;          // Item being requested for focus
    int                     FocusIdxTabRequestCurrent;          // Tab-able item being requested for focus
    int                     FocusIdxAllRequestNext;             // Item being requested for focus, for next update (relies on layout to be stable between the frame pressing TAB and the next frame)
    int                     FocusIdxTabRequestNext;             // "

    // Docking
    ImGuiDockNode*          DockNode;                           // Which node are we docked into
    ImGuiDockNode*          DockNodeAsHost;                     // Which node are we owning (for parent windows)
    ImGuiID                 DockId;                             // Backup of last valid DockNode->Id, so single value remember their dock node id
    ImGuiItemStatusFlags    DockTabItemStatusFlags;
    ImRect                  DockTabItemRect;
    short                   DockOrder;                          // Order of the last time the window was visible within its DockNode. This is used to reorder windows that are reappearing on the same frame. Same value between windows that were active and windows that were none are possible.
    bool                    DockIsActive;                       // =~ (DockNode != NULL) && (DockNode->Windows.Size > 1)
    bool                    DockTabIsVisible;                   // Is the window visible this frame? =~ is the corresponding tab selected?
    bool                    DockTabWantClose;

public:
    ImGuiWindow(ImGuiContext* context, const char* name);
    ~ImGuiWindow();

    ImGuiID     GetID(const char* str, const char* str_end = NULL);
    ImGuiID     GetID(const void* ptr);
    ImGuiID     GetIDNoKeepAlive(const char* str, const char* str_end = NULL);
    ImGuiID     GetIDNoKeepAlive(const void* ptr);
    ImGuiID     GetIDFromRectangle(const ImRect& r_abs);

    // We don't use g.FontSize because the window may be != g.CurrentWidow.
    ImRect      Rect() const                            { return ImRect(Pos.x, Pos.y, Pos.x+Size.x, Pos.y+Size.y); }
    float       CalcFontSize() const                    { return GImGui->FontBaseSize * FontWindowScale * FontDpiScale; }
    float       TitleBarHeight() const                  { return (Flags & ImGuiWindowFlags_NoTitleBar) ? 0.0f : CalcFontSize() + GImGui->Style.FramePadding.y * 2.0f; }
    ImRect      TitleBarRect() const                    { return ImRect(Pos, ImVec2(Pos.x + SizeFull.x, Pos.y + TitleBarHeight())); }
    float       MenuBarHeight() const                   { return (Flags & ImGuiWindowFlags_MenuBar) ? DC.MenuBarOffset.y + CalcFontSize() + GImGui->Style.FramePadding.y * 2.0f : 0.0f; }
    ImRect      MenuBarRect() const                     { float y1 = Pos.y + TitleBarHeight(); return ImRect(Pos.x, y1, Pos.x + SizeFull.x, y1 + MenuBarHeight()); }
};

// Backup and restore just enough data to be able to use IsItemHovered() on item A after another B in the same window has overwritten the data.
struct ImGuiItemHoveredDataBackup
{
    ImGuiID                 LastItemId;
    ImGuiItemStatusFlags    LastItemStatusFlags;
    ImRect                  LastItemRect;
    ImRect                  LastItemDisplayRect;

    ImGuiItemHoveredDataBackup() { Backup(); }
    void Backup()           { ImGuiWindow* window = GImGui->CurrentWindow; LastItemId = window->DC.LastItemId; LastItemStatusFlags = window->DC.LastItemStatusFlags; LastItemRect = window->DC.LastItemRect; LastItemDisplayRect = window->DC.LastItemDisplayRect; }
    void Restore() const    { ImGuiWindow* window = GImGui->CurrentWindow; window->DC.LastItemId = LastItemId; window->DC.LastItemStatusFlags = LastItemStatusFlags; window->DC.LastItemRect = LastItemRect; window->DC.LastItemDisplayRect = LastItemDisplayRect; }
};

//-----------------------------------------------------------------------------
// Tab Bar, Tab Item
//-----------------------------------------------------------------------------

enum ImGuiTabBarFlagsPrivate_
{
    ImGuiTabBarFlags_DockNode                       = 1 << 20,  // Part of a dock node
    ImGuiTabBarFlags_DockNodeIsDockSpace            = 1 << 21,  // Part of an explicit dockspace node node
    ImGuiTabBarFlags_IsFocused                      = 1 << 22,
    ImGuiTabBarFlags_SaveSettings                   = 1 << 23   // FIXME: Settings are handled by the docking system, this only request the tab bar to mark settings dirty when reordering tabs
};

enum ImGuiTabItemFlagsPrivate_
{
    ImGuiTabItemFlags_DockedWindow                  = 1 << 20,  // [Docking]
    ImGuiTabItemFlags_Unsorted                      = 1 << 22,  // [Docking] Trailing tabs with the _Unsorted flag will be sorted based on the DockOrder of their Window.
    ImGuiTabItemFlags_Preview                       = 1 << 21   // [Docking] Display tab shape for docking preview (height is adjusted slightly to compensate for the yet missing tab bar)
};

// Storage for one active tab item (sizeof() 32~40 bytes)
struct ImGuiTabItem
{
    ImGuiID             ID;
    ImGuiTabItemFlags   Flags;
    ImGuiWindow*        Window;             // When TabItem is part of a DockNode's TabBar, we hold on to a window.
    int                 LastFrameVisible;
    int                 LastFrameSelected;  // This allows us to infer an ordered list of the last activated tabs with little maintenance
    float               Offset;             // Position relative to beginning of tab
    float               Width;              // Width currently displayed
    float               WidthContents;      // Width of actual contents, stored during BeginTabItem() call

    ImGuiTabItem()      { ID = Flags = 0; Window = NULL; LastFrameVisible = LastFrameSelected = -1; Offset = Width = WidthContents = 0.0f; }
};

// Storage for a tab bar (sizeof() 92~96 bytes)
struct ImGuiTabBar
{
    ImVector<ImGuiTabItem> Tabs;
    ImGuiID             ID;                     // Zero for tab-bars used by docking
    ImGuiID             SelectedTabId;          // Selected tab
    ImGuiID             NextSelectedTabId;
    ImGuiID             VisibleTabId;           // Can occasionally be != SelectedTabId (e.g. when previewing contents for CTRL+TAB preview)
    ImGuiID             WantFocusTabId;         // Request focus for the window associated to this tab. Used and only honored by DockNode (meaningless for standalone tab bars)
    int                 CurrFrameVisible;
    int                 PrevFrameVisible;
    ImRect              BarRect;
    float               ContentsHeight;
    float               OffsetMax;              // Distance from BarRect.Min.x, locked during layout
    float               OffsetNextTab;          // Distance from BarRect.Min.x, incremented with each BeginTabItem() call, not used if ImGuiTabBarFlags_Reorderable if set.
    float               ScrollingAnim;
    float               ScrollingTarget;
    ImGuiTabBarFlags    Flags;
    ImGuiID             ReorderRequestTabId;
    int                 ReorderRequestDir;
    bool                WantLayout;
    bool                VisibleTabWasSubmitted;
    short               LastTabItemIdx;         // For BeginTabItem()/EndTabItem()

    ImGuiTabBar();
    int                 GetTabOrder(const ImGuiTabItem* tab) const { return Tabs.index_from_pointer(tab); }
};

//-----------------------------------------------------------------------------
// Internal API
// No guarantee of forward compatibility here.
//-----------------------------------------------------------------------------

namespace ImGui
{
    // We should always have a CurrentWindow in the stack (there is an implicit "Debug" window)
    // If this ever crash because g.CurrentWindow is NULL it means that either
    // - ImGui::NewFrame() has never been called, which is illegal.
    // - You are calling ImGui functions after ImGui::EndFrame()/ImGui::Render() and before the next ImGui::NewFrame(), which is also illegal.
    inline    ImGuiWindow*  GetCurrentWindowRead()      { ImGuiContext& g = *GImGui; return g.CurrentWindow; }
    inline    ImGuiWindow*  GetCurrentWindow()          { ImGuiContext& g = *GImGui; g.CurrentWindow->WriteAccessed = true; return g.CurrentWindow; }
    IMGUI_API ImGuiWindow*  FindWindowByID(ImGuiID id);
    IMGUI_API ImGuiWindow*  FindWindowByName(const char* name);
    IMGUI_API void          FocusWindow(ImGuiWindow* window);
    IMGUI_API void          FocusPreviousWindowIgnoringOne(ImGuiWindow* ignore_window);
    IMGUI_API void          BringWindowToFocusFront(ImGuiWindow* window);
    IMGUI_API void          BringWindowToDisplayFront(ImGuiWindow* window);
    IMGUI_API void          BringWindowToDisplayBack(ImGuiWindow* window);
    IMGUI_API void          UpdateWindowParentAndRootLinks(ImGuiWindow* window, ImGuiWindowFlags flags, ImGuiWindow* parent_window);
    IMGUI_API ImVec2        CalcWindowExpectedSize(ImGuiWindow* window);
    IMGUI_API bool          IsWindowChildOf(ImGuiWindow* window, ImGuiWindow* potential_parent);
    IMGUI_API bool          IsWindowNavFocusable(ImGuiWindow* window);
    IMGUI_API void          SetWindowScrollX(ImGuiWindow* window, float new_scroll_x);
    IMGUI_API void          SetWindowScrollY(ImGuiWindow* window, float new_scroll_y);
    IMGUI_API float         GetWindowScrollMaxX(ImGuiWindow* window);
    IMGUI_API float         GetWindowScrollMaxY(ImGuiWindow* window);
    IMGUI_API ImRect        GetWindowAllowedExtentRect(ImGuiWindow* window);

    IMGUI_API void          SetCurrentFont(ImFont* font);
    inline ImFont*          GetDefaultFont() { ImGuiContext& g = *GImGui; return g.IO.FontDefault ? g.IO.FontDefault : g.IO.Fonts->Fonts[0]; }
    inline ImDrawList*      GetOverlayDrawList(ImGuiWindow* window) { return GetOverlayDrawList(window->Viewport); }

    // Init
    IMGUI_API void          Initialize(ImGuiContext* context);
    IMGUI_API void          Shutdown(ImGuiContext* context);    // Since 1.60 this is a _private_ function. You can call DestroyContext() to destroy the context created by CreateContext().

    // NewFrame
    IMGUI_API void          UpdateHoveredWindowAndCaptureFlags();
    IMGUI_API void          StartMouseMovingWindow(ImGuiWindow* window);
    IMGUI_API void          UpdateMouseMovingWindow();

    // Viewports
    IMGUI_API ImGuiViewportP*       FindViewportByID(ImGuiID id);
    IMGUI_API void                  ScaleWindowsInViewport(ImGuiViewportP* viewport, float scale);
    IMGUI_API void                  DestroyPlatformWindow(ImGuiViewportP* viewport);
    IMGUI_API void                  ShowViewportThumbnails();

    // Settings
    IMGUI_API void                  MarkIniSettingsDirty();
    IMGUI_API void                  MarkIniSettingsDirty(ImGuiWindow* window);
    IMGUI_API ImGuiWindowSettings*  CreateNewWindowSettings(const char* name);
    IMGUI_API ImGuiWindowSettings*  FindWindowSettings(ImGuiID id);
    IMGUI_API ImGuiWindowSettings*  FindOrCreateWindowSettings(const char* name);
    IMGUI_API ImGuiSettingsHandler* FindSettingsHandler(const char* type_name);

    // Basic Accessors
    inline ImGuiID          GetItemID()     { ImGuiContext& g = *GImGui; return g.CurrentWindow->DC.LastItemId; }
    inline ImGuiID          GetActiveID()   { ImGuiContext& g = *GImGui; return g.ActiveId; }
    inline ImGuiID          GetFocusID()    { ImGuiContext& g = *GImGui; return g.NavId; }
    IMGUI_API void          SetActiveID(ImGuiID id, ImGuiWindow* window);
    IMGUI_API void          SetFocusID(ImGuiID id, ImGuiWindow* window);
    IMGUI_API void          ClearActiveID();
    IMGUI_API ImGuiID       GetHoveredID();
    IMGUI_API void          SetHoveredID(ImGuiID id);
    IMGUI_API void          KeepAliveID(ImGuiID id);
    IMGUI_API void          MarkItemEdited(ImGuiID id);

    // Basic Helpers for widget code
    IMGUI_API void          ItemSize(const ImVec2& size, float text_offset_y = 0.0f);
    IMGUI_API void          ItemSize(const ImRect& bb, float text_offset_y = 0.0f);
    IMGUI_API bool          ItemAdd(const ImRect& bb, ImGuiID id, const ImRect* nav_bb = NULL);
    IMGUI_API bool          ItemHoverable(const ImRect& bb, ImGuiID id);
    IMGUI_API bool          IsClippedEx(const ImRect& bb, ImGuiID id, bool clip_even_when_logged);
    IMGUI_API bool          FocusableItemRegister(ImGuiWindow* window, ImGuiID id, bool tab_stop = true);      // Return true if focus is requested
    IMGUI_API void          FocusableItemUnregister(ImGuiWindow* window);
    IMGUI_API ImVec2        CalcItemSize(ImVec2 size, float default_x, float default_y);
    IMGUI_API float         CalcWrapWidthForPos(const ImVec2& pos, float wrap_pos_x);
    IMGUI_API void          PushMultiItemsWidths(int components, float width_full = 0.0f);
    IMGUI_API void          PushItemFlag(ImGuiItemFlags option, bool enabled);
    IMGUI_API void          PopItemFlag();

    // Popups, Modals, Tooltips
    IMGUI_API void          OpenPopupEx(ImGuiID id);
    IMGUI_API void          ClosePopup(ImGuiID id);
    IMGUI_API void          ClosePopupToLevel(int remaining);
    IMGUI_API void          ClosePopupsOverWindow(ImGuiWindow* ref_window);
    IMGUI_API bool          IsPopupOpen(ImGuiID id);
    IMGUI_API bool          BeginPopupEx(ImGuiID id, ImGuiWindowFlags extra_flags);
    IMGUI_API void          BeginTooltipEx(ImGuiWindowFlags extra_flags, bool override_previous_tooltip = true);
    IMGUI_API ImGuiWindow*  GetFrontMostPopupModal();
    IMGUI_API ImVec2        FindBestWindowPosForPopup(ImGuiWindow* window);
    IMGUI_API ImVec2        FindBestWindowPosForPopupEx(const ImVec2& ref_pos, const ImVec2& size, ImGuiDir* last_dir, const ImRect& r_outer, const ImRect& r_avoid, ImGuiPopupPositionPolicy policy = ImGuiPopupPositionPolicy_Default);

    // Navigation
    IMGUI_API void          NavInitWindow(ImGuiWindow* window, bool force_reinit);
    IMGUI_API bool          NavMoveRequestButNoResultYet();
    IMGUI_API void          NavMoveRequestCancel();
    IMGUI_API void          NavMoveRequestForward(ImGuiDir move_dir, ImGuiDir clip_dir, const ImRect& bb_rel, ImGuiNavMoveFlags move_flags);
    IMGUI_API void          NavMoveRequestTryWrapping(ImGuiWindow* window, ImGuiNavMoveFlags move_flags);
    IMGUI_API float         GetNavInputAmount(ImGuiNavInput n, ImGuiInputReadMode mode);
    IMGUI_API ImVec2        GetNavInputAmount2d(ImGuiNavDirSourceFlags dir_sources, ImGuiInputReadMode mode, float slow_factor = 0.0f, float fast_factor = 0.0f);
    IMGUI_API int           CalcTypematicPressedRepeatAmount(float t, float t_prev, float repeat_delay, float repeat_rate);
    IMGUI_API void          ActivateItem(ImGuiID id);   // Remotely activate a button, checkbox, tree node etc. given its unique ID. activation is queued and processed on the next frame when the item is encountered again.
    IMGUI_API void          SetNavID(ImGuiID id, int nav_layer);
    IMGUI_API void          SetNavIDWithRectRel(ImGuiID id, int nav_layer, const ImRect& rect_rel);

    // Inputs
    inline bool             IsKeyPressedMap(ImGuiKey key, bool repeat = true)           { const int key_index = GImGui->IO.KeyMap[key]; return (key_index >= 0) ? IsKeyPressed(key_index, repeat) : false; }
    inline bool             IsNavInputDown(ImGuiNavInput n)                             { return GImGui->IO.NavInputs[n] > 0.0f; }
    inline bool             IsNavInputPressed(ImGuiNavInput n, ImGuiInputReadMode mode) { return GetNavInputAmount(n, mode) > 0.0f; }
    inline bool             IsNavInputPressedAnyOfTwo(ImGuiNavInput n1, ImGuiNavInput n2, ImGuiInputReadMode mode) { return (GetNavInputAmount(n1, mode) + GetNavInputAmount(n2, mode)) > 0.0f; }
    
    // Docking
    IMGUI_API void          DockContextInitialize(ImGuiContext* ctx);
    IMGUI_API void          DockContextShutdown(ImGuiContext* ctx);
    IMGUI_API void          DockContextOnLoadSettings(ImGuiContext* ctx);
    IMGUI_API void          DockContextRebuild(ImGuiContext* ctx);
    IMGUI_API void          DockContextNewFrameUpdateUndocking(ImGuiContext* ctx);
    IMGUI_API void          DockContextNewFrameUpdateDocking(ImGuiContext* ctx);
    IMGUI_API void          DockContextEndFrame(ImGuiContext* ctx);
    IMGUI_API void          DockContextQueueUndockWindow(ImGuiContext* ctx, ImGuiWindow* window);
    IMGUI_API void          DockContextQueueUndockNode(ImGuiContext* ctx, ImGuiDockNode* node);
    inline ImGuiDockNode*   DockNodeGetRootNode(ImGuiDockNode* node) { while (node->ParentNode) node = node->ParentNode; return node; }
    IMGUI_API void          BeginDocked(ImGuiWindow* window, bool* p_open);
    IMGUI_API void          BeginAsDockableDragDropSource(ImGuiWindow* window);
    IMGUI_API void          BeginAsDockableDragDropTarget(ImGuiWindow* window);
    IMGUI_API void          SetWindowDock(ImGuiWindow* window, ImGuiID dock_id, ImGuiCond cond);
    IMGUI_API void          ShowDockingDebug();

    // Docking - Builder function needs to be generally called before the DockSpace() node is submitted.
    IMGUI_API void          DockBuilderDockWindow(const char* window_name, ImGuiID node_id);
    IMGUI_API ImGuiDockNode*DockBuilderGetNode(ImGuiID node_id);                    // Warning: DO NOT HOLD ON ImGuiDockNode* pointer, will be invalided by any split/merge/remove operation.
    IMGUI_API void          DockBuilderAddNode(ImGuiID node_id, ImVec2 ref_size, ImGuiDockNodeFlags flags = 0);
    IMGUI_API void          DockBuilderRemoveNode(ImGuiID node_id);                 // Remove node and all its child, undock all windows
    IMGUI_API void          DockBuilderRemoveNodeDockedWindows(ImGuiID node_id, bool clear_persistent_docking_references = true);
    IMGUI_API void          DockBuilderRemoveNodeChildNodes(ImGuiID node_id);       // Remove all split/hierarchy. All remaining docked windows will be re-docked to the root.
    IMGUI_API ImGuiID       DockBuilderSplitNode(ImGuiID node_id, ImGuiDir split_dir, float size_ratio_for_node_at_dir, ImGuiID* out_id_dir, ImGuiID* out_id_other);
    IMGUI_API void          DockBuilderCopyDockspace(ImGuiID src_dockspace_id, ImGuiID dst_dockspace_id, ImVector<const char*>* in_window_remap_pairs);
    IMGUI_API void          DockBuilderCopyNode(ImGuiID src_node_id, ImGuiID dst_node_id, ImVector<ImGuiID>* out_node_remap_pairs);
    IMGUI_API void          DockBuilderCopyWindowSettings(const char* src_name, const char* dst_name);
    IMGUI_API void          DockBuilderFinish(ImGuiID node_id);

    // Drag and Drop
    IMGUI_API bool          BeginDragDropTargetCustom(const ImRect& bb, ImGuiID id);
    IMGUI_API void          ClearDragDrop();
    IMGUI_API bool          IsDragDropPayloadBeingAccepted();

    // New Columns API (FIXME-WIP)
    IMGUI_API void          BeginColumns(const char* str_id, int count, ImGuiColumnsFlags flags = 0); // setup number of columns. use an identifier to distinguish multiple column sets. close with EndColumns().
    IMGUI_API void          EndColumns();                                                             // close columns
    IMGUI_API void          PushColumnClipRect(int column_index = -1);

    // Tab Bars
    IMGUI_API bool          BeginTabBarEx(ImGuiTabBar* tab_bar, const ImRect& bb, ImGuiTabBarFlags flags, ImGuiDockNode* dock_node);
    IMGUI_API ImGuiTabItem* TabBarFindTabByID(ImGuiTabBar* tab_bar, ImGuiID tab_id);
    IMGUI_API void          TabBarAddTab(ImGuiTabBar* tab_bar, ImGuiWindow* window, ImGuiTabItemFlags tab_flags = ImGuiTabItemFlags_None);
    IMGUI_API void          TabBarRemoveTab(ImGuiTabBar* tab_bar, ImGuiID tab_id);
    IMGUI_API void          TabBarCloseTab(ImGuiTabBar* tab_bar, ImGuiTabItem* tab);
    IMGUI_API void          TabBarQueueChangeTabOrder(ImGuiTabBar* tab_bar, const ImGuiTabItem* tab, int dir);
    IMGUI_API bool          TabItemEx(ImGuiTabBar* tab_bar, const char* label, bool* p_open, ImGuiTabItemFlags flags, ImGuiWindow* docked_window);
    IMGUI_API ImVec2        TabItemCalcSize(const char* label, bool has_close_button);
    IMGUI_API void          TabItemBackground(ImDrawList* draw_list, const ImRect& bb, ImGuiTabItemFlags flags, ImU32 col);
    IMGUI_API bool          TabItemLabelAndCloseButton(ImDrawList* draw_list, const ImRect& bb, ImGuiTabItemFlags flags, const char* label, ImGuiID tab_id, ImGuiID close_button_id);

    // Render helpers
    // AVOID USING OUTSIDE OF IMGUI.CPP! NOT FOR PUBLIC CONSUMPTION. THOSE FUNCTIONS ARE A MESS. THEIR SIGNATURE AND BEHAVIOR WILL CHANGE, THEY NEED TO BE REFACTORED INTO SOMETHING DECENT.
    // NB: All position are in absolute pixels coordinates (we are never using window coordinates internally)
    IMGUI_API void          RenderText(ImVec2 pos, const char* text, const char* text_end = NULL, bool hide_text_after_hash = true);
    IMGUI_API void          RenderTextWrapped(ImVec2 pos, const char* text, const char* text_end, float wrap_width);
    IMGUI_API void          RenderTextClipped(const ImVec2& pos_min, const ImVec2& pos_max, const char* text, const char* text_end, const ImVec2* text_size_if_known, const ImVec2& align = ImVec2(0,0), const ImRect* clip_rect = NULL);
    IMGUI_API void          RenderTextClippedEx(ImDrawList* draw_list, const ImVec2& pos_min, const ImVec2& pos_max, const char* text, const char* text_end, const ImVec2* text_size_if_known, const ImVec2& align = ImVec2(0, 0), const ImRect* clip_rect = NULL);
    IMGUI_API void          RenderFrame(ImVec2 p_min, ImVec2 p_max, ImU32 fill_col, bool border = true, float rounding = 0.0f);
    IMGUI_API void          RenderFrameBorder(ImVec2 p_min, ImVec2 p_max, float rounding = 0.0f);
    IMGUI_API void          RenderColorRectWithAlphaCheckerboard(ImVec2 p_min, ImVec2 p_max, ImU32 fill_col, float grid_step, ImVec2 grid_off, float rounding = 0.0f, int rounding_corners_flags = ~0);
    IMGUI_API void          RenderArrow(ImVec2 pos, ImGuiDir dir, float scale = 1.0f);
    IMGUI_API void          RenderBullet(ImVec2 pos);
    IMGUI_API void          RenderCheckMark(ImVec2 pos, ImU32 col, float sz);
    IMGUI_API void          RenderNavHighlight(const ImRect& bb, ImGuiID id, ImGuiNavHighlightFlags flags = ImGuiNavHighlightFlags_TypeDefault); // Navigation highlight
    IMGUI_API void          RenderMouseCursor(ImVec2 pos, float scale, ImGuiMouseCursor mouse_cursor = ImGuiMouseCursor_Arrow);
    IMGUI_API const char*   FindRenderedTextEnd(const char* text, const char* text_end = NULL); // Find the optional ## from which we stop displaying text.
    IMGUI_API void          LogRenderedText(const ImVec2* ref_pos, const char* text, const char* text_end = NULL);

    // Render helpers (those functions don't access any ImGui state!)
    IMGUI_API void          RenderArrowPointingAt(ImDrawList* draw_list, ImVec2 pos, ImVec2 half_sz, ImGuiDir direction, ImU32 col);
    IMGUI_API void          RenderArrowDockMenu(ImDrawList* draw_list, ImVec2 p_min, float sz, ImU32 col);
    IMGUI_API void          RenderRectFilledRangeH(ImDrawList* draw_list, const ImRect& rect, ImU32 col, float x_start_norm, float x_end_norm, float rounding);
    IMGUI_API void          RenderRectFilledWithHole(ImDrawList* draw_list, ImRect outer, ImRect inner, ImU32 col, float rounding);
    IMGUI_API void          RenderPixelEllipsis(ImDrawList* draw_list, ImFont* font, ImVec2 pos, int count, ImU32 col);

    // Widgets
    IMGUI_API bool          ButtonEx(const char* label, const ImVec2& size_arg = ImVec2(0,0), ImGuiButtonFlags flags = 0);
    IMGUI_API bool          CloseButton(ImGuiID id, const ImVec2& pos, float radius);
    IMGUI_API bool          CollapseButton(ImGuiID id, const ImVec2& pos, ImGuiDockNode* dock_node);
    IMGUI_API bool          ArrowButtonEx(const char* str_id, ImGuiDir dir, ImVec2 size_arg, ImGuiButtonFlags flags);
    IMGUI_API void          Scrollbar(ImGuiLayoutType direction);
    IMGUI_API void          VerticalSeparator();        // Vertical separator, for menu bars (use current line height). Not exposed because it is misleading and it doesn't have an effect on regular layout.

    // Widgets low-level behaviors
    IMGUI_API bool          ButtonBehavior(const ImRect& bb, ImGuiID id, bool* out_hovered, bool* out_held, ImGuiButtonFlags flags = 0);
    IMGUI_API bool          DragBehavior(ImGuiID id, ImGuiDataType data_type, void* v, float v_speed, const void* v_min, const void* v_max, const char* format, float power, ImGuiDragFlags flags);
    IMGUI_API bool          SliderBehavior(const ImRect& bb, ImGuiID id, ImGuiDataType data_type, void* v, const void* v_min, const void* v_max, const char* format, float power, ImGuiSliderFlags flags, ImRect* out_grab_bb);
    IMGUI_API bool          SplitterBehavior(const ImRect& bb, ImGuiID id, ImGuiAxis axis, float* size1, float* size2, float min_size1, float min_size2, float hover_extend = 0.0f, float hover_visibility_delay = 0.0f);
    IMGUI_API bool          TreeNodeBehavior(ImGuiID id, ImGuiTreeNodeFlags flags, const char* label, const char* label_end = NULL);
    IMGUI_API bool          TreeNodeBehaviorIsOpen(ImGuiID id, ImGuiTreeNodeFlags flags = 0);                     // Consume previous SetNextTreeNodeOpened() data, if any. May return true when logging
    IMGUI_API void          TreePushRawID(ImGuiID id);

    // Template functions are instantiated in imgui_widgets.cpp for a finite number of types. 
    // To use them externally (for custom widget) you may need an "extern template" statement in your code in order to link to existing instances and silence Clang warnings (see #2036).
    // e.g. " extern template IMGUI_API float RoundScalarWithFormatT<float, float>(const char* format, ImGuiDataType data_type, float v); "
    template<typename T, typename SIGNED_T, typename FLOAT_T>   IMGUI_API bool  DragBehaviorT(ImGuiDataType data_type, T* v, float v_speed, const T v_min, const T v_max, const char* format, float power, ImGuiDragFlags flags);
    template<typename T, typename SIGNED_T, typename FLOAT_T>   IMGUI_API bool  SliderBehaviorT(const ImRect& bb, ImGuiID id, ImGuiDataType data_type, T* v, const T v_min, const T v_max, const char* format, float power, ImGuiSliderFlags flags, ImRect* out_grab_bb);
    template<typename T, typename FLOAT_T>                      IMGUI_API float SliderCalcRatioFromValueT(ImGuiDataType data_type, T v, T v_min, T v_max, float power, float linear_zero_pos);
    template<typename T, typename SIGNED_T>                     IMGUI_API T     RoundScalarWithFormatT(const char* format, ImGuiDataType data_type, T v);

    // InputText
    IMGUI_API bool          InputTextEx(const char* label, char* buf, int buf_size, const ImVec2& size_arg, ImGuiInputTextFlags flags, ImGuiInputTextCallback callback = NULL, void* user_data = NULL);
    IMGUI_API bool          InputScalarAsWidgetReplacement(const ImRect& bb, ImGuiID id, const char* label, ImGuiDataType data_type, void* data_ptr, const char* format);

    // Color
    IMGUI_API void          ColorTooltip(const char* text, const float* col, ImGuiColorEditFlags flags);
    IMGUI_API void          ColorEditOptionsPopup(const float* col, ImGuiColorEditFlags flags);
    IMGUI_API void          ColorPickerOptionsPopup(const float* ref_col, ImGuiColorEditFlags flags);

    // Plot
    IMGUI_API void          PlotEx(ImGuiPlotType plot_type, const char* label, float (*values_getter)(void* data, int idx), void* data, int values_count, int values_offset, const char* overlay_text, float scale_min, float scale_max, ImVec2 graph_size);

    // Shade functions (write over already created vertices)
    IMGUI_API void          ShadeVertsLinearColorGradientKeepAlpha(ImDrawList* draw_list, int vert_start_idx, int vert_end_idx, ImVec2 gradient_p0, ImVec2 gradient_p1, ImU32 col0, ImU32 col1);
    IMGUI_API void          ShadeVertsLinearUV(ImDrawList* draw_list, int vert_start_idx, int vert_end_idx, const ImVec2& a, const ImVec2& b, const ImVec2& uv_a, const ImVec2& uv_b, bool clamp);

} // namespace ImGui

// ImFontAtlas internals
IMGUI_API bool              ImFontAtlasBuildWithStbTruetype(ImFontAtlas* atlas);
IMGUI_API void              ImFontAtlasBuildRegisterDefaultCustomRects(ImFontAtlas* atlas);
IMGUI_API void              ImFontAtlasBuildSetupFont(ImFontAtlas* atlas, ImFont* font, ImFontConfig* font_config, float ascent, float descent);
IMGUI_API void              ImFontAtlasBuildPackCustomRects(ImFontAtlas* atlas, void* spc);
IMGUI_API void              ImFontAtlasBuildFinish(ImFontAtlas* atlas);
IMGUI_API void              ImFontAtlasBuildMultiplyCalcLookupTable(unsigned char out_table[256], float in_multiply_factor);
IMGUI_API void              ImFontAtlasBuildMultiplyRectAlpha8(const unsigned char table[256], unsigned char* pixels, int x, int y, int w, int h, int stride);

#ifdef __clang__
#pragma clang diagnostic pop
#endif

#ifdef _MSC_VER
#pragma warning (pop)
#endif<|MERGE_RESOLUTION|>--- conflicted
+++ resolved
@@ -224,50 +224,29 @@
 static inline float  ImLinearSweep(float current, float target, float speed)    { if (current < target) return ImMin(current + speed, target); if (current > target) return ImMax(current - speed, target); return current; }
 static inline ImVec2 ImMul(const ImVec2& lhs, const ImVec2& rhs)                { return ImVec2(lhs.x * rhs.x, lhs.y * rhs.y); }
 
-<<<<<<< HEAD
-// Helper: ImPool<>. Basic keyed storage for contiguous instances, slow/amortized insertion, O(1) indexable, O(Log N) queries by ID over a dense/hot buffer
-// Creation/Erasure invalidate all pointers, but indexes are valid as long as the object lifetime.
-=======
 // Helper: ImPool<>. Basic keyed storage for contiguous instances, slow/amortized insertion, O(1) indexable, O(Log N) queries by ID over a dense/hot buffer,
 // Honor constructor/destructor. Add/remove invalidate all pointers. Indexes have the same lifetime as the associated object.
 typedef int ImPoolIdx;
->>>>>>> 5261e5a6
 template<typename T>
 struct IMGUI_API ImPool
 {
     ImVector<T>     Data;       // Contiguous data
     ImGuiStorage    Map;        // ID->Index
-<<<<<<< HEAD
-    int             FreeIdx;    // Next free idx to use
-=======
     ImPoolIdx       FreeIdx;    // Next free idx to use
->>>>>>> 5261e5a6
 
     ImPool()    { FreeIdx = 0; }
     ~ImPool()   { Clear(); }
     T*          GetByKey(ImGuiID key)               { int idx = Map.GetInt(key, -1); return (idx != -1) ? &Data[idx] : NULL; }
-<<<<<<< HEAD
-    T*          GetByIndex(int n)                   { return &Data[n]; }
-    int         GetIndex(const T* p) const          { IM_ASSERT(p >= Data.Data && p < Data.Data + Data.Size); return (int)(p - Data.Data); }
-=======
     T*          GetByIndex(ImPoolIdx n)             { return &Data[n]; }
     ImPoolIdx   GetIndex(const T* p) const          { IM_ASSERT(p >= Data.Data && p < Data.Data + Data.Size); return (ImPoolIdx)(p - Data.Data); }
->>>>>>> 5261e5a6
     T*          GetOrAddByKey(ImGuiID key)          { int* p_idx = Map.GetIntRef(key, -1); if (*p_idx != -1) return &Data[*p_idx]; *p_idx = FreeIdx; return Add(); }
     void        Clear()                             { for (int n = 0; n < Map.Data.Size; n++) { int idx = Map.Data[n].val_i; if (idx != -1) Data[idx].~T(); }  Map.Clear(); Data.clear(); FreeIdx = 0; }
     T*          Add()                               { int idx = FreeIdx; if (idx == Data.Size) { Data.resize(Data.Size + 1); FreeIdx++; } else { FreeIdx = *(int*)&Data[idx]; } IM_PLACEMENT_NEW(&Data[idx]) T(); return &Data[idx]; }
     void        Remove(ImGuiID key, const T* p)     { Remove(key, GetIndex(p)); }
-<<<<<<< HEAD
-    void        Remove(ImGuiID key, int idx)        { Data[idx].~T(); *(int*)&Data[idx] = FreeIdx; FreeIdx = idx; Map.SetInt(key, -1); }
-    void        Reserve(int capacity)               { Data.reserve(capacity); Map.Data.reserve(capacity); }
-};
-typedef int ImPoolIdx;
-=======
     void        Remove(ImGuiID key, ImPoolIdx idx)  { Data[idx].~T(); *(int*)&Data[idx] = FreeIdx; FreeIdx = idx; Map.SetInt(key, -1); }
     void        Reserve(int capacity)               { Data.reserve(capacity); Map.Data.reserve(capacity); }
     int         GetSize() const                     { return Data.Size; }
 };
->>>>>>> 5261e5a6
 
 //-----------------------------------------------------------------------------
 // Types
@@ -687,12 +666,8 @@
     float               Alpha;                    // Window opacity (when dragging dockable windows/viewports we make them transparent)
     float               LastAlpha;
     int                 PlatformMonitor;
-<<<<<<< HEAD
+    bool                PlatformIsMinimized;
     ImGuiWindow*        Window;                   // Set when the viewport is owned by a window
-=======
-    bool                PlatformIsMinimized;
-    ImGuiWindow*        Window;
->>>>>>> 5261e5a6
     ImDrawList*         OverlayDrawList;          // For convenience, a draw list we can render to that's always rendered last (we use it to draw software mouse cursor when io.MouseDrawCursor is set)
     ImDrawData          DrawDataP;
     ImDrawDataBuilder   DrawDataBuilder;
