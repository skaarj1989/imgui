// dear imgui, v1.74 WIP
// (internal structures/api)

// You may use this file to debug, understand or extend ImGui features but we don't provide any guarantee of forward compatibility!
// Set:
//   #define IMGUI_DEFINE_MATH_OPERATORS
// To implement maths operators for ImVec2 (disabled by default to not collide with using IM_VEC2_CLASS_EXTRA along with your own math types+operators)

/*

Index of this file:
// Header mess
// Forward declarations
// STB libraries includes
// Context pointer
// Generic helpers
// Misc data structures
// Main imgui context
// Tab bar, tab item
// Internal API

*/

#pragma once

//-----------------------------------------------------------------------------
// Header mess
//-----------------------------------------------------------------------------

#ifndef IMGUI_VERSION
#error Must include imgui.h before imgui_internal.h
#endif

#include <stdio.h>      // FILE*
#include <stdlib.h>     // NULL, malloc, free, qsort, atoi, atof
#include <math.h>       // sqrtf, fabsf, fmodf, powf, floorf, ceilf, cosf, sinf
#include <limits.h>     // INT_MIN, INT_MAX

// Visual Studio warnings
#ifdef _MSC_VER
#pragma warning (push)
#pragma warning (disable: 4251) // class 'xxx' needs to have dll-interface to be used by clients of struct 'xxx' // when IMGUI_API is set to__declspec(dllexport)
#endif

// Clang/GCC warnings with -Weverything
#if defined(__clang__)
#pragma clang diagnostic push
#pragma clang diagnostic ignored "-Wunused-function"        // for stb_textedit.h
#pragma clang diagnostic ignored "-Wmissing-prototypes"     // for stb_textedit.h
#pragma clang diagnostic ignored "-Wold-style-cast"
#if __has_warning("-Wzero-as-null-pointer-constant")
#pragma clang diagnostic ignored "-Wzero-as-null-pointer-constant"
#endif
#if __has_warning("-Wdouble-promotion")
#pragma clang diagnostic ignored "-Wdouble-promotion"
#endif
#elif defined(__GNUC__)
#pragma GCC diagnostic push
#pragma GCC diagnostic ignored "-Wpragmas"                  // warning: unknown option after '#pragma GCC diagnostic' kind
#pragma GCC diagnostic ignored "-Wclass-memaccess"          // [__GNUC__ >= 8] warning: 'memset/memcpy' clearing/writing an object of type 'xxxx' with no trivial copy-assignment; use assignment or value-initialization instead
#endif

//-----------------------------------------------------------------------------
// Forward declarations
//-----------------------------------------------------------------------------

struct ImRect;                      // An axis-aligned rectangle (2 points)
struct ImDrawDataBuilder;           // Helper to build a ImDrawData instance
struct ImDrawListSharedData;        // Data shared between all ImDrawList instances
struct ImGuiColorMod;               // Stacked color modifier, backup of modified data so we can restore it
struct ImGuiColumnData;             // Storage data for a single column
struct ImGuiColumns;                // Storage data for a columns set
struct ImGuiContext;                // Main Dear ImGui context
struct ImGuiDataTypeInfo;           // Type information associated to a ImGuiDataType enum
struct ImGuiDockContext;            // Docking system context
struct ImGuiDockNode;               // Docking system node (hold a list of Windows OR two child dock nodes)
struct ImGuiDockNodeSettings;       // Storage for a dock node in .ini file (we preserve those even if the associated dock node isn't active during the session)
struct ImGuiGroupData;              // Stacked storage data for BeginGroup()/EndGroup()
struct ImGuiInputTextState;         // Internal state of the currently focused/edited text input box
struct ImGuiItemHoveredDataBackup;  // Backup and restore IsItemHovered() internal data
struct ImGuiMenuColumns;            // Simple column measurement, currently used for MenuItem() only
struct ImGuiNavMoveResult;          // Result of a directional navigation move query result
struct ImGuiNextWindowData;         // Storage for SetNextWindow** functions
struct ImGuiNextItemData;           // Storage for SetNextItem** functions
struct ImGuiPopupData;              // Storage for current popup stack
struct ImGuiSettingsHandler;        // Storage for one type registered in the .ini file
struct ImGuiStyleMod;               // Stacked style modifier, backup of modified data so we can restore it
struct ImGuiTabBar;                 // Storage for a tab bar
struct ImGuiTabItem;                // Storage for a tab item (within a tab bar)
struct ImGuiWindow;                 // Storage for one window
struct ImGuiWindowTempData;         // Temporary storage for one window (that's the data which in theory we could ditch at the end of the frame)
struct ImGuiWindowSettings;         // Storage for window settings stored in .ini file (we keep one of those even if the actual window wasn't instanced during this session)

// Use your programming IDE "Go to definition" facility on the names of the center columns to find the actual flags/enum lists.
typedef int ImGuiDataAuthority;         // -> enum ImGuiDataAuthority_      // Enum: for storing the source authority (dock node vs window) of a field
typedef int ImGuiLayoutType;            // -> enum ImGuiLayoutType_         // Enum: Horizontal or vertical
typedef int ImGuiButtonFlags;           // -> enum ImGuiButtonFlags_        // Flags: for ButtonEx(), ButtonBehavior()
typedef int ImGuiColumnsFlags;          // -> enum ImGuiColumnsFlags_       // Flags: BeginColumns()
typedef int ImGuiDragFlags;             // -> enum ImGuiDragFlags_          // Flags: for DragBehavior()
typedef int ImGuiItemFlags;             // -> enum ImGuiItemFlags_          // Flags: for PushItemFlag()
typedef int ImGuiItemStatusFlags;       // -> enum ImGuiItemStatusFlags_    // Flags: for DC.LastItemStatusFlags
typedef int ImGuiNavHighlightFlags;     // -> enum ImGuiNavHighlightFlags_  // Flags: for RenderNavHighlight()
typedef int ImGuiNavDirSourceFlags;     // -> enum ImGuiNavDirSourceFlags_  // Flags: for GetNavInputAmount2d()
typedef int ImGuiNavMoveFlags;          // -> enum ImGuiNavMoveFlags_       // Flags: for navigation requests
typedef int ImGuiNextItemDataFlags;     // -> enum ImGuiNextItemDataFlags_  // Flags: for SetNextItemXXX() functions
typedef int ImGuiNextWindowDataFlags;   // -> enum ImGuiNextWindowDataFlags_// Flags: for SetNextWindowXXX() functions
typedef int ImGuiSeparatorFlags;        // -> enum ImGuiSeparatorFlags_     // Flags: for SeparatorEx()
typedef int ImGuiSliderFlags;           // -> enum ImGuiSliderFlags_        // Flags: for SliderBehavior()
typedef int ImGuiTextFlags;             // -> enum ImGuiTextFlags_          // Flags: for TextEx()

//-------------------------------------------------------------------------
// STB libraries includes
//-------------------------------------------------------------------------

namespace ImStb
{

#undef STB_TEXTEDIT_STRING
#undef STB_TEXTEDIT_CHARTYPE
#define STB_TEXTEDIT_STRING             ImGuiInputTextState
#define STB_TEXTEDIT_CHARTYPE           ImWchar
#define STB_TEXTEDIT_GETWIDTH_NEWLINE   -1.0f
#define STB_TEXTEDIT_UNDOSTATECOUNT     99
#define STB_TEXTEDIT_UNDOCHARCOUNT      999
#include "imstb_textedit.h"

} // namespace ImStb

//-----------------------------------------------------------------------------
// Context pointer
//-----------------------------------------------------------------------------

#ifndef GImGui
extern IMGUI_API ImGuiContext* GImGui;  // Current implicit context pointer
#endif

// Internal Drag and Drop payload types. String starting with '_' are reserved for Dear ImGui.
#define IMGUI_PAYLOAD_TYPE_WINDOW       "_IMWINDOW"     // Payload == ImGuiWindow*

//-----------------------------------------------------------------------------
// Generic helpers
//-----------------------------------------------------------------------------

#define IM_PI           3.14159265358979323846f
#ifdef _WIN32
#define IM_NEWLINE      "\r\n"   // Play it nice with Windows users (2018/05 news: Microsoft announced that Notepad will finally display Unix-style carriage returns!)
#else
#define IM_NEWLINE      "\n"
#endif
#define IM_TABSIZE      (4)
#define IM_STATIC_ASSERT(_COND)         typedef char static_assertion_##__line__[(_COND)?1:-1]
#define IM_F32_TO_INT8_UNBOUND(_VAL)    ((int)((_VAL) * 255.0f + ((_VAL)>=0 ? 0.5f : -0.5f)))   // Unsaturated, for display purpose
#define IM_F32_TO_INT8_SAT(_VAL)        ((int)(ImSaturate(_VAL) * 255.0f + 0.5f))               // Saturated, always output 0..255
#define IM_FLOOR(_VAL)                  ((float)(int)(_VAL))                                    // ImFloor() is not inlined in MSVC debug builds
#define IM_ROUND(_VAL)                  ((float)(int)((_VAL) + 0.5f))                           //

// Debug Logging
#ifndef IMGUI_DEBUG_LOG
#define IMGUI_DEBUG_LOG(_FMT,...)       printf("[%05d] " _FMT, GImGui->FrameCount, __VA_ARGS__)
#endif
#define IMGUI_DEBUG_LOG_VIEWPORT(...)   ((void)0)       // Disable log
#define IMGUI_DEBUG_LOG_DOCKING(...)    ((void)0)       // Disable log
//#define IMGUI_DEBUG_LOG_VIEWPORT      IMGUI_DEBUG_LOG // Enable log
//#define IMGUI_DEBUG_LOG_DOCKING       IMGUI_DEBUG_LOG // Enable log

// Enforce cdecl calling convention for functions called by the standard library, in case compilation settings changed the default to e.g. __vectorcall
#ifdef _MSC_VER
#define IMGUI_CDECL __cdecl
#else
#define IMGUI_CDECL
#endif

// Helpers: UTF-8 <> wchar
IMGUI_API int           ImTextStrToUtf8(char* buf, int buf_size, const ImWchar* in_text, const ImWchar* in_text_end);      // return output UTF-8 bytes count
IMGUI_API int           ImTextCharFromUtf8(unsigned int* out_char, const char* in_text, const char* in_text_end);          // read one character. return input UTF-8 bytes count
IMGUI_API int           ImTextStrFromUtf8(ImWchar* buf, int buf_size, const char* in_text, const char* in_text_end, const char** in_remaining = NULL);   // return input UTF-8 bytes count
IMGUI_API int           ImTextCountCharsFromUtf8(const char* in_text, const char* in_text_end);                            // return number of UTF-8 code-points (NOT bytes count)
IMGUI_API int           ImTextCountUtf8BytesFromChar(const char* in_text, const char* in_text_end);                        // return number of bytes to express one char in UTF-8
IMGUI_API int           ImTextCountUtf8BytesFromStr(const ImWchar* in_text, const ImWchar* in_text_end);                   // return number of bytes to express string in UTF-8

// Helpers: Misc
IMGUI_API ImU32         ImHashData(const void* data, size_t data_size, ImU32 seed = 0);
IMGUI_API ImU32         ImHashStr(const char* data, size_t data_size = 0, ImU32 seed = 0);
IMGUI_API void*         ImFileLoadToMemory(const char* filename, const char* file_open_mode, size_t* out_file_size = NULL, int padding_bytes = 0);
IMGUI_API FILE*         ImFileOpen(const char* filename, const char* file_open_mode);
static inline bool      ImCharIsBlankA(char c)          { return c == ' ' || c == '\t'; }
static inline bool      ImCharIsBlankW(unsigned int c)  { return c == ' ' || c == '\t' || c == 0x3000; }
static inline bool      ImIsPowerOfTwo(int v)           { return v != 0 && (v & (v - 1)) == 0; }
static inline int       ImUpperPowerOfTwo(int v)        { v--; v |= v >> 1; v |= v >> 2; v |= v >> 4; v |= v >> 8; v |= v >> 16; v++; return v; }
#define ImQsort         qsort
#ifndef IMGUI_DISABLE_OBSOLETE_FUNCTIONS
static inline ImU32     ImHash(const void* data, int size, ImU32 seed = 0) { return size ? ImHashData(data, (size_t)size, seed) : ImHashStr((const char*)data, 0, seed); } // [moved to ImHashStr/ImHashData in 1.68]
#endif

// Helpers: Geometry
IMGUI_API ImVec2        ImLineClosestPoint(const ImVec2& a, const ImVec2& b, const ImVec2& p);
IMGUI_API bool          ImTriangleContainsPoint(const ImVec2& a, const ImVec2& b, const ImVec2& c, const ImVec2& p);
IMGUI_API ImVec2        ImTriangleClosestPoint(const ImVec2& a, const ImVec2& b, const ImVec2& c, const ImVec2& p);
IMGUI_API void          ImTriangleBarycentricCoords(const ImVec2& a, const ImVec2& b, const ImVec2& c, const ImVec2& p, float& out_u, float& out_v, float& out_w);
IMGUI_API ImGuiDir      ImGetDirQuadrantFromDelta(float dx, float dy);

// Helpers: String
IMGUI_API int           ImStricmp(const char* str1, const char* str2);
IMGUI_API int           ImStrnicmp(const char* str1, const char* str2, size_t count);
IMGUI_API void          ImStrncpy(char* dst, const char* src, size_t count);
IMGUI_API char*         ImStrdup(const char* str);
IMGUI_API char*         ImStrdupcpy(char* dst, size_t* p_dst_size, const char* str);
IMGUI_API const char*   ImStrchrRange(const char* str_begin, const char* str_end, char c);
IMGUI_API int           ImStrlenW(const ImWchar* str);
IMGUI_API const char*   ImStreolRange(const char* str, const char* str_end);                // End end-of-line
IMGUI_API const ImWchar*ImStrbolW(const ImWchar* buf_mid_line, const ImWchar* buf_begin);   // Find beginning-of-line
IMGUI_API const char*   ImStristr(const char* haystack, const char* haystack_end, const char* needle, const char* needle_end);
IMGUI_API void          ImStrTrimBlanks(char* str);
IMGUI_API const char*   ImStrSkipBlank(const char* str);
IMGUI_API int           ImFormatString(char* buf, size_t buf_size, const char* fmt, ...) IM_FMTARGS(3);
IMGUI_API int           ImFormatStringV(char* buf, size_t buf_size, const char* fmt, va_list args) IM_FMTLIST(3);
IMGUI_API const char*   ImParseFormatFindStart(const char* format);
IMGUI_API const char*   ImParseFormatFindEnd(const char* format);
IMGUI_API const char*   ImParseFormatTrimDecorations(const char* format, char* buf, size_t buf_size);
IMGUI_API int           ImParseFormatPrecision(const char* format, int default_value);

// Helpers: ImVec2/ImVec4 operators
// We are keeping those disabled by default so they don't leak in user space, to allow user enabling implicit cast operators between ImVec2 and their own types (using IM_VEC2_CLASS_EXTRA etc.)
// We unfortunately don't have a unary- operator for ImVec2 because this would needs to be defined inside the class itself.
#ifdef IMGUI_DEFINE_MATH_OPERATORS
static inline ImVec2 operator*(const ImVec2& lhs, const float rhs)              { return ImVec2(lhs.x*rhs, lhs.y*rhs); }
static inline ImVec2 operator/(const ImVec2& lhs, const float rhs)              { return ImVec2(lhs.x/rhs, lhs.y/rhs); }
static inline ImVec2 operator+(const ImVec2& lhs, const ImVec2& rhs)            { return ImVec2(lhs.x+rhs.x, lhs.y+rhs.y); }
static inline ImVec2 operator-(const ImVec2& lhs, const ImVec2& rhs)            { return ImVec2(lhs.x-rhs.x, lhs.y-rhs.y); }
static inline ImVec2 operator*(const ImVec2& lhs, const ImVec2& rhs)            { return ImVec2(lhs.x*rhs.x, lhs.y*rhs.y); }
static inline ImVec2 operator/(const ImVec2& lhs, const ImVec2& rhs)            { return ImVec2(lhs.x/rhs.x, lhs.y/rhs.y); }
static inline ImVec2& operator+=(ImVec2& lhs, const ImVec2& rhs)                { lhs.x += rhs.x; lhs.y += rhs.y; return lhs; }
static inline ImVec2& operator-=(ImVec2& lhs, const ImVec2& rhs)                { lhs.x -= rhs.x; lhs.y -= rhs.y; return lhs; }
static inline ImVec2& operator*=(ImVec2& lhs, const float rhs)                  { lhs.x *= rhs; lhs.y *= rhs; return lhs; }
static inline ImVec2& operator/=(ImVec2& lhs, const float rhs)                  { lhs.x /= rhs; lhs.y /= rhs; return lhs; }
static inline ImVec4 operator+(const ImVec4& lhs, const ImVec4& rhs)            { return ImVec4(lhs.x+rhs.x, lhs.y+rhs.y, lhs.z+rhs.z, lhs.w+rhs.w); }
static inline ImVec4 operator-(const ImVec4& lhs, const ImVec4& rhs)            { return ImVec4(lhs.x-rhs.x, lhs.y-rhs.y, lhs.z-rhs.z, lhs.w-rhs.w); }
static inline ImVec4 operator*(const ImVec4& lhs, const ImVec4& rhs)            { return ImVec4(lhs.x*rhs.x, lhs.y*rhs.y, lhs.z*rhs.z, lhs.w*rhs.w); }
#endif

// Helpers: Maths
// - Wrapper for standard libs functions. (Note that imgui_demo.cpp does _not_ use them to keep the code easy to copy)
#ifndef IMGUI_DISABLE_MATH_FUNCTIONS
static inline float  ImFabs(float x)                                            { return fabsf(x); }
static inline float  ImSqrt(float x)                                            { return sqrtf(x); }
static inline float  ImPow(float x, float y)                                    { return powf(x, y); }
static inline double ImPow(double x, double y)                                  { return pow(x, y); }
static inline float  ImFmod(float x, float y)                                   { return fmodf(x, y); }
static inline double ImFmod(double x, double y)                                 { return fmod(x, y); }
static inline float  ImCos(float x)                                             { return cosf(x); }
static inline float  ImSin(float x)                                             { return sinf(x); }
static inline float  ImAcos(float x)                                            { return acosf(x); }
static inline float  ImAtan2(float y, float x)                                  { return atan2f(y, x); }
static inline double ImAtof(const char* s)                                      { return atof(s); }
static inline float  ImFloorStd(float x)                                        { return floorf(x); }   // we already uses our own ImFloor() { return (float)(int)v } internally so the standard one wrapper is named differently (it's used by stb_truetype)
static inline float  ImCeil(float x)                                            { return ceilf(x); }
#endif
// - ImMin/ImMax/ImClamp/ImLerp/ImSwap are used by widgets which support for variety of types: signed/unsigned int/long long float/double
// (Exceptionally using templates here but we could also redefine them for variety of types)
template<typename T> static inline T ImMin(T lhs, T rhs)                        { return lhs < rhs ? lhs : rhs; }
template<typename T> static inline T ImMax(T lhs, T rhs)                        { return lhs >= rhs ? lhs : rhs; }
template<typename T> static inline T ImClamp(T v, T mn, T mx)                   { return (v < mn) ? mn : (v > mx) ? mx : v; }
template<typename T> static inline T ImLerp(T a, T b, float t)                  { return (T)(a + (b - a) * t); }
template<typename T> static inline void ImSwap(T& a, T& b)                      { T tmp = a; a = b; b = tmp; }
template<typename T> static inline T ImAddClampOverflow(T a, T b, T mn, T mx)   { if (b < 0 && (a < mn - b)) return mn; if (b > 0 && (a > mx - b)) return mx; return a + b; }
template<typename T> static inline T ImSubClampOverflow(T a, T b, T mn, T mx)   { if (b > 0 && (a < mn + b)) return mn; if (b < 0 && (a > mx + b)) return mx; return a - b; }
// - Misc maths helpers
static inline ImVec2 ImMin(const ImVec2& lhs, const ImVec2& rhs)                { return ImVec2(lhs.x < rhs.x ? lhs.x : rhs.x, lhs.y < rhs.y ? lhs.y : rhs.y); }
static inline ImVec2 ImMax(const ImVec2& lhs, const ImVec2& rhs)                { return ImVec2(lhs.x >= rhs.x ? lhs.x : rhs.x, lhs.y >= rhs.y ? lhs.y : rhs.y); }
static inline ImVec2 ImClamp(const ImVec2& v, const ImVec2& mn, ImVec2 mx)      { return ImVec2((v.x < mn.x) ? mn.x : (v.x > mx.x) ? mx.x : v.x, (v.y < mn.y) ? mn.y : (v.y > mx.y) ? mx.y : v.y); }
static inline ImVec2 ImLerp(const ImVec2& a, const ImVec2& b, float t)          { return ImVec2(a.x + (b.x - a.x) * t, a.y + (b.y - a.y) * t); }
static inline ImVec2 ImLerp(const ImVec2& a, const ImVec2& b, const ImVec2& t)  { return ImVec2(a.x + (b.x - a.x) * t.x, a.y + (b.y - a.y) * t.y); }
static inline ImVec4 ImLerp(const ImVec4& a, const ImVec4& b, float t)          { return ImVec4(a.x + (b.x - a.x) * t, a.y + (b.y - a.y) * t, a.z + (b.z - a.z) * t, a.w + (b.w - a.w) * t); }
static inline float  ImSaturate(float f)                                        { return (f < 0.0f) ? 0.0f : (f > 1.0f) ? 1.0f : f; }
static inline float  ImLengthSqr(const ImVec2& lhs)                             { return lhs.x*lhs.x + lhs.y*lhs.y; }
static inline float  ImLengthSqr(const ImVec4& lhs)                             { return lhs.x*lhs.x + lhs.y*lhs.y + lhs.z*lhs.z + lhs.w*lhs.w; }
static inline float  ImInvLength(const ImVec2& lhs, float fail_value)           { float d = lhs.x*lhs.x + lhs.y*lhs.y; if (d > 0.0f) return 1.0f / ImSqrt(d); return fail_value; }
static inline float  ImFloor(float f)                                           { return (float)(int)(f); }
static inline ImVec2 ImFloor(const ImVec2& v)                                   { return ImVec2((float)(int)(v.x), (float)(int)(v.y)); }
static inline int    ImModPositive(int a, int b)                                { return (a + b) % b; }
static inline float  ImDot(const ImVec2& a, const ImVec2& b)                    { return a.x * b.x + a.y * b.y; }
static inline ImVec2 ImRotate(const ImVec2& v, float cos_a, float sin_a)        { return ImVec2(v.x * cos_a - v.y * sin_a, v.x * sin_a + v.y * cos_a); }
static inline float  ImLinearSweep(float current, float target, float speed)    { if (current < target) return ImMin(current + speed, target); if (current > target) return ImMax(current - speed, target); return current; }
static inline ImVec2 ImMul(const ImVec2& lhs, const ImVec2& rhs)                { return ImVec2(lhs.x * rhs.x, lhs.y * rhs.y); }

// Helper: ImBoolVector. Store 1-bit per value.
// Note that Resize() currently clears the whole vector.
struct ImBoolVector
{
    ImVector<int>   Storage;
    ImBoolVector()  { }
    void            Resize(int sz)          { Storage.resize((sz + 31) >> 5); memset(Storage.Data, 0, (size_t)Storage.Size * sizeof(Storage.Data[0])); }
    void            Clear()                 { Storage.clear(); }
    bool            GetBit(int n) const     { int off = (n >> 5); int mask = 1 << (n & 31); return (Storage[off] & mask) != 0; }
    void            SetBit(int n, bool v)   { int off = (n >> 5); int mask = 1 << (n & 31); if (v) Storage[off] |= mask; else Storage[off] &= ~mask; }
};

// Helper: ImPool<>. Basic keyed storage for contiguous instances, slow/amortized insertion, O(1) indexable, O(Log N) queries by ID over a dense/hot buffer,
// Honor constructor/destructor. Add/remove invalidate all pointers. Indexes have the same lifetime as the associated object.
typedef int ImPoolIdx;
template<typename T>
struct IMGUI_API ImPool
{
    ImVector<T>     Data;       // Contiguous data
    ImGuiStorage    Map;        // ID->Index
    ImPoolIdx       FreeIdx;    // Next free idx to use

    ImPool()    { FreeIdx = 0; }
    ~ImPool()   { Clear(); }
    T*          GetByKey(ImGuiID key)               { int idx = Map.GetInt(key, -1); return (idx != -1) ? &Data[idx] : NULL; }
    T*          GetByIndex(ImPoolIdx n)             { return &Data[n]; }
    ImPoolIdx   GetIndex(const T* p) const          { IM_ASSERT(p >= Data.Data && p < Data.Data + Data.Size); return (ImPoolIdx)(p - Data.Data); }
    T*          GetOrAddByKey(ImGuiID key)          { int* p_idx = Map.GetIntRef(key, -1); if (*p_idx != -1) return &Data[*p_idx]; *p_idx = FreeIdx; return Add(); }
    bool        Contains(const T* p) const          { return (p >= Data.Data && p < Data.Data + Data.Size); }
    void        Clear()                             { for (int n = 0; n < Map.Data.Size; n++) { int idx = Map.Data[n].val_i; if (idx != -1) Data[idx].~T(); } Map.Clear(); Data.clear(); FreeIdx = 0; }
    T*          Add()                               { int idx = FreeIdx; if (idx == Data.Size) { Data.resize(Data.Size + 1); FreeIdx++; } else { FreeIdx = *(int*)&Data[idx]; } IM_PLACEMENT_NEW(&Data[idx]) T(); return &Data[idx]; }
    void        Remove(ImGuiID key, const T* p)     { Remove(key, GetIndex(p)); }
    void        Remove(ImGuiID key, ImPoolIdx idx)  { Data[idx].~T(); *(int*)&Data[idx] = FreeIdx; FreeIdx = idx; Map.SetInt(key, -1); }
    void        Reserve(int capacity)               { Data.reserve(capacity); Map.Data.reserve(capacity); }
    int         GetSize() const                     { return Data.Size; }
};

//-----------------------------------------------------------------------------
// Misc data structures
//-----------------------------------------------------------------------------

enum ImGuiButtonFlags_
{
    ImGuiButtonFlags_None                   = 0,
    ImGuiButtonFlags_Repeat                 = 1 << 0,   // hold to repeat
    ImGuiButtonFlags_PressedOnClickRelease  = 1 << 1,   // [Default] return true on click + release on same item
    ImGuiButtonFlags_PressedOnClick         = 1 << 2,   // return true on click (default requires click+release)
    ImGuiButtonFlags_PressedOnRelease       = 1 << 3,   // return true on release (default requires click+release)
    ImGuiButtonFlags_PressedOnDoubleClick   = 1 << 4,   // return true on double-click (default requires click+release)
    ImGuiButtonFlags_FlattenChildren        = 1 << 5,   // allow interactions even if a child window is overlapping
    ImGuiButtonFlags_AllowItemOverlap       = 1 << 6,   // require previous frame HoveredId to either match id or be null before being usable, use along with SetItemAllowOverlap()
    ImGuiButtonFlags_DontClosePopups        = 1 << 7,   // disable automatically closing parent popup on press // [UNUSED]
    ImGuiButtonFlags_Disabled               = 1 << 8,   // disable interactions
    ImGuiButtonFlags_AlignTextBaseLine      = 1 << 9,   // vertically align button to match text baseline - ButtonEx() only // FIXME: Should be removed and handled by SmallButton(), not possible currently because of DC.CursorPosPrevLine
    ImGuiButtonFlags_NoKeyModifiers         = 1 << 10,  // disable interaction if a key modifier is held
    ImGuiButtonFlags_NoHoldingActiveID      = 1 << 11,  // don't set ActiveId while holding the mouse (ImGuiButtonFlags_PressedOnClick only)
    ImGuiButtonFlags_PressedOnDragDropHold  = 1 << 12,  // press when held into while we are drag and dropping another item (used by e.g. tree nodes, collapsing headers)
    ImGuiButtonFlags_NoNavFocus             = 1 << 13,  // don't override navigation focus when activated
    ImGuiButtonFlags_NoHoveredOnNav         = 1 << 14   // don't report as hovered when navigated on
};

enum ImGuiSliderFlags_
{
    ImGuiSliderFlags_None                   = 0,
    ImGuiSliderFlags_Vertical               = 1 << 0
};

enum ImGuiDragFlags_
{
    ImGuiDragFlags_None                     = 0,
    ImGuiDragFlags_Vertical                 = 1 << 0
};

enum ImGuiColumnsFlags_
{
    // Default: 0
    ImGuiColumnsFlags_None                  = 0,
    ImGuiColumnsFlags_NoBorder              = 1 << 0,   // Disable column dividers
    ImGuiColumnsFlags_NoResize              = 1 << 1,   // Disable resizing columns when clicking on the dividers
    ImGuiColumnsFlags_NoPreserveWidths      = 1 << 2,   // Disable column width preservation when adjusting columns
    ImGuiColumnsFlags_NoForceWithinWindow   = 1 << 3,   // Disable forcing columns to fit within window
    ImGuiColumnsFlags_GrowParentContentsSize= 1 << 4    // (WIP) Restore pre-1.51 behavior of extending the parent window contents size but _without affecting the columns width at all_. Will eventually remove.
};

// Extend ImGuiSelectableFlags_
enum ImGuiSelectableFlagsPrivate_
{
    // NB: need to be in sync with last value of ImGuiSelectableFlags_
    ImGuiSelectableFlags_NoHoldingActiveID  = 1 << 20,
    ImGuiSelectableFlags_PressedOnClick     = 1 << 21,
    ImGuiSelectableFlags_PressedOnRelease   = 1 << 22,
    ImGuiSelectableFlags_DrawFillAvailWidth = 1 << 23,  // FIXME: We may be able to remove this (added in 6251d379 for menus)
    ImGuiSelectableFlags_DrawHoveredWhenHeld= 1 << 24,  // Always show active when held, even is not hovered. This concept could probably be renamed/formalized somehow.
    ImGuiSelectableFlags_SetNavIdOnHover    = 1 << 25
};

// Extend ImGuiTreeNodeFlags_
enum ImGuiTreeNodeFlagsPrivate_
{
    ImGuiTreeNodeFlags_ClipLabelForTrailingButton = 1 << 20
};

enum ImGuiSeparatorFlags_
{
    ImGuiSeparatorFlags_None                = 0,
    ImGuiSeparatorFlags_Horizontal          = 1 << 0,   // Axis default to current layout type, so generally Horizontal unless e.g. in a menu bar
    ImGuiSeparatorFlags_Vertical            = 1 << 1,
    ImGuiSeparatorFlags_SpanAllColumns      = 1 << 2
};

// Transient per-window flags, reset at the beginning of the frame. For child window, inherited from parent on first Begin().
// This is going to be exposed in imgui.h when stabilized enough.
enum ImGuiItemFlags_
{
    ImGuiItemFlags_None                     = 0,
    ImGuiItemFlags_NoTabStop                = 1 << 0,  // false
    ImGuiItemFlags_ButtonRepeat             = 1 << 1,  // false    // Button() will return true multiple times based on io.KeyRepeatDelay and io.KeyRepeatRate settings.
    ImGuiItemFlags_Disabled                 = 1 << 2,  // false    // [BETA] Disable interactions but doesn't affect visuals yet. See github.com/ocornut/imgui/issues/211
    ImGuiItemFlags_NoNav                    = 1 << 3,  // false
    ImGuiItemFlags_NoNavDefaultFocus        = 1 << 4,  // false
    ImGuiItemFlags_SelectableDontClosePopup = 1 << 5,  // false    // MenuItem/Selectable() automatically closes current Popup window
    ImGuiItemFlags_MixedValue               = 1 << 6,  // false    // [BETA] Represent a mixed/indeterminate value, generally multi-selection where values differ. Currently only supported by Checkbox() (later should support all sorts of widgets)
    ImGuiItemFlags_Default_                 = 0
};

// Storage for LastItem data
enum ImGuiItemStatusFlags_
{
    ImGuiItemStatusFlags_None               = 0,
    ImGuiItemStatusFlags_HoveredRect        = 1 << 0,
    ImGuiItemStatusFlags_HasDisplayRect     = 1 << 1,
    ImGuiItemStatusFlags_Edited             = 1 << 2,   // Value exposed by item was edited in the current frame (should match the bool return value of most widgets)
    ImGuiItemStatusFlags_ToggledSelection   = 1 << 3,   // Set when Selectable(), TreeNode() reports toggling a selection. We can't report "Selected" because reporting the change allows us to handle clipping with less issues.
    ImGuiItemStatusFlags_HasDeactivated     = 1 << 4,   // Set if the widget/group is able to provide data for the ImGuiItemStatusFlags_Deactivated flag.
    ImGuiItemStatusFlags_Deactivated        = 1 << 5    // Only valid if ImGuiItemStatusFlags_HasDeactivated is set.

#ifdef IMGUI_ENABLE_TEST_ENGINE
    , // [imgui_tests only]
    ImGuiItemStatusFlags_Openable           = 1 << 10,  //
    ImGuiItemStatusFlags_Opened             = 1 << 11,  //
    ImGuiItemStatusFlags_Checkable          = 1 << 12,  //
    ImGuiItemStatusFlags_Checked            = 1 << 13   //
#endif
};

enum ImGuiTextFlags_
{
    ImGuiTextFlags_None = 0,
    ImGuiTextFlags_NoWidthForLargeClippedText = 1 << 0
};

// FIXME: this is in development, not exposed/functional as a generic feature yet.
// Horizontal/Vertical enums are fixed to 0/1 so they may be used to index ImVec2
enum ImGuiLayoutType_
{
    ImGuiLayoutType_Horizontal = 0,
    ImGuiLayoutType_Vertical = 1
};

enum ImGuiLogType
{
    ImGuiLogType_None = 0,
    ImGuiLogType_TTY,
    ImGuiLogType_File,
    ImGuiLogType_Buffer,
    ImGuiLogType_Clipboard
};

// X/Y enums are fixed to 0/1 so they may be used to index ImVec2
enum ImGuiAxis
{
    ImGuiAxis_None = -1,
    ImGuiAxis_X = 0,
    ImGuiAxis_Y = 1
};

enum ImGuiPlotType
{
    ImGuiPlotType_Lines,
    ImGuiPlotType_Histogram
};

enum ImGuiInputSource
{
    ImGuiInputSource_None = 0,
    ImGuiInputSource_Mouse,
    ImGuiInputSource_Nav,
    ImGuiInputSource_NavKeyboard,   // Only used occasionally for storage, not tested/handled by most code
    ImGuiInputSource_NavGamepad,    // "
    ImGuiInputSource_COUNT
};

// FIXME-NAV: Clarify/expose various repeat delay/rate
enum ImGuiInputReadMode
{
    ImGuiInputReadMode_Down,
    ImGuiInputReadMode_Pressed,
    ImGuiInputReadMode_Released,
    ImGuiInputReadMode_Repeat,
    ImGuiInputReadMode_RepeatSlow,
    ImGuiInputReadMode_RepeatFast
};

enum ImGuiNavHighlightFlags_
{
    ImGuiNavHighlightFlags_None         = 0,
    ImGuiNavHighlightFlags_TypeDefault  = 1 << 0,
    ImGuiNavHighlightFlags_TypeThin     = 1 << 1,
    ImGuiNavHighlightFlags_AlwaysDraw   = 1 << 2,       // Draw rectangular highlight if (g.NavId == id) _even_ when using the mouse.
    ImGuiNavHighlightFlags_NoRounding   = 1 << 3
};

enum ImGuiNavDirSourceFlags_
{
    ImGuiNavDirSourceFlags_None         = 0,
    ImGuiNavDirSourceFlags_Keyboard     = 1 << 0,
    ImGuiNavDirSourceFlags_PadDPad      = 1 << 1,
    ImGuiNavDirSourceFlags_PadLStick    = 1 << 2
};

enum ImGuiNavMoveFlags_
{
    ImGuiNavMoveFlags_None                  = 0,
    ImGuiNavMoveFlags_LoopX                 = 1 << 0,   // On failed request, restart from opposite side
    ImGuiNavMoveFlags_LoopY                 = 1 << 1,
    ImGuiNavMoveFlags_WrapX                 = 1 << 2,   // On failed request, request from opposite side one line down (when NavDir==right) or one line up (when NavDir==left)
    ImGuiNavMoveFlags_WrapY                 = 1 << 3,   // This is not super useful for provided for completeness
    ImGuiNavMoveFlags_AllowCurrentNavId     = 1 << 4,   // Allow scoring and considering the current NavId as a move target candidate. This is used when the move source is offset (e.g. pressing PageDown actually needs to send a Up move request, if we are pressing PageDown from the bottom-most item we need to stay in place)
    ImGuiNavMoveFlags_AlsoScoreVisibleSet   = 1 << 5,   // Store alternate result in NavMoveResultLocalVisibleSet that only comprise elements that are already fully visible.
    ImGuiNavMoveFlags_ScrollToEdge          = 1 << 6
};

enum ImGuiNavForward
{
    ImGuiNavForward_None,
    ImGuiNavForward_ForwardQueued,
    ImGuiNavForward_ForwardActive
};

enum ImGuiNavLayer
{
    ImGuiNavLayer_Main  = 0,    // Main scrolling layer
    ImGuiNavLayer_Menu  = 1,    // Menu layer (access with Alt/ImGuiNavInput_Menu)
    ImGuiNavLayer_COUNT
};

enum ImGuiPopupPositionPolicy
{
    ImGuiPopupPositionPolicy_Default,
    ImGuiPopupPositionPolicy_ComboBox
};

// 1D vector (this odd construct is used to facilitate the transition between 1D and 2D, and the maintenance of some branches/patches)
struct ImVec1
{
    float   x;
    ImVec1()         { x = 0.0f; }
    ImVec1(float _x) { x = _x; }
};

// 2D vector (half-size integer)
struct ImVec2ih
{
    short   x, y;
    ImVec2ih()                           { x = y = 0; }
    ImVec2ih(short _x, short _y)         { x = _x; y = _y; }
    explicit ImVec2ih(const ImVec2& rhs) { x = (short)rhs.x; y = (short)rhs.y; }
};

// 2D axis aligned bounding-box
// NB: we can't rely on ImVec2 math operators being available here
struct IMGUI_API ImRect
{
    ImVec2      Min;    // Upper-left
    ImVec2      Max;    // Lower-right

    ImRect()                                        : Min(FLT_MAX,FLT_MAX), Max(-FLT_MAX,-FLT_MAX)  {}
    ImRect(const ImVec2& min, const ImVec2& max)    : Min(min), Max(max)                            {}
    ImRect(const ImVec4& v)                         : Min(v.x, v.y), Max(v.z, v.w)                  {}
    ImRect(float x1, float y1, float x2, float y2)  : Min(x1, y1), Max(x2, y2)                      {}

    ImVec2      GetCenter() const                   { return ImVec2((Min.x + Max.x) * 0.5f, (Min.y + Max.y) * 0.5f); }
    ImVec2      GetSize() const                     { return ImVec2(Max.x - Min.x, Max.y - Min.y); }
    float       GetWidth() const                    { return Max.x - Min.x; }
    float       GetHeight() const                   { return Max.y - Min.y; }
    ImVec2      GetTL() const                       { return Min; }                   // Top-left
    ImVec2      GetTR() const                       { return ImVec2(Max.x, Min.y); }  // Top-right
    ImVec2      GetBL() const                       { return ImVec2(Min.x, Max.y); }  // Bottom-left
    ImVec2      GetBR() const                       { return Max; }                   // Bottom-right
    bool        Contains(const ImVec2& p) const     { return p.x     >= Min.x && p.y     >= Min.y && p.x     <  Max.x && p.y     <  Max.y; }
    bool        Contains(const ImRect& r) const     { return r.Min.x >= Min.x && r.Min.y >= Min.y && r.Max.x <= Max.x && r.Max.y <= Max.y; }
    bool        Overlaps(const ImRect& r) const     { return r.Min.y <  Max.y && r.Max.y >  Min.y && r.Min.x <  Max.x && r.Max.x >  Min.x; }
    void        Add(const ImVec2& p)                { if (Min.x > p.x)     Min.x = p.x;     if (Min.y > p.y)     Min.y = p.y;     if (Max.x < p.x)     Max.x = p.x;     if (Max.y < p.y)     Max.y = p.y; }
    void        Add(const ImRect& r)                { if (Min.x > r.Min.x) Min.x = r.Min.x; if (Min.y > r.Min.y) Min.y = r.Min.y; if (Max.x < r.Max.x) Max.x = r.Max.x; if (Max.y < r.Max.y) Max.y = r.Max.y; }
    void        Expand(const float amount)          { Min.x -= amount;   Min.y -= amount;   Max.x += amount;   Max.y += amount; }
    void        Expand(const ImVec2& amount)        { Min.x -= amount.x; Min.y -= amount.y; Max.x += amount.x; Max.y += amount.y; }
    void        Translate(const ImVec2& d)          { Min.x += d.x; Min.y += d.y; Max.x += d.x; Max.y += d.y; }
    void        TranslateX(float dx)                { Min.x += dx; Max.x += dx; }
    void        TranslateY(float dy)                { Min.y += dy; Max.y += dy; }
    void        ClipWith(const ImRect& r)           { Min = ImMax(Min, r.Min); Max = ImMin(Max, r.Max); }                   // Simple version, may lead to an inverted rectangle, which is fine for Contains/Overlaps test but not for display.
    void        ClipWithFull(const ImRect& r)       { Min = ImClamp(Min, r.Min, r.Max); Max = ImClamp(Max, r.Min, r.Max); } // Full version, ensure both points are fully clipped.
    void        Floor()                             { Min.x = IM_FLOOR(Min.x); Min.y = IM_FLOOR(Min.y); Max.x = IM_FLOOR(Max.x); Max.y = IM_FLOOR(Max.y); }
    bool        IsInverted() const                  { return Min.x > Max.x || Min.y > Max.y; }
};

// Type information associated to one ImGuiDataType. Retrieve with DataTypeGetInfo().
struct ImGuiDataTypeInfo
{
    size_t      Size;           // Size in byte
    const char* PrintFmt;       // Default printf format for the type
    const char* ScanFmt;        // Default scanf format for the type
};

// Stacked color modifier, backup of modified data so we can restore it
struct ImGuiColorMod
{
    ImGuiCol    Col;
    ImVec4      BackupValue;
};

// Stacked style modifier, backup of modified data so we can restore it. Data type inferred from the variable.
struct ImGuiStyleMod
{
    ImGuiStyleVar   VarIdx;
    union           { int BackupInt[2]; float BackupFloat[2]; };
    ImGuiStyleMod(ImGuiStyleVar idx, int v)     { VarIdx = idx; BackupInt[0] = v; }
    ImGuiStyleMod(ImGuiStyleVar idx, float v)   { VarIdx = idx; BackupFloat[0] = v; }
    ImGuiStyleMod(ImGuiStyleVar idx, ImVec2 v)  { VarIdx = idx; BackupFloat[0] = v.x; BackupFloat[1] = v.y; }
};

// Stacked storage data for BeginGroup()/EndGroup()
struct ImGuiGroupData
{
    ImVec2      BackupCursorPos;
    ImVec2      BackupCursorMaxPos;
    ImVec1      BackupIndent;
    ImVec1      BackupGroupOffset;
    ImVec2      BackupCurrLineSize;
    float       BackupCurrLineTextBaseOffset;
    ImGuiID     BackupActiveIdIsAlive;
    bool        BackupActiveIdPreviousFrameIsAlive;
    bool        EmitItem;
};

// Simple column measurement, currently used for MenuItem() only.. This is very short-sighted/throw-away code and NOT a generic helper.
struct IMGUI_API ImGuiMenuColumns
{
    float       Spacing;
    float       Width, NextWidth;
    float       Pos[3], NextWidths[3];

    ImGuiMenuColumns();
    void        Update(int count, float spacing, bool clear);
    float       DeclColumns(float w0, float w1, float w2);
    float       CalcExtraSpace(float avail_w) const;
};

// Internal state of the currently focused/edited text input box
struct IMGUI_API ImGuiInputTextState
{
    ImGuiID                 ID;                     // widget id owning the text state
    int                     CurLenW, CurLenA;       // we need to maintain our buffer length in both UTF-8 and wchar format. UTF-8 len is valid even if TextA is not.
    ImVector<ImWchar>       TextW;                  // edit buffer, we need to persist but can't guarantee the persistence of the user-provided buffer. so we copy into own buffer.
    ImVector<char>          TextA;                  // temporary UTF8 buffer for callbacks and other operations. this is not updated in every code-path! size=capacity.
    ImVector<char>          InitialTextA;           // backup of end-user buffer at the time of focus (in UTF-8, unaltered)
    bool                    TextAIsValid;           // temporary UTF8 buffer is not initially valid before we make the widget active (until then we pull the data from user argument)
    int                     BufCapacityA;           // end-user buffer capacity
    float                   ScrollX;                // horizontal scrolling/offset
    ImStb::STB_TexteditState Stb;                   // state for stb_textedit.h
    float                   CursorAnim;             // timer for cursor blink, reset on every user action so the cursor reappears immediately
    bool                    CursorFollow;           // set when we want scrolling to follow the current cursor position (not always!)
    bool                    SelectedAllMouseLock;   // after a double-click to select all, we ignore further mouse drags to update selection
    ImGuiInputTextFlags     UserFlags;              // Temporarily set while we call user's callback
    ImGuiInputTextCallback  UserCallback;           // "
    void*                   UserCallbackData;       // "

    ImGuiInputTextState()                   { memset(this, 0, sizeof(*this)); }
    void        ClearText()                 { CurLenW = CurLenA = 0; TextW[0] = 0; TextA[0] = 0; CursorClamp(); }
    void        ClearFreeMemory()           { TextW.clear(); TextA.clear(); InitialTextA.clear(); }
    int         GetUndoAvailCount() const   { return Stb.undostate.undo_point; }
    int         GetRedoAvailCount() const   { return STB_TEXTEDIT_UNDOSTATECOUNT - Stb.undostate.redo_point; }
    void        OnKeyPressed(int key);      // Cannot be inline because we call in code in stb_textedit.h implementation

    // Cursor & Selection
    void        CursorAnimReset()           { CursorAnim = -0.30f; }                                   // After a user-input the cursor stays on for a while without blinking
    void        CursorClamp()               { Stb.cursor = ImMin(Stb.cursor, CurLenW); Stb.select_start = ImMin(Stb.select_start, CurLenW); Stb.select_end = ImMin(Stb.select_end, CurLenW); }
    bool        HasSelection() const        { return Stb.select_start != Stb.select_end; }
    void        ClearSelection()            { Stb.select_start = Stb.select_end = Stb.cursor; }
    void        SelectAll()                 { Stb.select_start = 0; Stb.cursor = Stb.select_end = CurLenW; Stb.has_preferred_x = 0; }
};

// Windows data saved in imgui.ini file
struct ImGuiWindowSettings
{
    char*       Name;
    ImGuiID     ID;
    ImVec2ih    Pos;            // NB: Settings position are stored RELATIVE to the viewport! Whereas runtime ones are absolute positions.
    ImVec2ih    Size;
    ImVec2ih    ViewportPos;
    ImGuiID     ViewportId;
    ImGuiID     DockId;         // ID of last known DockNode (even if the DockNode is invisible because it has only 1 active window), or 0 if none.
    ImGuiID     ClassId;        // ID of window class if specified
    short       DockOrder;      // Order of the last time the window was visible within its DockNode. This is used to reorder windows that are reappearing on the same frame. Same value between windows that were active and windows that were none are possible.
    bool        Collapsed;

    ImGuiWindowSettings() { Name = NULL; ID = 0; Pos = Size = ViewportPos = ImVec2ih(0, 0); ViewportId = DockId = ClassId = 0; DockOrder = -1; Collapsed = false; }
};

struct ImGuiSettingsHandler
{
    const char* TypeName;       // Short description stored in .ini file. Disallowed characters: '[' ']'
    ImGuiID     TypeHash;       // == ImHashStr(TypeName)
    void*       (*ReadOpenFn)(ImGuiContext* ctx, ImGuiSettingsHandler* handler, const char* name);              // Read: Called when entering into a new ini entry e.g. "[Window][Name]"
    void        (*ReadLineFn)(ImGuiContext* ctx, ImGuiSettingsHandler* handler, void* entry, const char* line); // Read: Called for every line of text within an ini entry
    void        (*WriteAllFn)(ImGuiContext* ctx, ImGuiSettingsHandler* handler, ImGuiTextBuffer* out_buf);      // Write: Output every entries into 'out_buf'
    void*       UserData;

    ImGuiSettingsHandler() { memset(this, 0, sizeof(*this)); }
};

// Storage for current popup stack
struct ImGuiPopupData
{
    ImGuiID             PopupId;        // Set on OpenPopup()
    ImGuiWindow*        Window;         // Resolved on BeginPopup() - may stay unresolved if user never calls OpenPopup()
    ImGuiWindow*        SourceWindow;   // Set on OpenPopup() copy of NavWindow at the time of opening the popup
    int                 OpenFrameCount; // Set on OpenPopup()
    ImGuiID             OpenParentId;   // Set on OpenPopup(), we need this to differentiate multiple menu sets from each others (e.g. inside menu bar vs loose menu items)
    ImVec2              OpenPopupPos;   // Set on OpenPopup(), preferred popup position (typically == OpenMousePos when using mouse)
    ImVec2              OpenMousePos;   // Set on OpenPopup(), copy of mouse position at the time of opening popup

    ImGuiPopupData() { PopupId = 0; Window = SourceWindow = NULL; OpenFrameCount = -1; OpenParentId = 0; }
};

struct ImGuiColumnData
{
    float               OffsetNorm;         // Column start offset, normalized 0.0 (far left) -> 1.0 (far right)
    float               OffsetNormBeforeResize;
    ImGuiColumnsFlags   Flags;              // Not exposed
    ImRect              ClipRect;

    ImGuiColumnData()   { OffsetNorm = OffsetNormBeforeResize = 0.0f; Flags = ImGuiColumnsFlags_None; }
};

struct ImGuiColumns
{
    ImGuiID             ID;
    ImGuiColumnsFlags   Flags;
    bool                IsFirstFrame;
    bool                IsBeingResized;
    int                 Current;
    int                 Count;
    float               OffMinX, OffMaxX;       // Offsets from HostWorkRect.Min.x
    float               LineMinY, LineMaxY;
    float               HostCursorPosY;         // Backup of CursorPos at the time of BeginColumns()
    float               HostCursorMaxPosX;      // Backup of CursorMaxPos at the time of BeginColumns()
    ImRect              HostClipRect;           // Backup of ClipRect at the time of BeginColumns()
    ImRect              HostWorkRect;           // Backup of WorkRect at the time of BeginColumns()
    ImVector<ImGuiColumnData> Columns;

    ImGuiColumns()      { Clear(); }
    void Clear()
    {
        ID = 0;
        Flags = ImGuiColumnsFlags_None;
        IsFirstFrame = false;
        IsBeingResized = false;
        Current = 0;
        Count = 1;
        OffMinX = OffMaxX = 0.0f;
        LineMinY = LineMaxY = 0.0f;
        HostCursorPosY = 0.0f;
        HostCursorMaxPosX = 0.0f;
        Columns.clear();
    }
};

// Data shared between all ImDrawList instances
struct IMGUI_API ImDrawListSharedData
{
    ImVec2          TexUvWhitePixel;            // UV of white pixel in the atlas
    ImFont*         Font;                       // Current/default font (optional, for simplified AddText overload)
    float           FontSize;                   // Current/default font size (optional, for simplified AddText overload)
    float           CurveTessellationTol;
    ImVec4          ClipRectFullscreen;         // Value for PushClipRectFullscreen()
    ImDrawListFlags InitialFlags;               // Initial flags at the beginning of the frame (it is possible to alter flags on a per-drawlist basis afterwards)

    // Const data
    // FIXME: Bake rounded corners fill/borders in atlas
    ImVec2          CircleVtx12[12];

    ImDrawListSharedData();
};

struct ImDrawDataBuilder
{
    ImVector<ImDrawList*>   Layers[2];           // Global layers for: regular, tooltip

    void Clear()            { for (int n = 0; n < IM_ARRAYSIZE(Layers); n++) Layers[n].resize(0); }
    void ClearFreeMemory()  { for (int n = 0; n < IM_ARRAYSIZE(Layers); n++) Layers[n].clear(); }
    IMGUI_API void FlattenIntoSingleLayer();
};

// ImGuiViewport Private/Internals fields (cardinal sin: we are using inheritance!)
// Note that every instance of ImGuiViewport is in fact a ImGuiViewportP.
struct ImGuiViewportP : public ImGuiViewport
{
    int                 Idx;
    int                 LastFrameActive;          // Last frame number this viewport was activated by a window
    int                 LastFrameDrawLists[2];    // Last frame number the background (0) and foreground (1) draw lists were used
    int                 LastFrontMostStampCount;  // Last stamp number from when a window hosted by this viewport was made front-most (by comparing this value between two viewport we have an implicit viewport z-order
    ImGuiID             LastNameHash;
    ImVec2              LastPos;
    float               Alpha;                    // Window opacity (when dragging dockable windows/viewports we make them transparent)
    float               LastAlpha;
    short               PlatformMonitor;
    bool                PlatformWindowCreated;
    ImGuiWindow*        Window;                   // Set when the viewport is owned by a window (and ImGuiViewportFlags_CanHostOtherWindows is NOT set)
    ImDrawList*         DrawLists[2];             // Convenience background (0) and foreground (1) draw lists. We use them to draw software mouser cursor when io.MouseDrawCursor is set and to draw most debug overlays.
    ImDrawData          DrawDataP;
    ImDrawDataBuilder   DrawDataBuilder;
    ImVec2              LastPlatformPos;
    ImVec2              LastPlatformSize;
    ImVec2              LastRendererSize;

    ImGuiViewportP()            { Idx = -1; LastFrameActive = LastFrameDrawLists[0] = LastFrameDrawLists[1] = LastFrontMostStampCount = -1; LastNameHash = 0; Alpha = LastAlpha = 1.0f; PlatformMonitor = -1; PlatformWindowCreated = false; Window = NULL; DrawLists[0] = DrawLists[1] = NULL; LastPlatformPos = LastPlatformSize = LastRendererSize = ImVec2(FLT_MAX, FLT_MAX); }
    ~ImGuiViewportP()           { if (DrawLists[0]) IM_DELETE(DrawLists[0]); if (DrawLists[1]) IM_DELETE(DrawLists[1]); }
    ImRect  GetRect() const     { return ImRect(Pos.x, Pos.y, Pos.x + Size.x, Pos.y + Size.y); }
    ImVec2  GetCenter() const   { return ImVec2(Pos.x + Size.x * 0.5f, Pos.y + Size.y * 0.5f); }
    void    ClearRequestFlags() { PlatformRequestClose = PlatformRequestMove = PlatformRequestResize = false; }
};

struct ImGuiNavMoveResult
{
    ImGuiID       ID;           // Best candidate
    ImGuiID       SelectScopeId;// Best candidate window current selectable group ID
    ImGuiWindow*  Window;       // Best candidate window
    float         DistBox;      // Best candidate box distance to current NavId
    float         DistCenter;   // Best candidate center distance to current NavId
    float         DistAxial;
    ImRect        RectRel;      // Best candidate bounding box in window relative space

    ImGuiNavMoveResult() { Clear(); }
    void Clear()         { ID = SelectScopeId = 0; Window = NULL; DistBox = DistCenter = DistAxial = FLT_MAX; RectRel = ImRect(); }
};

enum ImGuiNextWindowDataFlags_
{
    ImGuiNextWindowDataFlags_None               = 0,
    ImGuiNextWindowDataFlags_HasPos             = 1 << 0,
    ImGuiNextWindowDataFlags_HasSize            = 1 << 1,
    ImGuiNextWindowDataFlags_HasContentSize     = 1 << 2,
    ImGuiNextWindowDataFlags_HasCollapsed       = 1 << 3,
    ImGuiNextWindowDataFlags_HasSizeConstraint  = 1 << 4,
    ImGuiNextWindowDataFlags_HasFocus           = 1 << 5,
    ImGuiNextWindowDataFlags_HasBgAlpha         = 1 << 6,
    ImGuiNextWindowDataFlags_HasViewport        = 1 << 7,
    ImGuiNextWindowDataFlags_HasDock            = 1 << 8,
    ImGuiNextWindowDataFlags_HasWindowClass     = 1 << 9
};

// Storage for SetNexWindow** functions
struct ImGuiNextWindowData
{
    ImGuiNextWindowDataFlags    Flags;
    ImGuiCond                   PosCond;
    ImGuiCond                   SizeCond;
    ImGuiCond                   CollapsedCond;
    ImGuiCond                   DockCond;
    ImVec2                      PosVal;
    ImVec2                      PosPivotVal;
    ImVec2                      SizeVal;
    ImVec2                      ContentSizeVal;
    bool                        PosUndock;
    bool                        CollapsedVal;
    ImRect                      SizeConstraintRect;
    ImGuiSizeCallback           SizeCallback;
    void*                       SizeCallbackUserData;
    float                       BgAlphaVal;
    ImGuiID                     ViewportId;
    ImGuiID                     DockId;
    ImGuiWindowClass            WindowClass;
    ImVec2                      MenuBarOffsetMinVal;    // *Always on* This is not exposed publicly, so we don't clear it.

    ImGuiNextWindowData()       { memset(this, 0, sizeof(*this)); }
    inline void ClearFlags()    { Flags = ImGuiNextWindowDataFlags_None; }
};

enum ImGuiNextItemDataFlags_
{
    ImGuiNextItemDataFlags_None     = 0,
    ImGuiNextItemDataFlags_HasWidth = 1 << 0,
    ImGuiNextItemDataFlags_HasOpen  = 1 << 1
};

struct ImGuiNextItemData
{
    ImGuiNextItemDataFlags      Flags;
    float                       Width;          // Set by SetNextItemWidth().
    bool                        OpenVal;        // Set by SetNextItemOpen() function.
    ImGuiCond                   OpenCond;

    ImGuiNextItemData()         { memset(this, 0, sizeof(*this)); }
    inline void ClearFlags()    { Flags = ImGuiNextItemDataFlags_None; }
};

//-----------------------------------------------------------------------------
// Docking, Tabs
//-----------------------------------------------------------------------------

struct ImGuiShrinkWidthItem
{
    int             Index;
    float           Width;
};

struct ImGuiPtrOrIndex
{
    void*           Ptr;                // Either field can be set, not both. e.g. Dock node tab bars are loose while BeginTabBar() ones are in a pool.
    int             Index;              // Usually index in a main pool.

    ImGuiPtrOrIndex(void* ptr)          { Ptr = ptr; Index = -1; }
    ImGuiPtrOrIndex(int index)          { Ptr = NULL; Index = index; }
};

// Extend ImGuiDockNodeFlags_
enum ImGuiDockNodeFlagsPrivate_
{
    // [Internal]
    ImGuiDockNodeFlags_DockSpace                = 1 << 10,  // Local, Saved  // A dockspace is a node that occupy space within an existing user window. Otherwise the node is floating and create its own window.
    ImGuiDockNodeFlags_CentralNode              = 1 << 11,  // Local, Saved  //
    ImGuiDockNodeFlags_NoTabBar                 = 1 << 12,  // Local, Saved  // Tab bar is completely unavailable. No triangle in the corner to enable it back.
    ImGuiDockNodeFlags_HiddenTabBar             = 1 << 13,  // Local, Saved  // Tab bar is hidden, with a triangle in the corner to show it again (NB: actual tab-bar instance may be destroyed as this is only used for single-window tab bar)
    ImGuiDockNodeFlags_NoWindowMenuButton       = 1 << 14,  // Local, Saved  // Disable window/docking menu (that one that appears instead of the collapse button)
    ImGuiDockNodeFlags_NoCloseButton            = 1 << 15,  // Local, Saved  //
    ImGuiDockNodeFlags_NoDocking                = 1 << 16,  // Local, Saved  // Disable any form of docking in this dockspace or individual node. (On a whole dockspace, this pretty much defeat the purpose of using a dockspace at all). Note: when turned on, existing docked nodes will be preserved.
    ImGuiDockNodeFlags_SharedFlagsInheritMask_  = ~0,
    ImGuiDockNodeFlags_LocalFlagsMask_          = ImGuiDockNodeFlags_NoSplit | ImGuiDockNodeFlags_NoResize | ImGuiDockNodeFlags_AutoHideTabBar | ImGuiDockNodeFlags_DockSpace | ImGuiDockNodeFlags_CentralNode | ImGuiDockNodeFlags_NoTabBar | ImGuiDockNodeFlags_HiddenTabBar | ImGuiDockNodeFlags_NoWindowMenuButton | ImGuiDockNodeFlags_NoCloseButton | ImGuiDockNodeFlags_NoDocking,
    ImGuiDockNodeFlags_LocalFlagsTransferMask_  = ImGuiDockNodeFlags_LocalFlagsMask_ & ~ImGuiDockNodeFlags_DockSpace,  // When splitting those flags are moved to the inheriting child, never duplicated
    ImGuiDockNodeFlags_SavedFlagsMask_          = ImGuiDockNodeFlags_NoResize | ImGuiDockNodeFlags_DockSpace | ImGuiDockNodeFlags_CentralNode | ImGuiDockNodeFlags_NoTabBar | ImGuiDockNodeFlags_HiddenTabBar | ImGuiDockNodeFlags_NoWindowMenuButton | ImGuiDockNodeFlags_NoCloseButton | ImGuiDockNodeFlags_NoDocking
};

// Store the source authority (dock node vs window) of a field
enum ImGuiDataAuthority_
{
    ImGuiDataAuthority_Auto,
    ImGuiDataAuthority_DockNode,
    ImGuiDataAuthority_Window
};

enum ImGuiDockNodeState
{
    ImGuiDockNodeState_Unknown,
    ImGuiDockNodeState_HostWindowHiddenBecauseSingleWindow,
    ImGuiDockNodeState_HostWindowHiddenBecauseWindowsAreResizing,
    ImGuiDockNodeState_HostWindowVisible
};

// sizeof() 116~160
struct ImGuiDockNode
{
    ImGuiID                 ID;
    ImGuiDockNodeFlags      SharedFlags;                // Flags shared by all nodes of a same dockspace hierarchy (inherited from the root node)
    ImGuiDockNodeFlags      LocalFlags;                 // Flags specific to this node
    ImGuiDockNode*          ParentNode;
    ImGuiDockNode*          ChildNodes[2];              // [Split node only] Child nodes (left/right or top/bottom). Consider switching to an array.
    ImVector<ImGuiWindow*>  Windows;                    // Note: unordered list! Iterate TabBar->Tabs for user-order.
    ImGuiTabBar*            TabBar;
    ImVec2                  Pos;                        // Current position
    ImVec2                  Size;                       // Current size
    ImVec2                  SizeRef;                    // [Split node only] Last explicitly written-to size (overridden when using a splitter affecting the node), used to calculate Size.
    int                     SplitAxis;                  // [Split node only] Split axis (X or Y)
    ImGuiWindowClass        WindowClass;

    ImGuiDockNodeState      State;
    ImGuiWindow*            HostWindow;
    ImGuiWindow*            VisibleWindow;              // Generally point to window which is ID is == SelectedTabID, but when CTRL+Tabbing this can be a different window.
    ImGuiDockNode*          CentralNode;                // [Root node only] Pointer to central node.
    ImGuiDockNode*          OnlyNodeWithWindows;        // [Root node only] Set when there is a single visible node within the hierarchy.
    int                     LastFrameAlive;             // Last frame number the node was updated or kept alive explicitly with DockSpace() + ImGuiDockNodeFlags_KeepAliveOnly
    int                     LastFrameActive;            // Last frame number the node was updated.
    int                     LastFrameFocused;           // Last frame number the node was focused.
    ImGuiID                 LastFocusedNodeID;          // [Root node only] Which of our child docking node (any ancestor in the hierarchy) was last focused.
    ImGuiID                 SelectedTabID;              // [Leaf node only] Which of our tab/window is selected.
    ImGuiID                 WantCloseTabID;             // [Leaf node only] Set when closing a specific tab/window.
    ImGuiDataAuthority      AuthorityForPos         :3;
    ImGuiDataAuthority      AuthorityForSize        :3;
    ImGuiDataAuthority      AuthorityForViewport    :3;
    bool                    IsVisible               :1; // Set to false when the node is hidden (usually disabled as it has no active window)
    bool                    IsFocused               :1;
    bool                    HasCloseButton          :1;
    bool                    HasWindowMenuButton     :1;
    bool                    EnableCloseButton       :1;
    bool                    WantCloseAll            :1; // Set when closing all tabs at once.
    bool                    WantLockSizeOnce        :1;
    bool                    WantMouseMove           :1; // After a node extraction we need to transition toward moving the newly created host window
    bool                    WantHiddenTabBarUpdate  :1;
    bool                    WantHiddenTabBarToggle  :1;
    bool                    MarkedForPosSizeWrite   :1; // Update by DockNodeTreeUpdatePosSize() write-filtering

    ImGuiDockNode(ImGuiID id);
    ~ImGuiDockNode();
    bool                    IsRootNode() const      { return ParentNode == NULL; }
    bool                    IsDockSpace() const     { return (LocalFlags & ImGuiDockNodeFlags_DockSpace) != 0; }
    bool                    IsFloatingNode() const  { return ParentNode == NULL && (LocalFlags & ImGuiDockNodeFlags_DockSpace) == 0; }
    bool                    IsCentralNode() const   { return (LocalFlags & ImGuiDockNodeFlags_CentralNode) != 0; }
    bool                    IsHiddenTabBar() const  { return (LocalFlags & ImGuiDockNodeFlags_HiddenTabBar) != 0; } // Hidden tab bar can be shown back by clicking the small triangle
    bool                    IsNoTabBar() const      { return (LocalFlags & ImGuiDockNodeFlags_NoTabBar) != 0; }     // Never show a tab bar
    bool                    IsSplitNode() const     { return ChildNodes[0] != NULL; }
    bool                    IsLeafNode() const      { return ChildNodes[0] == NULL; }
    bool                    IsEmpty() const         { return ChildNodes[0] == NULL && Windows.Size == 0; }
    ImGuiDockNodeFlags      GetMergedFlags() const  { return SharedFlags | LocalFlags; }
    ImRect                  Rect() const            { return ImRect(Pos.x, Pos.y, Pos.x + Size.x, Pos.y + Size.y); }
};

//-----------------------------------------------------------------------------
// Main imgui context
//-----------------------------------------------------------------------------

struct ImGuiContext
{
    bool                    Initialized;
    bool                    FrameScopeActive;                   // Set by NewFrame(), cleared by EndFrame()
    bool                    FrameScopePushedFallbackWindow;     // Set by NewFrame(), cleared by EndFrame()
    bool                    FontAtlasOwnedByContext;            // Io.Fonts-> is owned by the ImGuiContext and will be destructed along with it.
    ImGuiIO                 IO;
    ImGuiPlatformIO         PlatformIO;
    ImGuiStyle              Style;
    ImGuiConfigFlags        ConfigFlagsCurrFrame;               // = g.IO.ConfigFlags at the time of NewFrame()
    ImGuiConfigFlags        ConfigFlagsLastFrame;
    ImFont*                 Font;                               // (Shortcut) == FontStack.empty() ? IO.Font : FontStack.back()
    float                   FontSize;                           // (Shortcut) == FontBaseSize * g.CurrentWindow->FontWindowScale == window->FontSize(). Text height for current window.
    float                   FontBaseSize;                       // (Shortcut) == IO.FontGlobalScale * Font->Scale * Font->FontSize. Base text height.
    ImDrawListSharedData    DrawListSharedData;
    double                  Time;
    int                     FrameCount;
    int                     FrameCountEnded;
    int                     FrameCountPlatformEnded;
    int                     FrameCountRendered;

    // Windows state
    ImVector<ImGuiWindow*>  Windows;                            // Windows, sorted in display order, back to front
    ImVector<ImGuiWindow*>  WindowsFocusOrder;                  // Windows, sorted in focus order, back to front
    ImVector<ImGuiWindow*>  WindowsSortBuffer;
    ImVector<ImGuiWindow*>  CurrentWindowStack;
    ImGuiStorage            WindowsById;
    int                     WindowsActiveCount;
    ImGuiWindow*            CurrentWindow;                      // Being drawn into
    ImGuiWindow*            HoveredWindow;                      // Will catch mouse inputs
    ImGuiWindow*            HoveredRootWindow;                  // Will catch mouse inputs (for focus/move only)
    ImGuiWindow*            HoveredWindowUnderMovingWindow;     // Hovered window ignoring MovingWindow. Only set if MovingWindow is set.
    ImGuiWindow*            MovingWindow;                       // Track the window we clicked on (in order to preserve focus). The actually window that is moved is generally MovingWindow->RootWindow.
    ImGuiWindow*            WheelingWindow;
    ImVec2                  WheelingWindowRefMousePos;
    float                   WheelingWindowTimer;

    // Item/widgets state and tracking information
    ImGuiID                 HoveredId;                          // Hovered widget
    bool                    HoveredIdAllowOverlap;
    ImGuiID                 HoveredIdPreviousFrame;
    float                   HoveredIdTimer;                     // Measure contiguous hovering time
    float                   HoveredIdNotActiveTimer;            // Measure contiguous hovering time where the item has not been active
    ImGuiID                 ActiveId;                           // Active widget
    ImGuiID                 ActiveIdIsAlive;                    // Active widget has been seen this frame (we can't use a bool as the ActiveId may change within the frame)
    float                   ActiveIdTimer;
    bool                    ActiveIdIsJustActivated;            // Set at the time of activation for one frame
    bool                    ActiveIdAllowOverlap;               // Active widget allows another widget to steal active id (generally for overlapping widgets, but not always)
    bool                    ActiveIdHasBeenPressedBefore;       // Track whether the active id led to a press (this is to allow changing between PressOnClick and PressOnRelease without pressing twice). Used by range_select branch.
    bool                    ActiveIdHasBeenEditedBefore;        // Was the value associated to the widget Edited over the course of the Active state.
    bool                    ActiveIdHasBeenEditedThisFrame;
    ImU32                   ActiveIdUsingNavDirMask;            // Active widget will want to read those directional navigation requests (e.g. can activate a button and move away from it)
    ImU32                   ActiveIdUsingNavInputMask;          // Active widget will want to read those nav inputs.
    ImU64                   ActiveIdUsingKeyInputMask;          // Active widget will want to read those key inputs. When we grow the ImGuiKey enum we'll need to either to order the enum to make useful keys come first, either redesign this into e.g. a small array.
    ImVec2                  ActiveIdClickOffset;                // Clicked offset from upper-left corner, if applicable (currently only set by ButtonBehavior)
    ImGuiWindow*            ActiveIdWindow;
    ImGuiInputSource        ActiveIdSource;                     // Activating with mouse or nav (gamepad/keyboard)
    ImGuiID                 ActiveIdPreviousFrame;
    bool                    ActiveIdPreviousFrameIsAlive;
    bool                    ActiveIdPreviousFrameHasBeenEditedBefore;
    ImGuiWindow*            ActiveIdPreviousFrameWindow;

    ImGuiID                 LastActiveId;                       // Store the last non-zero ActiveId, useful for animation.
    float                   LastActiveIdTimer;                  // Store the last non-zero ActiveId timer since the beginning of activation, useful for animation.

    // Next window/item data
    ImGuiNextWindowData     NextWindowData;                     // Storage for SetNextWindow** functions
    ImGuiNextItemData       NextItemData;                       // Storage for SetNextItem** functions

    // Shared stacks
    ImVector<ImGuiColorMod> ColorModifiers;                     // Stack for PushStyleColor()/PopStyleColor()
    ImVector<ImGuiStyleMod> StyleModifiers;                     // Stack for PushStyleVar()/PopStyleVar()
    ImVector<ImFont*>       FontStack;                          // Stack for PushFont()/PopFont()
    ImVector<ImGuiPopupData>OpenPopupStack;                     // Which popups are open (persistent)
    ImVector<ImGuiPopupData>BeginPopupStack;                    // Which level of BeginPopup() we are in (reset every frame)

    // Viewports
    ImVector<ImGuiViewportP*> Viewports;                        // Active viewports (always 1+, and generally 1 unless multi-viewports are enabled). Each viewports hold their copy of ImDrawData.
    float                   CurrentDpiScale;                    // == CurrentViewport->DpiScale
    ImGuiViewportP*         CurrentViewport;                    // We track changes of viewport (happening in Begin) so we can call Platform_OnChangedViewport()
    ImGuiViewportP*         MouseViewport;
    ImGuiViewportP*         MouseLastHoveredViewport;           // Last known viewport that was hovered by mouse (even if we are not hovering any viewport any more) + honoring the _NoInputs flag.
    ImGuiID                 PlatformLastFocusedViewport;        // Record of last focused platform window/viewport, when this changes we stamp the viewport as front-most
    int                     ViewportFrontMostStampCount;        // Every time the front-most window changes, we stamp its viewport with an incrementing counter

    // Navigation data (for gamepad/keyboard)
    ImGuiWindow*            NavWindow;                          // Focused window for navigation. Could be called 'FocusWindow'
    ImGuiID                 NavId;                              // Focused item for navigation
    ImGuiID                 NavActivateId;                      // ~~ (g.ActiveId == 0) && IsNavInputPressed(ImGuiNavInput_Activate) ? NavId : 0, also set when calling ActivateItem()
    ImGuiID                 NavActivateDownId;                  // ~~ IsNavInputDown(ImGuiNavInput_Activate) ? NavId : 0
    ImGuiID                 NavActivatePressedId;               // ~~ IsNavInputPressed(ImGuiNavInput_Activate) ? NavId : 0
    ImGuiID                 NavInputId;                         // ~~ IsNavInputPressed(ImGuiNavInput_Input) ? NavId : 0
    ImGuiID                 NavJustTabbedId;                    // Just tabbed to this id.
    ImGuiID                 NavJustMovedToId;                   // Just navigated to this id (result of a successfully MoveRequest).
    ImGuiID                 NavJustMovedToMultiSelectScopeId;   // Just navigated to this select scope id (result of a successfully MoveRequest).
    ImGuiID                 NavNextActivateId;                  // Set by ActivateItem(), queued until next frame.
    ImGuiInputSource        NavInputSource;                     // Keyboard or Gamepad mode? THIS WILL ONLY BE None or NavGamepad or NavKeyboard.
    ImRect                  NavScoringRectScreen;               // Rectangle used for scoring, in screen space. Based of window->DC.NavRefRectRel[], modified for directional navigation scoring.
    int                     NavScoringCount;                    // Metrics for debugging
    ImGuiWindow*            NavWindowingTarget;                 // When selecting a window (holding Menu+FocusPrev/Next, or equivalent of CTRL-TAB) this window is temporarily displayed top-most.
    ImGuiWindow*            NavWindowingTargetAnim;             // Record of last valid NavWindowingTarget until DimBgRatio and NavWindowingHighlightAlpha becomes 0.0f
    ImGuiWindow*            NavWindowingList;
    float                   NavWindowingTimer;
    float                   NavWindowingHighlightAlpha;
    bool                    NavWindowingToggleLayer;
    ImGuiNavLayer           NavLayer;                           // Layer we are navigating on. For now the system is hard-coded for 0=main contents and 1=menu/title bar, may expose layers later.
    int                     NavIdTabCounter;                    // == NavWindow->DC.FocusIdxTabCounter at time of NavId processing
    bool                    NavIdIsAlive;                       // Nav widget has been seen this frame ~~ NavRefRectRel is valid
    bool                    NavMousePosDirty;                   // When set we will update mouse position if (io.ConfigFlags & ImGuiConfigFlags_NavEnableSetMousePos) if set (NB: this not enabled by default)
    bool                    NavDisableHighlight;                // When user starts using mouse, we hide gamepad/keyboard highlight (NB: but they are still available, which is why NavDisableHighlight isn't always != NavDisableMouseHover)
    bool                    NavDisableMouseHover;               // When user starts using gamepad/keyboard, we hide mouse hovering highlight until mouse is touched again.
    bool                    NavAnyRequest;                      // ~~ NavMoveRequest || NavInitRequest
    bool                    NavInitRequest;                     // Init request for appearing window to select first item
    bool                    NavInitRequestFromMove;
    ImGuiID                 NavInitResultId;
    ImRect                  NavInitResultRectRel;
    bool                    NavMoveFromClampedRefRect;          // Set by manual scrolling, if we scroll to a point where NavId isn't visible we reset navigation from visible items
    bool                    NavMoveRequest;                     // Move request for this frame
    ImGuiNavMoveFlags       NavMoveRequestFlags;
    ImGuiNavForward         NavMoveRequestForward;              // None / ForwardQueued / ForwardActive (this is used to navigate sibling parent menus from a child menu)
    ImGuiDir                NavMoveDir, NavMoveDirLast;         // Direction of the move request (left/right/up/down), direction of the previous move request
    ImGuiDir                NavMoveClipDir;                     // FIXME-NAV: Describe the purpose of this better. Might want to rename?
    ImGuiNavMoveResult      NavMoveResultLocal;                 // Best move request candidate within NavWindow
    ImGuiNavMoveResult      NavMoveResultLocalVisibleSet;       // Best move request candidate within NavWindow that are mostly visible (when using ImGuiNavMoveFlags_AlsoScoreVisibleSet flag)
    ImGuiNavMoveResult      NavMoveResultOther;                 // Best move request candidate within NavWindow's flattened hierarchy (when using ImGuiWindowFlags_NavFlattened flag)

    // Tabbing system (older than Nav, active even if Nav is disabled. FIXME-NAV: This needs a redesign!)
    ImGuiWindow*            FocusRequestCurrWindow;             //
    ImGuiWindow*            FocusRequestNextWindow;             //
    int                     FocusRequestCurrCounterAll;         // Any item being requested for focus, stored as an index (we on layout to be stable between the frame pressing TAB and the next frame, semi-ouch)
    int                     FocusRequestCurrCounterTab;         // Tab item being requested for focus, stored as an index
    int                     FocusRequestNextCounterAll;         // Stored for next frame
    int                     FocusRequestNextCounterTab;         // "
    bool                    FocusTabPressed;                    //

    // Render
    float                   DimBgRatio;                         // 0.0..1.0 animation when fading in a dimming background (for modal window and CTRL+TAB list)
    ImGuiMouseCursor        MouseCursor;

    // Drag and Drop
    bool                    DragDropActive;
    bool                    DragDropWithinSourceOrTarget;
    ImGuiDragDropFlags      DragDropSourceFlags;
    int                     DragDropSourceFrameCount;
    int                     DragDropMouseButton;
    ImGuiPayload            DragDropPayload;
    ImRect                  DragDropTargetRect;
    ImGuiID                 DragDropTargetId;
    ImGuiDragDropFlags      DragDropAcceptFlags;
    float                   DragDropAcceptIdCurrRectSurface;    // Target item surface (we resolve overlapping targets by prioritizing the smaller surface)
    ImGuiID                 DragDropAcceptIdCurr;               // Target item id (set at the time of accepting the payload)
    ImGuiID                 DragDropAcceptIdPrev;               // Target item id from previous frame (we need to store this to allow for overlapping drag and drop targets)
    int                     DragDropAcceptFrameCount;           // Last time a target expressed a desire to accept the source
    ImVector<unsigned char> DragDropPayloadBufHeap;             // We don't expose the ImVector<> directly
    unsigned char           DragDropPayloadBufLocal[8];         // Local buffer for small payloads

    // Tab bars
    ImGuiTabBar*                    CurrentTabBar;
    ImPool<ImGuiTabBar>             TabBars;
    ImVector<ImGuiPtrOrIndex>       CurrentTabBarStack;
    ImVector<ImGuiShrinkWidthItem>  ShrinkWidthBuffer;

    // Widget state
    ImVec2                  LastValidMousePos;
    ImGuiInputTextState     InputTextState;
    ImFont                  InputTextPasswordFont;
    ImGuiID                 TempInputTextId;                    // Temporary text input when CTRL+clicking on a slider, etc.
    ImGuiColorEditFlags     ColorEditOptions;                   // Store user options for color edit widgets
    float                   ColorEditLastHue;
    float                   ColorEditLastColor[3];
    ImVec4                  ColorPickerRef;
    bool                    DragCurrentAccumDirty;
    float                   DragCurrentAccum;                   // Accumulator for dragging modification. Always high-precision, not rounded by end-user precision settings
    float                   DragSpeedDefaultRatio;              // If speed == 0.0f, uses (max-min) * DragSpeedDefaultRatio
    float                   ScrollbarClickDeltaToGrabCenter;    // Distance between mouse and center of grab box, normalized in parent space. Use storage?
    int                     TooltipOverrideCount;
    ImVector<char>          PrivateClipboard;                   // If no custom clipboard handler is defined

    // Range-Select/Multi-Select
    // [This is unused in this branch, but left here to facilitate merging/syncing multiple branches]
    ImGuiID                 MultiSelectScopeId;

    // Platform support
    ImVec2                  PlatformImePos;                     // Cursor position request & last passed to the OS Input Method Editor
    ImVec2                  PlatformImeLastPos;
    ImGuiViewportP*         PlatformImePosViewport;

    // Extensions
    // FIXME: We could provide an API to register one slot in an array held in ImGuiContext?
    ImGuiDockContext*       DockContext;

    // Settings
    bool                           SettingsLoaded;
    float                          SettingsDirtyTimer;          // Save .ini Settings to memory when time reaches zero
    ImGuiTextBuffer                SettingsIniData;             // In memory .ini settings
    ImVector<ImGuiSettingsHandler> SettingsHandlers;            // List of .ini settings handlers
    ImVector<ImGuiWindowSettings>  SettingsWindows;             // ImGuiWindow .ini settings entries (parsed from the last loaded .ini file and maintained on saving)

    // Logging
    bool                    LogEnabled;
    ImGuiLogType            LogType;
    FILE*                   LogFile;                            // If != NULL log to stdout/ file
    ImGuiTextBuffer         LogBuffer;                          // Accumulation buffer when log to clipboard. This is pointer so our GImGui static constructor doesn't call heap allocators.
    float                   LogLinePosY;
    bool                    LogLineFirstItem;
    int                     LogDepthRef;
    int                     LogDepthToExpand;
    int                     LogDepthToExpandDefault;            // Default/stored value for LogDepthMaxExpand if not specified in the LogXXX function call.

    // Debug Tools
    bool                    DebugItemPickerActive;
    ImGuiID                 DebugItemPickerBreakID;             // Will call IM_DEBUG_BREAK() when encountering this id

    // Misc
    float                   FramerateSecPerFrame[120];          // Calculate estimate of framerate for user over the last 2 seconds.
    int                     FramerateSecPerFrameIdx;
    float                   FramerateSecPerFrameAccum;
    int                     WantCaptureMouseNextFrame;          // Explicit capture via CaptureKeyboardFromApp()/CaptureMouseFromApp() sets those flags
    int                     WantCaptureKeyboardNextFrame;
    int                     WantTextInputNextFrame;
    char                    TempBuffer[1024*3+1];               // Temporary text buffer

    ImGuiContext(ImFontAtlas* shared_font_atlas)
    {
        Initialized = false;
        FrameScopeActive = FrameScopePushedFallbackWindow = false;
        ConfigFlagsCurrFrame = ConfigFlagsLastFrame = ImGuiConfigFlags_None;
        Font = NULL;
        FontSize = FontBaseSize = 0.0f;
        FontAtlasOwnedByContext = shared_font_atlas ? false : true;
        IO.Fonts = shared_font_atlas ? shared_font_atlas : IM_NEW(ImFontAtlas)();
        Time = 0.0f;
        FrameCount = 0;
        FrameCountEnded = FrameCountPlatformEnded = FrameCountRendered = -1;

        WindowsActiveCount = 0;
        CurrentWindow = NULL;
        HoveredWindow = NULL;
        HoveredRootWindow = NULL;
        HoveredWindowUnderMovingWindow = NULL;
        MovingWindow = NULL;
        WheelingWindow = NULL;
        WheelingWindowTimer = 0.0f;

        HoveredId = 0;
        HoveredIdAllowOverlap = false;
        HoveredIdPreviousFrame = 0;
        HoveredIdTimer = HoveredIdNotActiveTimer = 0.0f;
        ActiveId = 0;
        ActiveIdIsAlive = 0;
        ActiveIdTimer = 0.0f;
        ActiveIdIsJustActivated = false;
        ActiveIdAllowOverlap = false;
        ActiveIdHasBeenPressedBefore = false;
        ActiveIdHasBeenEditedBefore = false;
        ActiveIdHasBeenEditedThisFrame = false;
        ActiveIdUsingNavDirMask = 0x00;
        ActiveIdUsingNavInputMask = 0x00;
        ActiveIdUsingKeyInputMask = 0x00;
        ActiveIdClickOffset = ImVec2(-1,-1);
        ActiveIdWindow = NULL;
        ActiveIdSource = ImGuiInputSource_None;

        ActiveIdPreviousFrame = 0;
        ActiveIdPreviousFrameIsAlive = false;
        ActiveIdPreviousFrameHasBeenEditedBefore = false;
        ActiveIdPreviousFrameWindow = NULL;

        LastActiveId = 0;
        LastActiveIdTimer = 0.0f;

        CurrentDpiScale = 0.0f;
        CurrentViewport = NULL;
        MouseViewport = MouseLastHoveredViewport = NULL;
        PlatformLastFocusedViewport = 0;
        ViewportFrontMostStampCount = 0;

        NavWindow = NULL;
        NavId = NavActivateId = NavActivateDownId = NavActivatePressedId = NavInputId = 0;
        NavJustTabbedId = NavJustMovedToId = NavJustMovedToMultiSelectScopeId = NavNextActivateId = 0;
        NavInputSource = ImGuiInputSource_None;
        NavScoringRectScreen = ImRect();
        NavScoringCount = 0;
        NavWindowingTarget = NavWindowingTargetAnim = NavWindowingList = NULL;
        NavWindowingTimer = NavWindowingHighlightAlpha = 0.0f;
        NavWindowingToggleLayer = false;
        NavLayer = ImGuiNavLayer_Main;
        NavIdTabCounter = INT_MAX;
        NavIdIsAlive = false;
        NavMousePosDirty = false;
        NavDisableHighlight = true;
        NavDisableMouseHover = false;
        NavAnyRequest = false;
        NavInitRequest = false;
        NavInitRequestFromMove = false;
        NavInitResultId = 0;
        NavMoveFromClampedRefRect = false;
        NavMoveRequest = false;
        NavMoveRequestFlags = 0;
        NavMoveRequestForward = ImGuiNavForward_None;
        NavMoveDir = NavMoveDirLast = NavMoveClipDir = ImGuiDir_None;

        FocusRequestCurrWindow = FocusRequestNextWindow = NULL;
        FocusRequestCurrCounterAll = FocusRequestCurrCounterTab = INT_MAX;
        FocusRequestNextCounterAll = FocusRequestNextCounterTab = INT_MAX;
        FocusTabPressed = false;

        DimBgRatio = 0.0f;
        MouseCursor = ImGuiMouseCursor_Arrow;

        DragDropActive = DragDropWithinSourceOrTarget = false;
        DragDropSourceFlags = 0;
        DragDropSourceFrameCount = -1;
        DragDropMouseButton = -1;
        DragDropTargetId = 0;
        DragDropAcceptFlags = 0;
        DragDropAcceptIdCurrRectSurface = 0.0f;
        DragDropAcceptIdPrev = DragDropAcceptIdCurr = 0;
        DragDropAcceptFrameCount = -1;
        memset(DragDropPayloadBufLocal, 0, sizeof(DragDropPayloadBufLocal));

        CurrentTabBar = NULL;

        LastValidMousePos = ImVec2(0.0f, 0.0f);
        TempInputTextId = 0;
        ColorEditOptions = ImGuiColorEditFlags__OptionsDefault;
        ColorEditLastHue = 0.0f;
        ColorEditLastColor[0] = ColorEditLastColor[1] = ColorEditLastColor[2] = FLT_MAX;
        DragCurrentAccumDirty = false;
        DragCurrentAccum = 0.0f;
        DragSpeedDefaultRatio = 1.0f / 100.0f;
        ScrollbarClickDeltaToGrabCenter = 0.0f;
        TooltipOverrideCount = 0;

        MultiSelectScopeId = 0;

        PlatformImePos = PlatformImeLastPos = ImVec2(FLT_MAX, FLT_MAX);
        PlatformImePosViewport = 0;

        DockContext = NULL;

        SettingsLoaded = false;
        SettingsDirtyTimer = 0.0f;

        LogEnabled = false;
        LogType = ImGuiLogType_None;
        LogFile = NULL;
        LogLinePosY = FLT_MAX;
        LogLineFirstItem = false;
        LogDepthRef = 0;
        LogDepthToExpand = LogDepthToExpandDefault = 2;

        DebugItemPickerActive = false;
        DebugItemPickerBreakID = 0;

        memset(FramerateSecPerFrame, 0, sizeof(FramerateSecPerFrame));
        FramerateSecPerFrameIdx = 0;
        FramerateSecPerFrameAccum = 0.0f;
        WantCaptureMouseNextFrame = WantCaptureKeyboardNextFrame = WantTextInputNextFrame = -1;
        memset(TempBuffer, 0, sizeof(TempBuffer));
    }
};

//-----------------------------------------------------------------------------
// ImGuiWindow
//-----------------------------------------------------------------------------

// Transient per-window data, reset at the beginning of the frame. This used to be called ImGuiDrawContext, hence the DC variable name in ImGuiWindow.
// FIXME: That's theory, in practice the delimitation between ImGuiWindow and ImGuiWindowTempData is quite tenuous and could be reconsidered.
struct IMGUI_API ImGuiWindowTempData
{
    ImVec2                  CursorPos;              // Current emitting position, in absolute coordinates.
    ImVec2                  CursorPosPrevLine;
    ImVec2                  CursorStartPos;         // Initial position after Begin(), generally ~ window position + WindowPadding.
    ImVec2                  CursorMaxPos;           // Used to implicitly calculate the size of our contents, always growing during the frame. Used to calculate window->ContentSize at the beginning of next frame
    ImVec2                  CurrLineSize;
    ImVec2                  PrevLineSize;
    float                   CurrLineTextBaseOffset; // Baseline offset (0.0f by default on a new line, generally == style.FramePadding.y when a framed item has been added).
    float                   PrevLineTextBaseOffset;
    int                     TreeDepth;                      // Current tree depth.
    ImU32                   TreeMayJumpToParentOnPopMask;   // Store a copy of !g.NavIdIsAlive for TreeDepth 0..31.. Could be turned into a ImU64 if necessary.
    ImGuiID                 LastItemId;             // ID for last item
    ImGuiItemStatusFlags    LastItemStatusFlags;    // Status flags for last item (see ImGuiItemStatusFlags_)
    ImRect                  LastItemRect;           // Interaction rect for last item
    ImRect                  LastItemDisplayRect;    // End-user display rect for last item (only valid if LastItemStatusFlags & ImGuiItemStatusFlags_HasDisplayRect)
    ImGuiNavLayer           NavLayerCurrent;        // Current layer, 0..31 (we currently only use 0..1)
    int                     NavLayerCurrentMask;    // = (1 << NavLayerCurrent) used by ItemAdd prior to clipping.
    int                     NavLayerActiveMask;     // Which layer have been written to (result from previous frame)
    int                     NavLayerActiveMaskNext; // Which layer have been written to (buffer for current frame)
    bool                    NavHideHighlightOneFrame;
    bool                    NavHasScroll;           // Set when scrolling can be used (ScrollMax > 0.0f)
    bool                    MenuBarAppending;       // FIXME: Remove this
    ImVec2                  MenuBarOffset;          // MenuBarOffset.x is sort of equivalent of a per-layer CursorPos.x, saved/restored as we switch to the menu bar. The only situation when MenuBarOffset.y is > 0 if when (SafeAreaPadding.y > FramePadding.y), often used on TVs.
    ImVector<ImGuiWindow*>  ChildWindows;
    ImGuiStorage*           StateStorage;           // Current persistent per-window storage (store e.g. tree node open/close state)
    ImGuiLayoutType         LayoutType;
    ImGuiLayoutType         ParentLayoutType;       // Layout type of parent window at the time of Begin()
    int                     FocusCounterAll;        // Counter for focus/tabbing system. Start at -1 and increase as assigned via FocusableItemRegister() (FIXME-NAV: Needs redesign)
    int                     FocusCounterTab;        // (same, but only count widgets which you can Tab through)

    // We store the current settings outside of the vectors to increase memory locality (reduce cache misses). The vectors are rarely modified. Also it allows us to not heap allocate for short-lived windows which are not using those settings.
    ImGuiItemFlags          ItemFlags;              // == ItemFlagsStack.back() [empty == ImGuiItemFlags_Default]
    float                   ItemWidth;              // == ItemWidthStack.back(). 0.0: default, >0.0: width in pixels, <0.0: align xx pixels to the right of window
    float                   TextWrapPos;            // == TextWrapPosStack.back() [empty == -1.0f]
    ImVector<ImGuiItemFlags>ItemFlagsStack;
    ImVector<float>         ItemWidthStack;
    ImVector<float>         TextWrapPosStack;
    ImVector<ImGuiGroupData>GroupStack;
    short                   StackSizesBackup[6];    // Store size of various stacks for asserting

    ImVec1                  Indent;                 // Indentation / start position from left of window (increased by TreePush/TreePop, etc.)
    ImVec1                  GroupOffset;
    ImVec1                  ColumnsOffset;          // Offset to the current column (if ColumnsCurrent > 0). FIXME: This and the above should be a stack to allow use cases like Tree->Column->Tree. Need revamp columns API.
    ImGuiColumns*           CurrentColumns;         // Current columns set

    ImGuiWindowTempData()
    {
        CursorPos = CursorPosPrevLine = CursorStartPos = CursorMaxPos = ImVec2(0.0f, 0.0f);
        CurrLineSize = PrevLineSize = ImVec2(0.0f, 0.0f);
        CurrLineTextBaseOffset = PrevLineTextBaseOffset = 0.0f;
        TreeDepth = 0;
        TreeMayJumpToParentOnPopMask = 0x00;
        LastItemId = 0;
        LastItemStatusFlags = 0;
        LastItemRect = LastItemDisplayRect = ImRect();
        NavLayerActiveMask = NavLayerActiveMaskNext = 0x00;
        NavLayerCurrent = ImGuiNavLayer_Main;
        NavLayerCurrentMask = (1 << ImGuiNavLayer_Main);
        NavHideHighlightOneFrame = false;
        NavHasScroll = false;
        MenuBarAppending = false;
        MenuBarOffset = ImVec2(0.0f, 0.0f);
        StateStorage = NULL;
        LayoutType = ParentLayoutType = ImGuiLayoutType_Vertical;
        FocusCounterAll = FocusCounterTab = -1;

        ItemFlags = ImGuiItemFlags_Default_;
        ItemWidth = 0.0f;
        TextWrapPos = -1.0f;
        memset(StackSizesBackup, 0, sizeof(StackSizesBackup));

        Indent = ImVec1(0.0f);
        GroupOffset = ImVec1(0.0f);
        ColumnsOffset = ImVec1(0.0f);
        CurrentColumns = NULL;
    }
};

// Storage for one window
struct IMGUI_API ImGuiWindow
{
    char*                   Name;
    ImGuiID                 ID;                                 // == ImHashStr(Name)
    ImGuiWindowFlags        Flags, FlagsPreviousFrame;          // See enum ImGuiWindowFlags_
    ImGuiWindowClass        WindowClass;                        // Advanced users only. Set with SetNextWindowClass()
    ImGuiViewportP*         Viewport;                           // Always set in Begin(), only inactive windows may have a NULL value here
    ImGuiID                 ViewportId;                         // We backup the viewport id (since the viewport may disappear or never be created if the window is inactive)
    ImVec2                  ViewportPos;                        // We backup the viewport position (since the viewport may disappear or never be created if the window is inactive)
    int                     ViewportAllowPlatformMonitorExtend; // Reset to -1 every frame (index is guaranteed to be valid between NewFrame..EndFrame), only used in the Appearing frame of a tooltip/popup to enforce clamping to a given monitor
    ImVec2                  Pos;                                // Position (always rounded-up to nearest pixel)
    ImVec2                  Size;                               // Current size (==SizeFull or collapsed title bar size)
    ImVec2                  SizeFull;                           // Size when non collapsed
    ImVec2                  ContentSize;                        // Size of contents/scrollable client area (calculated from the extents reach of the cursor) from previous frame. Does not include window decoration or window padding.
    ImVec2                  ContentSizeExplicit;                // Size of contents/scrollable client area explicitly request by the user via SetNextWindowContentSize().
    ImVec2                  WindowPadding;                      // Window padding at the time of Begin().
    float                   WindowRounding;                     // Window rounding at the time of Begin().
    float                   WindowBorderSize;                   // Window border size at the time of Begin().
    int                     NameBufLen;                         // Size of buffer storing Name. May be larger than strlen(Name)!
    ImGuiID                 MoveId;                             // == window->GetID("#MOVE")
    ImGuiID                 ChildId;                            // ID of corresponding item in parent window (for navigation to return from child window to parent window)
    ImVec2                  Scroll;
    ImVec2                  ScrollMax;
    ImVec2                  ScrollTarget;                       // target scroll position. stored as cursor position with scrolling canceled out, so the highest point is always 0.0f. (FLT_MAX for no change)
    ImVec2                  ScrollTargetCenterRatio;            // 0.0f = scroll so that target position is at top, 0.5f = scroll so that target position is centered
    ImVec2                  ScrollbarSizes;                     // Size taken by scrollbars on each axis
    bool                    ScrollbarX, ScrollbarY;             // Are scrollbars visible?
    bool                    ViewportOwned;
    bool                    Active;                             // Set to true on Begin(), unless Collapsed
    bool                    WasActive;
    bool                    WriteAccessed;                      // Set to true when any widget access the current window
    bool                    Collapsed;                          // Set when collapsing window to become only title-bar
    bool                    WantCollapseToggle;
    bool                    SkipItems;                          // Set when items can safely be all clipped (e.g. window not visible or collapsed)
    bool                    Appearing;                          // Set during the frame where the window is appearing (or re-appearing)
    bool                    Hidden;                             // Do not display (== (HiddenFrames*** > 0))
    bool                    IsFallbackWindow;
    bool                    HasCloseButton;                     // Set when the window has a close button (p_open != NULL)
    signed char             ResizeBorderHeld;                   // Current border being held for resize (-1: none, otherwise 0-3)
    short                   BeginCount;                         // Number of Begin() during the current frame (generally 0 or 1, 1+ if appending via multiple Begin/End pairs)
    short                   BeginOrderWithinParent;             // Order within immediate parent window, if we are a child window. Otherwise 0.
    short                   BeginOrderWithinContext;            // Order within entire imgui context. This is mostly used for debugging submission order related issues.
    ImGuiID                 PopupId;                            // ID in the popup stack when this window is used as a popup/menu (because we use generic Name/ID for recycling)
    ImS8                    AutoFitFramesX, AutoFitFramesY;
    ImS8                    AutoFitChildAxises;
    bool                    AutoFitOnlyGrows;
    ImGuiDir                AutoPosLastDirection;
    int                     HiddenFramesCanSkipItems;           // Hide the window for N frames
    int                     HiddenFramesCannotSkipItems;        // Hide the window for N frames while allowing items to be submitted so we can measure their size
    ImGuiCond               SetWindowPosAllowFlags;             // store acceptable condition flags for SetNextWindowPos() use.
    ImGuiCond               SetWindowSizeAllowFlags;            // store acceptable condition flags for SetNextWindowSize() use.
    ImGuiCond               SetWindowCollapsedAllowFlags;       // store acceptable condition flags for SetNextWindowCollapsed() use.
    ImGuiCond               SetWindowDockAllowFlags;            // store acceptable condition flags for SetNextWindowDock() use.
    ImVec2                  SetWindowPosVal;                    // store window position when using a non-zero Pivot (position set needs to be processed when we know the window size)
    ImVec2                  SetWindowPosPivot;                  // store window pivot for positioning. ImVec2(0,0) when positioning from top-left corner; ImVec2(0.5f,0.5f) for centering; ImVec2(1,1) for bottom right.

    ImVector<ImGuiID>       IDStack;                            // ID stack. ID are hashes seeded with the value at the top of the stack. (In theory this should be in the TempData structure)
    ImGuiWindowTempData     DC;                                 // Temporary per-window data, reset at the beginning of the frame. This used to be called ImGuiDrawContext, hence the "DC" variable name.

    // The best way to understand what those rectangles are is to use the 'Metrics -> Tools -> Show windows rectangles' viewer.
    // The main 'OuterRect', omitted as a field, is window->Rect().
    ImRect                  OuterRectClipped;                   // == Window->Rect() just after setup in Begin(). == window->Rect() for root window.
    ImRect                  InnerRect;                          // Inner rectangle (omit title bar, menu bar, scroll bar)
    ImRect                  InnerClipRect;                      // == InnerRect shrunk by WindowPadding*0.5f on each side, clipped within viewport or parent clip rect.
    ImRect                  WorkRect;                           // Cover the whole scrolling region, shrunk by WindowPadding*1.0f on each side. This is meant to replace ContentRegionRect over time (from 1.71+ onward).
    ImRect                  ClipRect;                           // Current clipping/scissoring rectangle, evolve as we are using PushClipRect(), etc. == DrawList->clip_rect_stack.back().
<<<<<<< HEAD
    ImRect                  ContentsRegionRect;                 // FIXME: This is currently confusing/misleading. It is essentially WorkRect but not handling of scrolling. We currently rely on it as right/bottom aligned sizing operation need some size to rely on.
    ImVec2ih                HitTestHoleSize, HitTestHoleOffset;
=======
    ImRect                  ContentRegionRect;                  // FIXME: This is currently confusing/misleading. It is essentially WorkRect but not handling of scrolling. We currently rely on it as right/bottom aligned sizing operation need some size to rely on.
>>>>>>> c9182424

    int                     LastFrameActive;                    // Last frame number the window was Active.
    int                     LastFrameJustFocused;               // Last frame number the window was made Focused.
    float                   LastTimeActive;                     // Last timestamp the window was Active (using float as we don't need high precision there)
    float                   ItemWidthDefault;
    ImGuiMenuColumns        MenuColumns;                        // Simplified columns storage for menu items
    ImGuiStorage            StateStorage;
    ImVector<ImGuiColumns>  ColumnsStorage;
    float                   FontWindowScale;                    // User scale multiplier per-window, via SetWindowFontScale()
    float                   FontDpiScale;
    int                     SettingsIdx;                        // Index into SettingsWindow[] (indices are always valid as we only grow the array from the back)

    ImDrawList*             DrawList;                           // == &DrawListInst (for backward compatibility reason with code using imgui_internal.h we keep this a pointer)
    ImDrawList              DrawListInst;
    ImGuiWindow*            ParentWindow;                       // If we are a child _or_ popup window, this is pointing to our parent. Otherwise NULL.
    ImGuiWindow*            RootWindow;                         // Point to ourself or first ancestor that is not a child window.
    ImGuiWindow*            RootWindowDockStop;                 // Point to ourself or first ancestor that is not a child window. Doesn't cross through dock nodes. We use this so IsWindowFocused() can behave consistently regardless of docking state.
    ImGuiWindow*            RootWindowForTitleBarHighlight;     // Point to ourself or first ancestor which will display TitleBgActive color when this window is active.
    ImGuiWindow*            RootWindowForNav;                   // Point to ourself or first ancestor which doesn't have the NavFlattened flag.

    ImGuiWindow*            NavLastChildNavWindow;              // When going to the menu bar, we remember the child window we came from. (This could probably be made implicit if we kept g.Windows sorted by last focused including child window.)
    ImGuiID                 NavLastIds[ImGuiNavLayer_COUNT];    // Last known NavId for this window, per layer (0/1)
    ImRect                  NavRectRel[ImGuiNavLayer_COUNT];    // Reference rectangle, in window relative space

    bool                    MemoryCompacted;
    int                     MemoryDrawListIdxCapacity;
    int                     MemoryDrawListVtxCapacity;

    // Docking
    ImGuiDockNode*          DockNode;                           // Which node are we docked into
    ImGuiDockNode*          DockNodeAsHost;                     // Which node are we owning (for parent windows)
    ImGuiID                 DockId;                             // Backup of last valid DockNode->Id, so single value remember their dock node id
    ImGuiItemStatusFlags    DockTabItemStatusFlags;
    ImRect                  DockTabItemRect;
    short                   DockOrder;                          // Order of the last time the window was visible within its DockNode. This is used to reorder windows that are reappearing on the same frame. Same value between windows that were active and windows that were none are possible.
    bool                    DockIsActive        :1;             // =~ (DockNode != NULL) && (DockNode->Windows.Size > 1)
    bool                    DockTabIsVisible    :1;             // Is the window visible this frame? =~ is the corresponding tab selected?
    bool                    DockTabWantClose    :1;

public:
    ImGuiWindow(ImGuiContext* context, const char* name);
    ~ImGuiWindow();

    ImGuiID     GetID(const char* str, const char* str_end = NULL);
    ImGuiID     GetID(const void* ptr);
    ImGuiID     GetID(int n);
    ImGuiID     GetIDNoKeepAlive(const char* str, const char* str_end = NULL);
    ImGuiID     GetIDNoKeepAlive(const void* ptr);
    ImGuiID     GetIDNoKeepAlive(int n);
    ImGuiID     GetIDFromRectangle(const ImRect& r_abs);

    // We don't use g.FontSize because the window may be != g.CurrentWidow.
    ImRect      Rect() const                { return ImRect(Pos.x, Pos.y, Pos.x+Size.x, Pos.y+Size.y); }
    float       CalcFontSize() const        { ImGuiContext& g = *GImGui; float scale = g.FontBaseSize * FontWindowScale * FontDpiScale; if (ParentWindow) scale *= ParentWindow->FontWindowScale; return scale; }
    float       TitleBarHeight() const      { ImGuiContext& g = *GImGui; return (Flags & ImGuiWindowFlags_NoTitleBar) ? 0.0f : CalcFontSize() + g.Style.FramePadding.y * 2.0f; }
    ImRect      TitleBarRect() const        { return ImRect(Pos, ImVec2(Pos.x + SizeFull.x, Pos.y + TitleBarHeight())); }
    float       MenuBarHeight() const       { ImGuiContext& g = *GImGui; return (Flags & ImGuiWindowFlags_MenuBar) ? DC.MenuBarOffset.y + CalcFontSize() + g.Style.FramePadding.y * 2.0f : 0.0f; }
    ImRect      MenuBarRect() const         { float y1 = Pos.y + TitleBarHeight(); return ImRect(Pos.x, y1, Pos.x + SizeFull.x, y1 + MenuBarHeight()); }
};

// Backup and restore just enough data to be able to use IsItemHovered() on item A after another B in the same window has overwritten the data.
struct ImGuiItemHoveredDataBackup
{
    ImGuiID                 LastItemId;
    ImGuiItemStatusFlags    LastItemStatusFlags;
    ImRect                  LastItemRect;
    ImRect                  LastItemDisplayRect;

    ImGuiItemHoveredDataBackup() { Backup(); }
    void Backup()           { ImGuiWindow* window = GImGui->CurrentWindow; LastItemId = window->DC.LastItemId; LastItemStatusFlags = window->DC.LastItemStatusFlags; LastItemRect = window->DC.LastItemRect; LastItemDisplayRect = window->DC.LastItemDisplayRect; }
    void Restore() const    { ImGuiWindow* window = GImGui->CurrentWindow; window->DC.LastItemId = LastItemId; window->DC.LastItemStatusFlags = LastItemStatusFlags; window->DC.LastItemRect = LastItemRect; window->DC.LastItemDisplayRect = LastItemDisplayRect; }
};

//-----------------------------------------------------------------------------
// Tab bar, tab item
//-----------------------------------------------------------------------------

// Extend ImGuiTabBarFlags_
enum ImGuiTabBarFlagsPrivate_
{
    ImGuiTabBarFlags_DockNode                   = 1 << 20,  // Part of a dock node [we don't use this in the master branch but it facilitate branch syncing to keep this around]
    ImGuiTabBarFlags_IsFocused                  = 1 << 21,
    ImGuiTabBarFlags_SaveSettings               = 1 << 22   // FIXME: Settings are handled by the docking system, this only request the tab bar to mark settings dirty when reordering tabs
};

// Extend ImGuiTabItemFlags_
enum ImGuiTabItemFlagsPrivate_
{
<<<<<<< HEAD
    ImGuiTabItemFlags_NoCloseButton             = 1 << 20,  // Store whether p_open is set or not, which we need to recompute WidthContents during layout.
    ImGuiTabItemFlags_Unsorted                  = 1 << 21,  // [Docking] Trailing tabs with the _Unsorted flag will be sorted based on the DockOrder of their Window.
    ImGuiTabItemFlags_Preview                   = 1 << 22   // [Docking] Display tab shape for docking preview (height is adjusted slightly to compensate for the yet missing tab bar)
=======
    ImGuiTabItemFlags_NoCloseButton             = 1 << 20   // Store whether p_open is set or not, which we need to recompute ContentWidth during layout.
>>>>>>> c9182424
};

// Storage for one active tab item (sizeof() 32~40 bytes)
struct ImGuiTabItem
{
    ImGuiID             ID;
    ImGuiTabItemFlags   Flags;
    ImGuiWindow*        Window;                 // When TabItem is part of a DockNode's TabBar, we hold on to a window.
    int                 LastFrameVisible;
    int                 LastFrameSelected;      // This allows us to infer an ordered list of the last activated tabs with little maintenance
    int                 NameOffset;             // When Window==NULL, offset to name within parent ImGuiTabBar::TabsNames
    float               Offset;                 // Position relative to beginning of tab
    float               Width;                  // Width currently displayed
    float               ContentWidth;           // Width of actual contents, stored during BeginTabItem() call

<<<<<<< HEAD
    ImGuiTabItem()      { ID = Flags = 0; Window = NULL; LastFrameVisible = LastFrameSelected = -1; NameOffset = -1; Offset = Width = WidthContents = 0.0f; }
=======
    ImGuiTabItem()      { ID = Flags = 0; LastFrameVisible = LastFrameSelected = -1; NameOffset = -1; Offset = Width = ContentWidth = 0.0f; }
>>>>>>> c9182424
};

// Storage for a tab bar (sizeof() 92~96 bytes)
struct ImGuiTabBar
{
    ImVector<ImGuiTabItem> Tabs;
    ImGuiID             ID;                     // Zero for tab-bars used by docking
    ImGuiID             SelectedTabId;          // Selected tab/window
    ImGuiID             NextSelectedTabId;
    ImGuiID             VisibleTabId;           // Can occasionally be != SelectedTabId (e.g. when previewing contents for CTRL+TAB preview)
    int                 CurrFrameVisible;
    int                 PrevFrameVisible;
    ImRect              BarRect;
    float               LastTabContentHeight;   // Record the height of contents submitted below the tab bar
    float               OffsetMax;              // Distance from BarRect.Min.x, locked during layout
    float               OffsetMaxIdeal;         // Ideal offset if all tabs were visible and not clipped
    float               OffsetNextTab;          // Distance from BarRect.Min.x, incremented with each BeginTabItem() call, not used if ImGuiTabBarFlags_Reorderable if set.
    float               ScrollingAnim;
    float               ScrollingTarget;
    float               ScrollingTargetDistToVisibility;
    float               ScrollingSpeed;
    ImGuiTabBarFlags    Flags;
    ImGuiID             ReorderRequestTabId;
    ImS8                ReorderRequestDir;
    bool                WantLayout;
    bool                VisibleTabWasSubmitted;
    short               LastTabItemIdx;         // For BeginTabItem()/EndTabItem()
    ImVec2              FramePadding;           // style.FramePadding locked at the time of BeginTabBar()
    ImGuiTextBuffer     TabsNames;              // For non-docking tab bar we re-append names in a contiguous buffer.

    ImGuiTabBar();
    int                 GetTabOrder(const ImGuiTabItem* tab) const  { return Tabs.index_from_ptr(tab); }
    const char*         GetTabName(const ImGuiTabItem* tab) const
    {
        if (tab->Window)
            return tab->Window->Name;
        IM_ASSERT(tab->NameOffset != -1 && tab->NameOffset < TabsNames.Buf.Size);
        return TabsNames.Buf.Data + tab->NameOffset;
    }
};

//-----------------------------------------------------------------------------
// Internal API
// No guarantee of forward compatibility here.
//-----------------------------------------------------------------------------

namespace ImGui
{
    // We should always have a CurrentWindow in the stack (there is an implicit "Debug" window)
    // If this ever crash because g.CurrentWindow is NULL it means that either
    // - ImGui::NewFrame() has never been called, which is illegal.
    // - You are calling ImGui functions after ImGui::EndFrame()/ImGui::Render() and before the next ImGui::NewFrame(), which is also illegal.
    inline    ImGuiWindow*  GetCurrentWindowRead()      { ImGuiContext& g = *GImGui; return g.CurrentWindow; }
    inline    ImGuiWindow*  GetCurrentWindow()          { ImGuiContext& g = *GImGui; g.CurrentWindow->WriteAccessed = true; return g.CurrentWindow; }
    IMGUI_API ImGuiWindow*  FindWindowByID(ImGuiID id);
    IMGUI_API ImGuiWindow*  FindWindowByName(const char* name);
    IMGUI_API void          FocusWindow(ImGuiWindow* window);
    IMGUI_API void          FocusTopMostWindowUnderOne(ImGuiWindow* under_this_window, ImGuiWindow* ignore_window);
    IMGUI_API void          BringWindowToFocusFront(ImGuiWindow* window);
    IMGUI_API void          BringWindowToDisplayFront(ImGuiWindow* window);
    IMGUI_API void          BringWindowToDisplayBack(ImGuiWindow* window);
    IMGUI_API void          UpdateWindowParentAndRootLinks(ImGuiWindow* window, ImGuiWindowFlags flags, ImGuiWindow* parent_window);
    IMGUI_API ImVec2        CalcWindowExpectedSize(ImGuiWindow* window);
    IMGUI_API bool          IsWindowChildOf(ImGuiWindow* window, ImGuiWindow* potential_parent);
    IMGUI_API bool          IsWindowNavFocusable(ImGuiWindow* window);
    IMGUI_API ImRect        GetWindowAllowedExtentRect(ImGuiWindow* window);
    IMGUI_API void          SetWindowPos(ImGuiWindow* window, const ImVec2& pos, ImGuiCond cond = 0);
    IMGUI_API void          SetWindowSize(ImGuiWindow* window, const ImVec2& size, ImGuiCond cond = 0);
    IMGUI_API void          SetWindowCollapsed(ImGuiWindow* window, bool collapsed, ImGuiCond cond = 0);
    IMGUI_API void          GcCompactTransientWindowBuffers(ImGuiWindow* window);
    IMGUI_API void          GcAwakeTransientWindowBuffers(ImGuiWindow* window);

    IMGUI_API void          SetCurrentFont(ImFont* font);
    inline ImFont*          GetDefaultFont() { ImGuiContext& g = *GImGui; return g.IO.FontDefault ? g.IO.FontDefault : g.IO.Fonts->Fonts[0]; }
    inline ImDrawList*      GetForegroundDrawList(ImGuiWindow* window) { return GetForegroundDrawList(window->Viewport); }

    // Init
    IMGUI_API void          Initialize(ImGuiContext* context);
    IMGUI_API void          Shutdown(ImGuiContext* context);    // Since 1.60 this is a _private_ function. You can call DestroyContext() to destroy the context created by CreateContext().

    // NewFrame
    IMGUI_API void          UpdateHoveredWindowAndCaptureFlags();
    IMGUI_API void          StartMouseMovingWindow(ImGuiWindow* window);
    IMGUI_API void          StartMouseDragFromTitleBar(ImGuiWindow* window, ImGuiDockNode* node, bool from_collapse_button);
    IMGUI_API void          UpdateMouseMovingWindowNewFrame();
    IMGUI_API void          UpdateMouseMovingWindowEndFrame();

    // Viewports
    IMGUI_API void                  TranslateWindowsInViewport(ImGuiViewportP* viewport, const ImVec2& old_pos, const ImVec2& new_pos);
    IMGUI_API void                  ScaleWindowsInViewport(ImGuiViewportP* viewport, float scale);
    IMGUI_API void                  DestroyPlatformWindow(ImGuiViewportP* viewport);
    IMGUI_API void                  ShowViewportThumbnails();

    // Settings
    IMGUI_API void                  MarkIniSettingsDirty();
    IMGUI_API void                  MarkIniSettingsDirty(ImGuiWindow* window);
    IMGUI_API ImGuiWindowSettings*  CreateNewWindowSettings(const char* name);
    IMGUI_API ImGuiWindowSettings*  FindWindowSettings(ImGuiID id);
    IMGUI_API ImGuiWindowSettings*  FindOrCreateWindowSettings(const char* name);
    IMGUI_API ImGuiSettingsHandler* FindSettingsHandler(const char* type_name);

    // Scrolling
    IMGUI_API void          SetScrollX(ImGuiWindow* window, float new_scroll_x);
    IMGUI_API void          SetScrollY(ImGuiWindow* window, float new_scroll_y);
    IMGUI_API void          SetScrollFromPosX(ImGuiWindow* window, float local_x, float center_x_ratio = 0.5f);
    IMGUI_API void          SetScrollFromPosY(ImGuiWindow* window, float local_y, float center_y_ratio = 0.5f);
    IMGUI_API ImVec2        ScrollToBringRectIntoView(ImGuiWindow* window, const ImRect& item_rect);

    // Basic Accessors
    inline ImGuiID          GetItemID()     { ImGuiContext& g = *GImGui; return g.CurrentWindow->DC.LastItemId; }
    inline ImGuiID          GetActiveID()   { ImGuiContext& g = *GImGui; return g.ActiveId; }
    inline ImGuiID          GetFocusID()    { ImGuiContext& g = *GImGui; return g.NavId; }
    IMGUI_API void          SetActiveID(ImGuiID id, ImGuiWindow* window);
    IMGUI_API void          SetFocusID(ImGuiID id, ImGuiWindow* window);
    IMGUI_API void          ClearActiveID();
    IMGUI_API ImGuiID       GetHoveredID();
    IMGUI_API void          SetHoveredID(ImGuiID id);
    IMGUI_API void          KeepAliveID(ImGuiID id);
    IMGUI_API void          MarkItemEdited(ImGuiID id);
    IMGUI_API void          PushOverrideID(ImGuiID id);

    // Basic Helpers for widget code
    IMGUI_API void          ItemSize(const ImVec2& size, float text_baseline_y = -1.0f);
    IMGUI_API void          ItemSize(const ImRect& bb, float text_baseline_y = -1.0f);
    IMGUI_API bool          ItemAdd(const ImRect& bb, ImGuiID id, const ImRect* nav_bb = NULL);
    IMGUI_API bool          ItemHoverable(const ImRect& bb, ImGuiID id);
    IMGUI_API bool          IsClippedEx(const ImRect& bb, ImGuiID id, bool clip_even_when_logged);
    IMGUI_API bool          FocusableItemRegister(ImGuiWindow* window, ImGuiID id);   // Return true if focus is requested
    IMGUI_API void          FocusableItemUnregister(ImGuiWindow* window);
    IMGUI_API ImVec2        CalcItemSize(ImVec2 size, float default_w, float default_h);
    IMGUI_API float         CalcWrapWidthForPos(const ImVec2& pos, float wrap_pos_x);
    IMGUI_API void          PushMultiItemsWidths(int components, float width_full);
    IMGUI_API void          PushItemFlag(ImGuiItemFlags option, bool enabled);
    IMGUI_API void          PopItemFlag();
    IMGUI_API bool          IsItemToggledSelection();                           // Was the last item selection toggled? (after Selectable(), TreeNode() etc. We only returns toggle _event_ in order to handle clipping correctly)
    IMGUI_API ImVec2        GetContentRegionMaxAbs();
    IMGUI_API void          ShrinkWidths(ImGuiShrinkWidthItem* items, int count, float width_excess);

    // Logging/Capture
    IMGUI_API void          LogBegin(ImGuiLogType type, int auto_open_depth);   // -> BeginCapture() when we design v2 api, for now stay under the radar by using the old name.
    IMGUI_API void          LogToBuffer(int auto_open_depth = -1);              // Start logging/capturing to internal buffer

    // Popups, Modals, Tooltips
    IMGUI_API void          OpenPopupEx(ImGuiID id);
    IMGUI_API void          ClosePopupToLevel(int remaining, bool restore_focus_to_window_under_popup);
    IMGUI_API void          ClosePopupsOverWindow(ImGuiWindow* ref_window, bool restore_focus_to_window_under_popup);
    IMGUI_API bool          IsPopupOpen(ImGuiID id); // Test for id within current popup stack level (currently begin-ed into); this doesn't scan the whole popup stack!
    IMGUI_API bool          BeginPopupEx(ImGuiID id, ImGuiWindowFlags extra_flags);
    IMGUI_API void          BeginTooltipEx(ImGuiWindowFlags extra_flags, bool override_previous_tooltip = true);
    IMGUI_API ImGuiWindow*  GetTopMostPopupModal();
    IMGUI_API ImVec2        FindBestWindowPosForPopup(ImGuiWindow* window);
    IMGUI_API ImVec2        FindBestWindowPosForPopupEx(const ImVec2& ref_pos, const ImVec2& size, ImGuiDir* last_dir, const ImRect& r_outer, const ImRect& r_avoid, ImGuiPopupPositionPolicy policy = ImGuiPopupPositionPolicy_Default);

    // Navigation
    IMGUI_API void          NavInitWindow(ImGuiWindow* window, bool force_reinit);
    IMGUI_API bool          NavMoveRequestButNoResultYet();
    IMGUI_API void          NavMoveRequestCancel();
    IMGUI_API void          NavMoveRequestForward(ImGuiDir move_dir, ImGuiDir clip_dir, const ImRect& bb_rel, ImGuiNavMoveFlags move_flags);
    IMGUI_API void          NavMoveRequestTryWrapping(ImGuiWindow* window, ImGuiNavMoveFlags move_flags);
    IMGUI_API float         GetNavInputAmount(ImGuiNavInput n, ImGuiInputReadMode mode);
    IMGUI_API ImVec2        GetNavInputAmount2d(ImGuiNavDirSourceFlags dir_sources, ImGuiInputReadMode mode, float slow_factor = 0.0f, float fast_factor = 0.0f);
    IMGUI_API int           CalcTypematicRepeatAmount(float t0, float t1, float repeat_delay, float repeat_rate);
    IMGUI_API void          ActivateItem(ImGuiID id);   // Remotely activate a button, checkbox, tree node etc. given its unique ID. activation is queued and processed on the next frame when the item is encountered again.
    IMGUI_API void          SetNavID(ImGuiID id, int nav_layer);
    IMGUI_API void          SetNavIDWithRectRel(ImGuiID id, int nav_layer, const ImRect& rect_rel);

    // Inputs
    // FIXME: Eventually we should aim to move e.g. IsActiveIdUsingKey() into IsKeyXXX functions.
    inline bool             IsActiveIdUsingNavDir(ImGuiDir dir)                         { ImGuiContext& g = *GImGui; return (g.ActiveIdUsingNavDirMask & (1 << dir)) != 0; }
    inline bool             IsActiveIdUsingNavInput(ImGuiNavInput input)                { ImGuiContext& g = *GImGui; return (g.ActiveIdUsingNavInputMask & (1 << input)) != 0; }
    inline bool             IsActiveIdUsingKey(ImGuiKey key)                            { ImGuiContext& g = *GImGui; IM_ASSERT(key < 64); return (g.ActiveIdUsingKeyInputMask & ((ImU64)1 << key)) != 0; }
    IMGUI_API bool          IsMouseDragPastThreshold(int button, float lock_threshold = -1.0f);
    inline bool             IsKeyPressedMap(ImGuiKey key, bool repeat = true)           { ImGuiContext& g = *GImGui; const int key_index = g.IO.KeyMap[key]; return (key_index >= 0) ? IsKeyPressed(key_index, repeat) : false; }
    inline bool             IsNavInputDown(ImGuiNavInput n)                             { ImGuiContext& g = *GImGui; return g.IO.NavInputs[n] > 0.0f; }
    inline bool             IsNavInputPressed(ImGuiNavInput n, ImGuiInputReadMode mode) { return GetNavInputAmount(n, mode) > 0.0f; }
    inline bool             IsNavInputPressedAnyOfTwo(ImGuiNavInput n1, ImGuiNavInput n2, ImGuiInputReadMode mode) { return (GetNavInputAmount(n1, mode) + GetNavInputAmount(n2, mode)) > 0.0f; }

    // Docking
    // (some functions are only declared in imgui.cpp, see Docking section)
    IMGUI_API void          DockContextInitialize(ImGuiContext* ctx);
    IMGUI_API void          DockContextShutdown(ImGuiContext* ctx);
    IMGUI_API void          DockContextOnLoadSettings(ImGuiContext* ctx);
    IMGUI_API void          DockContextRebuildNodes(ImGuiContext* ctx);
    IMGUI_API void          DockContextUpdateUndocking(ImGuiContext* ctx);
    IMGUI_API void          DockContextUpdateDocking(ImGuiContext* ctx);
    IMGUI_API ImGuiID       DockContextGenNodeID(ImGuiContext* ctx);
    IMGUI_API void          DockContextQueueDock(ImGuiContext* ctx, ImGuiWindow* target, ImGuiDockNode* target_node, ImGuiWindow* payload, ImGuiDir split_dir, float split_ratio, bool split_outer);
    IMGUI_API void          DockContextQueueUndockWindow(ImGuiContext* ctx, ImGuiWindow* window);
    IMGUI_API void          DockContextQueueUndockNode(ImGuiContext* ctx, ImGuiDockNode* node);
    IMGUI_API bool          DockContextCalcDropPosForDocking(ImGuiWindow* target, ImGuiDockNode* target_node, ImGuiWindow* payload, ImGuiDir split_dir, bool split_outer, ImVec2* out_pos);
    inline ImGuiDockNode*   DockNodeGetRootNode(ImGuiDockNode* node) { while (node->ParentNode) node = node->ParentNode; return node; }
    IMGUI_API bool          GetWindowAlwaysWantOwnTabBar(ImGuiWindow* window);
    IMGUI_API void          BeginDocked(ImGuiWindow* window, bool* p_open);
    IMGUI_API void          BeginAsDockableDragDropSource(ImGuiWindow* window);
    IMGUI_API void          BeginAsDockableDragDropTarget(ImGuiWindow* window);
    IMGUI_API void          SetWindowDock(ImGuiWindow* window, ImGuiID dock_id, ImGuiCond cond);

    // Docking - Builder function needs to be generally called before the DockSpace() node is submitted.
    // - The DockBuilderXXX functions are designed to _eventually_ become a public API, but it is too early to expose it and guarantee stability.
    // - You can create dockspace _or_ floating nodes with this API. To create a dockspace node, make sure to set the ImGuiDockNodeFlags_DockSpace flag.
    // - If you intend to split the node immediately after creation using DockBuilderSplitNode(), make sure to call DockBuilderSetNodeSize() beforehand.
    // - Call DockBuilderFinish() after you are done.
    // - Important: do not hold on ImGuiDockNode* pointers! They may be invalidated by any split/merge/remove operation and every frame.
    IMGUI_API void          DockBuilderDockWindow(const char* window_name, ImGuiID node_id);
    IMGUI_API ImGuiDockNode*DockBuilderGetNode(ImGuiID node_id);
    inline ImGuiDockNode*   DockBuilderGetCentralNode(ImGuiID node_id)              { ImGuiDockNode* node = DockBuilderGetNode(node_id); if (!node) return NULL; return DockNodeGetRootNode(node)->CentralNode; }
    IMGUI_API ImGuiID       DockBuilderAddNode(ImGuiID node_id = 0, ImGuiDockNodeFlags flags = 0);
    IMGUI_API void          DockBuilderRemoveNode(ImGuiID node_id);                 // Remove node and all its child, undock all windows
    IMGUI_API void          DockBuilderRemoveNodeDockedWindows(ImGuiID node_id, bool clear_persistent_docking_references = true);
    IMGUI_API void          DockBuilderRemoveNodeChildNodes(ImGuiID node_id);       // Remove all split/hierarchy. All remaining docked windows will be re-docked to the root.
    IMGUI_API void          DockBuilderSetNodePos(ImGuiID node_id, ImVec2 pos);
    IMGUI_API void          DockBuilderSetNodeSize(ImGuiID node_id, ImVec2 size);
    IMGUI_API ImGuiID       DockBuilderSplitNode(ImGuiID node_id, ImGuiDir split_dir, float size_ratio_for_node_at_dir, ImGuiID* out_id_at_dir, ImGuiID* out_id_at_opposite_dir);
    IMGUI_API void          DockBuilderCopyDockSpace(ImGuiID src_dockspace_id, ImGuiID dst_dockspace_id, ImVector<const char*>* in_window_remap_pairs);
    IMGUI_API void          DockBuilderCopyNode(ImGuiID src_node_id, ImGuiID dst_node_id, ImVector<ImGuiID>* out_node_remap_pairs);
    IMGUI_API void          DockBuilderCopyWindowSettings(const char* src_name, const char* dst_name);
    IMGUI_API void          DockBuilderFinish(ImGuiID node_id);

    // Drag and Drop
    IMGUI_API bool          BeginDragDropTargetCustom(const ImRect& bb, ImGuiID id);
    IMGUI_API void          ClearDragDrop();
    IMGUI_API bool          IsDragDropPayloadBeingAccepted();

    // New Columns API (FIXME-WIP)
    IMGUI_API void          BeginColumns(const char* str_id, int count, ImGuiColumnsFlags flags = 0); // setup number of columns. use an identifier to distinguish multiple column sets. close with EndColumns().
    IMGUI_API void          EndColumns();                                                             // close columns
    IMGUI_API void          PushColumnClipRect(int column_index);
    IMGUI_API void          PushColumnsBackground();
    IMGUI_API void          PopColumnsBackground();
    IMGUI_API ImGuiID       GetColumnsID(const char* str_id, int count);
    IMGUI_API ImGuiColumns* FindOrCreateColumns(ImGuiWindow* window, ImGuiID id);
    IMGUI_API float         GetColumnOffsetFromNorm(const ImGuiColumns* columns, float offset_norm);
    IMGUI_API float         GetColumnNormFromOffset(const ImGuiColumns* columns, float offset);

    // Tab Bars
    IMGUI_API bool          BeginTabBarEx(ImGuiTabBar* tab_bar, const ImRect& bb, ImGuiTabBarFlags flags, ImGuiDockNode* dock_node);
    IMGUI_API ImGuiTabItem* TabBarFindTabByID(ImGuiTabBar* tab_bar, ImGuiID tab_id);
    IMGUI_API ImGuiTabItem* TabBarFindMostRecentlySelectedTabForActiveWindow(ImGuiTabBar* tab_bar);
    IMGUI_API void          TabBarAddTab(ImGuiTabBar* tab_bar, ImGuiTabItemFlags tab_flags, ImGuiWindow* window);
    IMGUI_API void          TabBarRemoveTab(ImGuiTabBar* tab_bar, ImGuiID tab_id);
    IMGUI_API void          TabBarCloseTab(ImGuiTabBar* tab_bar, ImGuiTabItem* tab);
    IMGUI_API void          TabBarQueueChangeTabOrder(ImGuiTabBar* tab_bar, const ImGuiTabItem* tab, int dir);
    IMGUI_API bool          TabItemEx(ImGuiTabBar* tab_bar, const char* label, bool* p_open, ImGuiTabItemFlags flags, ImGuiWindow* docked_window);
    IMGUI_API ImVec2        TabItemCalcSize(const char* label, bool has_close_button);
    IMGUI_API void          TabItemBackground(ImDrawList* draw_list, const ImRect& bb, ImGuiTabItemFlags flags, ImU32 col);
    IMGUI_API bool          TabItemLabelAndCloseButton(ImDrawList* draw_list, const ImRect& bb, ImGuiTabItemFlags flags, ImVec2 frame_padding, const char* label, ImGuiID tab_id, ImGuiID close_button_id);

    // Render helpers
    // AVOID USING OUTSIDE OF IMGUI.CPP! NOT FOR PUBLIC CONSUMPTION. THOSE FUNCTIONS ARE A MESS. THEIR SIGNATURE AND BEHAVIOR WILL CHANGE, THEY NEED TO BE REFACTORED INTO SOMETHING DECENT.
    // NB: All position are in absolute pixels coordinates (we are never using window coordinates internally)
    IMGUI_API void          RenderText(ImVec2 pos, const char* text, const char* text_end = NULL, bool hide_text_after_hash = true);
    IMGUI_API void          RenderTextWrapped(ImVec2 pos, const char* text, const char* text_end, float wrap_width);
    IMGUI_API void          RenderTextClipped(const ImVec2& pos_min, const ImVec2& pos_max, const char* text, const char* text_end, const ImVec2* text_size_if_known, const ImVec2& align = ImVec2(0,0), const ImRect* clip_rect = NULL);
    IMGUI_API void          RenderTextClippedEx(ImDrawList* draw_list, const ImVec2& pos_min, const ImVec2& pos_max, const char* text, const char* text_end, const ImVec2* text_size_if_known, const ImVec2& align = ImVec2(0, 0), const ImRect* clip_rect = NULL);
    IMGUI_API void          RenderTextEllipsis(ImDrawList* draw_list, const ImVec2& pos_min, const ImVec2& pos_max, float clip_max_x, float ellipsis_max_x, const char* text, const char* text_end, const ImVec2* text_size_if_known);
    IMGUI_API void          RenderFrame(ImVec2 p_min, ImVec2 p_max, ImU32 fill_col, bool border = true, float rounding = 0.0f);
    IMGUI_API void          RenderFrameBorder(ImVec2 p_min, ImVec2 p_max, float rounding = 0.0f);
    IMGUI_API void          RenderColorRectWithAlphaCheckerboard(ImVec2 p_min, ImVec2 p_max, ImU32 fill_col, float grid_step, ImVec2 grid_off, float rounding = 0.0f, int rounding_corners_flags = ~0);
    IMGUI_API void          RenderCheckMark(ImVec2 pos, ImU32 col, float sz);
    IMGUI_API void          RenderNavHighlight(const ImRect& bb, ImGuiID id, ImGuiNavHighlightFlags flags = ImGuiNavHighlightFlags_TypeDefault); // Navigation highlight
    IMGUI_API void          RenderMouseCursor(ImVec2 pos, float scale, ImGuiMouseCursor mouse_cursor = ImGuiMouseCursor_Arrow);
    IMGUI_API const char*   FindRenderedTextEnd(const char* text, const char* text_end = NULL); // Find the optional ## from which we stop displaying text.
    IMGUI_API void          LogRenderedText(const ImVec2* ref_pos, const char* text, const char* text_end = NULL);

    // Render helpers (those functions don't access any ImGui state!)
    IMGUI_API void          RenderArrow(ImDrawList* draw_list, ImVec2 pos, ImU32 col, ImGuiDir dir, float scale = 1.0f);
    IMGUI_API void          RenderBullet(ImDrawList* draw_list, ImVec2 pos, ImU32 col);
    IMGUI_API void          RenderMouseCursor(ImDrawList* draw_list, ImVec2 pos, float scale, ImGuiMouseCursor mouse_cursor, ImU32 col_fill, ImU32 col_border, ImU32 col_shadow);
    IMGUI_API void          RenderArrowPointingAt(ImDrawList* draw_list, ImVec2 pos, ImVec2 half_sz, ImGuiDir direction, ImU32 col);
    IMGUI_API void          RenderArrowDockMenu(ImDrawList* draw_list, ImVec2 p_min, float sz, ImU32 col);
    IMGUI_API void          RenderRectFilledRangeH(ImDrawList* draw_list, const ImRect& rect, ImU32 col, float x_start_norm, float x_end_norm, float rounding);
    IMGUI_API void          RenderRectFilledWithHole(ImDrawList* draw_list, ImRect outer, ImRect inner, ImU32 col, float rounding);

#ifndef IMGUI_DISABLE_OBSOLETE_FUNCTIONS
    // [1.71: 2019/06/07: Updating prototypes of some of the internal functions. Leaving those for reference for a short while]
    inline void RenderArrow(ImVec2 pos, ImGuiDir dir, float scale=1.0f) { ImGuiWindow* window = GetCurrentWindow(); RenderArrow(window->DrawList, pos, GetColorU32(ImGuiCol_Text), dir, scale); }
    inline void RenderBullet(ImVec2 pos)                                { ImGuiWindow* window = GetCurrentWindow(); RenderBullet(window->DrawList, pos, GetColorU32(ImGuiCol_Text)); }
#endif

    // Widgets
    IMGUI_API void          TextEx(const char* text, const char* text_end = NULL, ImGuiTextFlags flags = 0);
    IMGUI_API bool          ButtonEx(const char* label, const ImVec2& size_arg = ImVec2(0,0), ImGuiButtonFlags flags = 0);
    IMGUI_API bool          CloseButton(ImGuiID id, const ImVec2& pos);
    IMGUI_API bool          CollapseButton(ImGuiID id, const ImVec2& pos, ImGuiDockNode* dock_node);
    IMGUI_API bool          ArrowButtonEx(const char* str_id, ImGuiDir dir, ImVec2 size_arg, ImGuiButtonFlags flags);
    IMGUI_API void          Scrollbar(ImGuiAxis axis);
    IMGUI_API bool          ScrollbarEx(const ImRect& bb, ImGuiID id, ImGuiAxis axis, float* p_scroll_v, float avail_v, float contents_v, ImDrawCornerFlags rounding_corners);
    IMGUI_API ImGuiID       GetScrollbarID(ImGuiWindow* window, ImGuiAxis axis);
    IMGUI_API void          SeparatorEx(ImGuiSeparatorFlags flags);

    // Widgets low-level behaviors
    IMGUI_API bool          ButtonBehavior(const ImRect& bb, ImGuiID id, bool* out_hovered, bool* out_held, ImGuiButtonFlags flags = 0);
    IMGUI_API bool          DragBehavior(ImGuiID id, ImGuiDataType data_type, void* p_v, float v_speed, const void* p_min, const void* p_max, const char* format, float power, ImGuiDragFlags flags);
    IMGUI_API bool          SliderBehavior(const ImRect& bb, ImGuiID id, ImGuiDataType data_type, void* p_v, const void* p_min, const void* p_max, const char* format, float power, ImGuiSliderFlags flags, ImRect* out_grab_bb);
    IMGUI_API bool          SplitterBehavior(const ImRect& bb, ImGuiID id, ImGuiAxis axis, float* size1, float* size2, float min_size1, float min_size2, float hover_extend = 0.0f, float hover_visibility_delay = 0.0f);
    IMGUI_API bool          TreeNodeBehavior(ImGuiID id, ImGuiTreeNodeFlags flags, const char* label, const char* label_end = NULL);
    IMGUI_API bool          TreeNodeBehaviorIsOpen(ImGuiID id, ImGuiTreeNodeFlags flags = 0);                     // Consume previous SetNextItemOpen() data, if any. May return true when logging
    IMGUI_API void          TreePushOverrideID(ImGuiID id);

    // Template functions are instantiated in imgui_widgets.cpp for a finite number of types.
    // To use them externally (for custom widget) you may need an "extern template" statement in your code in order to link to existing instances and silence Clang warnings (see #2036).
    // e.g. " extern template IMGUI_API float RoundScalarWithFormatT<float, float>(const char* format, ImGuiDataType data_type, float v); "
    template<typename T, typename SIGNED_T, typename FLOAT_T>   IMGUI_API bool  DragBehaviorT(ImGuiDataType data_type, T* v, float v_speed, T v_min, T v_max, const char* format, float power, ImGuiDragFlags flags);
    template<typename T, typename SIGNED_T, typename FLOAT_T>   IMGUI_API bool  SliderBehaviorT(const ImRect& bb, ImGuiID id, ImGuiDataType data_type, T* v, T v_min, T v_max, const char* format, float power, ImGuiSliderFlags flags, ImRect* out_grab_bb);
    template<typename T, typename FLOAT_T>                      IMGUI_API float SliderCalcRatioFromValueT(ImGuiDataType data_type, T v, T v_min, T v_max, float power, float linear_zero_pos);
    template<typename T, typename SIGNED_T>                     IMGUI_API T     RoundScalarWithFormatT(const char* format, ImGuiDataType data_type, T v);

    // Data type helpers
    IMGUI_API const ImGuiDataTypeInfo*  DataTypeGetInfo(ImGuiDataType data_type);
    IMGUI_API int           DataTypeFormatString(char* buf, int buf_size, ImGuiDataType data_type, const void* p_data, const char* format);
    IMGUI_API void          DataTypeApplyOp(ImGuiDataType data_type, int op, void* output, void* arg_1, const void* arg_2);
    IMGUI_API bool          DataTypeApplyOpFromText(const char* buf, const char* initial_value_buf, ImGuiDataType data_type, void* p_data, const char* format);

    // InputText
    IMGUI_API bool          InputTextEx(const char* label, const char* hint, char* buf, int buf_size, const ImVec2& size_arg, ImGuiInputTextFlags flags, ImGuiInputTextCallback callback = NULL, void* user_data = NULL);
    IMGUI_API bool          TempInputTextScalar(const ImRect& bb, ImGuiID id, const char* label, ImGuiDataType data_type, void* p_data, const char* format);
    inline bool             TempInputTextIsActive(ImGuiID id) { ImGuiContext& g = *GImGui; return (g.ActiveId == id && g.TempInputTextId == id); }

    // Color
    IMGUI_API void          ColorTooltip(const char* text, const float* col, ImGuiColorEditFlags flags);
    IMGUI_API void          ColorEditOptionsPopup(const float* col, ImGuiColorEditFlags flags);
    IMGUI_API void          ColorPickerOptionsPopup(const float* ref_col, ImGuiColorEditFlags flags);

    // Plot
    IMGUI_API void          PlotEx(ImGuiPlotType plot_type, const char* label, float (*values_getter)(void* data, int idx), void* data, int values_count, int values_offset, const char* overlay_text, float scale_min, float scale_max, ImVec2 frame_size);

    // Shade functions (write over already created vertices)
    IMGUI_API void          ShadeVertsLinearColorGradientKeepAlpha(ImDrawList* draw_list, int vert_start_idx, int vert_end_idx, ImVec2 gradient_p0, ImVec2 gradient_p1, ImU32 col0, ImU32 col1);
    IMGUI_API void          ShadeVertsLinearUV(ImDrawList* draw_list, int vert_start_idx, int vert_end_idx, const ImVec2& a, const ImVec2& b, const ImVec2& uv_a, const ImVec2& uv_b, bool clamp);

    // Debug Tools
    inline void             DebugDrawItemRect(ImU32 col = IM_COL32(255,0,0,255))    { ImGuiContext& g = *GImGui; ImGuiWindow* window = g.CurrentWindow; GetForegroundDrawList(window)->AddRect(window->DC.LastItemRect.Min, window->DC.LastItemRect.Max, col); }
    inline void             DebugStartItemPicker()                                  { ImGuiContext& g = *GImGui; g.DebugItemPickerActive = true; }

} // namespace ImGui

// ImFontAtlas internals
IMGUI_API bool              ImFontAtlasBuildWithStbTruetype(ImFontAtlas* atlas);
IMGUI_API void              ImFontAtlasBuildRegisterDefaultCustomRects(ImFontAtlas* atlas);
IMGUI_API void              ImFontAtlasBuildSetupFont(ImFontAtlas* atlas, ImFont* font, ImFontConfig* font_config, float ascent, float descent);
IMGUI_API void              ImFontAtlasBuildPackCustomRects(ImFontAtlas* atlas, void* stbrp_context_opaque);
IMGUI_API void              ImFontAtlasBuildFinish(ImFontAtlas* atlas);
IMGUI_API void              ImFontAtlasBuildMultiplyCalcLookupTable(unsigned char out_table[256], float in_multiply_factor);
IMGUI_API void              ImFontAtlasBuildMultiplyRectAlpha8(const unsigned char table[256], unsigned char* pixels, int x, int y, int w, int h, int stride);

// Debug Tools
// Use 'Metrics->Tools->Item Picker' to break into the call-stack of a specific item.
#ifndef IM_DEBUG_BREAK
#if defined(__clang__)
#define IM_DEBUG_BREAK()    __builtin_debugtrap()
#elif defined (_MSC_VER)
#define IM_DEBUG_BREAK()    __debugbreak()
#else
#define IM_DEBUG_BREAK()    IM_ASSERT(0)    // It is expected that you define IM_DEBUG_BREAK() into something that will break nicely in a debugger!
#endif
#endif // #ifndef IM_DEBUG_BREAK

// Test Engine Hooks (imgui_tests)
//#define IMGUI_ENABLE_TEST_ENGINE
#ifdef IMGUI_ENABLE_TEST_ENGINE
extern void                 ImGuiTestEngineHook_PreNewFrame(ImGuiContext* ctx);
extern void                 ImGuiTestEngineHook_PostNewFrame(ImGuiContext* ctx);
extern void                 ImGuiTestEngineHook_ItemAdd(ImGuiContext* ctx, const ImRect& bb, ImGuiID id);
extern void                 ImGuiTestEngineHook_ItemInfo(ImGuiContext* ctx, ImGuiID id, const char* label, ImGuiItemStatusFlags flags);
extern void                 ImGuiTestEngineHook_Log(ImGuiContext* ctx, const char* fmt, ...);
#define IMGUI_TEST_ENGINE_ITEM_ADD(_BB, _ID)                ImGuiTestEngineHook_ItemAdd(&g, _BB, _ID)               // Register item bounding box
#define IMGUI_TEST_ENGINE_ITEM_INFO(_ID, _LABEL, _FLAGS)    ImGuiTestEngineHook_ItemInfo(&g, _ID, _LABEL, _FLAGS)   // Register item label and status flags (optional)
#define IMGUI_TEST_ENGINE_LOG(_FMT, ...)                    ImGuiTestEngineHook_Log(&g, _FMT, __VA_ARGS__)          // Custom log entry from user land into test log
#else
#define IMGUI_TEST_ENGINE_ITEM_ADD(_BB, _ID)                do { } while (0)
#define IMGUI_TEST_ENGINE_ITEM_INFO(_ID, _LABEL, _FLAGS)    do { } while (0)
#define IMGUI_TEST_ENGINE_LOG(_FMT, ...)                    do { } while (0)
#endif

#if defined(__clang__)
#pragma clang diagnostic pop
#elif defined(__GNUC__)
#pragma GCC diagnostic pop
#endif

#ifdef _MSC_VER
#pragma warning (pop)
#endif<|MERGE_RESOLUTION|>--- conflicted
+++ resolved
@@ -1517,12 +1517,8 @@
     ImRect                  InnerClipRect;                      // == InnerRect shrunk by WindowPadding*0.5f on each side, clipped within viewport or parent clip rect.
     ImRect                  WorkRect;                           // Cover the whole scrolling region, shrunk by WindowPadding*1.0f on each side. This is meant to replace ContentRegionRect over time (from 1.71+ onward).
     ImRect                  ClipRect;                           // Current clipping/scissoring rectangle, evolve as we are using PushClipRect(), etc. == DrawList->clip_rect_stack.back().
-<<<<<<< HEAD
-    ImRect                  ContentsRegionRect;                 // FIXME: This is currently confusing/misleading. It is essentially WorkRect but not handling of scrolling. We currently rely on it as right/bottom aligned sizing operation need some size to rely on.
+    ImRect                  ContentRegionRect;                  // FIXME: This is currently confusing/misleading. It is essentially WorkRect but not handling of scrolling. We currently rely on it as right/bottom aligned sizing operation need some size to rely on.
     ImVec2ih                HitTestHoleSize, HitTestHoleOffset;
-=======
-    ImRect                  ContentRegionRect;                  // FIXME: This is currently confusing/misleading. It is essentially WorkRect but not handling of scrolling. We currently rely on it as right/bottom aligned sizing operation need some size to rely on.
->>>>>>> c9182424
 
     int                     LastFrameActive;                    // Last frame number the window was Active.
     int                     LastFrameJustFocused;               // Last frame number the window was made Focused.
@@ -1611,13 +1607,9 @@
 // Extend ImGuiTabItemFlags_
 enum ImGuiTabItemFlagsPrivate_
 {
-<<<<<<< HEAD
-    ImGuiTabItemFlags_NoCloseButton             = 1 << 20,  // Store whether p_open is set or not, which we need to recompute WidthContents during layout.
+    ImGuiTabItemFlags_NoCloseButton             = 1 << 20,  // Store whether p_open is set or not, which we need to recompute ContentWidth during layout.
     ImGuiTabItemFlags_Unsorted                  = 1 << 21,  // [Docking] Trailing tabs with the _Unsorted flag will be sorted based on the DockOrder of their Window.
     ImGuiTabItemFlags_Preview                   = 1 << 22   // [Docking] Display tab shape for docking preview (height is adjusted slightly to compensate for the yet missing tab bar)
-=======
-    ImGuiTabItemFlags_NoCloseButton             = 1 << 20   // Store whether p_open is set or not, which we need to recompute ContentWidth during layout.
->>>>>>> c9182424
 };
 
 // Storage for one active tab item (sizeof() 32~40 bytes)
@@ -1633,11 +1625,7 @@
     float               Width;                  // Width currently displayed
     float               ContentWidth;           // Width of actual contents, stored during BeginTabItem() call
 
-<<<<<<< HEAD
-    ImGuiTabItem()      { ID = Flags = 0; Window = NULL; LastFrameVisible = LastFrameSelected = -1; NameOffset = -1; Offset = Width = WidthContents = 0.0f; }
-=======
-    ImGuiTabItem()      { ID = Flags = 0; LastFrameVisible = LastFrameSelected = -1; NameOffset = -1; Offset = Width = ContentWidth = 0.0f; }
->>>>>>> c9182424
+    ImGuiTabItem()      { ID = Flags = 0; Window = NULL; LastFrameVisible = LastFrameSelected = -1; NameOffset = -1; Offset = Width = ContentWidth = 0.0f; }
 };
 
 // Storage for a tab bar (sizeof() 92~96 bytes)
