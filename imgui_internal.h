// dear imgui, v1.52 WIP
// (internals)

// You may use this file to debug, understand or extend ImGui features but we don't provide any guarantee of forward compatibility!
// Implement maths operators for ImVec2 (disabled by default to not collide with using IM_VEC2_CLASS_EXTRA along with your own math types+operators)
//   #define IMGUI_DEFINE_MATH_OPERATORS
// Define IM_PLACEMENT_NEW() macro helper.
//   #define IMGUI_DEFINE_PLACEMENT_NEW

#pragma once

#ifndef IMGUI_VERSION
#error Must include imgui.h before imgui_internal.h
#endif

#include <stdio.h>      // FILE*
#include <math.h>       // sqrtf, fabsf, fmodf, powf, floorf, ceilf, cosf, sinf
#include <limits.h>     // INT_MIN, INT_MAX

#ifdef _MSC_VER
#pragma warning (push)
#pragma warning (disable: 4251) // class 'xxx' needs to have dll-interface to be used by clients of struct 'xxx' // when IMGUI_API is set to__declspec(dllexport)
#endif

#ifdef __clang__
#pragma clang diagnostic push
#pragma clang diagnostic ignored "-Wunused-function"        // for stb_textedit.h
#pragma clang diagnostic ignored "-Wmissing-prototypes"     // for stb_textedit.h
#pragma clang diagnostic ignored "-Wold-style-cast"
#endif

//-----------------------------------------------------------------------------
// Forward Declarations
//-----------------------------------------------------------------------------

struct ImRect;
struct ImGuiColMod;
struct ImGuiStyleMod;
struct ImGuiGroupData;
struct ImGuiSimpleColumns;
struct ImGuiDrawContext;
struct ImGuiTextEditState;
struct ImGuiIniData;
struct ImGuiMouseCursorData;
struct ImGuiPopupRef;
struct ImGuiWindow;

typedef int ImGuiLayoutType;      // enum ImGuiLayoutType_
typedef int ImGuiButtonFlags;     // enum ImGuiButtonFlags_
typedef int ImGuiTreeNodeFlags;   // enum ImGuiTreeNodeFlags_
typedef int ImGuiSliderFlags;     // enum ImGuiSliderFlags_
typedef int ImGuiSeparatorFlags;  // enum ImGuiSeparatorFlags_
typedef int ImGuiItemFlags;       // enum ImGuiItemFlags_

//-------------------------------------------------------------------------
// STB libraries
//-------------------------------------------------------------------------

namespace ImGuiStb
{

#undef STB_TEXTEDIT_STRING
#undef STB_TEXTEDIT_CHARTYPE
#define STB_TEXTEDIT_STRING             ImGuiTextEditState
#define STB_TEXTEDIT_CHARTYPE           ImWchar
#define STB_TEXTEDIT_GETWIDTH_NEWLINE   -1.0f
#include "stb_textedit.h"

} // namespace ImGuiStb

//-----------------------------------------------------------------------------
// Context
//-----------------------------------------------------------------------------

#ifndef GImGui
extern IMGUI_API ImGuiContext* GImGui;  // Current implicit ImGui context pointer
#endif

//-----------------------------------------------------------------------------
// Helpers
//-----------------------------------------------------------------------------

#define IM_ARRAYSIZE(_ARR)      ((int)(sizeof(_ARR)/sizeof(*_ARR)))
#define IM_PI                   3.14159265358979323846f
#define IM_OFFSETOF(_TYPE,_ELM) ((size_t)&(((_TYPE*)0)->_ELM))

// Helpers: UTF-8 <> wchar
IMGUI_API int           ImTextStrToUtf8(char* buf, int buf_size, const ImWchar* in_text, const ImWchar* in_text_end);      // return output UTF-8 bytes count
IMGUI_API int           ImTextCharFromUtf8(unsigned int* out_char, const char* in_text, const char* in_text_end);          // return input UTF-8 bytes count
IMGUI_API int           ImTextStrFromUtf8(ImWchar* buf, int buf_size, const char* in_text, const char* in_text_end, const char** in_remaining = NULL);   // return input UTF-8 bytes count
IMGUI_API int           ImTextCountCharsFromUtf8(const char* in_text, const char* in_text_end);                            // return number of UTF-8 code-points (NOT bytes count)
IMGUI_API int           ImTextCountUtf8BytesFromStr(const ImWchar* in_text, const ImWchar* in_text_end);                   // return number of bytes to express string as UTF-8 code-points

// Helpers: Misc
IMGUI_API ImU32         ImHash(const void* data, int data_size, ImU32 seed = 0);    // Pass data_size==0 for zero-terminated strings
IMGUI_API void*         ImFileLoadToMemory(const char* filename, const char* file_open_mode, int* out_file_size = NULL, int padding_bytes = 0);
IMGUI_API FILE*         ImFileOpen(const char* filename, const char* file_open_mode);
static inline bool      ImCharIsSpace(int c)            { return c == ' ' || c == '\t' || c == 0x3000; }
static inline bool      ImIsPowerOfTwo(int v)           { return v != 0 && (v & (v - 1)) == 0; }
static inline int       ImUpperPowerOfTwo(int v)        { v--; v |= v >> 1; v |= v >> 2; v |= v >> 4; v |= v >> 8; v |= v >> 16; v++; return v; }

// Helpers: Geometry
IMGUI_API ImVec2        ImLineClosestPoint(const ImVec2& a, const ImVec2& b, const ImVec2& p);
IMGUI_API bool          ImTriangleContainsPoint(const ImVec2& a, const ImVec2& b, const ImVec2& c, const ImVec2& p);
IMGUI_API ImVec2        ImTriangleClosestPoint(const ImVec2& a, const ImVec2& b, const ImVec2& c, const ImVec2& p);
IMGUI_API void          ImTriangleBarycentricCoords(const ImVec2& a, const ImVec2& b, const ImVec2& c, const ImVec2& p, float& out_u, float& out_v, float& out_w);

// Helpers: String
IMGUI_API int           ImStricmp(const char* str1, const char* str2);
IMGUI_API int           ImStrnicmp(const char* str1, const char* str2, int count);
IMGUI_API char*         ImStrdup(const char* str);
IMGUI_API int           ImStrlenW(const ImWchar* str);
IMGUI_API const ImWchar*ImStrbolW(const ImWchar* buf_mid_line, const ImWchar* buf_begin); // Find beginning-of-line
IMGUI_API const char*   ImStristr(const char* haystack, const char* haystack_end, const char* needle, const char* needle_end);
IMGUI_API int           ImFormatString(char* buf, int buf_size, const char* fmt, ...) IM_FMTARGS(3);
IMGUI_API int           ImFormatStringV(char* buf, int buf_size, const char* fmt, va_list args) IM_FMTLIST(3);

// Helpers: Math
// We are keeping those not leaking to the user by default, in the case the user has implicit cast operators between ImVec2 and its own types (when IM_VEC2_CLASS_EXTRA is defined)
#ifdef IMGUI_DEFINE_MATH_OPERATORS
static inline ImVec2 operator*(const ImVec2& lhs, const float rhs)              { return ImVec2(lhs.x*rhs, lhs.y*rhs); }
static inline ImVec2 operator/(const ImVec2& lhs, const float rhs)              { return ImVec2(lhs.x/rhs, lhs.y/rhs); }
static inline ImVec2 operator+(const ImVec2& lhs, const ImVec2& rhs)            { return ImVec2(lhs.x+rhs.x, lhs.y+rhs.y); }
static inline ImVec2 operator-(const ImVec2& lhs, const ImVec2& rhs)            { return ImVec2(lhs.x-rhs.x, lhs.y-rhs.y); }
static inline ImVec2 operator*(const ImVec2& lhs, const ImVec2& rhs)            { return ImVec2(lhs.x*rhs.x, lhs.y*rhs.y); }
static inline ImVec2 operator/(const ImVec2& lhs, const ImVec2& rhs)            { return ImVec2(lhs.x/rhs.x, lhs.y/rhs.y); }
static inline ImVec2& operator+=(ImVec2& lhs, const ImVec2& rhs)                { lhs.x += rhs.x; lhs.y += rhs.y; return lhs; }
static inline ImVec2& operator-=(ImVec2& lhs, const ImVec2& rhs)                { lhs.x -= rhs.x; lhs.y -= rhs.y; return lhs; }
static inline ImVec2& operator*=(ImVec2& lhs, const float rhs)                  { lhs.x *= rhs; lhs.y *= rhs; return lhs; }
static inline ImVec2& operator/=(ImVec2& lhs, const float rhs)                  { lhs.x /= rhs; lhs.y /= rhs; return lhs; }
static inline ImVec4 operator-(const ImVec4& lhs, const ImVec4& rhs)            { return ImVec4(lhs.x-rhs.x, lhs.y-rhs.y, lhs.z-rhs.z, lhs.w-rhs.w); }
#endif

static inline int    ImMin(int lhs, int rhs)                                    { return lhs < rhs ? lhs : rhs; }
static inline int    ImMax(int lhs, int rhs)                                    { return lhs >= rhs ? lhs : rhs; }
static inline float  ImMin(float lhs, float rhs)                                { return lhs < rhs ? lhs : rhs; }
static inline float  ImMax(float lhs, float rhs)                                { return lhs >= rhs ? lhs : rhs; }
static inline ImVec2 ImMin(const ImVec2& lhs, const ImVec2& rhs)                { return ImVec2(ImMin(lhs.x,rhs.x), ImMin(lhs.y,rhs.y)); }
static inline ImVec2 ImMax(const ImVec2& lhs, const ImVec2& rhs)                { return ImVec2(ImMax(lhs.x,rhs.x), ImMax(lhs.y,rhs.y)); }
static inline int    ImClamp(int v, int mn, int mx)                             { return (v < mn) ? mn : (v > mx) ? mx : v; }
static inline float  ImClamp(float v, float mn, float mx)                       { return (v < mn) ? mn : (v > mx) ? mx : v; }
static inline ImVec2 ImClamp(const ImVec2& f, const ImVec2& mn, ImVec2 mx)      { return ImVec2(ImClamp(f.x,mn.x,mx.x), ImClamp(f.y,mn.y,mx.y)); }
static inline float  ImSaturate(float f)                                        { return (f < 0.0f) ? 0.0f : (f > 1.0f) ? 1.0f : f; }
static inline void   ImSwap(float& a, float& b)                                 { float tmp = a; a = b; b = tmp; }
static inline int    ImLerp(int a, int b, float t)                              { return (int)(a + (b - a) * t); }
static inline float  ImLerp(float a, float b, float t)                          { return a + (b - a) * t; }
static inline ImVec2 ImLerp(const ImVec2& a, const ImVec2& b, float t)          { return ImVec2(a.x + (b.x - a.x) * t, a.y + (b.y - a.y) * t); }
static inline ImVec2 ImLerp(const ImVec2& a, const ImVec2& b, const ImVec2& t)  { return ImVec2(a.x + (b.x - a.x) * t.x, a.y + (b.y - a.y) * t.y); }
static inline float  ImLengthSqr(const ImVec2& lhs)                             { return lhs.x*lhs.x + lhs.y*lhs.y; }
static inline float  ImLengthSqr(const ImVec4& lhs)                             { return lhs.x*lhs.x + lhs.y*lhs.y + lhs.z*lhs.z + lhs.w*lhs.w; }
static inline float  ImInvLength(const ImVec2& lhs, float fail_value)           { float d = lhs.x*lhs.x + lhs.y*lhs.y; if (d > 0.0f) return 1.0f / sqrtf(d); return fail_value; }
static inline float  ImFloor(float f)                                           { return (float)(int)f; }
static inline ImVec2 ImFloor(const ImVec2& v)                                   { return ImVec2((float)(int)v.x, (float)(int)v.y); }
static inline float  ImDot(const ImVec2& a, const ImVec2& b)                    { return a.x * b.x + a.y * b.y; }
static inline ImVec2 ImRotate(const ImVec2& v, float cos_a, float sin_a)        { return ImVec2(v.x * cos_a - v.y * sin_a, v.x * sin_a + v.y * cos_a); }

// We call C++ constructor on own allocated memory via the placement "new(ptr) Type()" syntax.
// Defining a custom placement new() with a dummy parameter allows us to bypass including <new> which on some platforms complains when user has disabled exceptions.
#ifdef IMGUI_DEFINE_PLACEMENT_NEW
struct ImPlacementNewDummy {};
inline void* operator new(size_t, ImPlacementNewDummy, void* ptr) { return ptr; }
inline void operator delete(void*, ImPlacementNewDummy, void*) {}
#define IM_PLACEMENT_NEW(_PTR)  new(ImPlacementNewDummy(), _PTR)
#endif

//-----------------------------------------------------------------------------
// Types
//-----------------------------------------------------------------------------

enum ImGuiButtonFlags_
{
    ImGuiButtonFlags_Repeat                 = 1 << 0,   // hold to repeat
    ImGuiButtonFlags_PressedOnClickRelease  = 1 << 1,   // (default) return pressed on click+release on same item (default if no PressedOn** flag is set)
    ImGuiButtonFlags_PressedOnClick         = 1 << 2,   // return pressed on click (default requires click+release)
    ImGuiButtonFlags_PressedOnRelease       = 1 << 3,   // return pressed on release (default requires click+release)
    ImGuiButtonFlags_PressedOnDoubleClick   = 1 << 4,   // return pressed on double-click (default requires click+release)
    ImGuiButtonFlags_FlattenChilds          = 1 << 5,   // allow interaction even if a child window is overlapping
    ImGuiButtonFlags_DontClosePopups        = 1 << 6,   // disable automatically closing parent popup on press
    ImGuiButtonFlags_Disabled               = 1 << 7,   // disable interaction
    ImGuiButtonFlags_AlignTextBaseLine      = 1 << 8,   // vertically align button to match text baseline - ButtonEx() only
    ImGuiButtonFlags_NoKeyModifiers         = 1 << 9,   // disable interaction if a key modifier is held
    ImGuiButtonFlags_AllowOverlapMode       = 1 << 10,  // require previous frame HoveredId to either match id or be null before being usable
    ImGuiButtonFlags_NoNavOverride          = 1 << 11   // don't override navigation id when activated
};

enum ImGuiSliderFlags_
{
    ImGuiSliderFlags_Vertical               = 1 << 0
};

enum ImGuiColumnsFlags_
{
    // Default: 0
    ImGuiColumnsFlags_NoBorder              = 1 << 0,   // Disable column dividers
    ImGuiColumnsFlags_NoResize              = 1 << 1,   // Disable resizing columns when clicking on the dividers
    ImGuiColumnsFlags_NoPreserveWidths      = 1 << 2,   // Disable column width preservation when adjusting columns
    ImGuiColumnsFlags_NoForceWithinWindow   = 1 << 3    // Disable forcing columns to fit within window
};

enum ImGuiSelectableFlagsPrivate_
{
    // NB: need to be in sync with last value of ImGuiSelectableFlags_
    ImGuiSelectableFlags_Menu               = 1 << 3,
    ImGuiSelectableFlags_MenuItem           = 1 << 4,
    ImGuiSelectableFlags_Disabled           = 1 << 5,
    ImGuiSelectableFlags_DrawFillAvailWidth = 1 << 6
};

enum ImGuiSeparatorFlags_
{
    ImGuiSeparatorFlags_Horizontal          = 1 << 0,   // Axis default to current layout type, so generally Horizontal unless e.g. in a menu bar
    ImGuiSeparatorFlags_Vertical            = 1 << 1
};

// FIXME: this is in development, not exposed/functional as a generic feature yet.
enum ImGuiLayoutType_
{
    ImGuiLayoutType_Vertical,
    ImGuiLayoutType_Horizontal
};

enum ImGuiPlotType
{
    ImGuiPlotType_Lines,
    ImGuiPlotType_Histogram
};

enum ImGuiDataType
{
    ImGuiDataType_Int,
    ImGuiDataType_Float,
    ImGuiDataType_Float2
};

enum ImGuiInputSource
{
    ImGuiInputSource_None = 0,
    ImGuiInputSource_Mouse,
    ImGuiInputSource_Nav,
    ImGuiInputSource_Count_,
};

enum ImGuiDir
{
    ImGuiDir_None    = -1,
    ImGuiDir_Left    = 0,
    ImGuiDir_Right   = 1,
    ImGuiDir_Up      = 2,
    ImGuiDir_Down    = 3
};

enum ImGuiCorner
{
    ImGuiCorner_TopLeft     = 1 << 0, // 1
    ImGuiCorner_TopRight    = 1 << 1, // 2
    ImGuiCorner_BotRight    = 1 << 2, // 4
    ImGuiCorner_BotLeft     = 1 << 3, // 8
    ImGuiCorner_All         = 0x0F
};

// 2D axis aligned bounding-box
// NB: we can't rely on ImVec2 math operators being available here
struct IMGUI_API ImRect
{
    ImVec2      Min;    // Upper-left
    ImVec2      Max;    // Lower-right

    ImRect()                                        : Min(FLT_MAX,FLT_MAX), Max(-FLT_MAX,-FLT_MAX)  {}
    ImRect(const ImVec2& min, const ImVec2& max)    : Min(min), Max(max)                            {}
    ImRect(const ImVec4& v)                         : Min(v.x, v.y), Max(v.z, v.w)                  {}
    ImRect(float x1, float y1, float x2, float y2)  : Min(x1, y1), Max(x2, y2)                      {}

    ImVec2      GetCenter() const               { return ImVec2((Min.x+Max.x)*0.5f, (Min.y+Max.y)*0.5f); }
    ImVec2      GetSize() const                 { return ImVec2(Max.x-Min.x, Max.y-Min.y); }
    float       GetWidth() const                { return Max.x-Min.x; }
    float       GetHeight() const               { return Max.y-Min.y; }
    ImVec2      GetTL() const                   { return Min; }                   // Top-left
    ImVec2      GetTR() const                   { return ImVec2(Max.x, Min.y); }  // Top-right
    ImVec2      GetBL() const                   { return ImVec2(Min.x, Max.y); }  // Bottom-left
    ImVec2      GetBR() const                   { return Max; }                   // Bottom-right
    bool        Contains(const ImVec2& p) const { return p.x >= Min.x     && p.y >= Min.y     && p.x < Max.x     && p.y < Max.y; }
    bool        Contains(const ImRect& r) const { return r.Min.x >= Min.x && r.Min.y >= Min.y && r.Max.x < Max.x && r.Max.y < Max.y; }
    bool        Overlaps(const ImRect& r) const { return r.Min.y < Max.y  && r.Max.y > Min.y  && r.Min.x < Max.x && r.Max.x > Min.x; }
    void        Add(const ImVec2& rhs)          { if (Min.x > rhs.x)     Min.x = rhs.x;     if (Min.y > rhs.y) Min.y = rhs.y;         if (Max.x < rhs.x) Max.x = rhs.x;         if (Max.y < rhs.y) Max.y = rhs.y; }
    void        Add(const ImRect& rhs)          { if (Min.x > rhs.Min.x) Min.x = rhs.Min.x; if (Min.y > rhs.Min.y) Min.y = rhs.Min.y; if (Max.x < rhs.Max.x) Max.x = rhs.Max.x; if (Max.y < rhs.Max.y) Max.y = rhs.Max.y; }
    void        Expand(const float amount)      { Min.x -= amount;   Min.y -= amount;   Max.x += amount;   Max.y += amount; }
    void        Expand(const ImVec2& amount)    { Min.x -= amount.x; Min.y -= amount.y; Max.x += amount.x; Max.y += amount.y; }
    void        Translate(const ImVec2& v)      { Min.x += v.x; Min.y += v.y; Max.x += v.x; Max.y += v.y; }
    void        ClipWith(const ImRect& clip)    { if (Min.x < clip.Min.x) Min.x = clip.Min.x; if (Min.y < clip.Min.y) Min.y = clip.Min.y; if (Max.x > clip.Max.x) Max.x = clip.Max.x; if (Max.y > clip.Max.y) Max.y = clip.Max.y; }
    void        Floor()                         { Min.x = (float)(int)Min.x; Min.y = (float)(int)Min.y; Max.x = (float)(int)Max.x; Max.y = (float)(int)Max.y; }
    ImVec2      GetClosestPoint(ImVec2 p, bool on_edge) const
    {
        if (!on_edge && Contains(p))
            return p;
        if (p.x > Max.x) p.x = Max.x;
        else if (p.x < Min.x) p.x = Min.x;
        if (p.y > Max.y) p.y = Max.y;
        else if (p.y < Min.y) p.y = Min.y;
        return p;
    }
};

// Stacked color modifier, backup of modified data so we can restore it
struct ImGuiColMod
{
    ImGuiCol    Col;
    ImVec4      BackupValue;
};

// Stacked style modifier, backup of modified data so we can restore it. Data type inferred from the variable.
struct ImGuiStyleMod
{
    ImGuiStyleVar   VarIdx;
    union           { int BackupInt[2]; float BackupFloat[2]; };
    ImGuiStyleMod(ImGuiStyleVar idx, int v)     { VarIdx = idx; BackupInt[0] = v; }
    ImGuiStyleMod(ImGuiStyleVar idx, float v)   { VarIdx = idx; BackupFloat[0] = v; }
    ImGuiStyleMod(ImGuiStyleVar idx, ImVec2 v)  { VarIdx = idx; BackupFloat[0] = v.x; BackupFloat[1] = v.y; }
};

// Stacked data for BeginGroup()/EndGroup()
struct ImGuiGroupData
{
    ImVec2      BackupCursorPos;
    ImVec2      BackupCursorMaxPos;
    float       BackupIndentX;
    float       BackupGroupOffsetX;
    float       BackupCurrentLineHeight;
    float       BackupCurrentLineTextBaseOffset;
    float       BackupLogLinePosY;
    bool        BackupActiveIdIsAlive;
    bool        AdvanceCursor;
};

// Per column data for Columns()
struct ImGuiColumnData
{
    float       OffsetNorm; // Column start offset, normalized 0.0 (far left) -> 1.0 (far right)
    ImRect      ClipRect;
    //float     IndentX;
};

// Simple column measurement currently used for MenuItem() only. This is very short-sighted/throw-away code and NOT a generic helper.
struct IMGUI_API ImGuiSimpleColumns
{
    int         Count;
    float       Spacing;
    float       Width, NextWidth;
    float       Pos[8], NextWidths[8];

    ImGuiSimpleColumns();
    void        Update(int count, float spacing, bool clear);
    float       DeclColumns(float w0, float w1, float w2);
    float       CalcExtraSpace(float avail_w);
};

// Internal state of the currently focused/edited text input box
struct IMGUI_API ImGuiTextEditState
{
    ImGuiID             Id;                         // widget id owning the text state
    ImVector<ImWchar>   Text;                       // edit buffer, we need to persist but can't guarantee the persistence of the user-provided buffer. so we copy into own buffer.
    ImVector<char>      InitialText;                // backup of end-user buffer at the time of focus (in UTF-8, unaltered)
    ImVector<char>      TempTextBuffer;
    int                 CurLenA, CurLenW;           // we need to maintain our buffer length in both UTF-8 and wchar format.
    int                 BufSizeA;                   // end-user buffer size
    float               ScrollX;
    ImGuiStb::STB_TexteditState   StbState;
    float               CursorAnim;
    bool                CursorFollow;
    bool                SelectedAllMouseLock;

    ImGuiTextEditState()                            { memset(this, 0, sizeof(*this)); }
    void                CursorAnimReset()           { CursorAnim = -0.30f; }                                   // After a user-input the cursor stays on for a while without blinking
    void                CursorClamp()               { StbState.cursor = ImMin(StbState.cursor, CurLenW); StbState.select_start = ImMin(StbState.select_start, CurLenW); StbState.select_end = ImMin(StbState.select_end, CurLenW); }
    bool                HasSelection() const        { return StbState.select_start != StbState.select_end; }
    void                ClearSelection()            { StbState.select_start = StbState.select_end = StbState.cursor; }
    void                SelectAll()                 { StbState.select_start = 0; StbState.select_end = CurLenW; StbState.cursor = StbState.select_end; StbState.has_preferred_x = false; }
    void                OnKeyPressed(int key);
};

// Data saved in imgui.ini file
struct ImGuiIniData
{
    char*       Name;
    ImGuiID     Id;
    ImVec2      Pos;
    ImVec2      Size;
    bool        Collapsed;
};

// Mouse cursor data (used when io.MouseDrawCursor is set)
struct ImGuiMouseCursorData
{
    ImGuiMouseCursor    Type;
    ImVec2              HotOffset;
    ImVec2              Size;
    ImVec2              TexUvMin[2];
    ImVec2              TexUvMax[2];
};

// Storage for current popup stack
struct ImGuiPopupRef
{
    ImGuiID         PopupId;        // Set on OpenPopup()
    ImGuiWindow*    Window;         // Resolved on BeginPopup() - may stay unresolved if user never calls OpenPopup()
    ImGuiWindow*    ParentWindow;   // Set on OpenPopup()
    ImGuiID         ParentMenuSet;  // Set on OpenPopup()
    ImVec2          PopupPosOnOpen; // Preferred popup position (typically == MousePosOnOpen when using mouse)
    ImVec2          MousePosOnOpen; // Copy of mouse position at the time of opening popup

    ImGuiPopupRef(ImGuiID id, ImGuiWindow* parent_window, ImGuiID parent_menu_set, const ImVec2& popup_pos, const ImVec2& mouse_pos) { PopupId = id; Window = NULL; ParentWindow = parent_window; ParentMenuSet = parent_menu_set; PopupPosOnOpen = popup_pos; MousePosOnOpen = mouse_pos; }
};

// Main state for ImGui
struct ImGuiContext
{
    bool                    Initialized;
    ImGuiIO                 IO;
    ImGuiStyle              Style;
    ImFont*                 Font;                               // (Shortcut) == FontStack.empty() ? IO.Font : FontStack.back()
    float                   FontSize;                           // (Shortcut) == FontBaseSize * g.CurrentWindow->FontWindowScale == window->FontSize(). Text height for current window.
    float                   FontBaseSize;                       // (Shortcut) == IO.FontGlobalScale * Font->Scale * Font->FontSize. Base text height.
    ImVec2                  FontTexUvWhitePixel;                // (Shortcut) == Font->TexUvWhitePixel

    float                   Time;
    int                     FrameCount;
    int                     FrameCountEnded;
    int                     FrameCountRendered;
    ImVector<ImGuiWindow*>  Windows;
    ImVector<ImGuiWindow*>  WindowsSortBuffer;
    ImVector<ImGuiWindow*>  CurrentWindowStack;
    ImGuiWindow*            CurrentWindow;                      // Being drawn into
    ImGuiWindow*            HoveredWindow;                      // Will catch mouse inputs
    ImGuiWindow*            HoveredRootWindow;                  // Will catch mouse inputs (for focus/move only)
    ImGuiID                 HoveredId;                          // Hovered widget
    bool                    HoveredIdAllowOverlap;
    ImGuiID                 HoveredIdPreviousFrame;
    ImGuiID                 ActiveId;                           // Active widget
    ImGuiID                 ActiveIdPreviousFrame;
    bool                    ActiveIdIsAlive;                    // Active widget has been seen this frame
    bool                    ActiveIdIsJustActivated;            // Set at the time of activation for one frame
    bool                    ActiveIdAllowOverlap;               // Active widget allows another widget to steal active id (generally for overlapping widgets, but not always)
    int                     ActiveIdAllowNavDirFlags;           // Active widget allows using directional navigation (e.g. can activate a button and move away from it)
    ImVec2                  ActiveIdClickOffset;                // Clicked offset from upper-left corner, if applicable (currently only set by ButtonBehavior)
    ImGuiWindow*            ActiveIdWindow;
    ImGuiInputSource        ActiveIdSource;                     // Activating with mouse or nav (gamepad/keyboard)
    ImGuiWindow*            MovedWindow;                        // Track the child window we clicked on to move a window (only apply to moving with mouse)
    ImGuiID                 MovedWindowMoveId;                  // == MovedWindow->RootWindow->MoveId
    ImVector<ImGuiIniData>  Settings;                           // .ini Settings
    float                   SettingsDirtyTimer;                 // Save .ini Settings on disk when time reaches zero
    ImVector<ImGuiColMod>   ColorModifiers;                     // Stack for PushStyleColor()/PopStyleColor()
    ImVector<ImGuiStyleMod> StyleModifiers;                     // Stack for PushStyleVar()/PopStyleVar()
    ImVector<ImFont*>       FontStack;                          // Stack for PushFont()/PopFont()
    ImVector<ImGuiPopupRef> OpenPopupStack;                     // Which popups are open (persistent)
    ImVector<ImGuiPopupRef> CurrentPopupStack;                  // Which level of BeginPopup() we are in (reset every frame)

    // Navigation data (for gamepad/keyboard)
    ImGuiWindow*            NavWindow;                          // Nav/focused window for navigation
    ImGuiID                 NavId;                              // Nav/focused item for navigation
    ImGuiID                 NavActivateId, NavInputId;          // ~~ IsKeyPressedMap(ImGuiKey_NavActive) ? NavId : 0, etc. (to make widget code terser)
    ImGuiID                 NavTabbedId;                        // 
    ImRect                  NavRefRectRel, NavScoringRectScreen;// Reference rectangle, in window space. Modified rectangle for directional navigation scoring, in screen space.
    ImGuiWindow*            NavWindowingTarget;
    float                   NavWindowingDisplayAlpha;
    bool                    NavWindowingToggleLayer;
    int                     NavLayer;                           // Layer we are navigating on. For now the system is hard-coded for 0=main contents and 1=menu/title bar, may expose layers later.
    int                     NavIdTabCounter;                    // == NavWindow->DC.FocusIdxTabCounter at time of NavId processing
    bool                    NavIdIsAlive;                       // Nav widget has been seen this frame ~~ NavRefRectRel is valid
    bool                    NavMousePosDirty;
    bool                    NavDisableHighlight;                // When user starts using mouse, we hide gamepad/keyboard highlight (nb: but they are still available, which is why NavDisableHighlight isn't always != NavDisableMouseHover)
    bool                    NavDisableMouseHover;               // When user starts using gamepad/keyboard, we hide mouse hovering highlight until mouse is touched again.
    bool                    NavInitDefaultRequest;              // Init request for appearing window to select first item
    ImGuiID                 NavInitDefaultResultId;
    ImRect                  NavInitDefaultResultRectRel;
    bool                    NavInitDefaultResultExplicit;       // Whether the result was explicitly requested with SetItemDefaultFocus()
    bool                    NavMoveRequest;                     // Move request for this frame
    bool                    NavMoveFromClampedRefRect;          // Set by manual scrolling, if we scroll to a point where NavId isn't visible we reset navigation from visible items
    ImGuiDir                NavMoveDir;                         // West/East/North/South
    ImGuiID                 NavMoveResultId;                    // Best move request candidate
    float                   NavMoveResultDistBox;               // Best move request candidate box distance to current NavId
    float                   NavMoveResultDistCenter;            // Best move request candidate center distance to current NavId
    float                   NavMoveResultDistAxial;
    ImRect                  NavMoveResultRectRel;               // Best move request candidate bounding box in window relative space

    // Storage for SetNexWindow** and SetNextTreeNode*** functions
    ImVec2                  SetNextWindowPosVal;
    ImVec2                  SetNextWindowPosPivot;
    ImVec2                  SetNextWindowSizeVal;
    ImVec2                  SetNextWindowContentSizeVal;
    bool                    SetNextWindowCollapsedVal;
    ImGuiCond               SetNextWindowPosCond;
    ImGuiCond               SetNextWindowSizeCond;
    ImGuiCond               SetNextWindowContentSizeCond;
    ImGuiCond               SetNextWindowCollapsedCond;
    ImRect                  SetNextWindowSizeConstraintRect;           // Valid if 'SetNextWindowSizeConstraint' is true
    ImGuiSizeConstraintCallback SetNextWindowSizeConstraintCallback;
    void*                   SetNextWindowSizeConstraintCallbackUserData;
    bool                    SetNextWindowSizeConstraint;
    bool                    SetNextWindowFocus;
    bool                    SetNextTreeNodeOpenVal;
    ImGuiCond               SetNextTreeNodeOpenCond;

    // Render
    ImDrawData              RenderDrawData;                     // Main ImDrawData instance to pass render information to the user
    ImVector<ImDrawList*>   RenderDrawLists[3];
    float                   ModalWindowDarkeningRatio;
    ImDrawList              OverlayDrawList;                    // Optional software render of mouse cursors, if io.MouseDrawCursor is set + a few debug overlays
    ImGuiMouseCursor        MouseCursor;
    ImGuiMouseCursorData    MouseCursorData[ImGuiMouseCursor_Count_];

    // Widget state
    ImGuiTextEditState      InputTextState;
    ImFont                  InputTextPasswordFont;
    ImGuiID                 ScalarAsInputTextId;                // Temporary text input when CTRL+clicking on a slider, etc.
    ImGuiColorEditFlags     ColorEditOptions;                   // Store user options for color edit widgets
    ImVec4                  ColorPickerRef;
    float                   DragCurrentValue;                   // Currently dragged value, always float, not rounded by end-user precision settings
    ImVec2                  DragLastMouseDelta;
    float                   DragSpeedDefaultRatio;              // If speed == 0.0f, uses (max-min) * DragSpeedDefaultRatio
    float                   DragSpeedScaleSlow;
    float                   DragSpeedScaleFast;
    ImVec2                  ScrollbarClickDeltaToGrabCenter;    // Distance between mouse and center of grab box, normalized in parent space. Use storage?
    int                     TooltipOverrideCount;
    ImVector<char>          PrivateClipboard;                   // If no custom clipboard handler is defined
    ImVec2                  OsImePosRequest, OsImePosSet;       // Cursor position request & last passed to the OS Input Method Editor

    // Logging
    bool                    LogEnabled;
    FILE*                   LogFile;                            // If != NULL log to stdout/ file
    ImGuiTextBuffer*        LogClipboard;                       // Else log to clipboard. This is pointer so our GImGui static constructor doesn't call heap allocators.
    int                     LogStartDepth;
    int                     LogAutoExpandMaxDepth;

    // Misc
    float                   FramerateSecPerFrame[120];          // calculate estimate of framerate for user
    int                     FramerateSecPerFrameIdx;
    float                   FramerateSecPerFrameAccum;
    int                     WantCaptureMouseNextFrame;          // explicit capture via CaptureInputs() sets those flags
    int                     WantCaptureKeyboardNextFrame;
    int                     WantTextInputNextFrame;
    char                    TempBuffer[1024*3+1];               // temporary text buffer

    ImGuiContext()
    {
        Initialized = false;
        Font = NULL;
        FontSize = FontBaseSize = 0.0f;
        FontTexUvWhitePixel = ImVec2(0.0f, 0.0f);

        Time = 0.0f;
        FrameCount = 0;
        FrameCountEnded = FrameCountRendered = -1;
        CurrentWindow = NULL;
        HoveredWindow = NULL;
        HoveredRootWindow = NULL;
        HoveredId = 0;
        HoveredIdAllowOverlap = false;
        HoveredIdPreviousFrame = 0;
        ActiveId = 0;
        ActiveIdPreviousFrame = 0;
        ActiveIdIsAlive = false;
        ActiveIdIsJustActivated = false;
        ActiveIdAllowOverlap = false;
        ActiveIdClickOffset = ImVec2(-1,-1);
        ActiveIdWindow = NULL;
        ActiveIdSource = ImGuiInputSource_None;
        MovedWindow = NULL;
        MovedWindowMoveId = 0;
        SettingsDirtyTimer = 0.0f;

        NavWindow = NULL;
        NavId = NavActivateId = NavInputId = NavTabbedId = 0;
        NavRefRectRel = NavScoringRectScreen = ImRect();
        NavWindowingTarget = NULL;
        NavWindowingDisplayAlpha = 0.0f;
        NavWindowingToggleLayer = false;
        NavIdTabCounter = INT_MAX;
        NavIdIsAlive = false;
        NavMousePosDirty = false;
        NavDisableHighlight = true;
        NavDisableMouseHover = false;
        NavInitDefaultRequest = false;
        NavInitDefaultResultId = 0;
        NavInitDefaultResultExplicit = false;
        NavMoveRequest = false;
        NavMoveDir = ImGuiDir_None;
        NavMoveResultId = 0;
        NavMoveResultDistBox = NavMoveResultDistCenter = NavMoveResultDistAxial = 0.0f;

        SetNextWindowPosVal = ImVec2(0.0f, 0.0f);
        SetNextWindowSizeVal = ImVec2(0.0f, 0.0f);
        SetNextWindowCollapsedVal = false;
        SetNextWindowPosCond = 0;
        SetNextWindowSizeCond = 0;
        SetNextWindowContentSizeCond = 0;
        SetNextWindowCollapsedCond = 0;
        SetNextWindowSizeConstraintRect = ImRect();
        SetNextWindowSizeConstraintCallback = NULL;
        SetNextWindowSizeConstraintCallbackUserData = NULL;
        SetNextWindowSizeConstraint = false;
        SetNextWindowFocus = false;
        SetNextTreeNodeOpenVal = false;
        SetNextTreeNodeOpenCond = 0;

        ScalarAsInputTextId = 0;
        ColorEditOptions = ImGuiColorEditFlags__OptionsDefault;
        DragCurrentValue = 0.0f;
        DragLastMouseDelta = ImVec2(0.0f, 0.0f);
        DragSpeedDefaultRatio = 1.0f / 100.0f;
        DragSpeedScaleSlow = 1.0f / 100.0f;
        DragSpeedScaleFast = 10.0f;
        ScrollbarClickDeltaToGrabCenter = ImVec2(0.0f, 0.0f);
        TooltipOverrideCount = 0;
        OsImePosRequest = OsImePosSet = ImVec2(-1.0f, -1.0f);

        ModalWindowDarkeningRatio = 0.0f;
        OverlayDrawList._OwnerName = "##Overlay"; // Give it a name for debugging
        MouseCursor = ImGuiMouseCursor_Arrow;
        memset(MouseCursorData, 0, sizeof(MouseCursorData));

        LogEnabled = false;
        LogFile = NULL;
        LogClipboard = NULL;
        LogStartDepth = 0;
        LogAutoExpandMaxDepth = 2;

        memset(FramerateSecPerFrame, 0, sizeof(FramerateSecPerFrame));
        FramerateSecPerFrameIdx = 0;
        FramerateSecPerFrameAccum = 0.0f;
        WantCaptureMouseNextFrame = WantCaptureKeyboardNextFrame = WantTextInputNextFrame = -1;
        memset(TempBuffer, 0, sizeof(TempBuffer));
    }
};

// Transient per-window flags, reset at the beginning of the frame. For child window, inherited from parent on first Begin().
enum ImGuiItemFlags_
{
    ImGuiItemFlags_AllowKeyboardFocus           = 1 << 0,  // true
    ImGuiItemFlags_ButtonRepeat                 = 1 << 1,  // false    // Button() will return true multiple times based on io.KeyRepeatDelay and io.KeyRepeatRate settings.
    //ImGuiItemFlags_Disabled                   = 1 << 2,  // false    // All widgets appears are disabled
    ImGuiItemFlags_AllowNavDefaultFocus         = 1 << 3,  // true
    ImGuiItemFlags_SelectableDontClosePopup     = 1 << 4,  // false    // MenuItem/Selectable() automatically closes current Popup window
    ImGuiItemFlags_Default_                     = ImGuiItemFlags_AllowKeyboardFocus|ImGuiItemFlags_AllowNavDefaultFocus
};

// Transient per-window data, reset at the beginning of the frame
// FIXME: That's theory, in practice the delimitation between ImGuiWindow and ImGuiDrawContext is quite tenuous and could be reconsidered.
struct IMGUI_API ImGuiDrawContext
{
    ImVec2                  CursorPos;
    ImVec2                  CursorPosPrevLine;
    ImVec2                  CursorStartPos;
    ImVec2                  CursorMaxPos;           // Implicitly calculate the size of our contents, always extending. Saved into window->SizeContents at the end of the frame
    float                   CurrentLineHeight;
    float                   CurrentLineTextBaseOffset;
    float                   PrevLineHeight;
    float                   PrevLineTextBaseOffset;
    float                   LogLinePosY;
    int                     TreeDepth;
    ImGuiID                 LastItemId;
    ImRect                  LastItemRect;
<<<<<<< HEAD
    bool                    LastItemHoveredAndUsable;       // Item rectangle is hovered, and its window is currently interactable with (not blocked by a popup preventing access to the window)
    bool                    LastItemHoveredRect;            // Item rectangle is hovered, but its window may or not be currently interactable with (might be blocked by a popup preventing access to the window)
    bool                    NavHasScroll;                   // Set when scrolling can be used (ScrollMax > 0.0f)
    int                     NavLayerCurrent;                // Current layer, 0..31 (we currently only use 0..1)
    int                     NavLayerActiveFlags, NavLayerActiveFlagsNext;   // Which layer have been written to.
=======
>>>>>>> 0adcddac
    bool                    MenuBarAppending;
    float                   MenuBarOffsetX;
    ImVector<ImGuiWindow*>  ChildWindows;
    ImGuiStorage*           StateStorage;
    ImGuiLayoutType         LayoutType;

    // We store the current settings outside of the vectors to increase memory locality (reduce cache misses). The vectors are rarely modified. Also it allows us to not heap allocate for short-lived windows which are not using those settings.
    ImGuiItemFlags          ItemFlags;              // == ItemFlagsStack.back() [empty == ImGuiItemFlags_Default]
    float                   ItemWidth;              // == ItemWidthStack.back(). 0.0: default, >0.0: width in pixels, <0.0: align xx pixels to the right of window
    float                   TextWrapPos;            // == TextWrapPosStack.back() [empty == -1.0f]
    ImVector<ImGuiItemFlags>ItemFlagsStack;
    ImVector<float>         ItemWidthStack;
    ImVector<float>         TextWrapPosStack;
    ImVector<ImGuiGroupData>GroupStack;
    int                     StackSizesBackup[6];    // Store size of various stacks for asserting

    float                   IndentX;                // Indentation / start position from left of window (increased by TreePush/TreePop, etc.)
    float                   GroupOffsetX;
    float                   ColumnsOffsetX;         // Offset to the current column (if ColumnsCurrent > 0). FIXME: This and the above should be a stack to allow use cases like Tree->Column->Tree. Need revamp columns API.
    int                     ColumnsCurrent;
    int                     ColumnsCount;
    float                   ColumnsMinX;
    float                   ColumnsMaxX;
    float                   ColumnsStartPosY;
    float                   ColumnsStartMaxPosX;   // Backup of CursorMaxPos
    float                   ColumnsCellMinY;
    float                   ColumnsCellMaxY;
    ImGuiColumnsFlags       ColumnsFlags;
    ImGuiID                 ColumnsSetId;
    ImVector<ImGuiColumnData> ColumnsData;

    ImGuiDrawContext()
    {
        CursorPos = CursorPosPrevLine = CursorStartPos = CursorMaxPos = ImVec2(0.0f, 0.0f);
        CurrentLineHeight = PrevLineHeight = 0.0f;
        CurrentLineTextBaseOffset = PrevLineTextBaseOffset = 0.0f;
        LogLinePosY = -1.0f;
        TreeDepth = 0;
        LastItemId = 0;
        LastItemRect = ImRect(0.0f,0.0f,0.0f,0.0f);
<<<<<<< HEAD
        LastItemHoveredAndUsable = LastItemHoveredRect = false;
        NavHasScroll = false;
        NavLayerActiveFlags = NavLayerActiveFlagsNext = 0x00;
        NavLayerCurrent = 0;
=======
>>>>>>> 0adcddac
        MenuBarAppending = false;
        MenuBarOffsetX = 0.0f;
        StateStorage = NULL;
        LayoutType = ImGuiLayoutType_Vertical;
        ItemWidth = 0.0f;
        ItemFlags = ImGuiItemFlags_Default_;
        TextWrapPos = -1.0f;
        memset(StackSizesBackup, 0, sizeof(StackSizesBackup));

        IndentX = 0.0f;
        GroupOffsetX = 0.0f;
        ColumnsOffsetX = 0.0f;
        ColumnsCurrent = 0;
        ColumnsCount = 1;
        ColumnsMinX = ColumnsMaxX = 0.0f;
        ColumnsStartPosY = 0.0f;
        ColumnsStartMaxPosX = 0.0f;
        ColumnsCellMinY = ColumnsCellMaxY = 0.0f;
        ColumnsFlags = 0;
        ColumnsSetId = 0;
    }
};

// Windows data
struct IMGUI_API ImGuiWindow
{
    char*                   Name;
    ImGuiID                 ID;                                 // == ImHash(Name)
    ImGuiWindowFlags        Flags;                              // See enum ImGuiWindowFlags_
    int                     OrderWithinParent;                  // Order within immediate parent window, if we are a child window. Otherwise 0.
    ImVec2                  PosFloat;
    ImVec2                  Pos;                                // Position rounded-up to nearest pixel
    ImVec2                  Size;                               // Current size (==SizeFull or collapsed title bar size)
    ImVec2                  SizeFull;                           // Size when non collapsed
    ImVec2                  SizeContents;                       // Size of contents (== extents reach of the drawing cursor) from previous frame
    ImVec2                  SizeContentsExplicit;               // Size of contents explicitly set by the user via SetNextWindowContentSize()
    ImRect                  ContentsRegionRect;                 // Maximum visible content position in window coordinates. ~~ (SizeContentsExplicit ? SizeContentsExplicit : Size - ScrollbarSizes) - CursorStartPos, per axis
    ImVec2                  WindowPadding;                      // Window padding at the time of begin. We need to lock it, in particular manipulation of the ShowBorder would have an effect
    ImGuiID                 MoveId;                             // == window->GetID("#MOVE")
    ImGuiID                 ChildId;                            // Id of corresponding item in parent window (for child windows)
    ImVec2                  Scroll;
    ImVec2                  ScrollTarget;                       // target scroll position. stored as cursor position with scrolling canceled out, so the highest point is always 0.0f. (FLT_MAX for no change)
    ImVec2                  ScrollTargetCenterRatio;            // 0.0f = scroll so that target position is at top, 0.5f = scroll so that target position is centered
    bool                    ScrollbarX, ScrollbarY;
    ImVec2                  ScrollbarSizes;
    float                   BorderSize;
    bool                    Active;                             // Set to true on Begin()
    bool                    WasActive;
    bool                    Accessed;                           // Set to true when any widget access the current window
    bool                    Collapsed;                          // Set when collapsing window to become only title-bar
    bool                    CollapseToggleWanted;
    bool                    SkipItems;                          // Set when items can safely be all clipped (e.g. window not visible or collapsed)
    bool                    Appearing;                          // Set during the frame where the window is appearing (or re-appearing)
    int                     BeginCount;                         // Number of Begin() during the current frame (generally 0 or 1, 1+ if appending via multiple Begin/End pairs)
    ImGuiID                 PopupId;                            // ID in the popup stack when this window is used as a popup/menu (because we use generic Name/ID for recycling)
    ImGuiID                 NavLastId;                          // Last known NavId for this window, for nav layer 0 only.
    int                     AutoFitFramesX, AutoFitFramesY;
    bool                    AutoFitOnlyGrows;
    int                     AutoFitChildAxises;
    int                     AutoPosLastDirection;
    int                     HiddenFrames;
    ImGuiCond               SetWindowPosAllowFlags;             // store condition flags for next SetWindowPos() call.
    ImGuiCond               SetWindowSizeAllowFlags;            // store condition flags for next SetWindowSize() call.
    ImGuiCond               SetWindowCollapsedAllowFlags;       // store condition flags for next SetWindowCollapsed() call.
    ImVec2                  SetWindowPosVal;                    // store window position when using a non-zero Pivot (position set needs to be processed when we know the window size)
    ImVec2                  SetWindowPosPivot;                  // store window pivot for positioning. ImVec2(0,0) when positioning from top-left corner; ImVec2(0.5f,0.5f) for centering; ImVec2(1,1) for bottom right.

    ImGuiDrawContext        DC;                                 // Temporary per-window data, reset at the beginning of the frame
    ImVector<ImGuiID>       IDStack;                            // ID stack. ID are hashes seeded with the value at the top of the stack
    ImRect                  ClipRect;                           // = DrawList->clip_rect_stack.back(). Scissoring / clipping rectangle. x1, y1, x2, y2.
    ImRect                  WindowRectClipped;                  // = WindowRect just after setup in Begin(). == window->Rect() for root window.
    ImRect                  InnerRect;
    int                     LastFrameActive;
    float                   ItemWidthDefault;
    ImGuiSimpleColumns      MenuColumns;                        // Simplified columns storage for menu items
    ImGuiStorage            StateStorage;
    float                   FontWindowScale;                    // Scale multiplier per-window
    ImDrawList*             DrawList;
    ImGuiWindow*            ParentWindow;                       // Immediate parent in the window stack *regardless* of whether this window is a child window or not)
    ImGuiWindow*            RootWindow;                         // Generally point to ourself. If we are a child window, this is pointing to the first non-child parent window.
    ImGuiWindow*            RootNonPopupWindow;                 // Generally point to ourself. Used to display TitleBgActive color and for selecting which window to use for NavWindowing
    ImGuiWindow*            RootNavWindow;                      // Generally point to ourself. If we are a child window with the ImGuiWindowFlags_NavFlattenedChild flag, point to parent. Used to display TitleBgActive color and for selecting which window to use for NavWindowing.

    // Navigation / Focus
    // FIXME-NAVIGATION: Merge all this with the new Nav system, at least the request variables should be moved to ImGuiContext
    int                     FocusIdxAllCounter;                 // Start at -1 and increase as assigned via FocusItemRegister()
    int                     FocusIdxTabCounter;                 // (same, but only count widgets which you can Tab through)
    int                     FocusIdxAllRequestCurrent;          // Item being requested for focus
    int                     FocusIdxTabRequestCurrent;          // Tab-able item being requested for focus
    int                     FocusIdxAllRequestNext;             // Item being requested for focus, for next update (relies on layout to be stable between the frame pressing TAB and the next frame)
    int                     FocusIdxTabRequestNext;             // "

public:
    ImGuiWindow(const char* name);
    ~ImGuiWindow();

    ImGuiID     GetID(const char* str, const char* str_end = NULL);
    ImGuiID     GetID(const void* ptr);
    ImGuiID     GetIDNoKeepAlive(const char* str, const char* str_end = NULL);

    ImRect      Rect() const                            { return ImRect(Pos.x, Pos.y, Pos.x+Size.x, Pos.y+Size.y); }
    float       CalcFontSize() const                    { return GImGui->FontBaseSize * FontWindowScale; }
    float       TitleBarHeight() const                  { return (Flags & ImGuiWindowFlags_NoTitleBar) ? 0.0f : CalcFontSize() + GImGui->Style.FramePadding.y * 2.0f; }
    ImRect      TitleBarRect() const                    { return ImRect(Pos, ImVec2(Pos.x + SizeFull.x, Pos.y + TitleBarHeight())); }
    float       MenuBarHeight() const                   { return (Flags & ImGuiWindowFlags_MenuBar) ? CalcFontSize() + GImGui->Style.FramePadding.y * 2.0f : 0.0f; }
    ImRect      MenuBarRect() const                     { float y1 = Pos.y + TitleBarHeight(); return ImRect(Pos.x, y1, Pos.x + SizeFull.x, y1 + MenuBarHeight()); }
};

//-----------------------------------------------------------------------------
// Internal API
// No guarantee of forward compatibility here.
//-----------------------------------------------------------------------------

namespace ImGui
{
    // We should always have a CurrentWindow in the stack (there is an implicit "Debug" window)
    // If this ever crash because g.CurrentWindow is NULL it means that either
    // - ImGui::NewFrame() has never been called, which is illegal.
    // - You are calling ImGui functions after ImGui::Render() and before the next ImGui::NewFrame(), which is also illegal.
    inline    ImGuiWindow*  GetCurrentWindowRead()      { ImGuiContext& g = *GImGui; return g.CurrentWindow; }
    inline    ImGuiWindow*  GetCurrentWindow()          { ImGuiContext& g = *GImGui; g.CurrentWindow->Accessed = true; return g.CurrentWindow; }
    IMGUI_API ImGuiWindow*  GetParentWindow();
    IMGUI_API ImGuiWindow*  FindWindowByName(const char* name);
    IMGUI_API void          FocusWindow(ImGuiWindow* window);

    IMGUI_API void          Initialize();
    IMGUI_API void          EndFrame();                 // Ends the ImGui frame. Automatically called by Render()! you most likely don't need to ever call that yourself directly. If you don't need to render you can call EndFrame() but you'll have wasted CPU already. If you don't need to render, don't create any windows instead!

    IMGUI_API void          SetActiveID(ImGuiID id, ImGuiWindow* window);
    IMGUI_API void          SetActiveIDNoNav(ImGuiID id, ImGuiWindow* window);
    IMGUI_API void          ClearActiveID();
    IMGUI_API void          SetHoveredID(ImGuiID id);
    IMGUI_API void          KeepAliveID(ImGuiID id);

    IMGUI_API void          ItemSize(const ImVec2& size, float text_offset_y = 0.0f);
    IMGUI_API void          ItemSize(const ImRect& bb, float text_offset_y = 0.0f);
    IMGUI_API bool          ItemAdd(const ImRect& bb, const ImGuiID* id, const ImRect* nav_bb = NULL);
    IMGUI_API bool          IsClippedEx(const ImRect& bb, const ImGuiID* id, bool clip_even_when_logged);
    IMGUI_API bool          IsHovered(const ImRect& bb, ImGuiID id, bool flatten_childs = false);
    IMGUI_API bool          FocusableItemRegister(ImGuiWindow* window, ImGuiID id, bool tab_stop = true);      // Return true if focus is requested
    IMGUI_API void          FocusableItemUnregister(ImGuiWindow* window);
    IMGUI_API ImVec2        CalcItemSize(ImVec2 size, float default_x, float default_y);
    IMGUI_API float         CalcWrapWidthForPos(const ImVec2& pos, float wrap_pos_x);
    IMGUI_API void          PushMultiItemsWidths(int components, float width_full = 0.0f);
    IMGUI_API void          PushItemFlag(ImGuiItemFlags option, bool enabled);
    IMGUI_API void          PopItemFlag();

    IMGUI_API void          OpenPopupEx(ImGuiID id, bool reopen_existing);
    IMGUI_API void          ClosePopup(ImGuiID id);
    IMGUI_API bool          IsPopupOpen(ImGuiID id);
    IMGUI_API bool          BeginPopupEx(ImGuiID id, ImGuiWindowFlags extra_flags);

    IMGUI_API int           CalcTypematicPressedRepeatAmount(float t, float t_prev, float repeat_delay, float repeat_rate);

    // FIXME-WIP: New Columns API
    IMGUI_API void          BeginColumns(const char* id, int count, ImGuiColumnsFlags flags = 0); // setup number of columns. use an identifier to distinguish multiple column sets. close with EndColumns().
    IMGUI_API void          EndColumns();                                                         // close columns
    IMGUI_API void          PushColumnClipRect(int column_index = -1);

    // FIXME-WIP: New Combo API
    IMGUI_API bool          BeginCombo(const char* label, const char* preview_value, ImVec2 popup_size = ImVec2(0.0f,0.0f));
    IMGUI_API void          EndCombo();

    // NB: All position are in absolute pixels coordinates (never using window coordinates internally)
    // AVOID USING OUTSIDE OF IMGUI.CPP! NOT FOR PUBLIC CONSUMPTION. THOSE FUNCTIONS ARE A MESS. THEIR SIGNATURE AND BEHAVIOR WILL CHANGE, THEY NEED TO BE REFACTORED INTO SOMETHING DECENT.
    IMGUI_API void          RenderText(ImVec2 pos, const char* text, const char* text_end = NULL, bool hide_text_after_hash = true);
    IMGUI_API void          RenderTextWrapped(ImVec2 pos, const char* text, const char* text_end, float wrap_width);
    IMGUI_API void          RenderTextClipped(const ImVec2& pos_min, const ImVec2& pos_max, const char* text, const char* text_end, const ImVec2* text_size_if_known, const ImVec2& align = ImVec2(0,0), const ImRect* clip_rect = NULL);
    IMGUI_API void          RenderFrame(ImVec2 p_min, ImVec2 p_max, ImU32 fill_col, bool border = true, float rounding = 0.0f);
    IMGUI_API void          RenderFrameBorder(ImVec2 p_min, ImVec2 p_max, float rounding = 0.0f);
    IMGUI_API void          RenderColorRectWithAlphaCheckerboard(ImVec2 p_min, ImVec2 p_max, ImU32 fill_col, float grid_step, ImVec2 grid_off, float rounding = 0.0f, int rounding_corners_flags = ~0);
    IMGUI_API void          RenderCollapseTriangle(ImVec2 pos, bool is_open, float scale = 1.0f);
    IMGUI_API void          RenderBullet(ImVec2 pos);
    IMGUI_API void          RenderCheckMark(ImVec2 pos, ImU32 col);
    IMGUI_API void          RenderNavHighlight(const ImRect& bb, ImGuiID id);                   // Navigation highlight
    IMGUI_API void          RenderRectFilledRangeH(ImDrawList* draw_list, const ImRect& rect, ImU32 col, float x_start_norm, float x_end_norm, float rounding);
    IMGUI_API const char*   FindRenderedTextEnd(const char* text, const char* text_end = NULL); // Find the optional ## from which we stop displaying text.

    IMGUI_API bool          ButtonBehavior(const ImRect& bb, ImGuiID id, bool* out_hovered, bool* out_held, ImGuiButtonFlags flags = 0);
    IMGUI_API bool          ButtonEx(const char* label, const ImVec2& size_arg = ImVec2(0,0), ImGuiButtonFlags flags = 0);
    IMGUI_API bool          CloseButton(ImGuiID id, const ImVec2& pos, float radius);

    IMGUI_API bool          SliderBehavior(const ImRect& frame_bb, ImGuiID id, float* v, float v_min, float v_max, float power, int decimal_precision, ImGuiSliderFlags flags = 0);
    IMGUI_API bool          SliderFloatN(const char* label, float* v, int components, float v_min, float v_max, const char* display_format, float power);
    IMGUI_API bool          SliderIntN(const char* label, int* v, int components, int v_min, int v_max, const char* display_format);

    IMGUI_API bool          DragBehavior(const ImRect& frame_bb, ImGuiID id, float* v, float v_speed, float v_min, float v_max, int decimal_precision, float power);
    IMGUI_API bool          DragFloatN(const char* label, float* v, int components, float v_speed, float v_min, float v_max, const char* display_format, float power);
    IMGUI_API bool          DragIntN(const char* label, int* v, int components, float v_speed, int v_min, int v_max, const char* display_format);

    IMGUI_API bool          InputTextEx(const char* label, char* buf, int buf_size, const ImVec2& size_arg, ImGuiInputTextFlags flags, ImGuiTextEditCallback callback = NULL, void* user_data = NULL);
    IMGUI_API bool          InputFloatN(const char* label, float* v, int components, int decimal_precision, ImGuiInputTextFlags extra_flags);
    IMGUI_API bool          InputIntN(const char* label, int* v, int components, ImGuiInputTextFlags extra_flags);
    IMGUI_API bool          InputScalarEx(const char* label, ImGuiDataType data_type, void* data_ptr, void* step_ptr, void* step_fast_ptr, const char* scalar_format, ImGuiInputTextFlags extra_flags);
    IMGUI_API bool          InputScalarAsWidgetReplacement(const ImRect& aabb, const char* label, ImGuiDataType data_type, void* data_ptr, ImGuiID id, int decimal_precision);

    IMGUI_API void          ColorTooltip(const char* text, const float* col, ImGuiColorEditFlags flags);
    IMGUI_API void          ColorEditOptionsPopup(const float* col, ImGuiColorEditFlags flags);

    IMGUI_API bool          TreeNodeBehavior(ImGuiID id, ImGuiTreeNodeFlags flags, const char* label, const char* label_end = NULL);
    IMGUI_API bool          TreeNodeBehaviorIsOpen(ImGuiID id, ImGuiTreeNodeFlags flags = 0);                     // Consume previous SetNextTreeNodeOpened() data, if any. May return true when logging
    IMGUI_API void          TreePushRawID(ImGuiID id);

    IMGUI_API void          PlotEx(ImGuiPlotType plot_type, const char* label, float (*values_getter)(void* data, int idx), void* data, int values_count, int values_offset, const char* overlay_text, float scale_min, float scale_max, ImVec2 graph_size);

    IMGUI_API int           ParseFormatPrecision(const char* fmt, int default_value);
    IMGUI_API float         RoundScalar(float value, int decimal_precision);

} // namespace ImGui

// ImFontAtlas internals
IMGUI_API bool              ImFontAtlasBuildWithStbTruetype(ImFontAtlas* atlas);
IMGUI_API void              ImFontAtlasBuildRegisterDefaultCustomRects(ImFontAtlas* atlas);
IMGUI_API void              ImFontAtlasBuildSetupFont(ImFontAtlas* atlas, ImFont* font, ImFontConfig* font_config, float ascent, float descent); 
IMGUI_API void              ImFontAtlasBuildPackCustomRects(ImFontAtlas* atlas, void* spc);
IMGUI_API void              ImFontAtlasBuildFinish(ImFontAtlas* atlas);
IMGUI_API void              ImFontAtlasBuildMultiplyCalcLookupTable(unsigned char out_table[256], float in_multiply_factor);
IMGUI_API void              ImFontAtlasBuildMultiplyRectAlpha8(const unsigned char table[256], unsigned char* pixels, int x, int y, int w, int h, int stride);

#ifdef __clang__
#pragma clang diagnostic pop
#endif

#ifdef _MSC_VER
#pragma warning (pop)
#endif<|MERGE_RESOLUTION|>--- conflicted
+++ resolved
@@ -658,14 +658,9 @@
     int                     TreeDepth;
     ImGuiID                 LastItemId;
     ImRect                  LastItemRect;
-<<<<<<< HEAD
-    bool                    LastItemHoveredAndUsable;       // Item rectangle is hovered, and its window is currently interactable with (not blocked by a popup preventing access to the window)
-    bool                    LastItemHoveredRect;            // Item rectangle is hovered, but its window may or not be currently interactable with (might be blocked by a popup preventing access to the window)
     bool                    NavHasScroll;                   // Set when scrolling can be used (ScrollMax > 0.0f)
     int                     NavLayerCurrent;                // Current layer, 0..31 (we currently only use 0..1)
     int                     NavLayerActiveFlags, NavLayerActiveFlagsNext;   // Which layer have been written to.
-=======
->>>>>>> 0adcddac
     bool                    MenuBarAppending;
     float                   MenuBarOffsetX;
     ImVector<ImGuiWindow*>  ChildWindows;
@@ -706,13 +701,9 @@
         TreeDepth = 0;
         LastItemId = 0;
         LastItemRect = ImRect(0.0f,0.0f,0.0f,0.0f);
-<<<<<<< HEAD
-        LastItemHoveredAndUsable = LastItemHoveredRect = false;
         NavHasScroll = false;
         NavLayerActiveFlags = NavLayerActiveFlagsNext = 0x00;
         NavLayerCurrent = 0;
-=======
->>>>>>> 0adcddac
         MenuBarAppending = false;
         MenuBarOffsetX = 0.0f;
         StateStorage = NULL;
