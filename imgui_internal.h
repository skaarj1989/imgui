--- conflicted
+++ resolved
@@ -862,11 +862,8 @@
     IMGUI_API void          RenderCollapseTriangle(ImVec2 pos, bool is_open, float scale = 1.0f);
     IMGUI_API void          RenderBullet(ImVec2 pos);
     IMGUI_API void          RenderCheckMark(ImVec2 pos, ImU32 col);
-<<<<<<< HEAD
     IMGUI_API void          RenderNavHighlight(const ImRect& bb, ImGuiID id);                   // Navigation highlight
-=======
     IMGUI_API void          RenderRectFilledRangeH(ImDrawList* draw_list, const ImRect& rect, ImU32 col, float x_start_norm, float x_end_norm, float rounding);
->>>>>>> 0ba3cadb
     IMGUI_API const char*   FindRenderedTextEnd(const char* text, const char* text_end = NULL); // Find the optional ## from which we stop displaying text.
 
     IMGUI_API bool          ButtonBehavior(const ImRect& bb, ImGuiID id, bool* out_hovered, bool* out_held, ImGuiButtonFlags flags = 0);
