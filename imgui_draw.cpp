// dear imgui, v1.68 WIP
// (drawing and font code)

/*

Index of this file:

// [SECTION] STB libraries implementation
// [SECTION] Style functions
// [SECTION] ImDrawList
// [SECTION] ImDrawData
// [SECTION] Helpers ShadeVertsXXX functions
// [SECTION] ImFontConfig
// [SECTION] ImFontAtlas
// [SECTION] ImFontAtlas glyph ranges helpers
// [SECTION] ImFontGlyphRangesBuilder
// [SECTION] ImFont
// [SECTION] Internal Render Helpers
// [SECTION] Decompression code
// [SECTION] Default font data (ProggyClean.ttf)

*/

#if defined(_MSC_VER) && !defined(_CRT_SECURE_NO_WARNINGS)
#define _CRT_SECURE_NO_WARNINGS
#endif

#include "imgui.h"
#ifndef IMGUI_DEFINE_MATH_OPERATORS
#define IMGUI_DEFINE_MATH_OPERATORS
#endif
#include "imgui_internal.h"

#include <stdio.h>      // vsnprintf, sscanf, printf
#if !defined(alloca)
#if defined(__GLIBC__) || defined(__sun) || defined(__CYGWIN__) || defined(__APPLE__)
#include <alloca.h>     // alloca (glibc uses <alloca.h>. Note that Cygwin may have _WIN32 defined, so the order matters here)
#elif defined(_WIN32)
#include <malloc.h>     // alloca
#if !defined(alloca)
#define alloca _alloca  // for clang with MS Codegen
#endif
#else
#include <stdlib.h>     // alloca
#endif
#endif

// Visual Studio warnings
#ifdef _MSC_VER
#pragma warning (disable: 4505) // unreferenced local function has been removed (stb stuff)
#pragma warning (disable: 4996) // 'This function or variable may be unsafe': strcpy, strdup, sprintf, vsnprintf, sscanf, fopen
#endif

// Clang/GCC warnings with -Weverything
#ifdef __clang__
#pragma clang diagnostic ignored "-Wold-style-cast"         // warning : use of old-style cast                              // yes, they are more terse.
#pragma clang diagnostic ignored "-Wfloat-equal"            // warning : comparing floating point with == or != is unsafe   // storing and comparing against same constants ok.
#pragma clang diagnostic ignored "-Wglobal-constructors"    // warning : declaration requires a global destructor           // similar to above, not sure what the exact difference it.
#pragma clang diagnostic ignored "-Wsign-conversion"        // warning : implicit conversion changes signedness             //
#if __has_warning("-Wzero-as-null-pointer-constant")
#pragma clang diagnostic ignored "-Wzero-as-null-pointer-constant"  // warning : zero as null pointer constant              // some standard header variations use #define NULL 0
#endif
#if __has_warning("-Wcomma")
#pragma clang diagnostic ignored "-Wcomma"                  // warning : possible misuse of comma operator here             //
#endif
#if __has_warning("-Wreserved-id-macro")
#pragma clang diagnostic ignored "-Wreserved-id-macro"      // warning : macro name is a reserved identifier                //
#endif
#if __has_warning("-Wdouble-promotion")
#pragma clang diagnostic ignored "-Wdouble-promotion"       // warning: implicit conversion from 'float' to 'double' when passing argument to function  // using printf() is a misery with this as C++ va_arg ellipsis changes float to double.
#endif
#elif defined(__GNUC__)
#pragma GCC diagnostic ignored "-Wunused-function"          // warning: 'xxxx' defined but not used
#pragma GCC diagnostic ignored "-Wdouble-promotion"         // warning: implicit conversion from 'float' to 'double' when passing argument to function
#pragma GCC diagnostic ignored "-Wconversion"               // warning: conversion to 'xxxx' from 'xxxx' may alter its value
#if __GNUC__ >= 8
#pragma GCC diagnostic ignored "-Wclass-memaccess"          // warning: 'memset/memcpy' clearing/writing an object of type 'xxxx' with no trivial copy-assignment; use assignment or value-initialization instead
#endif
#endif

//-------------------------------------------------------------------------
// [SECTION] STB libraries implementation
//-------------------------------------------------------------------------

// Compile time options:
//#define IMGUI_STB_NAMESPACE           ImGuiStb
//#define IMGUI_STB_TRUETYPE_FILENAME   "my_folder/stb_truetype.h"
//#define IMGUI_STB_RECT_PACK_FILENAME  "my_folder/stb_rect_pack.h"
//#define IMGUI_DISABLE_STB_TRUETYPE_IMPLEMENTATION
//#define IMGUI_DISABLE_STB_RECT_PACK_IMPLEMENTATION

#ifdef IMGUI_STB_NAMESPACE
namespace IMGUI_STB_NAMESPACE
{
#endif

#ifdef _MSC_VER
#pragma warning (push)
#pragma warning (disable: 4456)                             // declaration of 'xx' hides previous local declaration
#endif

#ifdef __clang__
#pragma clang diagnostic push
#pragma clang diagnostic ignored "-Wunused-function"
#pragma clang diagnostic ignored "-Wmissing-prototypes"
#pragma clang diagnostic ignored "-Wimplicit-fallthrough"
#pragma clang diagnostic ignored "-Wcast-qual"              // warning : cast from 'const xxxx *' to 'xxx *' drops const qualifier //
#endif

#ifdef __GNUC__
#pragma GCC diagnostic push
#pragma GCC diagnostic ignored "-Wtype-limits"              // warning: comparison is always true due to limited range of data type [-Wtype-limits]
#pragma GCC diagnostic ignored "-Wcast-qual"                // warning: cast from type 'const xxxx *' to type 'xxxx *' casts away qualifiers
#endif

#ifndef STB_RECT_PACK_IMPLEMENTATION                        // in case the user already have an implementation in the _same_ compilation unit (e.g. unity builds)
#ifndef IMGUI_DISABLE_STB_RECT_PACK_IMPLEMENTATION
#define STBRP_STATIC
#define STBRP_ASSERT(x)     IM_ASSERT(x)
#define STBRP_SORT          ImQsort
#define STB_RECT_PACK_IMPLEMENTATION
#endif
#ifdef IMGUI_STB_RECT_PACK_FILENAME
#include IMGUI_STB_RECT_PACK_FILENAME
#else
#include "imstb_rectpack.h"
#endif
#endif

#ifndef STB_TRUETYPE_IMPLEMENTATION                         // in case the user already have an implementation in the _same_ compilation unit (e.g. unity builds)
#ifndef IMGUI_DISABLE_STB_TRUETYPE_IMPLEMENTATION
#define STBTT_malloc(x,u)   ((void)(u), ImGui::MemAlloc(x))
#define STBTT_free(x,u)     ((void)(u), ImGui::MemFree(x))
#define STBTT_assert(x)     IM_ASSERT(x)
#define STBTT_fmod(x,y)     ImFmod(x,y)
#define STBTT_sqrt(x)       ImSqrt(x)
#define STBTT_pow(x,y)      ImPow(x,y)
#define STBTT_fabs(x)       ImFabs(x)
#define STBTT_ifloor(x)     ((int)ImFloorStd(x))
#define STBTT_iceil(x)      ((int)ImCeil(x))
#define STBTT_STATIC
#define STB_TRUETYPE_IMPLEMENTATION
#else
#define STBTT_DEF extern
#endif
#ifdef IMGUI_STB_TRUETYPE_FILENAME
#include IMGUI_STB_TRUETYPE_FILENAME
#else
#include "imstb_truetype.h"
#endif
#endif

#ifdef __GNUC__
#pragma GCC diagnostic pop
#endif

#ifdef __clang__
#pragma clang diagnostic pop
#endif

#ifdef _MSC_VER
#pragma warning (pop)
#endif

#ifdef IMGUI_STB_NAMESPACE
} // namespace ImGuiStb
using namespace IMGUI_STB_NAMESPACE;
#endif

//-----------------------------------------------------------------------------
// [SECTION] Style functions
//-----------------------------------------------------------------------------

void ImGui::StyleColorsDark(ImGuiStyle* dst)
{
    ImGuiStyle* style = dst ? dst : &ImGui::GetStyle();
    ImVec4* colors = style->Colors;

    colors[ImGuiCol_Text]                   = ImVec4(1.00f, 1.00f, 1.00f, 1.00f);
    colors[ImGuiCol_TextDisabled]           = ImVec4(0.50f, 0.50f, 0.50f, 1.00f);
    colors[ImGuiCol_WindowBg]               = ImVec4(0.06f, 0.06f, 0.06f, 0.94f);
    colors[ImGuiCol_ChildBg]                = ImVec4(0.00f, 0.00f, 0.00f, 0.00f);
    colors[ImGuiCol_PopupBg]                = ImVec4(0.08f, 0.08f, 0.08f, 0.94f);
    colors[ImGuiCol_Border]                 = ImVec4(0.43f, 0.43f, 0.50f, 0.50f);
    colors[ImGuiCol_BorderShadow]           = ImVec4(0.00f, 0.00f, 0.00f, 0.00f);
    colors[ImGuiCol_FrameBg]                = ImVec4(0.16f, 0.29f, 0.48f, 0.54f);
    colors[ImGuiCol_FrameBgHovered]         = ImVec4(0.26f, 0.59f, 0.98f, 0.40f);
    colors[ImGuiCol_FrameBgActive]          = ImVec4(0.26f, 0.59f, 0.98f, 0.67f);
    colors[ImGuiCol_TitleBg]                = ImVec4(0.04f, 0.04f, 0.04f, 1.00f);
    colors[ImGuiCol_TitleBgActive]          = ImVec4(0.16f, 0.29f, 0.48f, 1.00f);
    colors[ImGuiCol_TitleBgCollapsed]       = ImVec4(0.00f, 0.00f, 0.00f, 0.51f);
    colors[ImGuiCol_MenuBarBg]              = ImVec4(0.14f, 0.14f, 0.14f, 1.00f);
    colors[ImGuiCol_ScrollbarBg]            = ImVec4(0.02f, 0.02f, 0.02f, 0.53f);
    colors[ImGuiCol_ScrollbarGrab]          = ImVec4(0.31f, 0.31f, 0.31f, 1.00f);
    colors[ImGuiCol_ScrollbarGrabHovered]   = ImVec4(0.41f, 0.41f, 0.41f, 1.00f);
    colors[ImGuiCol_ScrollbarGrabActive]    = ImVec4(0.51f, 0.51f, 0.51f, 1.00f);
    colors[ImGuiCol_CheckMark]              = ImVec4(0.26f, 0.59f, 0.98f, 1.00f);
    colors[ImGuiCol_SliderGrab]             = ImVec4(0.24f, 0.52f, 0.88f, 1.00f);
    colors[ImGuiCol_SliderGrabActive]       = ImVec4(0.26f, 0.59f, 0.98f, 1.00f);
    colors[ImGuiCol_Button]                 = ImVec4(0.26f, 0.59f, 0.98f, 0.40f);
    colors[ImGuiCol_ButtonHovered]          = ImVec4(0.26f, 0.59f, 0.98f, 1.00f);
    colors[ImGuiCol_ButtonActive]           = ImVec4(0.06f, 0.53f, 0.98f, 1.00f);
    colors[ImGuiCol_Header]                 = ImVec4(0.26f, 0.59f, 0.98f, 0.31f);
    colors[ImGuiCol_HeaderHovered]          = ImVec4(0.26f, 0.59f, 0.98f, 0.80f);
    colors[ImGuiCol_HeaderActive]           = ImVec4(0.26f, 0.59f, 0.98f, 1.00f);
    colors[ImGuiCol_Separator]              = colors[ImGuiCol_Border];
    colors[ImGuiCol_SeparatorHovered]       = ImVec4(0.10f, 0.40f, 0.75f, 0.78f);
    colors[ImGuiCol_SeparatorActive]        = ImVec4(0.10f, 0.40f, 0.75f, 1.00f);
    colors[ImGuiCol_ResizeGrip]             = ImVec4(0.26f, 0.59f, 0.98f, 0.25f);
    colors[ImGuiCol_ResizeGripHovered]      = ImVec4(0.26f, 0.59f, 0.98f, 0.67f);
    colors[ImGuiCol_ResizeGripActive]       = ImVec4(0.26f, 0.59f, 0.98f, 0.95f);
    colors[ImGuiCol_Tab]                    = ImLerp(colors[ImGuiCol_Header],       colors[ImGuiCol_TitleBgActive], 0.80f);
    colors[ImGuiCol_TabHovered]             = colors[ImGuiCol_HeaderHovered];
    colors[ImGuiCol_TabActive]              = ImLerp(colors[ImGuiCol_HeaderActive], colors[ImGuiCol_TitleBgActive], 0.60f);
    colors[ImGuiCol_TabUnfocused]           = ImLerp(colors[ImGuiCol_Tab],          colors[ImGuiCol_TitleBg], 0.80f);
    colors[ImGuiCol_TabUnfocusedActive]     = ImLerp(colors[ImGuiCol_TabActive],    colors[ImGuiCol_TitleBg], 0.40f);
    colors[ImGuiCol_DockingPreview]         = colors[ImGuiCol_HeaderActive] * ImVec4(1.0f, 1.0f, 1.0f, 0.7f);
    colors[ImGuiCol_DockingEmptyBg]         = ImVec4(0.20f, 0.20f, 0.20f, 1.00f);
    colors[ImGuiCol_PlotLines]              = ImVec4(0.61f, 0.61f, 0.61f, 1.00f);
    colors[ImGuiCol_PlotLinesHovered]       = ImVec4(1.00f, 0.43f, 0.35f, 1.00f);
    colors[ImGuiCol_PlotHistogram]          = ImVec4(0.90f, 0.70f, 0.00f, 1.00f);
    colors[ImGuiCol_PlotHistogramHovered]   = ImVec4(1.00f, 0.60f, 0.00f, 1.00f);
    colors[ImGuiCol_TextSelectedBg]         = ImVec4(0.26f, 0.59f, 0.98f, 0.35f);
    colors[ImGuiCol_DragDropTarget]         = ImVec4(1.00f, 1.00f, 0.00f, 0.90f);
    colors[ImGuiCol_NavHighlight]           = ImVec4(0.26f, 0.59f, 0.98f, 1.00f);
    colors[ImGuiCol_NavWindowingHighlight]  = ImVec4(1.00f, 1.00f, 1.00f, 0.70f);
    colors[ImGuiCol_NavWindowingDimBg]      = ImVec4(0.80f, 0.80f, 0.80f, 0.20f);
    colors[ImGuiCol_ModalWindowDimBg]       = ImVec4(0.80f, 0.80f, 0.80f, 0.35f);
}

void ImGui::StyleColorsClassic(ImGuiStyle* dst)
{
    ImGuiStyle* style = dst ? dst : &ImGui::GetStyle();
    ImVec4* colors = style->Colors;

    colors[ImGuiCol_Text]                   = ImVec4(0.90f, 0.90f, 0.90f, 1.00f);
    colors[ImGuiCol_TextDisabled]           = ImVec4(0.60f, 0.60f, 0.60f, 1.00f);
    colors[ImGuiCol_WindowBg]               = ImVec4(0.00f, 0.00f, 0.00f, 0.70f);
    colors[ImGuiCol_ChildBg]                = ImVec4(0.00f, 0.00f, 0.00f, 0.00f);
    colors[ImGuiCol_PopupBg]                = ImVec4(0.11f, 0.11f, 0.14f, 0.92f);
    colors[ImGuiCol_Border]                 = ImVec4(0.50f, 0.50f, 0.50f, 0.50f);
    colors[ImGuiCol_BorderShadow]           = ImVec4(0.00f, 0.00f, 0.00f, 0.00f);
    colors[ImGuiCol_FrameBg]                = ImVec4(0.43f, 0.43f, 0.43f, 0.39f);
    colors[ImGuiCol_FrameBgHovered]         = ImVec4(0.47f, 0.47f, 0.69f, 0.40f);
    colors[ImGuiCol_FrameBgActive]          = ImVec4(0.42f, 0.41f, 0.64f, 0.69f);
    colors[ImGuiCol_TitleBg]                = ImVec4(0.27f, 0.27f, 0.54f, 0.83f);
    colors[ImGuiCol_TitleBgActive]          = ImVec4(0.32f, 0.32f, 0.63f, 0.87f);
    colors[ImGuiCol_TitleBgCollapsed]       = ImVec4(0.40f, 0.40f, 0.80f, 0.20f);
    colors[ImGuiCol_MenuBarBg]              = ImVec4(0.40f, 0.40f, 0.55f, 0.80f);
    colors[ImGuiCol_ScrollbarBg]            = ImVec4(0.20f, 0.25f, 0.30f, 0.60f);
    colors[ImGuiCol_ScrollbarGrab]          = ImVec4(0.40f, 0.40f, 0.80f, 0.30f);
    colors[ImGuiCol_ScrollbarGrabHovered]   = ImVec4(0.40f, 0.40f, 0.80f, 0.40f);
    colors[ImGuiCol_ScrollbarGrabActive]    = ImVec4(0.41f, 0.39f, 0.80f, 0.60f);
    colors[ImGuiCol_CheckMark]              = ImVec4(0.90f, 0.90f, 0.90f, 0.50f);
    colors[ImGuiCol_SliderGrab]             = ImVec4(1.00f, 1.00f, 1.00f, 0.30f);
    colors[ImGuiCol_SliderGrabActive]       = ImVec4(0.41f, 0.39f, 0.80f, 0.60f);
    colors[ImGuiCol_Button]                 = ImVec4(0.35f, 0.40f, 0.61f, 0.62f);
    colors[ImGuiCol_ButtonHovered]          = ImVec4(0.40f, 0.48f, 0.71f, 0.79f);
    colors[ImGuiCol_ButtonActive]           = ImVec4(0.46f, 0.54f, 0.80f, 1.00f);
    colors[ImGuiCol_Header]                 = ImVec4(0.40f, 0.40f, 0.90f, 0.45f);
    colors[ImGuiCol_HeaderHovered]          = ImVec4(0.45f, 0.45f, 0.90f, 0.80f);
    colors[ImGuiCol_HeaderActive]           = ImVec4(0.53f, 0.53f, 0.87f, 0.80f);
    colors[ImGuiCol_Separator]              = ImVec4(0.50f, 0.50f, 0.50f, 1.00f);
    colors[ImGuiCol_SeparatorHovered]       = ImVec4(0.60f, 0.60f, 0.70f, 1.00f);
    colors[ImGuiCol_SeparatorActive]        = ImVec4(0.70f, 0.70f, 0.90f, 1.00f);
    colors[ImGuiCol_ResizeGrip]             = ImVec4(1.00f, 1.00f, 1.00f, 0.16f);
    colors[ImGuiCol_ResizeGripHovered]      = ImVec4(0.78f, 0.82f, 1.00f, 0.60f);
    colors[ImGuiCol_ResizeGripActive]       = ImVec4(0.78f, 0.82f, 1.00f, 0.90f);
    colors[ImGuiCol_Tab]                    = ImLerp(colors[ImGuiCol_Header],       colors[ImGuiCol_TitleBgActive], 0.80f);
    colors[ImGuiCol_TabHovered]             = colors[ImGuiCol_HeaderHovered];
    colors[ImGuiCol_TabActive]              = ImLerp(colors[ImGuiCol_HeaderActive], colors[ImGuiCol_TitleBgActive], 0.60f);
    colors[ImGuiCol_TabUnfocused]           = ImLerp(colors[ImGuiCol_Tab],          colors[ImGuiCol_TitleBg], 0.80f);
    colors[ImGuiCol_TabUnfocusedActive]     = ImLerp(colors[ImGuiCol_TabActive],    colors[ImGuiCol_TitleBg], 0.40f);
    colors[ImGuiCol_DockingPreview]         = colors[ImGuiCol_Header] * ImVec4(1.0f, 1.0f, 1.0f, 0.7f);
    colors[ImGuiCol_DockingEmptyBg]         = ImVec4(0.20f, 0.20f, 0.20f, 1.00f);
    colors[ImGuiCol_PlotLines]              = ImVec4(1.00f, 1.00f, 1.00f, 1.00f);
    colors[ImGuiCol_PlotLinesHovered]       = ImVec4(0.90f, 0.70f, 0.00f, 1.00f);
    colors[ImGuiCol_PlotHistogram]          = ImVec4(0.90f, 0.70f, 0.00f, 1.00f);
    colors[ImGuiCol_PlotHistogramHovered]   = ImVec4(1.00f, 0.60f, 0.00f, 1.00f);
    colors[ImGuiCol_TextSelectedBg]         = ImVec4(0.00f, 0.00f, 1.00f, 0.35f);
    colors[ImGuiCol_DragDropTarget]         = ImVec4(1.00f, 1.00f, 0.00f, 0.90f);
    colors[ImGuiCol_NavHighlight]           = colors[ImGuiCol_HeaderHovered];
    colors[ImGuiCol_NavWindowingHighlight]  = ImVec4(1.00f, 1.00f, 1.00f, 0.70f);
    colors[ImGuiCol_NavWindowingDimBg]      = ImVec4(0.80f, 0.80f, 0.80f, 0.20f);
    colors[ImGuiCol_ModalWindowDimBg]       = ImVec4(0.20f, 0.20f, 0.20f, 0.35f);
}

// Those light colors are better suited with a thicker font than the default one + FrameBorder
void ImGui::StyleColorsLight(ImGuiStyle* dst)
{
    ImGuiStyle* style = dst ? dst : &ImGui::GetStyle();
    ImVec4* colors = style->Colors;

    colors[ImGuiCol_Text]                   = ImVec4(0.00f, 0.00f, 0.00f, 1.00f);
    colors[ImGuiCol_TextDisabled]           = ImVec4(0.60f, 0.60f, 0.60f, 1.00f);
    colors[ImGuiCol_WindowBg]               = ImVec4(0.94f, 0.94f, 0.94f, 1.00f);
    colors[ImGuiCol_ChildBg]                = ImVec4(0.00f, 0.00f, 0.00f, 0.00f);
    colors[ImGuiCol_PopupBg]                = ImVec4(1.00f, 1.00f, 1.00f, 0.98f);
    colors[ImGuiCol_Border]                 = ImVec4(0.00f, 0.00f, 0.00f, 0.30f);
    colors[ImGuiCol_BorderShadow]           = ImVec4(0.00f, 0.00f, 0.00f, 0.00f);
    colors[ImGuiCol_FrameBg]                = ImVec4(1.00f, 1.00f, 1.00f, 1.00f);
    colors[ImGuiCol_FrameBgHovered]         = ImVec4(0.26f, 0.59f, 0.98f, 0.40f);
    colors[ImGuiCol_FrameBgActive]          = ImVec4(0.26f, 0.59f, 0.98f, 0.67f);
    colors[ImGuiCol_TitleBg]                = ImVec4(0.96f, 0.96f, 0.96f, 1.00f);
    colors[ImGuiCol_TitleBgActive]          = ImVec4(0.82f, 0.82f, 0.82f, 1.00f);
    colors[ImGuiCol_TitleBgCollapsed]       = ImVec4(1.00f, 1.00f, 1.00f, 0.51f);
    colors[ImGuiCol_MenuBarBg]              = ImVec4(0.86f, 0.86f, 0.86f, 1.00f);
    colors[ImGuiCol_ScrollbarBg]            = ImVec4(0.98f, 0.98f, 0.98f, 0.53f);
    colors[ImGuiCol_ScrollbarGrab]          = ImVec4(0.69f, 0.69f, 0.69f, 0.80f);
    colors[ImGuiCol_ScrollbarGrabHovered]   = ImVec4(0.49f, 0.49f, 0.49f, 0.80f);
    colors[ImGuiCol_ScrollbarGrabActive]    = ImVec4(0.49f, 0.49f, 0.49f, 1.00f);
    colors[ImGuiCol_CheckMark]              = ImVec4(0.26f, 0.59f, 0.98f, 1.00f);
    colors[ImGuiCol_SliderGrab]             = ImVec4(0.26f, 0.59f, 0.98f, 0.78f);
    colors[ImGuiCol_SliderGrabActive]       = ImVec4(0.46f, 0.54f, 0.80f, 0.60f);
    colors[ImGuiCol_Button]                 = ImVec4(0.26f, 0.59f, 0.98f, 0.40f);
    colors[ImGuiCol_ButtonHovered]          = ImVec4(0.26f, 0.59f, 0.98f, 1.00f);
    colors[ImGuiCol_ButtonActive]           = ImVec4(0.06f, 0.53f, 0.98f, 1.00f);
    colors[ImGuiCol_Header]                 = ImVec4(0.26f, 0.59f, 0.98f, 0.31f);
    colors[ImGuiCol_HeaderHovered]          = ImVec4(0.26f, 0.59f, 0.98f, 0.80f);
    colors[ImGuiCol_HeaderActive]           = ImVec4(0.26f, 0.59f, 0.98f, 1.00f);
    colors[ImGuiCol_Separator]              = ImVec4(0.39f, 0.39f, 0.39f, 1.00f);
    colors[ImGuiCol_SeparatorHovered]       = ImVec4(0.14f, 0.44f, 0.80f, 0.78f);
    colors[ImGuiCol_SeparatorActive]        = ImVec4(0.14f, 0.44f, 0.80f, 1.00f);
    colors[ImGuiCol_ResizeGrip]             = ImVec4(0.80f, 0.80f, 0.80f, 0.56f);
    colors[ImGuiCol_ResizeGripHovered]      = ImVec4(0.26f, 0.59f, 0.98f, 0.67f);
    colors[ImGuiCol_ResizeGripActive]       = ImVec4(0.26f, 0.59f, 0.98f, 0.95f);
    colors[ImGuiCol_Tab]                    = ImLerp(colors[ImGuiCol_Header],       colors[ImGuiCol_TitleBgActive], 0.90f);
    colors[ImGuiCol_TabHovered]             = colors[ImGuiCol_HeaderHovered];
    colors[ImGuiCol_TabActive]              = ImLerp(colors[ImGuiCol_HeaderActive], colors[ImGuiCol_TitleBgActive], 0.60f);
    colors[ImGuiCol_TabUnfocused]           = ImLerp(colors[ImGuiCol_Tab],          colors[ImGuiCol_TitleBg], 0.80f);
    colors[ImGuiCol_TabUnfocusedActive]     = ImLerp(colors[ImGuiCol_TabActive],    colors[ImGuiCol_TitleBg], 0.40f);
    colors[ImGuiCol_DockingPreview]         = colors[ImGuiCol_Header] * ImVec4(1.0f, 1.0f, 1.0f, 0.7f);
    colors[ImGuiCol_DockingEmptyBg]         = ImVec4(0.20f, 0.20f, 0.20f, 1.00f);
    colors[ImGuiCol_PlotLines]              = ImVec4(0.39f, 0.39f, 0.39f, 1.00f);
    colors[ImGuiCol_PlotLinesHovered]       = ImVec4(1.00f, 0.43f, 0.35f, 1.00f);
    colors[ImGuiCol_PlotHistogram]          = ImVec4(0.90f, 0.70f, 0.00f, 1.00f);
    colors[ImGuiCol_PlotHistogramHovered]   = ImVec4(1.00f, 0.45f, 0.00f, 1.00f);
    colors[ImGuiCol_TextSelectedBg]         = ImVec4(0.26f, 0.59f, 0.98f, 0.35f);
    colors[ImGuiCol_DragDropTarget]         = ImVec4(0.26f, 0.59f, 0.98f, 0.95f);
    colors[ImGuiCol_NavHighlight]           = colors[ImGuiCol_HeaderHovered];
    colors[ImGuiCol_NavWindowingHighlight]  = ImVec4(0.70f, 0.70f, 0.70f, 0.70f);
    colors[ImGuiCol_NavWindowingDimBg]      = ImVec4(0.20f, 0.20f, 0.20f, 0.20f);
    colors[ImGuiCol_ModalWindowDimBg]       = ImVec4(0.20f, 0.20f, 0.20f, 0.35f);
}

//-----------------------------------------------------------------------------
// ImDrawList
//-----------------------------------------------------------------------------

ImDrawListSharedData::ImDrawListSharedData()
{
    Font = NULL;
    FontSize = 0.0f;
    CurveTessellationTol = 0.0f;
    ClipRectFullscreen = ImVec4(-8192.0f, -8192.0f, +8192.0f, +8192.0f);

    // Const data
    for (int i = 0; i < IM_ARRAYSIZE(CircleVtx12); i++)
    {
        const float a = ((float)i * 2 * IM_PI) / (float)IM_ARRAYSIZE(CircleVtx12);
        CircleVtx12[i] = ImVec2(ImCos(a), ImSin(a));
    }
}

void ImDrawList::Clear()
{
    CmdBuffer.resize(0);
    IdxBuffer.resize(0);
    VtxBuffer.resize(0);
    Flags = ImDrawListFlags_AntiAliasedLines | ImDrawListFlags_AntiAliasedFill;
    _VtxCurrentIdx = 0;
    _VtxWritePtr = NULL;
    _IdxWritePtr = NULL;
    _ClipRectStack.resize(0);
    _TextureIdStack.resize(0);
    _Path.resize(0);
    _ChannelsCurrent = 0;
    _ChannelsCount = 1;
    // NB: Do not clear channels so our allocations are re-used after the first frame.
}

void ImDrawList::ClearFreeMemory()
{
    CmdBuffer.clear();
    IdxBuffer.clear();
    VtxBuffer.clear();
    _VtxCurrentIdx = 0;
    _VtxWritePtr = NULL;
    _IdxWritePtr = NULL;
    _ClipRectStack.clear();
    _TextureIdStack.clear();
    _Path.clear();
    _ChannelsCurrent = 0;
    _ChannelsCount = 1;
    for (int i = 0; i < _Channels.Size; i++)
    {
        if (i == 0) memset(&_Channels[0], 0, sizeof(_Channels[0]));  // channel 0 is a copy of CmdBuffer/IdxBuffer, don't destruct again
        _Channels[i].CmdBuffer.clear();
        _Channels[i].IdxBuffer.clear();
    }
    _Channels.clear();
}

ImDrawList* ImDrawList::CloneOutput() const
{
    ImDrawList* dst = IM_NEW(ImDrawList(NULL));
    dst->CmdBuffer = CmdBuffer;
    dst->IdxBuffer = IdxBuffer;
    dst->VtxBuffer = VtxBuffer;
    dst->Flags = Flags;
    return dst;
}

// Using macros because C++ is a terrible language, we want guaranteed inline, no code in header, and no overhead in Debug builds
#define GetCurrentClipRect()    (_ClipRectStack.Size ? _ClipRectStack.Data[_ClipRectStack.Size-1]  : _Data->ClipRectFullscreen)
#define GetCurrentTextureId()   (_TextureIdStack.Size ? _TextureIdStack.Data[_TextureIdStack.Size-1] : NULL)

void ImDrawList::AddDrawCmd()
{
    ImDrawCmd draw_cmd;
    draw_cmd.ClipRect = GetCurrentClipRect();
    draw_cmd.TextureId = GetCurrentTextureId();

    IM_ASSERT(draw_cmd.ClipRect.x <= draw_cmd.ClipRect.z && draw_cmd.ClipRect.y <= draw_cmd.ClipRect.w);
    CmdBuffer.push_back(draw_cmd);
}

void ImDrawList::AddCallback(ImDrawCallback callback, void* callback_data)
{
    ImDrawCmd* current_cmd = CmdBuffer.Size ? &CmdBuffer.back() : NULL;
    if (!current_cmd || current_cmd->ElemCount != 0 || current_cmd->UserCallback != NULL)
    {
        AddDrawCmd();
        current_cmd = &CmdBuffer.back();
    }
    current_cmd->UserCallback = callback;
    current_cmd->UserCallbackData = callback_data;

    AddDrawCmd(); // Force a new command after us (see comment below)
}

// Our scheme may appears a bit unusual, basically we want the most-common calls AddLine AddRect etc. to not have to perform any check so we always have a command ready in the stack.
// The cost of figuring out if a new command has to be added or if we can merge is paid in those Update** functions only.
void ImDrawList::UpdateClipRect()
{
    // If current command is used with different settings we need to add a new command
    const ImVec4 curr_clip_rect = GetCurrentClipRect();
    ImDrawCmd* curr_cmd = CmdBuffer.Size > 0 ? &CmdBuffer.Data[CmdBuffer.Size-1] : NULL;
    if (!curr_cmd || (curr_cmd->ElemCount != 0 && memcmp(&curr_cmd->ClipRect, &curr_clip_rect, sizeof(ImVec4)) != 0) || curr_cmd->UserCallback != NULL)
    {
        AddDrawCmd();
        return;
    }

    // Try to merge with previous command if it matches, else use current command
    ImDrawCmd* prev_cmd = CmdBuffer.Size > 1 ? curr_cmd - 1 : NULL;
    if (curr_cmd->ElemCount == 0 && prev_cmd && memcmp(&prev_cmd->ClipRect, &curr_clip_rect, sizeof(ImVec4)) == 0 && prev_cmd->TextureId == GetCurrentTextureId() && prev_cmd->UserCallback == NULL)
        CmdBuffer.pop_back();
    else
        curr_cmd->ClipRect = curr_clip_rect;
}

void ImDrawList::UpdateTextureID()
{
    // If current command is used with different settings we need to add a new command
    const ImTextureID curr_texture_id = GetCurrentTextureId();
    ImDrawCmd* curr_cmd = CmdBuffer.Size ? &CmdBuffer.back() : NULL;
    if (!curr_cmd || (curr_cmd->ElemCount != 0 && curr_cmd->TextureId != curr_texture_id) || curr_cmd->UserCallback != NULL)
    {
        AddDrawCmd();
        return;
    }

    // Try to merge with previous command if it matches, else use current command
    ImDrawCmd* prev_cmd = CmdBuffer.Size > 1 ? curr_cmd - 1 : NULL;
    if (curr_cmd->ElemCount == 0 && prev_cmd && prev_cmd->TextureId == curr_texture_id && memcmp(&prev_cmd->ClipRect, &GetCurrentClipRect(), sizeof(ImVec4)) == 0 && prev_cmd->UserCallback == NULL)
        CmdBuffer.pop_back();
    else
        curr_cmd->TextureId = curr_texture_id;
}

#undef GetCurrentClipRect
#undef GetCurrentTextureId

// Render-level scissoring. This is passed down to your render function but not used for CPU-side coarse clipping. Prefer using higher-level ImGui::PushClipRect() to affect logic (hit-testing and widget culling)
void ImDrawList::PushClipRect(ImVec2 cr_min, ImVec2 cr_max, bool intersect_with_current_clip_rect)
{
    ImVec4 cr(cr_min.x, cr_min.y, cr_max.x, cr_max.y);
    if (intersect_with_current_clip_rect && _ClipRectStack.Size)
    {
        ImVec4 current = _ClipRectStack.Data[_ClipRectStack.Size-1];
        if (cr.x < current.x) cr.x = current.x;
        if (cr.y < current.y) cr.y = current.y;
        if (cr.z > current.z) cr.z = current.z;
        if (cr.w > current.w) cr.w = current.w;
    }
    cr.z = ImMax(cr.x, cr.z);
    cr.w = ImMax(cr.y, cr.w);

    _ClipRectStack.push_back(cr);
    UpdateClipRect();
}

void ImDrawList::PushClipRectFullScreen()
{
    PushClipRect(ImVec2(_Data->ClipRectFullscreen.x, _Data->ClipRectFullscreen.y), ImVec2(_Data->ClipRectFullscreen.z, _Data->ClipRectFullscreen.w));
}

void ImDrawList::PopClipRect()
{
    IM_ASSERT(_ClipRectStack.Size > 0);
    _ClipRectStack.pop_back();
    UpdateClipRect();
}

void ImDrawList::PushTextureID(ImTextureID texture_id)
{
    _TextureIdStack.push_back(texture_id);
    UpdateTextureID();
}

void ImDrawList::PopTextureID()
{
    IM_ASSERT(_TextureIdStack.Size > 0);
    _TextureIdStack.pop_back();
    UpdateTextureID();
}

void ImDrawList::ChannelsSplit(int channels_count)
{
    IM_ASSERT(_ChannelsCurrent == 0 && _ChannelsCount == 1);
    int old_channels_count = _Channels.Size;
    if (old_channels_count < channels_count)
        _Channels.resize(channels_count);
    _ChannelsCount = channels_count;

    // _Channels[] (24/32 bytes each) hold storage that we'll swap with this->_CmdBuffer/_IdxBuffer
    // The content of _Channels[0] at this point doesn't matter. We clear it to make state tidy in a debugger but we don't strictly need to.
    // When we switch to the next channel, we'll copy _CmdBuffer/_IdxBuffer into _Channels[0] and then _Channels[1] into _CmdBuffer/_IdxBuffer
    memset(&_Channels[0], 0, sizeof(ImDrawChannel));
    for (int i = 1; i < channels_count; i++)
    {
        if (i >= old_channels_count)
        {
            IM_PLACEMENT_NEW(&_Channels[i]) ImDrawChannel();
        }
        else
        {
            _Channels[i].CmdBuffer.resize(0);
            _Channels[i].IdxBuffer.resize(0);
        }
        if (_Channels[i].CmdBuffer.Size == 0)
        {
            ImDrawCmd draw_cmd;
            draw_cmd.ClipRect = _ClipRectStack.back();
            draw_cmd.TextureId = _TextureIdStack.back();
            _Channels[i].CmdBuffer.push_back(draw_cmd);
        }
    }
}

void ImDrawList::ChannelsMerge()
{
    // Note that we never use or rely on channels.Size because it is merely a buffer that we never shrink back to 0 to keep all sub-buffers ready for use.
    if (_ChannelsCount <= 1)
        return;

    ChannelsSetCurrent(0);
    if (CmdBuffer.Size && CmdBuffer.back().ElemCount == 0)
        CmdBuffer.pop_back();

    int new_cmd_buffer_count = 0, new_idx_buffer_count = 0;
    for (int i = 1; i < _ChannelsCount; i++)
    {
        ImDrawChannel& ch = _Channels[i];
        if (ch.CmdBuffer.Size && ch.CmdBuffer.back().ElemCount == 0)
            ch.CmdBuffer.pop_back();
        new_cmd_buffer_count += ch.CmdBuffer.Size;
        new_idx_buffer_count += ch.IdxBuffer.Size;
    }
    CmdBuffer.resize(CmdBuffer.Size + new_cmd_buffer_count);
    IdxBuffer.resize(IdxBuffer.Size + new_idx_buffer_count);

    ImDrawCmd* cmd_write = CmdBuffer.Data + CmdBuffer.Size - new_cmd_buffer_count;
    _IdxWritePtr = IdxBuffer.Data + IdxBuffer.Size - new_idx_buffer_count;
    for (int i = 1; i < _ChannelsCount; i++)
    {
        ImDrawChannel& ch = _Channels[i];
        if (int sz = ch.CmdBuffer.Size) { memcpy(cmd_write, ch.CmdBuffer.Data, sz * sizeof(ImDrawCmd)); cmd_write += sz; }
        if (int sz = ch.IdxBuffer.Size) { memcpy(_IdxWritePtr, ch.IdxBuffer.Data, sz * sizeof(ImDrawIdx)); _IdxWritePtr += sz; }
    }
    UpdateClipRect(); // We call this instead of AddDrawCmd(), so that empty channels won't produce an extra draw call.
    _ChannelsCount = 1;
}

void ImDrawList::ChannelsSetCurrent(int idx)
{
    IM_ASSERT(idx < _ChannelsCount);
    if (_ChannelsCurrent == idx) return;
    memcpy(&_Channels.Data[_ChannelsCurrent].CmdBuffer, &CmdBuffer, sizeof(CmdBuffer)); // copy 12 bytes, four times
    memcpy(&_Channels.Data[_ChannelsCurrent].IdxBuffer, &IdxBuffer, sizeof(IdxBuffer));
    _ChannelsCurrent = idx;
    memcpy(&CmdBuffer, &_Channels.Data[_ChannelsCurrent].CmdBuffer, sizeof(CmdBuffer));
    memcpy(&IdxBuffer, &_Channels.Data[_ChannelsCurrent].IdxBuffer, sizeof(IdxBuffer));
    _IdxWritePtr = IdxBuffer.Data + IdxBuffer.Size;
}

// NB: this can be called with negative count for removing primitives (as long as the result does not underflow)
void ImDrawList::PrimReserve(int idx_count, int vtx_count)
{
    ImDrawCmd& draw_cmd = CmdBuffer.Data[CmdBuffer.Size-1];
    draw_cmd.ElemCount += idx_count;

    int vtx_buffer_old_size = VtxBuffer.Size;
    VtxBuffer.resize(vtx_buffer_old_size + vtx_count);
    _VtxWritePtr = VtxBuffer.Data + vtx_buffer_old_size;

    int idx_buffer_old_size = IdxBuffer.Size;
    IdxBuffer.resize(idx_buffer_old_size + idx_count);
    _IdxWritePtr = IdxBuffer.Data + idx_buffer_old_size;
}

// Fully unrolled with inline call to keep our debug builds decently fast.
void ImDrawList::PrimRect(const ImVec2& a, const ImVec2& c, ImU32 col)
{
    ImVec2 b(c.x, a.y), d(a.x, c.y), uv(_Data->TexUvWhitePixel);
    ImDrawIdx idx = (ImDrawIdx)_VtxCurrentIdx;
    _IdxWritePtr[0] = idx; _IdxWritePtr[1] = (ImDrawIdx)(idx+1); _IdxWritePtr[2] = (ImDrawIdx)(idx+2);
    _IdxWritePtr[3] = idx; _IdxWritePtr[4] = (ImDrawIdx)(idx+2); _IdxWritePtr[5] = (ImDrawIdx)(idx+3);
    _VtxWritePtr[0].pos = a; _VtxWritePtr[0].uv = uv; _VtxWritePtr[0].col = col;
    _VtxWritePtr[1].pos = b; _VtxWritePtr[1].uv = uv; _VtxWritePtr[1].col = col;
    _VtxWritePtr[2].pos = c; _VtxWritePtr[2].uv = uv; _VtxWritePtr[2].col = col;
    _VtxWritePtr[3].pos = d; _VtxWritePtr[3].uv = uv; _VtxWritePtr[3].col = col;
    _VtxWritePtr += 4;
    _VtxCurrentIdx += 4;
    _IdxWritePtr += 6;
}

void ImDrawList::PrimRectUV(const ImVec2& a, const ImVec2& c, const ImVec2& uv_a, const ImVec2& uv_c, ImU32 col)
{
    ImVec2 b(c.x, a.y), d(a.x, c.y), uv_b(uv_c.x, uv_a.y), uv_d(uv_a.x, uv_c.y);
    ImDrawIdx idx = (ImDrawIdx)_VtxCurrentIdx;
    _IdxWritePtr[0] = idx; _IdxWritePtr[1] = (ImDrawIdx)(idx+1); _IdxWritePtr[2] = (ImDrawIdx)(idx+2);
    _IdxWritePtr[3] = idx; _IdxWritePtr[4] = (ImDrawIdx)(idx+2); _IdxWritePtr[5] = (ImDrawIdx)(idx+3);
    _VtxWritePtr[0].pos = a; _VtxWritePtr[0].uv = uv_a; _VtxWritePtr[0].col = col;
    _VtxWritePtr[1].pos = b; _VtxWritePtr[1].uv = uv_b; _VtxWritePtr[1].col = col;
    _VtxWritePtr[2].pos = c; _VtxWritePtr[2].uv = uv_c; _VtxWritePtr[2].col = col;
    _VtxWritePtr[3].pos = d; _VtxWritePtr[3].uv = uv_d; _VtxWritePtr[3].col = col;
    _VtxWritePtr += 4;
    _VtxCurrentIdx += 4;
    _IdxWritePtr += 6;
}

void ImDrawList::PrimQuadUV(const ImVec2& a, const ImVec2& b, const ImVec2& c, const ImVec2& d, const ImVec2& uv_a, const ImVec2& uv_b, const ImVec2& uv_c, const ImVec2& uv_d, ImU32 col)
{
    ImDrawIdx idx = (ImDrawIdx)_VtxCurrentIdx;
    _IdxWritePtr[0] = idx; _IdxWritePtr[1] = (ImDrawIdx)(idx+1); _IdxWritePtr[2] = (ImDrawIdx)(idx+2);
    _IdxWritePtr[3] = idx; _IdxWritePtr[4] = (ImDrawIdx)(idx+2); _IdxWritePtr[5] = (ImDrawIdx)(idx+3);
    _VtxWritePtr[0].pos = a; _VtxWritePtr[0].uv = uv_a; _VtxWritePtr[0].col = col;
    _VtxWritePtr[1].pos = b; _VtxWritePtr[1].uv = uv_b; _VtxWritePtr[1].col = col;
    _VtxWritePtr[2].pos = c; _VtxWritePtr[2].uv = uv_c; _VtxWritePtr[2].col = col;
    _VtxWritePtr[3].pos = d; _VtxWritePtr[3].uv = uv_d; _VtxWritePtr[3].col = col;
    _VtxWritePtr += 4;
    _VtxCurrentIdx += 4;
    _IdxWritePtr += 6;
}

// On AddPolyline() and AddConvexPolyFilled() we intentionally avoid using ImVec2 and superflous function calls to optimize debug/non-inlined builds.
// Those macros expects l-values.
#define IM_NORMALIZE2F_OVER_ZERO(VX,VY)                         { float d2 = VX*VX + VY*VY; if (d2 > 0.0f) { float inv_len = 1.0f / ImSqrt(d2); VX *= inv_len; VY *= inv_len; } }
#define IM_NORMALIZE2F_OVER_EPSILON_CLAMP(VX,VY,EPS,INVLENMAX)  { float d2 = VX*VX + VY*VY; if (d2 > EPS)  { float inv_len = 1.0f / ImSqrt(d2); if (inv_len > INVLENMAX) inv_len = INVLENMAX; VX *= inv_len; VY *= inv_len; } }

// TODO: Thickness anti-aliased lines cap are missing their AA fringe.
// We avoid using the ImVec2 math operators here to reduce cost to a minimum for debug/non-inlined builds.
void ImDrawList::AddPolyline(const ImVec2* points, const int points_count, ImU32 col, bool closed, float thickness)
{
    if (points_count < 2)
        return;

    const ImVec2 uv = _Data->TexUvWhitePixel;

    int count = points_count;
    if (!closed)
        count = points_count-1;

    const bool thick_line = thickness > 1.0f;
    if (Flags & ImDrawListFlags_AntiAliasedLines)
    {
        // Anti-aliased stroke
        const float AA_SIZE = 1.0f;
        const ImU32 col_trans = col & ~IM_COL32_A_MASK;

        const int idx_count = thick_line ? count*18 : count*12;
        const int vtx_count = thick_line ? points_count*4 : points_count*3;
        PrimReserve(idx_count, vtx_count);

        // Temporary buffer
        ImVec2* temp_normals = (ImVec2*)alloca(points_count * (thick_line ? 5 : 3) * sizeof(ImVec2));
        ImVec2* temp_points = temp_normals + points_count;

        for (int i1 = 0; i1 < count; i1++)
        {
            const int i2 = (i1+1) == points_count ? 0 : i1+1;
            float dx = points[i2].x - points[i1].x;
            float dy = points[i2].y - points[i1].y;
            IM_NORMALIZE2F_OVER_ZERO(dx, dy);
            temp_normals[i1].x = dy;
            temp_normals[i1].y = -dx;
        }
        if (!closed)
            temp_normals[points_count-1] = temp_normals[points_count-2];

        if (!thick_line)
        {
            if (!closed)
            {
                temp_points[0] = points[0] + temp_normals[0] * AA_SIZE;
                temp_points[1] = points[0] - temp_normals[0] * AA_SIZE;
                temp_points[(points_count-1)*2+0] = points[points_count-1] + temp_normals[points_count-1] * AA_SIZE;
                temp_points[(points_count-1)*2+1] = points[points_count-1] - temp_normals[points_count-1] * AA_SIZE;
            }

            // FIXME-OPT: Merge the different loops, possibly remove the temporary buffer.
            unsigned int idx1 = _VtxCurrentIdx;
            for (int i1 = 0; i1 < count; i1++)
            {
                const int i2 = (i1+1) == points_count ? 0 : i1+1;
                unsigned int idx2 = (i1+1) == points_count ? _VtxCurrentIdx : idx1+3;

                // Average normals
                float dm_x = (temp_normals[i1].x + temp_normals[i2].x) * 0.5f;
                float dm_y = (temp_normals[i1].y + temp_normals[i2].y) * 0.5f;
                IM_NORMALIZE2F_OVER_EPSILON_CLAMP(dm_x, dm_y, 0.000001f, 100.0f)
                dm_x *= AA_SIZE;
                dm_y *= AA_SIZE;

                // Add temporary vertexes
                ImVec2* out_vtx = &temp_points[i2*2];
                out_vtx[0].x = points[i2].x + dm_x;
                out_vtx[0].y = points[i2].y + dm_y;
                out_vtx[1].x = points[i2].x - dm_x;
                out_vtx[1].y = points[i2].y - dm_y;

                // Add indexes
                _IdxWritePtr[0] = (ImDrawIdx)(idx2+0); _IdxWritePtr[1] = (ImDrawIdx)(idx1+0); _IdxWritePtr[2] = (ImDrawIdx)(idx1+2);
                _IdxWritePtr[3] = (ImDrawIdx)(idx1+2); _IdxWritePtr[4] = (ImDrawIdx)(idx2+2); _IdxWritePtr[5] = (ImDrawIdx)(idx2+0);
                _IdxWritePtr[6] = (ImDrawIdx)(idx2+1); _IdxWritePtr[7] = (ImDrawIdx)(idx1+1); _IdxWritePtr[8] = (ImDrawIdx)(idx1+0);
                _IdxWritePtr[9] = (ImDrawIdx)(idx1+0); _IdxWritePtr[10]= (ImDrawIdx)(idx2+0); _IdxWritePtr[11]= (ImDrawIdx)(idx2+1);
                _IdxWritePtr += 12;

                idx1 = idx2;
            }

            // Add vertexes
            for (int i = 0; i < points_count; i++)
            {
                _VtxWritePtr[0].pos = points[i];          _VtxWritePtr[0].uv = uv; _VtxWritePtr[0].col = col;
                _VtxWritePtr[1].pos = temp_points[i*2+0]; _VtxWritePtr[1].uv = uv; _VtxWritePtr[1].col = col_trans;
                _VtxWritePtr[2].pos = temp_points[i*2+1]; _VtxWritePtr[2].uv = uv; _VtxWritePtr[2].col = col_trans;
                _VtxWritePtr += 3;
            }
        }
        else
        {
            const float half_inner_thickness = (thickness - AA_SIZE) * 0.5f;
            if (!closed)
            {
                temp_points[0] = points[0] + temp_normals[0] * (half_inner_thickness + AA_SIZE);
                temp_points[1] = points[0] + temp_normals[0] * (half_inner_thickness);
                temp_points[2] = points[0] - temp_normals[0] * (half_inner_thickness);
                temp_points[3] = points[0] - temp_normals[0] * (half_inner_thickness + AA_SIZE);
                temp_points[(points_count-1)*4+0] = points[points_count-1] + temp_normals[points_count-1] * (half_inner_thickness + AA_SIZE);
                temp_points[(points_count-1)*4+1] = points[points_count-1] + temp_normals[points_count-1] * (half_inner_thickness);
                temp_points[(points_count-1)*4+2] = points[points_count-1] - temp_normals[points_count-1] * (half_inner_thickness);
                temp_points[(points_count-1)*4+3] = points[points_count-1] - temp_normals[points_count-1] * (half_inner_thickness + AA_SIZE);
            }

            // FIXME-OPT: Merge the different loops, possibly remove the temporary buffer.
            unsigned int idx1 = _VtxCurrentIdx;
            for (int i1 = 0; i1 < count; i1++)
            {
                const int i2 = (i1+1) == points_count ? 0 : i1+1;
                unsigned int idx2 = (i1+1) == points_count ? _VtxCurrentIdx : idx1+4;

                // Average normals
                float dm_x = (temp_normals[i1].x + temp_normals[i2].x) * 0.5f;
                float dm_y = (temp_normals[i1].y + temp_normals[i2].y) * 0.5f;
                IM_NORMALIZE2F_OVER_EPSILON_CLAMP(dm_x, dm_y, 0.000001f, 100.0f);
                float dm_out_x = dm_x * (half_inner_thickness + AA_SIZE);
                float dm_out_y = dm_y * (half_inner_thickness + AA_SIZE);
                float dm_in_x = dm_x * half_inner_thickness;
                float dm_in_y = dm_y * half_inner_thickness;

                // Add temporary vertexes
                ImVec2* out_vtx = &temp_points[i2*4];
                out_vtx[0].x = points[i2].x + dm_out_x;
                out_vtx[0].y = points[i2].y + dm_out_y;
                out_vtx[1].x = points[i2].x + dm_in_x;
                out_vtx[1].y = points[i2].y + dm_in_y;
                out_vtx[2].x = points[i2].x - dm_in_x;
                out_vtx[2].y = points[i2].y - dm_in_y;
                out_vtx[3].x = points[i2].x - dm_out_x;
                out_vtx[3].y = points[i2].y - dm_out_y;

                // Add indexes
                _IdxWritePtr[0]  = (ImDrawIdx)(idx2+1); _IdxWritePtr[1]  = (ImDrawIdx)(idx1+1); _IdxWritePtr[2]  = (ImDrawIdx)(idx1+2);
                _IdxWritePtr[3]  = (ImDrawIdx)(idx1+2); _IdxWritePtr[4]  = (ImDrawIdx)(idx2+2); _IdxWritePtr[5]  = (ImDrawIdx)(idx2+1);
                _IdxWritePtr[6]  = (ImDrawIdx)(idx2+1); _IdxWritePtr[7]  = (ImDrawIdx)(idx1+1); _IdxWritePtr[8]  = (ImDrawIdx)(idx1+0);
                _IdxWritePtr[9]  = (ImDrawIdx)(idx1+0); _IdxWritePtr[10] = (ImDrawIdx)(idx2+0); _IdxWritePtr[11] = (ImDrawIdx)(idx2+1);
                _IdxWritePtr[12] = (ImDrawIdx)(idx2+2); _IdxWritePtr[13] = (ImDrawIdx)(idx1+2); _IdxWritePtr[14] = (ImDrawIdx)(idx1+3);
                _IdxWritePtr[15] = (ImDrawIdx)(idx1+3); _IdxWritePtr[16] = (ImDrawIdx)(idx2+3); _IdxWritePtr[17] = (ImDrawIdx)(idx2+2);
                _IdxWritePtr += 18;

                idx1 = idx2;
            }

            // Add vertexes
            for (int i = 0; i < points_count; i++)
            {
                _VtxWritePtr[0].pos = temp_points[i*4+0]; _VtxWritePtr[0].uv = uv; _VtxWritePtr[0].col = col_trans;
                _VtxWritePtr[1].pos = temp_points[i*4+1]; _VtxWritePtr[1].uv = uv; _VtxWritePtr[1].col = col;
                _VtxWritePtr[2].pos = temp_points[i*4+2]; _VtxWritePtr[2].uv = uv; _VtxWritePtr[2].col = col;
                _VtxWritePtr[3].pos = temp_points[i*4+3]; _VtxWritePtr[3].uv = uv; _VtxWritePtr[3].col = col_trans;
                _VtxWritePtr += 4;
            }
        }
        _VtxCurrentIdx += (ImDrawIdx)vtx_count;
    }
    else
    {
        // Non Anti-aliased Stroke
        const int idx_count = count*6;
        const int vtx_count = count*4;      // FIXME-OPT: Not sharing edges
        PrimReserve(idx_count, vtx_count);

        for (int i1 = 0; i1 < count; i1++)
        {
            const int i2 = (i1+1) == points_count ? 0 : i1+1;
            const ImVec2& p1 = points[i1];
            const ImVec2& p2 = points[i2];

            float dx = p2.x - p1.x;
            float dy = p2.y - p1.y;
            IM_NORMALIZE2F_OVER_ZERO(dx, dy);
            dx *= (thickness * 0.5f);
            dy *= (thickness * 0.5f);

            _VtxWritePtr[0].pos.x = p1.x + dy; _VtxWritePtr[0].pos.y = p1.y - dx; _VtxWritePtr[0].uv = uv; _VtxWritePtr[0].col = col;
            _VtxWritePtr[1].pos.x = p2.x + dy; _VtxWritePtr[1].pos.y = p2.y - dx; _VtxWritePtr[1].uv = uv; _VtxWritePtr[1].col = col;
            _VtxWritePtr[2].pos.x = p2.x - dy; _VtxWritePtr[2].pos.y = p2.y + dx; _VtxWritePtr[2].uv = uv; _VtxWritePtr[2].col = col;
            _VtxWritePtr[3].pos.x = p1.x - dy; _VtxWritePtr[3].pos.y = p1.y + dx; _VtxWritePtr[3].uv = uv; _VtxWritePtr[3].col = col;
            _VtxWritePtr += 4;

            _IdxWritePtr[0] = (ImDrawIdx)(_VtxCurrentIdx); _IdxWritePtr[1] = (ImDrawIdx)(_VtxCurrentIdx+1); _IdxWritePtr[2] = (ImDrawIdx)(_VtxCurrentIdx+2);
            _IdxWritePtr[3] = (ImDrawIdx)(_VtxCurrentIdx); _IdxWritePtr[4] = (ImDrawIdx)(_VtxCurrentIdx+2); _IdxWritePtr[5] = (ImDrawIdx)(_VtxCurrentIdx+3);
            _IdxWritePtr += 6;
            _VtxCurrentIdx += 4;
        }
    }
}

// We intentionally avoid using ImVec2 and its math operators here to reduce cost to a minimum for debug/non-inlined builds.
void ImDrawList::AddConvexPolyFilled(const ImVec2* points, const int points_count, ImU32 col)
{
    if (points_count < 3)
        return;

    const ImVec2 uv = _Data->TexUvWhitePixel;

    if (Flags & ImDrawListFlags_AntiAliasedFill)
    {
        // Anti-aliased Fill
        const float AA_SIZE = 1.0f;
        const ImU32 col_trans = col & ~IM_COL32_A_MASK;
        const int idx_count = (points_count-2)*3 + points_count*6;
        const int vtx_count = (points_count*2);
        PrimReserve(idx_count, vtx_count);

        // Add indexes for fill
        unsigned int vtx_inner_idx = _VtxCurrentIdx;
        unsigned int vtx_outer_idx = _VtxCurrentIdx+1;
        for (int i = 2; i < points_count; i++)
        {
            _IdxWritePtr[0] = (ImDrawIdx)(vtx_inner_idx); _IdxWritePtr[1] = (ImDrawIdx)(vtx_inner_idx+((i-1)<<1)); _IdxWritePtr[2] = (ImDrawIdx)(vtx_inner_idx+(i<<1));
            _IdxWritePtr += 3;
        }

        // Compute normals
        ImVec2* temp_normals = (ImVec2*)alloca(points_count * sizeof(ImVec2));
        for (int i0 = points_count-1, i1 = 0; i1 < points_count; i0 = i1++)
        {
            const ImVec2& p0 = points[i0];
            const ImVec2& p1 = points[i1];
            float dx = p1.x - p0.x;
            float dy = p1.y - p0.y;
            IM_NORMALIZE2F_OVER_ZERO(dx, dy);
            temp_normals[i0].x = dy;
            temp_normals[i0].y = -dx;
        }

        for (int i0 = points_count-1, i1 = 0; i1 < points_count; i0 = i1++)
        {
            // Average normals
            const ImVec2& n0 = temp_normals[i0];
            const ImVec2& n1 = temp_normals[i1];
            float dm_x = (n0.x + n1.x) * 0.5f;
            float dm_y = (n0.y + n1.y) * 0.5f;
            IM_NORMALIZE2F_OVER_EPSILON_CLAMP(dm_x, dm_y, 0.000001f, 100.0f);
            dm_x *= AA_SIZE * 0.5f;
            dm_y *= AA_SIZE * 0.5f;

            // Add vertices
            _VtxWritePtr[0].pos.x = (points[i1].x - dm_x); _VtxWritePtr[0].pos.y = (points[i1].y - dm_y); _VtxWritePtr[0].uv = uv; _VtxWritePtr[0].col = col;        // Inner
            _VtxWritePtr[1].pos.x = (points[i1].x + dm_x); _VtxWritePtr[1].pos.y = (points[i1].y + dm_y); _VtxWritePtr[1].uv = uv; _VtxWritePtr[1].col = col_trans;  // Outer
            _VtxWritePtr += 2;

            // Add indexes for fringes
            _IdxWritePtr[0] = (ImDrawIdx)(vtx_inner_idx+(i1<<1)); _IdxWritePtr[1] = (ImDrawIdx)(vtx_inner_idx+(i0<<1)); _IdxWritePtr[2] = (ImDrawIdx)(vtx_outer_idx+(i0<<1));
            _IdxWritePtr[3] = (ImDrawIdx)(vtx_outer_idx+(i0<<1)); _IdxWritePtr[4] = (ImDrawIdx)(vtx_outer_idx+(i1<<1)); _IdxWritePtr[5] = (ImDrawIdx)(vtx_inner_idx+(i1<<1));
            _IdxWritePtr += 6;
        }
        _VtxCurrentIdx += (ImDrawIdx)vtx_count;
    }
    else
    {
        // Non Anti-aliased Fill
        const int idx_count = (points_count-2)*3;
        const int vtx_count = points_count;
        PrimReserve(idx_count, vtx_count);
        for (int i = 0; i < vtx_count; i++)
        {
            _VtxWritePtr[0].pos = points[i]; _VtxWritePtr[0].uv = uv; _VtxWritePtr[0].col = col;
            _VtxWritePtr++;
        }
        for (int i = 2; i < points_count; i++)
        {
            _IdxWritePtr[0] = (ImDrawIdx)(_VtxCurrentIdx); _IdxWritePtr[1] = (ImDrawIdx)(_VtxCurrentIdx+i-1); _IdxWritePtr[2] = (ImDrawIdx)(_VtxCurrentIdx+i);
            _IdxWritePtr += 3;
        }
        _VtxCurrentIdx += (ImDrawIdx)vtx_count;
    }
}

void ImDrawList::PathArcToFast(const ImVec2& centre, float radius, int a_min_of_12, int a_max_of_12)
{
    if (radius == 0.0f || a_min_of_12 > a_max_of_12)
    {
        _Path.push_back(centre);
        return;
    }
    _Path.reserve(_Path.Size + (a_max_of_12 - a_min_of_12 + 1));
    for (int a = a_min_of_12; a <= a_max_of_12; a++)
    {
        const ImVec2& c = _Data->CircleVtx12[a % IM_ARRAYSIZE(_Data->CircleVtx12)];
        _Path.push_back(ImVec2(centre.x + c.x * radius, centre.y + c.y * radius));
    }
}

void ImDrawList::PathArcTo(const ImVec2& centre, float radius, float a_min, float a_max, int num_segments)
{
    if (radius == 0.0f)
    {
        _Path.push_back(centre);
        return;
    }

    // Note that we are adding a point at both a_min and a_max.
    // If you are trying to draw a full closed circle you don't want the overlapping points!
    _Path.reserve(_Path.Size + (num_segments + 1));
    for (int i = 0; i <= num_segments; i++)
    {
        const float a = a_min + ((float)i / (float)num_segments) * (a_max - a_min);
        _Path.push_back(ImVec2(centre.x + ImCos(a) * radius, centre.y + ImSin(a) * radius));
    }
}

static void PathBezierToCasteljau(ImVector<ImVec2>* path, float x1, float y1, float x2, float y2, float x3, float y3, float x4, float y4, float tess_tol, int level)
{
    float dx = x4 - x1;
    float dy = y4 - y1;
    float d2 = ((x2 - x4) * dy - (y2 - y4) * dx);
    float d3 = ((x3 - x4) * dy - (y3 - y4) * dx);
    d2 = (d2 >= 0) ? d2 : -d2;
    d3 = (d3 >= 0) ? d3 : -d3;
    if ((d2+d3) * (d2+d3) < tess_tol * (dx*dx + dy*dy))
    {
        path->push_back(ImVec2(x4, y4));
    }
    else if (level < 10)
    {
        float x12 = (x1+x2)*0.5f,       y12 = (y1+y2)*0.5f;
        float x23 = (x2+x3)*0.5f,       y23 = (y2+y3)*0.5f;
        float x34 = (x3+x4)*0.5f,       y34 = (y3+y4)*0.5f;
        float x123 = (x12+x23)*0.5f,    y123 = (y12+y23)*0.5f;
        float x234 = (x23+x34)*0.5f,    y234 = (y23+y34)*0.5f;
        float x1234 = (x123+x234)*0.5f, y1234 = (y123+y234)*0.5f;

        PathBezierToCasteljau(path, x1,y1,        x12,y12,    x123,y123,  x1234,y1234, tess_tol, level+1);
        PathBezierToCasteljau(path, x1234,y1234,  x234,y234,  x34,y34,    x4,y4,       tess_tol, level+1);
    }
}

void ImDrawList::PathBezierCurveTo(const ImVec2& p2, const ImVec2& p3, const ImVec2& p4, int num_segments)
{
    ImVec2 p1 = _Path.back();
    if (num_segments == 0)
    {
        // Auto-tessellated
        PathBezierToCasteljau(&_Path, p1.x, p1.y, p2.x, p2.y, p3.x, p3.y, p4.x, p4.y, _Data->CurveTessellationTol, 0);
    }
    else
    {
        float t_step = 1.0f / (float)num_segments;
        for (int i_step = 1; i_step <= num_segments; i_step++)
        {
            float t = t_step * i_step;
            float u = 1.0f - t;
            float w1 = u*u*u;
            float w2 = 3*u*u*t;
            float w3 = 3*u*t*t;
            float w4 = t*t*t;
            _Path.push_back(ImVec2(w1*p1.x + w2*p2.x + w3*p3.x + w4*p4.x, w1*p1.y + w2*p2.y + w3*p3.y + w4*p4.y));
        }
    }
}

void ImDrawList::PathRect(const ImVec2& a, const ImVec2& b, float rounding, int rounding_corners)
{
    rounding = ImMin(rounding, ImFabs(b.x - a.x) * ( ((rounding_corners & ImDrawCornerFlags_Top)  == ImDrawCornerFlags_Top)  || ((rounding_corners & ImDrawCornerFlags_Bot)   == ImDrawCornerFlags_Bot)   ? 0.5f : 1.0f ) - 1.0f);
    rounding = ImMin(rounding, ImFabs(b.y - a.y) * ( ((rounding_corners & ImDrawCornerFlags_Left) == ImDrawCornerFlags_Left) || ((rounding_corners & ImDrawCornerFlags_Right) == ImDrawCornerFlags_Right) ? 0.5f : 1.0f ) - 1.0f);

    if (rounding <= 0.0f || rounding_corners == 0)
    {
        PathLineTo(a);
        PathLineTo(ImVec2(b.x, a.y));
        PathLineTo(b);
        PathLineTo(ImVec2(a.x, b.y));
    }
    else
    {
        const float rounding_tl = (rounding_corners & ImDrawCornerFlags_TopLeft) ? rounding : 0.0f;
        const float rounding_tr = (rounding_corners & ImDrawCornerFlags_TopRight) ? rounding : 0.0f;
        const float rounding_br = (rounding_corners & ImDrawCornerFlags_BotRight) ? rounding : 0.0f;
        const float rounding_bl = (rounding_corners & ImDrawCornerFlags_BotLeft) ? rounding : 0.0f;
        PathArcToFast(ImVec2(a.x + rounding_tl, a.y + rounding_tl), rounding_tl, 6, 9);
        PathArcToFast(ImVec2(b.x - rounding_tr, a.y + rounding_tr), rounding_tr, 9, 12);
        PathArcToFast(ImVec2(b.x - rounding_br, b.y - rounding_br), rounding_br, 0, 3);
        PathArcToFast(ImVec2(a.x + rounding_bl, b.y - rounding_bl), rounding_bl, 3, 6);
    }
}

void ImDrawList::AddLine(const ImVec2& a, const ImVec2& b, ImU32 col, float thickness)
{
    if ((col & IM_COL32_A_MASK) == 0)
        return;
    PathLineTo(a + ImVec2(0.5f,0.5f));
    PathLineTo(b + ImVec2(0.5f,0.5f));
    PathStroke(col, false, thickness);
}

// a: upper-left, b: lower-right. we don't render 1 px sized rectangles properly.
void ImDrawList::AddRect(const ImVec2& a, const ImVec2& b, ImU32 col, float rounding, int rounding_corners_flags, float thickness)
{
    if ((col & IM_COL32_A_MASK) == 0)
        return;
    if (Flags & ImDrawListFlags_AntiAliasedLines)
        PathRect(a + ImVec2(0.5f,0.5f), b - ImVec2(0.50f,0.50f), rounding, rounding_corners_flags);
    else
        PathRect(a + ImVec2(0.5f,0.5f), b - ImVec2(0.49f,0.49f), rounding, rounding_corners_flags); // Better looking lower-right corner and rounded non-AA shapes.
    PathStroke(col, true, thickness);
}

void ImDrawList::AddRectFilled(const ImVec2& a, const ImVec2& b, ImU32 col, float rounding, int rounding_corners_flags)
{
    if ((col & IM_COL32_A_MASK) == 0)
        return;
    if (rounding > 0.0f)
    {
        PathRect(a, b, rounding, rounding_corners_flags);
        PathFillConvex(col);
    }
    else
    {
        PrimReserve(6, 4);
        PrimRect(a, b, col);
    }
}

void ImDrawList::AddRectFilledMultiColor(const ImVec2& a, const ImVec2& c, ImU32 col_upr_left, ImU32 col_upr_right, ImU32 col_bot_right, ImU32 col_bot_left)
{
    if (((col_upr_left | col_upr_right | col_bot_right | col_bot_left) & IM_COL32_A_MASK) == 0)
        return;

    const ImVec2 uv = _Data->TexUvWhitePixel;
    PrimReserve(6, 4);
    PrimWriteIdx((ImDrawIdx)(_VtxCurrentIdx)); PrimWriteIdx((ImDrawIdx)(_VtxCurrentIdx+1)); PrimWriteIdx((ImDrawIdx)(_VtxCurrentIdx+2));
    PrimWriteIdx((ImDrawIdx)(_VtxCurrentIdx)); PrimWriteIdx((ImDrawIdx)(_VtxCurrentIdx+2)); PrimWriteIdx((ImDrawIdx)(_VtxCurrentIdx+3));
    PrimWriteVtx(a, uv, col_upr_left);
    PrimWriteVtx(ImVec2(c.x, a.y), uv, col_upr_right);
    PrimWriteVtx(c, uv, col_bot_right);
    PrimWriteVtx(ImVec2(a.x, c.y), uv, col_bot_left);
}

void ImDrawList::AddQuad(const ImVec2& a, const ImVec2& b, const ImVec2& c, const ImVec2& d, ImU32 col, float thickness)
{
    if ((col & IM_COL32_A_MASK) == 0)
        return;

    PathLineTo(a);
    PathLineTo(b);
    PathLineTo(c);
    PathLineTo(d);
    PathStroke(col, true, thickness);
}

void ImDrawList::AddQuadFilled(const ImVec2& a, const ImVec2& b, const ImVec2& c, const ImVec2& d, ImU32 col)
{
    if ((col & IM_COL32_A_MASK) == 0)
        return;

    PathLineTo(a);
    PathLineTo(b);
    PathLineTo(c);
    PathLineTo(d);
    PathFillConvex(col);
}

void ImDrawList::AddTriangle(const ImVec2& a, const ImVec2& b, const ImVec2& c, ImU32 col, float thickness)
{
    if ((col & IM_COL32_A_MASK) == 0)
        return;

    PathLineTo(a);
    PathLineTo(b);
    PathLineTo(c);
    PathStroke(col, true, thickness);
}

void ImDrawList::AddTriangleFilled(const ImVec2& a, const ImVec2& b, const ImVec2& c, ImU32 col)
{
    if ((col & IM_COL32_A_MASK) == 0)
        return;

    PathLineTo(a);
    PathLineTo(b);
    PathLineTo(c);
    PathFillConvex(col);
}

void ImDrawList::AddCircle(const ImVec2& centre, float radius, ImU32 col, int num_segments, float thickness)
{
    if ((col & IM_COL32_A_MASK) == 0 || num_segments <= 2)
        return;

    // Because we are filling a closed shape we remove 1 from the count of segments/points
    const float a_max = IM_PI*2.0f * ((float)num_segments - 1.0f) / (float)num_segments;
    PathArcTo(centre, radius-0.5f, 0.0f, a_max, num_segments - 1);
    PathStroke(col, true, thickness);
}

void ImDrawList::AddCircleFilled(const ImVec2& centre, float radius, ImU32 col, int num_segments)
{
    if ((col & IM_COL32_A_MASK) == 0 || num_segments <= 2)
        return;

    // Because we are filling a closed shape we remove 1 from the count of segments/points
    const float a_max = IM_PI*2.0f * ((float)num_segments - 1.0f) / (float)num_segments;
    PathArcTo(centre, radius, 0.0f, a_max, num_segments - 1);
    PathFillConvex(col);
}

void ImDrawList::AddBezierCurve(const ImVec2& pos0, const ImVec2& cp0, const ImVec2& cp1, const ImVec2& pos1, ImU32 col, float thickness, int num_segments)
{
    if ((col & IM_COL32_A_MASK) == 0)
        return;

    PathLineTo(pos0);
    PathBezierCurveTo(cp0, cp1, pos1, num_segments);
    PathStroke(col, false, thickness);
}

void ImDrawList::AddText(const ImFont* font, float font_size, const ImVec2& pos, ImU32 col, const char* text_begin, const char* text_end, float wrap_width, const ImVec4* cpu_fine_clip_rect)
{
    if ((col & IM_COL32_A_MASK) == 0)
        return;

    if (text_end == NULL)
        text_end = text_begin + strlen(text_begin);
    if (text_begin == text_end)
        return;

    // Pull default font/size from the shared ImDrawListSharedData instance
    if (font == NULL)
        font = _Data->Font;
    if (font_size == 0.0f)
        font_size = _Data->FontSize;

    IM_ASSERT(font->ContainerAtlas->TexID == _TextureIdStack.back());  // Use high-level ImGui::PushFont() or low-level ImDrawList::PushTextureId() to change font.

    ImVec4 clip_rect = _ClipRectStack.back();
    if (cpu_fine_clip_rect)
    {
        clip_rect.x = ImMax(clip_rect.x, cpu_fine_clip_rect->x);
        clip_rect.y = ImMax(clip_rect.y, cpu_fine_clip_rect->y);
        clip_rect.z = ImMin(clip_rect.z, cpu_fine_clip_rect->z);
        clip_rect.w = ImMin(clip_rect.w, cpu_fine_clip_rect->w);
    }
    font->RenderText(this, font_size, pos, col, clip_rect, text_begin, text_end, wrap_width, cpu_fine_clip_rect != NULL);
}

void ImDrawList::AddText(const ImVec2& pos, ImU32 col, const char* text_begin, const char* text_end)
{
    AddText(NULL, 0.0f, pos, col, text_begin, text_end);
}

void ImDrawList::AddImage(ImTextureID user_texture_id, const ImVec2& a, const ImVec2& b, const ImVec2& uv_a, const ImVec2& uv_b, ImU32 col)
{
    if ((col & IM_COL32_A_MASK) == 0)
        return;

    const bool push_texture_id = _TextureIdStack.empty() || user_texture_id != _TextureIdStack.back();
    if (push_texture_id)
        PushTextureID(user_texture_id);

    PrimReserve(6, 4);
    PrimRectUV(a, b, uv_a, uv_b, col);

    if (push_texture_id)
        PopTextureID();
}

void ImDrawList::AddImageQuad(ImTextureID user_texture_id, const ImVec2& a, const ImVec2& b, const ImVec2& c, const ImVec2& d, const ImVec2& uv_a, const ImVec2& uv_b, const ImVec2& uv_c, const ImVec2& uv_d, ImU32 col)
{
    if ((col & IM_COL32_A_MASK) == 0)
        return;

    const bool push_texture_id = _TextureIdStack.empty() || user_texture_id != _TextureIdStack.back();
    if (push_texture_id)
        PushTextureID(user_texture_id);

    PrimReserve(6, 4);
    PrimQuadUV(a, b, c, d, uv_a, uv_b, uv_c, uv_d, col);

    if (push_texture_id)
        PopTextureID();
}

void ImDrawList::AddImageRounded(ImTextureID user_texture_id, const ImVec2& a, const ImVec2& b, const ImVec2& uv_a, const ImVec2& uv_b, ImU32 col, float rounding, int rounding_corners)
{
    if ((col & IM_COL32_A_MASK) == 0)
        return;

    if (rounding <= 0.0f || (rounding_corners & ImDrawCornerFlags_All) == 0)
    {
        AddImage(user_texture_id, a, b, uv_a, uv_b, col);
        return;
    }

    const bool push_texture_id = _TextureIdStack.empty() || user_texture_id != _TextureIdStack.back();
    if (push_texture_id)
        PushTextureID(user_texture_id);

    int vert_start_idx = VtxBuffer.Size;
    PathRect(a, b, rounding, rounding_corners);
    PathFillConvex(col);
    int vert_end_idx = VtxBuffer.Size;
    ImGui::ShadeVertsLinearUV(this, vert_start_idx, vert_end_idx, a, b, uv_a, uv_b, true);

    if (push_texture_id)
        PopTextureID();
}

//-----------------------------------------------------------------------------
// [SECTION] ImDrawData
//-----------------------------------------------------------------------------

// For backward compatibility: convert all buffers from indexed to de-indexed, in case you cannot render indexed. Note: this is slow and most likely a waste of resources. Always prefer indexed rendering!
void ImDrawData::DeIndexAllBuffers()
{
    ImVector<ImDrawVert> new_vtx_buffer;
    TotalVtxCount = TotalIdxCount = 0;
    for (int i = 0; i < CmdListsCount; i++)
    {
        ImDrawList* cmd_list = CmdLists[i];
        if (cmd_list->IdxBuffer.empty())
            continue;
        new_vtx_buffer.resize(cmd_list->IdxBuffer.Size);
        for (int j = 0; j < cmd_list->IdxBuffer.Size; j++)
            new_vtx_buffer[j] = cmd_list->VtxBuffer[cmd_list->IdxBuffer[j]];
        cmd_list->VtxBuffer.swap(new_vtx_buffer);
        cmd_list->IdxBuffer.resize(0);
        TotalVtxCount += cmd_list->VtxBuffer.Size;
    }
}

// Helper to scale the ClipRect field of each ImDrawCmd. Use if your final output buffer is at a different scale than ImGui expects, or if there is a difference between your window resolution and framebuffer resolution.
void ImDrawData::ScaleClipRects(const ImVec2& scale)
{
    for (int i = 0; i < CmdListsCount; i++)
    {
        ImDrawList* cmd_list = CmdLists[i];
        for (int cmd_i = 0; cmd_i < cmd_list->CmdBuffer.Size; cmd_i++)
        {
            ImDrawCmd* cmd = &cmd_list->CmdBuffer[cmd_i];
            cmd->ClipRect = ImVec4(cmd->ClipRect.x * scale.x, cmd->ClipRect.y * scale.y, cmd->ClipRect.z * scale.x, cmd->ClipRect.w * scale.y);
        }
    }
}

//-----------------------------------------------------------------------------
// [SECTION] Helpers ShadeVertsXXX functions
//-----------------------------------------------------------------------------

// Generic linear color gradient, write to RGB fields, leave A untouched.
void ImGui::ShadeVertsLinearColorGradientKeepAlpha(ImDrawList* draw_list, int vert_start_idx, int vert_end_idx, ImVec2 gradient_p0, ImVec2 gradient_p1, ImU32 col0, ImU32 col1)
{
    ImVec2 gradient_extent = gradient_p1 - gradient_p0;
    float gradient_inv_length2 = 1.0f / ImLengthSqr(gradient_extent);
    ImDrawVert* vert_start = draw_list->VtxBuffer.Data + vert_start_idx;
    ImDrawVert* vert_end = draw_list->VtxBuffer.Data + vert_end_idx;
    for (ImDrawVert* vert = vert_start; vert < vert_end; vert++)
    {
        float d = ImDot(vert->pos - gradient_p0, gradient_extent);
        float t = ImClamp(d * gradient_inv_length2, 0.0f, 1.0f);
        int r = ImLerp((int)(col0 >> IM_COL32_R_SHIFT) & 0xFF, (int)(col1 >> IM_COL32_R_SHIFT) & 0xFF, t);
        int g = ImLerp((int)(col0 >> IM_COL32_G_SHIFT) & 0xFF, (int)(col1 >> IM_COL32_G_SHIFT) & 0xFF, t);
        int b = ImLerp((int)(col0 >> IM_COL32_B_SHIFT) & 0xFF, (int)(col1 >> IM_COL32_B_SHIFT) & 0xFF, t);
        vert->col = (r << IM_COL32_R_SHIFT) | (g << IM_COL32_G_SHIFT) | (b << IM_COL32_B_SHIFT) | (vert->col & IM_COL32_A_MASK);
    }
}

// Distribute UV over (a, b) rectangle
void ImGui::ShadeVertsLinearUV(ImDrawList* draw_list, int vert_start_idx, int vert_end_idx, const ImVec2& a, const ImVec2& b, const ImVec2& uv_a, const ImVec2& uv_b, bool clamp)
{
    const ImVec2 size = b - a;
    const ImVec2 uv_size = uv_b - uv_a;
    const ImVec2 scale = ImVec2(
        size.x != 0.0f ? (uv_size.x / size.x) : 0.0f,
        size.y != 0.0f ? (uv_size.y / size.y) : 0.0f);

    ImDrawVert* vert_start = draw_list->VtxBuffer.Data + vert_start_idx;
    ImDrawVert* vert_end = draw_list->VtxBuffer.Data + vert_end_idx;
    if (clamp)
    {
        const ImVec2 min = ImMin(uv_a, uv_b);
        const ImVec2 max = ImMax(uv_a, uv_b);
        for (ImDrawVert* vertex = vert_start; vertex < vert_end; ++vertex)
            vertex->uv = ImClamp(uv_a + ImMul(ImVec2(vertex->pos.x, vertex->pos.y) - a, scale), min, max);
    }
    else
    {
        for (ImDrawVert* vertex = vert_start; vertex < vert_end; ++vertex)
            vertex->uv = uv_a + ImMul(ImVec2(vertex->pos.x, vertex->pos.y) - a, scale);
    }
}

//-----------------------------------------------------------------------------
// [SECTION] ImFontConfig
//-----------------------------------------------------------------------------

ImFontConfig::ImFontConfig()
{
    FontData = NULL;
    FontDataSize = 0;
    FontDataOwnedByAtlas = true;
    FontNo = 0;
    SizePixels = 0.0f;
    OversampleH = 3;
    OversampleV = 1;
    PixelSnapH = false;
    GlyphExtraSpacing = ImVec2(0.0f, 0.0f);
    GlyphOffset = ImVec2(0.0f, 0.0f);
    GlyphRanges = NULL;
    GlyphMinAdvanceX = 0.0f;
    GlyphMaxAdvanceX = FLT_MAX;
    MergeMode = false;
    RasterizerFlags = 0x00;
    RasterizerMultiply = 1.0f;
    memset(Name, 0, sizeof(Name));
    DstFont = NULL;
}

//-----------------------------------------------------------------------------
// [SECTION] ImFontAtlas
//-----------------------------------------------------------------------------

// A work of art lies ahead! (. = white layer, X = black layer, others are blank)
// The white texels on the top left are the ones we'll use everywhere in ImGui to render filled shapes.
const int FONT_ATLAS_DEFAULT_TEX_DATA_W_HALF = 108;
const int FONT_ATLAS_DEFAULT_TEX_DATA_H      = 27;
const unsigned int FONT_ATLAS_DEFAULT_TEX_DATA_ID = 0x80000000;
static const char FONT_ATLAS_DEFAULT_TEX_DATA_PIXELS[FONT_ATLAS_DEFAULT_TEX_DATA_W_HALF * FONT_ATLAS_DEFAULT_TEX_DATA_H + 1] =
{
    "..-         -XXXXXXX-    X    -           X           -XXXXXXX          -          XXXXXXX-     XX          "
    "..-         -X.....X-   X.X   -          X.X          -X.....X          -          X.....X-    X..X         "
    "---         -XXX.XXX-  X...X  -         X...X         -X....X           -           X....X-    X..X         "
    "X           -  X.X  - X.....X -        X.....X        -X...X            -            X...X-    X..X         "
    "XX          -  X.X  -X.......X-       X.......X       -X..X.X           -           X.X..X-    X..X         "
    "X.X         -  X.X  -XXXX.XXXX-       XXXX.XXXX       -X.X X.X          -          X.X X.X-    X..XXX       "
    "X..X        -  X.X  -   X.X   -          X.X          -XX   X.X         -         X.X   XX-    X..X..XXX    "
    "X...X       -  X.X  -   X.X   -    XX    X.X    XX    -      X.X        -        X.X      -    X..X..X..XX  "
    "X....X      -  X.X  -   X.X   -   X.X    X.X    X.X   -       X.X       -       X.X       -    X..X..X..X.X "
    "X.....X     -  X.X  -   X.X   -  X..X    X.X    X..X  -        X.X      -      X.X        -XXX X..X..X..X..X"
    "X......X    -  X.X  -   X.X   - X...XXXXXX.XXXXXX...X -         X.X   XX-XX   X.X         -X..XX........X..X"
    "X.......X   -  X.X  -   X.X   -X.....................X-          X.X X.X-X.X X.X          -X...X...........X"
    "X........X  -  X.X  -   X.X   - X...XXXXXX.XXXXXX...X -           X.X..X-X..X.X           - X..............X"
    "X.........X -XXX.XXX-   X.X   -  X..X    X.X    X..X  -            X...X-X...X            -  X.............X"
    "X..........X-X.....X-   X.X   -   X.X    X.X    X.X   -           X....X-X....X           -  X.............X"
    "X......XXXXX-XXXXXXX-   X.X   -    XX    X.X    XX    -          X.....X-X.....X          -   X............X"
    "X...X..X    ---------   X.X   -          X.X          -          XXXXXXX-XXXXXXX          -   X...........X "
    "X..X X..X   -       -XXXX.XXXX-       XXXX.XXXX       -------------------------------------    X..........X "
    "X.X  X..X   -       -X.......X-       X.......X       -    XX           XX    -           -    X..........X "
    "XX    X..X  -       - X.....X -        X.....X        -   X.X           X.X   -           -     X........X  "
    "      X..X          -  X...X  -         X...X         -  X..X           X..X  -           -     X........X  "
    "       XX           -   X.X   -          X.X          - X...XXXXXXXXXXXXX...X -           -     XXXXXXXXXX  "
    "------------        -    X    -           X           -X.....................X-           ------------------"
    "                    ----------------------------------- X...XXXXXXXXXXXXX...X -                             "
    "                                                      -  X..X           X..X  -                             "
    "                                                      -   X.X           X.X   -                             "
    "                                                      -    XX           XX    -                             "
};

static const ImVec2 FONT_ATLAS_DEFAULT_TEX_CURSOR_DATA[ImGuiMouseCursor_COUNT][3] =
{
    // Pos ........ Size ......... Offset ......
    { ImVec2( 0,3), ImVec2(12,19), ImVec2( 0, 0) }, // ImGuiMouseCursor_Arrow
    { ImVec2(13,0), ImVec2( 7,16), ImVec2( 1, 8) }, // ImGuiMouseCursor_TextInput
    { ImVec2(31,0), ImVec2(23,23), ImVec2(11,11) }, // ImGuiMouseCursor_ResizeAll
    { ImVec2(21,0), ImVec2( 9,23), ImVec2( 4,11) }, // ImGuiMouseCursor_ResizeNS
    { ImVec2(55,18),ImVec2(23, 9), ImVec2(11, 4) }, // ImGuiMouseCursor_ResizeEW
    { ImVec2(73,0), ImVec2(17,17), ImVec2( 8, 8) }, // ImGuiMouseCursor_ResizeNESW
    { ImVec2(55,0), ImVec2(17,17), ImVec2( 8, 8) }, // ImGuiMouseCursor_ResizeNWSE
    { ImVec2(91,0), ImVec2(17,22), ImVec2( 5, 0) }, // ImGuiMouseCursor_Hand
};

ImFontAtlas::ImFontAtlas()
{
    Locked = false;
    Flags = ImFontAtlasFlags_None;
    TexID = (ImTextureID)NULL;
    TexDesiredWidth = 0;
    TexGlyphPadding = 1;

    TexPixelsAlpha8 = NULL;
    TexPixelsRGBA32 = NULL;
    TexWidth = TexHeight = 0;
    TexUvScale = ImVec2(0.0f, 0.0f);
    TexUvWhitePixel = ImVec2(0.0f, 0.0f);
    for (int n = 0; n < IM_ARRAYSIZE(CustomRectIds); n++)
        CustomRectIds[n] = -1;
}

ImFontAtlas::~ImFontAtlas()
{
    IM_ASSERT(!Locked && "Cannot modify a locked ImFontAtlas between NewFrame() and EndFrame/Render()!");
    Clear();
}

void    ImFontAtlas::ClearInputData()
{
    IM_ASSERT(!Locked && "Cannot modify a locked ImFontAtlas between NewFrame() and EndFrame/Render()!");
    for (int i = 0; i < ConfigData.Size; i++)
        if (ConfigData[i].FontData && ConfigData[i].FontDataOwnedByAtlas)
        {
            ImGui::MemFree(ConfigData[i].FontData);
            ConfigData[i].FontData = NULL;
        }

    // When clearing this we lose access to the font name and other information used to build the font.
    for (int i = 0; i < Fonts.Size; i++)
        if (Fonts[i]->ConfigData >= ConfigData.Data && Fonts[i]->ConfigData < ConfigData.Data + ConfigData.Size)
        {
            Fonts[i]->ConfigData = NULL;
            Fonts[i]->ConfigDataCount = 0;
        }
    ConfigData.clear();
    CustomRects.clear();
    for (int n = 0; n < IM_ARRAYSIZE(CustomRectIds); n++)
        CustomRectIds[n] = -1;
}

void    ImFontAtlas::ClearTexData()
{
    IM_ASSERT(!Locked && "Cannot modify a locked ImFontAtlas between NewFrame() and EndFrame/Render()!");
    if (TexPixelsAlpha8)
        ImGui::MemFree(TexPixelsAlpha8);
    if (TexPixelsRGBA32)
        ImGui::MemFree(TexPixelsRGBA32);
    TexPixelsAlpha8 = NULL;
    TexPixelsRGBA32 = NULL;
}

void    ImFontAtlas::ClearFonts()
{
    IM_ASSERT(!Locked && "Cannot modify a locked ImFontAtlas between NewFrame() and EndFrame/Render()!");
    for (int i = 0; i < Fonts.Size; i++)
        IM_DELETE(Fonts[i]);
    Fonts.clear();
}

void    ImFontAtlas::Clear()
{
    ClearInputData();
    ClearTexData();
    ClearFonts();
}

void    ImFontAtlas::GetTexDataAsAlpha8(unsigned char** out_pixels, int* out_width, int* out_height, int* out_bytes_per_pixel)
{
    // Build atlas on demand
    if (TexPixelsAlpha8 == NULL)
    {
        if (ConfigData.empty())
            AddFontDefault();
        Build();
    }

    *out_pixels = TexPixelsAlpha8;
    if (out_width) *out_width = TexWidth;
    if (out_height) *out_height = TexHeight;
    if (out_bytes_per_pixel) *out_bytes_per_pixel = 1;
}

void    ImFontAtlas::GetTexDataAsRGBA32(unsigned char** out_pixels, int* out_width, int* out_height, int* out_bytes_per_pixel)
{
    // Convert to RGBA32 format on demand
    // Although it is likely to be the most commonly used format, our font rendering is 1 channel / 8 bpp
    if (!TexPixelsRGBA32)
    {
        unsigned char* pixels = NULL;
        GetTexDataAsAlpha8(&pixels, NULL, NULL);
        if (pixels)
        {
            TexPixelsRGBA32 = (unsigned int*)ImGui::MemAlloc((size_t)TexWidth * (size_t)TexHeight * 4);
            const unsigned char* src = pixels;
            unsigned int* dst = TexPixelsRGBA32;
            for (int n = TexWidth * TexHeight; n > 0; n--)
                *dst++ = IM_COL32(255, 255, 255, (unsigned int)(*src++));
        }
    }

    *out_pixels = (unsigned char*)TexPixelsRGBA32;
    if (out_width) *out_width = TexWidth;
    if (out_height) *out_height = TexHeight;
    if (out_bytes_per_pixel) *out_bytes_per_pixel = 4;
}

ImFont* ImFontAtlas::AddFont(const ImFontConfig* font_cfg)
{
    IM_ASSERT(!Locked && "Cannot modify a locked ImFontAtlas between NewFrame() and EndFrame/Render()!");
    IM_ASSERT(font_cfg->FontData != NULL && font_cfg->FontDataSize > 0);
    IM_ASSERT(font_cfg->SizePixels > 0.0f);

    // Create new font
    if (!font_cfg->MergeMode)
        Fonts.push_back(IM_NEW(ImFont));
    else
        IM_ASSERT(!Fonts.empty() && "Cannot use MergeMode for the first font"); // When using MergeMode make sure that a font has already been added before. You can use ImGui::GetIO().Fonts->AddFontDefault() to add the default imgui font.

    ConfigData.push_back(*font_cfg);
    ImFontConfig& new_font_cfg = ConfigData.back();
    if (new_font_cfg.DstFont == NULL)
        new_font_cfg.DstFont = Fonts.back();
    if (!new_font_cfg.FontDataOwnedByAtlas)
    {
        new_font_cfg.FontData = ImGui::MemAlloc(new_font_cfg.FontDataSize);
        new_font_cfg.FontDataOwnedByAtlas = true;
        memcpy(new_font_cfg.FontData, font_cfg->FontData, (size_t)new_font_cfg.FontDataSize);
    }

    // Invalidate texture
    ClearTexData();
    return new_font_cfg.DstFont;
}

// Default font TTF is compressed with stb_compress then base85 encoded (see misc/fonts/binary_to_compressed_c.cpp for encoder)
static unsigned int stb_decompress_length(const unsigned char *input);
static unsigned int stb_decompress(unsigned char *output, const unsigned char *input, unsigned int length);
static const char*  GetDefaultCompressedFontDataTTFBase85();
static unsigned int Decode85Byte(char c)                                    { return c >= '\\' ? c-36 : c-35; }
static void         Decode85(const unsigned char* src, unsigned char* dst)
{
    while (*src)
    {
        unsigned int tmp = Decode85Byte(src[0]) + 85*(Decode85Byte(src[1]) + 85*(Decode85Byte(src[2]) + 85*(Decode85Byte(src[3]) + 85*Decode85Byte(src[4]))));
        dst[0] = ((tmp >> 0) & 0xFF); dst[1] = ((tmp >> 8) & 0xFF); dst[2] = ((tmp >> 16) & 0xFF); dst[3] = ((tmp >> 24) & 0xFF);   // We can't assume little-endianness.
        src += 5;
        dst += 4;
    }
}

// Load embedded ProggyClean.ttf at size 13, disable oversampling
ImFont* ImFontAtlas::AddFontDefault(const ImFontConfig* font_cfg_template)
{
    ImFontConfig font_cfg = font_cfg_template ? *font_cfg_template : ImFontConfig();
    if (!font_cfg_template)
    {
        font_cfg.OversampleH = font_cfg.OversampleV = 1;
        font_cfg.PixelSnapH = true;
    }
    if (font_cfg.Name[0] == '\0') strcpy(font_cfg.Name, "ProggyClean.ttf, 13px");
    if (font_cfg.SizePixels <= 0.0f) font_cfg.SizePixels = 13.0f;

    const char* ttf_compressed_base85 = GetDefaultCompressedFontDataTTFBase85();
    const ImWchar* glyph_ranges = font_cfg.GlyphRanges != NULL ? font_cfg.GlyphRanges : GetGlyphRangesDefault();
    ImFont* font = AddFontFromMemoryCompressedBase85TTF(ttf_compressed_base85, font_cfg.SizePixels, &font_cfg, glyph_ranges);
    font->DisplayOffset.y = 1.0f;
    return font;
}

ImFont* ImFontAtlas::AddFontFromFileTTF(const char* filename, float size_pixels, const ImFontConfig* font_cfg_template, const ImWchar* glyph_ranges)
{
    IM_ASSERT(!Locked && "Cannot modify a locked ImFontAtlas between NewFrame() and EndFrame/Render()!");
    size_t data_size = 0;
    void* data = ImFileLoadToMemory(filename, "rb", &data_size, 0);
    if (!data)
    {
        IM_ASSERT(0); // Could not load file.
        return NULL;
    }
    ImFontConfig font_cfg = font_cfg_template ? *font_cfg_template : ImFontConfig();
    if (font_cfg.Name[0] == '\0')
    {
        // Store a short copy of filename into into the font name for convenience
        const char* p;
        for (p = filename + strlen(filename); p > filename && p[-1] != '/' && p[-1] != '\\'; p--) {}
        ImFormatString(font_cfg.Name, IM_ARRAYSIZE(font_cfg.Name), "%s, %.0fpx", p, size_pixels);
    }
    return AddFontFromMemoryTTF(data, (int)data_size, size_pixels, &font_cfg, glyph_ranges);
}

// NB: Transfer ownership of 'ttf_data' to ImFontAtlas, unless font_cfg_template->FontDataOwnedByAtlas == false. Owned TTF buffer will be deleted after Build().
ImFont* ImFontAtlas::AddFontFromMemoryTTF(void* ttf_data, int ttf_size, float size_pixels, const ImFontConfig* font_cfg_template, const ImWchar* glyph_ranges)
{
    IM_ASSERT(!Locked && "Cannot modify a locked ImFontAtlas between NewFrame() and EndFrame/Render()!");
    ImFontConfig font_cfg = font_cfg_template ? *font_cfg_template : ImFontConfig();
    IM_ASSERT(font_cfg.FontData == NULL);
    font_cfg.FontData = ttf_data;
    font_cfg.FontDataSize = ttf_size;
    font_cfg.SizePixels = size_pixels;
    if (glyph_ranges)
        font_cfg.GlyphRanges = glyph_ranges;
    return AddFont(&font_cfg);
}

ImFont* ImFontAtlas::AddFontFromMemoryCompressedTTF(const void* compressed_ttf_data, int compressed_ttf_size, float size_pixels, const ImFontConfig* font_cfg_template, const ImWchar* glyph_ranges)
{
    const unsigned int buf_decompressed_size = stb_decompress_length((const unsigned char*)compressed_ttf_data);
    unsigned char* buf_decompressed_data = (unsigned char *)ImGui::MemAlloc(buf_decompressed_size);
    stb_decompress(buf_decompressed_data, (const unsigned char*)compressed_ttf_data, (unsigned int)compressed_ttf_size);

    ImFontConfig font_cfg = font_cfg_template ? *font_cfg_template : ImFontConfig();
    IM_ASSERT(font_cfg.FontData == NULL);
    font_cfg.FontDataOwnedByAtlas = true;
    return AddFontFromMemoryTTF(buf_decompressed_data, (int)buf_decompressed_size, size_pixels, &font_cfg, glyph_ranges);
}

ImFont* ImFontAtlas::AddFontFromMemoryCompressedBase85TTF(const char* compressed_ttf_data_base85, float size_pixels, const ImFontConfig* font_cfg, const ImWchar* glyph_ranges)
{
    int compressed_ttf_size = (((int)strlen(compressed_ttf_data_base85) + 4) / 5) * 4;
    void* compressed_ttf = ImGui::MemAlloc((size_t)compressed_ttf_size);
    Decode85((const unsigned char*)compressed_ttf_data_base85, (unsigned char*)compressed_ttf);
    ImFont* font = AddFontFromMemoryCompressedTTF(compressed_ttf, compressed_ttf_size, size_pixels, font_cfg, glyph_ranges);
    ImGui::MemFree(compressed_ttf);
    return font;
}

int ImFontAtlas::AddCustomRectRegular(unsigned int id, int width, int height)
{
    IM_ASSERT(id >= 0x10000);
    IM_ASSERT(width > 0 && width <= 0xFFFF);
    IM_ASSERT(height > 0 && height <= 0xFFFF);
    CustomRect r;
    r.ID = id;
    r.Width = (unsigned short)width;
    r.Height = (unsigned short)height;
    CustomRects.push_back(r);
    return CustomRects.Size - 1; // Return index
}

int ImFontAtlas::AddCustomRectFontGlyph(ImFont* font, ImWchar id, int width, int height, float advance_x, const ImVec2& offset)
{
    IM_ASSERT(font != NULL);
    IM_ASSERT(width > 0 && width <= 0xFFFF);
    IM_ASSERT(height > 0 && height <= 0xFFFF);
    CustomRect r;
    r.ID = id;
    r.Width = (unsigned short)width;
    r.Height = (unsigned short)height;
    r.GlyphAdvanceX = advance_x;
    r.GlyphOffset = offset;
    r.Font = font;
    CustomRects.push_back(r);
    return CustomRects.Size - 1; // Return index
}

void ImFontAtlas::CalcCustomRectUV(const CustomRect* rect, ImVec2* out_uv_min, ImVec2* out_uv_max)
{
    IM_ASSERT(TexWidth > 0 && TexHeight > 0);   // Font atlas needs to be built before we can calculate UV coordinates
    IM_ASSERT(rect->IsPacked());                // Make sure the rectangle has been packed
    *out_uv_min = ImVec2((float)rect->X * TexUvScale.x, (float)rect->Y * TexUvScale.y);
    *out_uv_max = ImVec2((float)(rect->X + rect->Width) * TexUvScale.x, (float)(rect->Y + rect->Height) * TexUvScale.y);
}

bool ImFontAtlas::GetMouseCursorTexData(ImGuiMouseCursor cursor_type, ImVec2* out_offset, ImVec2* out_size, ImVec2 out_uv_border[2], ImVec2 out_uv_fill[2])
{
    if (cursor_type <= ImGuiMouseCursor_None || cursor_type >= ImGuiMouseCursor_COUNT)
        return false;
    if (Flags & ImFontAtlasFlags_NoMouseCursors)
        return false;

    IM_ASSERT(CustomRectIds[0] != -1);
    ImFontAtlas::CustomRect& r = CustomRects[CustomRectIds[0]];
    IM_ASSERT(r.ID == FONT_ATLAS_DEFAULT_TEX_DATA_ID);
    ImVec2 pos = FONT_ATLAS_DEFAULT_TEX_CURSOR_DATA[cursor_type][0] + ImVec2((float)r.X, (float)r.Y);
    ImVec2 size = FONT_ATLAS_DEFAULT_TEX_CURSOR_DATA[cursor_type][1];
    *out_size = size;
    *out_offset = FONT_ATLAS_DEFAULT_TEX_CURSOR_DATA[cursor_type][2];
    out_uv_border[0] = (pos) * TexUvScale;
    out_uv_border[1] = (pos + size) * TexUvScale;
    pos.x += FONT_ATLAS_DEFAULT_TEX_DATA_W_HALF + 1;
    out_uv_fill[0] = (pos) * TexUvScale;
    out_uv_fill[1] = (pos + size) * TexUvScale;
    return true;
}

bool    ImFontAtlas::Build()
{
    IM_ASSERT(!Locked && "Cannot modify a locked ImFontAtlas between NewFrame() and EndFrame/Render()!");
    return ImFontAtlasBuildWithStbTruetype(this);
}

void    ImFontAtlasBuildMultiplyCalcLookupTable(unsigned char out_table[256], float in_brighten_factor)
{
    for (unsigned int i = 0; i < 256; i++)
    {
        unsigned int value = (unsigned int)(i * in_brighten_factor);
        out_table[i] = value > 255 ? 255 : (value & 0xFF);
    }
}

void    ImFontAtlasBuildMultiplyRectAlpha8(const unsigned char table[256], unsigned char* pixels, int x, int y, int w, int h, int stride)
{
    unsigned char* data = pixels + x + y * stride;
    for (int j = h; j > 0; j--, data += stride)
        for (int i = 0; i < w; i++)
            data[i] = table[data[i]];
}

// Temporary data for one source font (multiple source fonts can be merged into one destination ImFont)
// (C++03 doesn't allow instancing ImVector<> with function-local types so we declare the type here.)
struct ImFontBuildSrcData
{
    stbtt_fontinfo      FontInfo;
    stbtt_pack_range    PackRange;          // Hold the list of codepoints to pack (essentially points to Codepoints.Data)
    stbrp_rect*         Rects;              // Rectangle to pack. We first fill in their size and the packer will give us their position.
    stbtt_packedchar*   PackedChars;        // Output glyphs
    const ImWchar*      SrcRanges;          // Ranges as requested by user (user is allowed to request too much, e.g. 0x0020..0xFFFF)
    int                 DstIndex;           // Index into atlas->Fonts[] and dst_tmp_array[]
    int                 GlyphsHighest;      // Highest requested codepoint
    int                 GlyphsCount;        // Glyph count (excluding missing glyphs and glyphs already set by an earlier source font)
    ImBoolVector        GlyphsSet;          // Glyph bit map (random access, 1-bit per codepoint. This will be a maximum of 8KB)
    ImVector<int>       GlyphsList;         // Glyph codepoints list (flattened version of GlyphsMap)
};

// Temporary data for one destination ImFont* (multiple source fonts can be merged into one destination ImFont)
struct ImFontBuildDstData
{
    int                 SrcCount;           // Number of source fonts targeting this destination font.
    int                 GlyphsHighest;
    int                 GlyphsCount;
    ImBoolVector        GlyphsSet;          // This is used to resolve collision when multiple sources are merged into a same destination font.
};

static void UnpackBoolVectorToFlatIndexList(const ImBoolVector* in, ImVector<int>* out)
{
    IM_ASSERT(sizeof(in->Storage.Data[0]) == sizeof(int));
    const int* it_begin = in->Storage.begin();
    const int* it_end = in->Storage.end();
    for (const int* it = it_begin; it < it_end; it++)
        if (int entries_32 = *it)
            for (int bit_n = 0; bit_n < 32; bit_n++)
                if (entries_32 & (1 << bit_n))
                    out->push_back((int)((it - it_begin) << 5) + bit_n);
}

bool    ImFontAtlasBuildWithStbTruetype(ImFontAtlas* atlas)
{
    IM_ASSERT(atlas->ConfigData.Size > 0);

    ImFontAtlasBuildRegisterDefaultCustomRects(atlas);

    // Clear atlas
    atlas->TexID = (ImTextureID)NULL;
    atlas->TexWidth = atlas->TexHeight = 0;
    atlas->TexUvScale = ImVec2(0.0f, 0.0f);
    atlas->TexUvWhitePixel = ImVec2(0.0f, 0.0f);
    atlas->ClearTexData();

    // Temporary storage for building
    ImVector<ImFontBuildSrcData> src_tmp_array;
    ImVector<ImFontBuildDstData> dst_tmp_array;
    src_tmp_array.resize(atlas->ConfigData.Size);
    dst_tmp_array.resize(atlas->Fonts.Size);
    memset(src_tmp_array.Data, 0, (size_t)src_tmp_array.size_in_bytes());
    memset(dst_tmp_array.Data, 0, (size_t)dst_tmp_array.size_in_bytes());

    // 1. Initialize font loading structure, check font data validity
    for (int src_i = 0; src_i < atlas->ConfigData.Size; src_i++)
    {
        ImFontBuildSrcData& src_tmp = src_tmp_array[src_i];
        ImFontConfig& cfg = atlas->ConfigData[src_i];
        IM_ASSERT(cfg.DstFont && (!cfg.DstFont->IsLoaded() || cfg.DstFont->ContainerAtlas == atlas));

        // Find index from cfg.DstFont (we allow the user to set cfg.DstFont. Also it makes casual debugging nicer than when storing indices)
        src_tmp.DstIndex = -1;
        for (int output_i = 0; output_i < atlas->Fonts.Size && src_tmp.DstIndex == -1; output_i++)
            if (cfg.DstFont == atlas->Fonts[output_i])
                src_tmp.DstIndex = output_i;
        IM_ASSERT(src_tmp.DstIndex != -1); // cfg.DstFont not pointing within atlas->Fonts[] array?
        if (src_tmp.DstIndex == -1)
            return false;

        // Initialize helper structure for font loading and verify that the TTF/OTF data is correct
        const int font_offset = stbtt_GetFontOffsetForIndex((unsigned char*)cfg.FontData, cfg.FontNo);
        IM_ASSERT(font_offset >= 0 && "FontData is incorrect, or FontNo cannot be found.");
        if (!stbtt_InitFont(&src_tmp.FontInfo, (unsigned char*)cfg.FontData, font_offset))
            return false;

        // Measure highest codepoints
        ImFontBuildDstData& dst_tmp = dst_tmp_array[src_tmp.DstIndex];
        src_tmp.SrcRanges = cfg.GlyphRanges ? cfg.GlyphRanges : atlas->GetGlyphRangesDefault();
        for (const ImWchar* src_range = src_tmp.SrcRanges; src_range[0] && src_range[1]; src_range += 2)
            src_tmp.GlyphsHighest = ImMax(src_tmp.GlyphsHighest, (int)src_range[1]);
        dst_tmp.SrcCount++;
        dst_tmp.GlyphsHighest = ImMax(dst_tmp.GlyphsHighest, src_tmp.GlyphsHighest);
    }

    // 2. For every requested codepoint, check for their presence in the font data, and handle redundancy or overlaps between source fonts to avoid unused glyphs.
    int total_glyphs_count = 0;
    for (int src_i = 0; src_i < src_tmp_array.Size; src_i++)
    {
        ImFontBuildSrcData& src_tmp = src_tmp_array[src_i];
        ImFontBuildDstData& dst_tmp = dst_tmp_array[src_tmp.DstIndex];
        ImFontConfig& cfg = atlas->ConfigData[src_i];
        src_tmp.GlyphsSet.Resize(src_tmp.GlyphsHighest + 1);
        if (dst_tmp.SrcCount > 1 && dst_tmp.GlyphsSet.Storage.empty())
            dst_tmp.GlyphsSet.Resize(dst_tmp.GlyphsHighest + 1);

        for (const ImWchar* src_range = src_tmp.SrcRanges; src_range[0] && src_range[1]; src_range += 2)
            for (int codepoint = src_range[0]; codepoint <= src_range[1]; codepoint++)
            {
                if (cfg.MergeMode && dst_tmp.GlyphsSet.GetBit(codepoint))   // Don't overwrite existing glyphs. We could make this an option (e.g. MergeOverwrite)
                    continue;
                if (!stbtt_FindGlyphIndex(&src_tmp.FontInfo, codepoint))    // It is actually in the font?
                    continue;

                // Add to avail set/counters
                src_tmp.GlyphsCount++;
                dst_tmp.GlyphsCount++;
                src_tmp.GlyphsSet.SetBit(codepoint, true);
                if (dst_tmp.SrcCount > 1)
                    dst_tmp.GlyphsSet.SetBit(codepoint, true);
                total_glyphs_count++;
            }
    }

    // 3. Unpack our bit map into a flat list (we now have all the Unicode points that we know are requested _and_ available _and_ not overlapping another)
    for (int src_i = 0; src_i < src_tmp_array.Size; src_i++)
    {
        ImFontBuildSrcData& src_tmp = src_tmp_array[src_i];
        src_tmp.GlyphsList.reserve(src_tmp.GlyphsCount);
        UnpackBoolVectorToFlatIndexList(&src_tmp.GlyphsSet, &src_tmp.GlyphsList);
        src_tmp.GlyphsSet.Clear();
        IM_ASSERT(src_tmp.GlyphsList.Size == src_tmp.GlyphsCount);
    }
    for (int dst_i = 0; dst_i < dst_tmp_array.Size; dst_i++)
        dst_tmp_array[dst_i].GlyphsSet.Clear();
    dst_tmp_array.clear();

    // Allocate packing character data and flag packed characters buffer as non-packed (x0=y0=x1=y1=0)
    // (We technically don't need to zero-clear buf_rects, but let's do it for the sake of sanity)
    ImVector<stbrp_rect> buf_rects;
    ImVector<stbtt_packedchar> buf_packedchars;
    buf_rects.resize(total_glyphs_count);
    buf_packedchars.resize(total_glyphs_count);
    memset(buf_rects.Data, 0, (size_t)buf_rects.size_in_bytes());
    memset(buf_packedchars.Data, 0, (size_t)buf_packedchars.size_in_bytes());

    // 4. Gather glyphs sizes so we can pack them in our virtual canvas.
    int total_surface = 0;
    int buf_rects_out_n = 0;
    int buf_packedchars_out_n = 0;
    for (int src_i = 0; src_i < src_tmp_array.Size; src_i++)
    {
        ImFontBuildSrcData& src_tmp = src_tmp_array[src_i];
        if (src_tmp.GlyphsCount == 0)
            continue;

        src_tmp.Rects = &buf_rects[buf_rects_out_n];
        src_tmp.PackedChars = &buf_packedchars[buf_packedchars_out_n];
        buf_rects_out_n += src_tmp.GlyphsCount;
        buf_packedchars_out_n += src_tmp.GlyphsCount;

        // Convert our ranges in the format stb_truetype wants
        ImFontConfig& cfg = atlas->ConfigData[src_i];
        src_tmp.PackRange.font_size = cfg.SizePixels;
        src_tmp.PackRange.first_unicode_codepoint_in_range = 0;
        src_tmp.PackRange.array_of_unicode_codepoints = src_tmp.GlyphsList.Data;
        src_tmp.PackRange.num_chars = src_tmp.GlyphsList.Size;
        src_tmp.PackRange.chardata_for_range = src_tmp.PackedChars;
        src_tmp.PackRange.h_oversample = (unsigned char)cfg.OversampleH;
        src_tmp.PackRange.v_oversample = (unsigned char)cfg.OversampleV;

        // Gather the sizes of all rectangles we will need to pack (this loop is based on stbtt_PackFontRangesGatherRects)
        const float scale = (cfg.SizePixels > 0) ? stbtt_ScaleForPixelHeight(&src_tmp.FontInfo, cfg.SizePixels) : stbtt_ScaleForMappingEmToPixels(&src_tmp.FontInfo, -cfg.SizePixels);
        const int padding = atlas->TexGlyphPadding;
        for (int glyph_i = 0; glyph_i < src_tmp.GlyphsList.Size; glyph_i++)
        {
            int x0, y0, x1, y1;
            const int glyph_index_in_font = stbtt_FindGlyphIndex(&src_tmp.FontInfo, src_tmp.GlyphsList[glyph_i]);
            IM_ASSERT(glyph_index_in_font != 0);
            stbtt_GetGlyphBitmapBoxSubpixel(&src_tmp.FontInfo, glyph_index_in_font, scale * cfg.OversampleH, scale * cfg.OversampleV, 0, 0, &x0, &y0, &x1, &y1);
            src_tmp.Rects[glyph_i].w = (stbrp_coord)(x1 - x0 + padding + cfg.OversampleH - 1);
            src_tmp.Rects[glyph_i].h = (stbrp_coord)(y1 - y0 + padding + cfg.OversampleV - 1);
            total_surface += src_tmp.Rects[glyph_i].w * src_tmp.Rects[glyph_i].h;
        }
    }

    // We need a width for the skyline algorithm, any width!
    // The exact width doesn't really matter much, but some API/GPU have texture size limitations and increasing width can decrease height.
    // User can override TexDesiredWidth and TexGlyphPadding if they wish, otherwise we use a simple heuristic to select the width based on expected surface.
    const int surface_sqrt = (int)ImSqrt((float)total_surface) + 1;
    atlas->TexHeight = 0;
    if (atlas->TexDesiredWidth > 0)
        atlas->TexWidth = atlas->TexDesiredWidth;
    else
        atlas->TexWidth = (surface_sqrt >= 4096*0.7f) ? 4096 : (surface_sqrt >= 2048*0.7f) ? 2048 : (surface_sqrt >= 1024*0.7f) ? 1024 : 512;

    // 5. Start packing
    // Pack our extra data rectangles first, so it will be on the upper-left corner of our texture (UV will have small values).
    const int TEX_HEIGHT_MAX = 1024 * 32;
    stbtt_pack_context spc = {};
    stbtt_PackBegin(&spc, NULL, atlas->TexWidth, TEX_HEIGHT_MAX, 0, atlas->TexGlyphPadding, NULL);
    ImFontAtlasBuildPackCustomRects(atlas, spc.pack_info);

    // 6. Pack each source font. No rendering yet, we are working with rectangles in an infinitely tall texture at this point.
    for (int src_i = 0; src_i < src_tmp_array.Size; src_i++)
    {
        ImFontBuildSrcData& src_tmp = src_tmp_array[src_i];
        if (src_tmp.GlyphsCount == 0)
            continue;

        stbrp_pack_rects((stbrp_context*)spc.pack_info, src_tmp.Rects, src_tmp.GlyphsCount);

        // Extend texture height and mark missing glyphs as non-packed so we won't render them.
        // FIXME: We are not handling packing failure here (would happen if we got off TEX_HEIGHT_MAX or if a single if larger than TexWidth?)
        for (int glyph_i = 0; glyph_i < src_tmp.GlyphsCount; glyph_i++)
            if (src_tmp.Rects[glyph_i].was_packed)
                atlas->TexHeight = ImMax(atlas->TexHeight, src_tmp.Rects[glyph_i].y + src_tmp.Rects[glyph_i].h);
    }

    // 7. Allocate texture
    atlas->TexHeight = (atlas->Flags & ImFontAtlasFlags_NoPowerOfTwoHeight) ? (atlas->TexHeight + 1) : ImUpperPowerOfTwo(atlas->TexHeight);
    atlas->TexUvScale = ImVec2(1.0f / atlas->TexWidth, 1.0f / atlas->TexHeight);
    atlas->TexPixelsAlpha8 = (unsigned char*)ImGui::MemAlloc(atlas->TexWidth * atlas->TexHeight);
    memset(atlas->TexPixelsAlpha8, 0, atlas->TexWidth * atlas->TexHeight);
    spc.pixels = atlas->TexPixelsAlpha8;
    spc.height = atlas->TexHeight;

    // 8. Render/rasterize font characters into the texture
    for (int src_i = 0; src_i < src_tmp_array.Size; src_i++)
    {
        ImFontConfig& cfg = atlas->ConfigData[src_i];
        ImFontBuildSrcData& src_tmp = src_tmp_array[src_i];
        if (src_tmp.GlyphsCount == 0)
            continue;

        stbtt_PackFontRangesRenderIntoRects(&spc, &src_tmp.FontInfo, &src_tmp.PackRange, 1, src_tmp.Rects);

        // Apply multiply operator
        if (cfg.RasterizerMultiply != 1.0f)
        {
            unsigned char multiply_table[256];
            ImFontAtlasBuildMultiplyCalcLookupTable(multiply_table, cfg.RasterizerMultiply);
            stbrp_rect* r = &src_tmp.Rects[0];
            for (int glyph_i = 0; glyph_i < src_tmp.GlyphsCount; glyph_i++, r++)
                if (r->was_packed)
                    ImFontAtlasBuildMultiplyRectAlpha8(multiply_table, atlas->TexPixelsAlpha8, r->x, r->y, r->w, r->h, atlas->TexWidth * 1);
        }
        src_tmp.Rects = NULL;
    }

    // End packing
    stbtt_PackEnd(&spc);
    buf_rects.clear();

    // 9. Setup ImFont and glyphs for runtime
    for (int src_i = 0; src_i < src_tmp_array.Size; src_i++)
    {
        ImFontBuildSrcData& src_tmp = src_tmp_array[src_i];
        if (src_tmp.GlyphsCount == 0)
            continue;

        ImFontConfig& cfg = atlas->ConfigData[src_i];
        ImFont* dst_font = cfg.DstFont; // We can have multiple input fonts writing into a same destination font (when using MergeMode=true)

        const float font_scale = stbtt_ScaleForPixelHeight(&src_tmp.FontInfo, cfg.SizePixels);
        int unscaled_ascent, unscaled_descent, unscaled_line_gap;
        stbtt_GetFontVMetrics(&src_tmp.FontInfo, &unscaled_ascent, &unscaled_descent, &unscaled_line_gap);

        const float ascent = ImFloor(unscaled_ascent * font_scale + ((unscaled_ascent > 0.0f) ? +1 : -1));
        const float descent = ImFloor(unscaled_descent * font_scale + ((unscaled_descent > 0.0f) ? +1 : -1));
        ImFontAtlasBuildSetupFont(atlas, dst_font, &cfg, ascent, descent);
        const float font_off_x = cfg.GlyphOffset.x;
        const float font_off_y = cfg.GlyphOffset.y + (float)(int)(dst_font->Ascent + 0.5f);

        for (int glyph_i = 0; glyph_i < src_tmp.GlyphsCount; glyph_i++)
        {
            const int codepoint = src_tmp.GlyphsList[glyph_i];
            const stbtt_packedchar& pc = src_tmp.PackedChars[glyph_i];

            const float char_advance_x_org = pc.xadvance;
            const float char_advance_x_mod = ImClamp(char_advance_x_org, cfg.GlyphMinAdvanceX, cfg.GlyphMaxAdvanceX);
            float char_off_x = font_off_x;
            if (char_advance_x_org != char_advance_x_mod)
                char_off_x += cfg.PixelSnapH ? (float)(int)((char_advance_x_mod - char_advance_x_org) * 0.5f) : (char_advance_x_mod - char_advance_x_org) * 0.5f;

            // Register glyph
            stbtt_aligned_quad q;
            float dummy_x = 0.0f, dummy_y = 0.0f;
            stbtt_GetPackedQuad(src_tmp.PackedChars, atlas->TexWidth, atlas->TexHeight, glyph_i, &dummy_x, &dummy_y, &q, 0);
            dst_font->AddGlyph((ImWchar)codepoint, q.x0 + char_off_x, q.y0 + font_off_y, q.x1 + char_off_x, q.y1 + font_off_y, q.s0, q.t0, q.s1, q.t1, char_advance_x_mod);
        }
    }

    // Cleanup temporary (ImVector doesn't honor destructor)
    for (int src_i = 0; src_i < src_tmp_array.Size; src_i++)
        src_tmp_array[src_i].~ImFontBuildSrcData();

    ImFontAtlasBuildFinish(atlas);
    return true;
}

void ImFontAtlasBuildRegisterDefaultCustomRects(ImFontAtlas* atlas)
{
    if (atlas->CustomRectIds[0] >= 0)
        return;
    if (!(atlas->Flags & ImFontAtlasFlags_NoMouseCursors))
        atlas->CustomRectIds[0] = atlas->AddCustomRectRegular(FONT_ATLAS_DEFAULT_TEX_DATA_ID, FONT_ATLAS_DEFAULT_TEX_DATA_W_HALF*2+1, FONT_ATLAS_DEFAULT_TEX_DATA_H);
    else
        atlas->CustomRectIds[0] = atlas->AddCustomRectRegular(FONT_ATLAS_DEFAULT_TEX_DATA_ID, 2, 2);
}

void ImFontAtlasBuildSetupFont(ImFontAtlas* atlas, ImFont* font, ImFontConfig* font_config, float ascent, float descent)
{
    if (!font_config->MergeMode)
    {
        font->ClearOutputData();
        font->FontSize = font_config->SizePixels;
        font->ConfigData = font_config;
        font->ContainerAtlas = atlas;
        font->Ascent = ascent;
        font->Descent = descent;
    }
    font->ConfigDataCount++;
}

void ImFontAtlasBuildPackCustomRects(ImFontAtlas* atlas, void* stbrp_context_opaque)
{
    stbrp_context* pack_context = (stbrp_context*)stbrp_context_opaque;

    ImVector<ImFontAtlas::CustomRect>& user_rects = atlas->CustomRects;
    IM_ASSERT(user_rects.Size >= 1); // We expect at least the default custom rects to be registered, else something went wrong.

    ImVector<stbrp_rect> pack_rects;
    pack_rects.resize(user_rects.Size);
    memset(pack_rects.Data, 0, (size_t)pack_rects.size_in_bytes());
    for (int i = 0; i < user_rects.Size; i++)
    {
        pack_rects[i].w = user_rects[i].Width;
        pack_rects[i].h = user_rects[i].Height;
    }
    stbrp_pack_rects(pack_context, &pack_rects[0], pack_rects.Size);
    for (int i = 0; i < pack_rects.Size; i++)
        if (pack_rects[i].was_packed)
        {
            user_rects[i].X = pack_rects[i].x;
            user_rects[i].Y = pack_rects[i].y;
            IM_ASSERT(pack_rects[i].w == user_rects[i].Width && pack_rects[i].h == user_rects[i].Height);
            atlas->TexHeight = ImMax(atlas->TexHeight, pack_rects[i].y + pack_rects[i].h);
        }
}

static void ImFontAtlasBuildRenderDefaultTexData(ImFontAtlas* atlas)
{
    IM_ASSERT(atlas->CustomRectIds[0] >= 0);
    IM_ASSERT(atlas->TexPixelsAlpha8 != NULL);
    ImFontAtlas::CustomRect& r = atlas->CustomRects[atlas->CustomRectIds[0]];
    IM_ASSERT(r.ID == FONT_ATLAS_DEFAULT_TEX_DATA_ID);
    IM_ASSERT(r.IsPacked());

    const int w = atlas->TexWidth;
    if (!(atlas->Flags & ImFontAtlasFlags_NoMouseCursors))
    {
        // Render/copy pixels
        IM_ASSERT(r.Width == FONT_ATLAS_DEFAULT_TEX_DATA_W_HALF * 2 + 1 && r.Height == FONT_ATLAS_DEFAULT_TEX_DATA_H);
        for (int y = 0, n = 0; y < FONT_ATLAS_DEFAULT_TEX_DATA_H; y++)
            for (int x = 0; x < FONT_ATLAS_DEFAULT_TEX_DATA_W_HALF; x++, n++)
            {
                const int offset0 = (int)(r.X + x) + (int)(r.Y + y) * w;
                const int offset1 = offset0 + FONT_ATLAS_DEFAULT_TEX_DATA_W_HALF + 1;
                atlas->TexPixelsAlpha8[offset0] = FONT_ATLAS_DEFAULT_TEX_DATA_PIXELS[n] == '.' ? 0xFF : 0x00;
                atlas->TexPixelsAlpha8[offset1] = FONT_ATLAS_DEFAULT_TEX_DATA_PIXELS[n] == 'X' ? 0xFF : 0x00;
            }
    }
    else
    {
        IM_ASSERT(r.Width == 2 && r.Height == 2);
        const int offset = (int)(r.X) + (int)(r.Y) * w;
        atlas->TexPixelsAlpha8[offset] = atlas->TexPixelsAlpha8[offset + 1] = atlas->TexPixelsAlpha8[offset + w] = atlas->TexPixelsAlpha8[offset + w + 1] = 0xFF;
    }
    atlas->TexUvWhitePixel = ImVec2((r.X + 0.5f) * atlas->TexUvScale.x, (r.Y + 0.5f) * atlas->TexUvScale.y);
}

void ImFontAtlasBuildFinish(ImFontAtlas* atlas)
{
    // Render into our custom data block
    ImFontAtlasBuildRenderDefaultTexData(atlas);

    // Register custom rectangle glyphs
    for (int i = 0; i < atlas->CustomRects.Size; i++)
    {
        const ImFontAtlas::CustomRect& r = atlas->CustomRects[i];
        if (r.Font == NULL || r.ID > 0x10000)
            continue;

        IM_ASSERT(r.Font->ContainerAtlas == atlas);
        ImVec2 uv0, uv1;
        atlas->CalcCustomRectUV(&r, &uv0, &uv1);
        r.Font->AddGlyph((ImWchar)r.ID, r.GlyphOffset.x, r.GlyphOffset.y, r.GlyphOffset.x + r.Width, r.GlyphOffset.y + r.Height, uv0.x, uv0.y, uv1.x, uv1.y, r.GlyphAdvanceX);
    }

    // Build all fonts lookup tables
    for (int i = 0; i < atlas->Fonts.Size; i++)
        if (atlas->Fonts[i]->DirtyLookupTables)
            atlas->Fonts[i]->BuildLookupTable();
}

// Retrieve list of range (2 int per range, values are inclusive)
const ImWchar*   ImFontAtlas::GetGlyphRangesDefault()
{
    static const ImWchar ranges[] =
    {
        0x0020, 0x00FF, // Basic Latin + Latin Supplement
        0,
    };
    return &ranges[0];
}

const ImWchar*  ImFontAtlas::GetGlyphRangesKorean()
{
    static const ImWchar ranges[] =
    {
        0x0020, 0x00FF, // Basic Latin + Latin Supplement
        0x3131, 0x3163, // Korean alphabets
        0xAC00, 0xD79D, // Korean characters
        0,
    };
    return &ranges[0];
}

const ImWchar*  ImFontAtlas::GetGlyphRangesChineseFull()
{
    static const ImWchar ranges[] =
    {
        0x0020, 0x00FF, // Basic Latin + Latin Supplement
        0x2000, 0x206F, // General Punctuation
        0x3000, 0x30FF, // CJK Symbols and Punctuations, Hiragana, Katakana
        0x31F0, 0x31FF, // Katakana Phonetic Extensions
        0xFF00, 0xFFEF, // Half-width characters
        0x4e00, 0x9FAF, // CJK Ideograms
        0,
    };
    return &ranges[0];
}

static void UnpackAccumulativeOffsetsIntoRanges(int base_codepoint, const short* accumulative_offsets, int accumulative_offsets_count, ImWchar* out_ranges)
{
    for (int n = 0; n < accumulative_offsets_count; n++, out_ranges += 2)
    {
        out_ranges[0] = out_ranges[1] = (ImWchar)(base_codepoint + accumulative_offsets[n]);
        base_codepoint += accumulative_offsets[n];
    }
    out_ranges[0] = 0;
}

//-------------------------------------------------------------------------
// [SECTION] ImFontAtlas glyph ranges helpers
//-------------------------------------------------------------------------

const ImWchar*  ImFontAtlas::GetGlyphRangesChineseSimplifiedCommon()
{
    // Store 2500 regularly used characters for Simplified Chinese.
    // Sourced from https://zh.wiktionary.org/wiki/%E9%99%84%E5%BD%95:%E7%8E%B0%E4%BB%A3%E6%B1%89%E8%AF%AD%E5%B8%B8%E7%94%A8%E5%AD%97%E8%A1%A8
    // This table covers 97.97% of all characters used during the month in July, 1987.
    // You can use ImFontGlyphRangesBuilder to create your own ranges derived from this, by merging existing ranges or adding new characters.
    // (Stored as accumulative offsets from the initial unicode codepoint 0x4E00. This encoding is designed to helps us compact the source code size.)
    static const short accumulative_offsets_from_0x4E00[] =
    {
        0,1,2,4,1,1,1,1,2,1,3,2,1,2,2,1,1,1,1,1,5,2,1,2,3,3,3,2,2,4,1,1,1,2,1,5,2,3,1,2,1,2,1,1,2,1,1,2,2,1,4,1,1,1,1,5,10,1,2,19,2,1,2,1,2,1,2,1,2,
        1,5,1,6,3,2,1,2,2,1,1,1,4,8,5,1,1,4,1,1,3,1,2,1,5,1,2,1,1,1,10,1,1,5,2,4,6,1,4,2,2,2,12,2,1,1,6,1,1,1,4,1,1,4,6,5,1,4,2,2,4,10,7,1,1,4,2,4,
        2,1,4,3,6,10,12,5,7,2,14,2,9,1,1,6,7,10,4,7,13,1,5,4,8,4,1,1,2,28,5,6,1,1,5,2,5,20,2,2,9,8,11,2,9,17,1,8,6,8,27,4,6,9,20,11,27,6,68,2,2,1,1,
        1,2,1,2,2,7,6,11,3,3,1,1,3,1,2,1,1,1,1,1,3,1,1,8,3,4,1,5,7,2,1,4,4,8,4,2,1,2,1,1,4,5,6,3,6,2,12,3,1,3,9,2,4,3,4,1,5,3,3,1,3,7,1,5,1,1,1,1,2,
        3,4,5,2,3,2,6,1,1,2,1,7,1,7,3,4,5,15,2,2,1,5,3,22,19,2,1,1,1,1,2,5,1,1,1,6,1,1,12,8,2,9,18,22,4,1,1,5,1,16,1,2,7,10,15,1,1,6,2,4,1,2,4,1,6,
        1,1,3,2,4,1,6,4,5,1,2,1,1,2,1,10,3,1,3,2,1,9,3,2,5,7,2,19,4,3,6,1,1,1,1,1,4,3,2,1,1,1,2,5,3,1,1,1,2,2,1,1,2,1,1,2,1,3,1,1,1,3,7,1,4,1,1,2,1,
        1,2,1,2,4,4,3,8,1,1,1,2,1,3,5,1,3,1,3,4,6,2,2,14,4,6,6,11,9,1,15,3,1,28,5,2,5,5,3,1,3,4,5,4,6,14,3,2,3,5,21,2,7,20,10,1,2,19,2,4,28,28,2,3,
        2,1,14,4,1,26,28,42,12,40,3,52,79,5,14,17,3,2,2,11,3,4,6,3,1,8,2,23,4,5,8,10,4,2,7,3,5,1,1,6,3,1,2,2,2,5,28,1,1,7,7,20,5,3,29,3,17,26,1,8,4,
        27,3,6,11,23,5,3,4,6,13,24,16,6,5,10,25,35,7,3,2,3,3,14,3,6,2,6,1,4,2,3,8,2,1,1,3,3,3,4,1,1,13,2,2,4,5,2,1,14,14,1,2,2,1,4,5,2,3,1,14,3,12,
        3,17,2,16,5,1,2,1,8,9,3,19,4,2,2,4,17,25,21,20,28,75,1,10,29,103,4,1,2,1,1,4,2,4,1,2,3,24,2,2,2,1,1,2,1,3,8,1,1,1,2,1,1,3,1,1,1,6,1,5,3,1,1,
        1,3,4,1,1,5,2,1,5,6,13,9,16,1,1,1,1,3,2,3,2,4,5,2,5,2,2,3,7,13,7,2,2,1,1,1,1,2,3,3,2,1,6,4,9,2,1,14,2,14,2,1,18,3,4,14,4,11,41,15,23,15,23,
        176,1,3,4,1,1,1,1,5,3,1,2,3,7,3,1,1,2,1,2,4,4,6,2,4,1,9,7,1,10,5,8,16,29,1,1,2,2,3,1,3,5,2,4,5,4,1,1,2,2,3,3,7,1,6,10,1,17,1,44,4,6,2,1,1,6,
        5,4,2,10,1,6,9,2,8,1,24,1,2,13,7,8,8,2,1,4,1,3,1,3,3,5,2,5,10,9,4,9,12,2,1,6,1,10,1,1,7,7,4,10,8,3,1,13,4,3,1,6,1,3,5,2,1,2,17,16,5,2,16,6,
        1,4,2,1,3,3,6,8,5,11,11,1,3,3,2,4,6,10,9,5,7,4,7,4,7,1,1,4,2,1,3,6,8,7,1,6,11,5,5,3,24,9,4,2,7,13,5,1,8,82,16,61,1,1,1,4,2,2,16,10,3,8,1,1,
        6,4,2,1,3,1,1,1,4,3,8,4,2,2,1,1,1,1,1,6,3,5,1,1,4,6,9,2,1,1,1,2,1,7,2,1,6,1,5,4,4,3,1,8,1,3,3,1,3,2,2,2,2,3,1,6,1,2,1,2,1,3,7,1,8,2,1,2,1,5,
        2,5,3,5,10,1,2,1,1,3,2,5,11,3,9,3,5,1,1,5,9,1,2,1,5,7,9,9,8,1,3,3,3,6,8,2,3,2,1,1,32,6,1,2,15,9,3,7,13,1,3,10,13,2,14,1,13,10,2,1,3,10,4,15,
        2,15,15,10,1,3,9,6,9,32,25,26,47,7,3,2,3,1,6,3,4,3,2,8,5,4,1,9,4,2,2,19,10,6,2,3,8,1,2,2,4,2,1,9,4,4,4,6,4,8,9,2,3,1,1,1,1,3,5,5,1,3,8,4,6,
        2,1,4,12,1,5,3,7,13,2,5,8,1,6,1,2,5,14,6,1,5,2,4,8,15,5,1,23,6,62,2,10,1,1,8,1,2,2,10,4,2,2,9,2,1,1,3,2,3,1,5,3,3,2,1,3,8,1,1,1,11,3,1,1,4,
        3,7,1,14,1,2,3,12,5,2,5,1,6,7,5,7,14,11,1,3,1,8,9,12,2,1,11,8,4,4,2,6,10,9,13,1,1,3,1,5,1,3,2,4,4,1,18,2,3,14,11,4,29,4,2,7,1,3,13,9,2,2,5,
        3,5,20,7,16,8,5,72,34,6,4,22,12,12,28,45,36,9,7,39,9,191,1,1,1,4,11,8,4,9,2,3,22,1,1,1,1,4,17,1,7,7,1,11,31,10,2,4,8,2,3,2,1,4,2,16,4,32,2,
        3,19,13,4,9,1,5,2,14,8,1,1,3,6,19,6,5,1,16,6,2,10,8,5,1,2,3,1,5,5,1,11,6,6,1,3,3,2,6,3,8,1,1,4,10,7,5,7,7,5,8,9,2,1,3,4,1,1,3,1,3,3,2,6,16,
        1,4,6,3,1,10,6,1,3,15,2,9,2,10,25,13,9,16,6,2,2,10,11,4,3,9,1,2,6,6,5,4,30,40,1,10,7,12,14,33,6,3,6,7,3,1,3,1,11,14,4,9,5,12,11,49,18,51,31,
        140,31,2,2,1,5,1,8,1,10,1,4,4,3,24,1,10,1,3,6,6,16,3,4,5,2,1,4,2,57,10,6,22,2,22,3,7,22,6,10,11,36,18,16,33,36,2,5,5,1,1,1,4,10,1,4,13,2,7,
        5,2,9,3,4,1,7,43,3,7,3,9,14,7,9,1,11,1,1,3,7,4,18,13,1,14,1,3,6,10,73,2,2,30,6,1,11,18,19,13,22,3,46,42,37,89,7,3,16,34,2,2,3,9,1,7,1,1,1,2,
        2,4,10,7,3,10,3,9,5,28,9,2,6,13,7,3,1,3,10,2,7,2,11,3,6,21,54,85,2,1,4,2,2,1,39,3,21,2,2,5,1,1,1,4,1,1,3,4,15,1,3,2,4,4,2,3,8,2,20,1,8,7,13,
        4,1,26,6,2,9,34,4,21,52,10,4,4,1,5,12,2,11,1,7,2,30,12,44,2,30,1,1,3,6,16,9,17,39,82,2,2,24,7,1,7,3,16,9,14,44,2,1,2,1,2,3,5,2,4,1,6,7,5,3,
        2,6,1,11,5,11,2,1,18,19,8,1,3,24,29,2,1,3,5,2,2,1,13,6,5,1,46,11,3,5,1,1,5,8,2,10,6,12,6,3,7,11,2,4,16,13,2,5,1,1,2,2,5,2,28,5,2,23,10,8,4,
        4,22,39,95,38,8,14,9,5,1,13,5,4,3,13,12,11,1,9,1,27,37,2,5,4,4,63,211,95,2,2,2,1,3,5,2,1,1,2,2,1,1,1,3,2,4,1,2,1,1,5,2,2,1,1,2,3,1,3,1,1,1,
        3,1,4,2,1,3,6,1,1,3,7,15,5,3,2,5,3,9,11,4,2,22,1,6,3,8,7,1,4,28,4,16,3,3,25,4,4,27,27,1,4,1,2,2,7,1,3,5,2,28,8,2,14,1,8,6,16,25,3,3,3,14,3,
        3,1,1,2,1,4,6,3,8,4,1,1,1,2,3,6,10,6,2,3,18,3,2,5,5,4,3,1,5,2,5,4,23,7,6,12,6,4,17,11,9,5,1,1,10,5,12,1,1,11,26,33,7,3,6,1,17,7,1,5,12,1,11,
        2,4,1,8,14,17,23,1,2,1,7,8,16,11,9,6,5,2,6,4,16,2,8,14,1,11,8,9,1,1,1,9,25,4,11,19,7,2,15,2,12,8,52,7,5,19,2,16,4,36,8,1,16,8,24,26,4,6,2,9,
        5,4,36,3,28,12,25,15,37,27,17,12,59,38,5,32,127,1,2,9,17,14,4,1,2,1,1,8,11,50,4,14,2,19,16,4,17,5,4,5,26,12,45,2,23,45,104,30,12,8,3,10,2,2,
        3,3,1,4,20,7,2,9,6,15,2,20,1,3,16,4,11,15,6,134,2,5,59,1,2,2,2,1,9,17,3,26,137,10,211,59,1,2,4,1,4,1,1,1,2,6,2,3,1,1,2,3,2,3,1,3,4,4,2,3,3,
        1,4,3,1,7,2,2,3,1,2,1,3,3,3,2,2,3,2,1,3,14,6,1,3,2,9,6,15,27,9,34,145,1,1,2,1,1,1,1,2,1,1,1,1,2,2,2,3,1,2,1,1,1,2,3,5,8,3,5,2,4,1,3,2,2,2,12,
        4,1,1,1,10,4,5,1,20,4,16,1,15,9,5,12,2,9,2,5,4,2,26,19,7,1,26,4,30,12,15,42,1,6,8,172,1,1,4,2,1,1,11,2,2,4,2,1,2,1,10,8,1,2,1,4,5,1,2,5,1,8,
        4,1,3,4,2,1,6,2,1,3,4,1,2,1,1,1,1,12,5,7,2,4,3,1,1,1,3,3,6,1,2,2,3,3,3,2,1,2,12,14,11,6,6,4,12,2,8,1,7,10,1,35,7,4,13,15,4,3,23,21,28,52,5,
        26,5,6,1,7,10,2,7,53,3,2,1,1,1,2,163,532,1,10,11,1,3,3,4,8,2,8,6,2,2,23,22,4,2,2,4,2,1,3,1,3,3,5,9,8,2,1,2,8,1,10,2,12,21,20,15,105,2,3,1,1,
        3,2,3,1,1,2,5,1,4,15,11,19,1,1,1,1,5,4,5,1,1,2,5,3,5,12,1,2,5,1,11,1,1,15,9,1,4,5,3,26,8,2,1,3,1,1,15,19,2,12,1,2,5,2,7,2,19,2,20,6,26,7,5,
        2,2,7,34,21,13,70,2,128,1,1,2,1,1,2,1,1,3,2,2,2,15,1,4,1,3,4,42,10,6,1,49,85,8,1,2,1,1,4,4,2,3,6,1,5,7,4,3,211,4,1,2,1,2,5,1,2,4,2,2,6,5,6,
        10,3,4,48,100,6,2,16,296,5,27,387,2,2,3,7,16,8,5,38,15,39,21,9,10,3,7,59,13,27,21,47,5,21,6
    };
    static ImWchar base_ranges[] = // not zero-terminated
    {
        0x0020, 0x00FF, // Basic Latin + Latin Supplement
        0x2000, 0x206F, // General Punctuation
        0x3000, 0x30FF, // CJK Symbols and Punctuations, Hiragana, Katakana
        0x31F0, 0x31FF, // Katakana Phonetic Extensions
        0xFF00, 0xFFEF  // Half-width characters
    };
    static ImWchar full_ranges[IM_ARRAYSIZE(base_ranges) + IM_ARRAYSIZE(accumulative_offsets_from_0x4E00) * 2 + 1] = { 0 };
    if (!full_ranges[0])
    {
        memcpy(full_ranges, base_ranges, sizeof(base_ranges));
        UnpackAccumulativeOffsetsIntoRanges(0x4E00, accumulative_offsets_from_0x4E00, IM_ARRAYSIZE(accumulative_offsets_from_0x4E00), full_ranges + IM_ARRAYSIZE(base_ranges));
    }
    return &full_ranges[0];
}

const ImWchar*  ImFontAtlas::GetGlyphRangesJapanese()
{
    // 1946 common ideograms code points for Japanese
    // Sourced from http://theinstructionlimit.com/common-kanji-character-ranges-for-xna-spritefont-rendering
    // FIXME: Source a list of the revised 2136 Joyo Kanji list from 2010 and rebuild this.
    // You can use ImFontGlyphRangesBuilder to create your own ranges derived from this, by merging existing ranges or adding new characters.
    // (Stored as accumulative offsets from the initial unicode codepoint 0x4E00. This encoding is designed to helps us compact the source code size.)
    static const short accumulative_offsets_from_0x4E00[] =
    {
        0,1,2,4,1,1,1,1,2,1,6,2,2,1,8,5,7,11,1,2,10,10,8,2,4,20,2,11,8,2,1,2,1,6,2,1,7,5,3,7,1,1,13,7,9,1,4,6,1,2,1,10,1,1,9,2,2,4,5,6,14,1,1,9,3,18,
        5,4,2,2,10,7,1,1,1,3,2,4,3,23,2,10,12,2,14,2,4,13,1,6,10,3,1,7,13,6,4,13,5,2,3,17,2,2,5,7,6,4,1,7,14,16,6,13,9,15,1,1,7,16,4,7,1,19,9,2,7,15,
        2,6,5,13,25,4,14,13,11,25,1,1,1,2,1,2,2,3,10,11,3,3,1,1,4,4,2,1,4,9,1,4,3,5,5,2,7,12,11,15,7,16,4,5,16,2,1,1,6,3,3,1,1,2,7,6,6,7,1,4,7,6,1,1,
        2,1,12,3,3,9,5,8,1,11,1,2,3,18,20,4,1,3,6,1,7,3,5,5,7,2,2,12,3,1,4,2,3,2,3,11,8,7,4,17,1,9,25,1,1,4,2,2,4,1,2,7,1,1,1,3,1,2,6,16,1,2,1,1,3,12,
        20,2,5,20,8,7,6,2,1,1,1,1,6,2,1,2,10,1,1,6,1,3,1,2,1,4,1,12,4,1,3,1,1,1,1,1,10,4,7,5,13,1,15,1,1,30,11,9,1,15,38,14,1,32,17,20,1,9,31,2,21,9,
        4,49,22,2,1,13,1,11,45,35,43,55,12,19,83,1,3,2,3,13,2,1,7,3,18,3,13,8,1,8,18,5,3,7,25,24,9,24,40,3,17,24,2,1,6,2,3,16,15,6,7,3,12,1,9,7,3,3,
        3,15,21,5,16,4,5,12,11,11,3,6,3,2,31,3,2,1,1,23,6,6,1,4,2,6,5,2,1,1,3,3,22,2,6,2,3,17,3,2,4,5,1,9,5,1,1,6,15,12,3,17,2,14,2,8,1,23,16,4,2,23,
        8,15,23,20,12,25,19,47,11,21,65,46,4,3,1,5,6,1,2,5,26,2,1,1,3,11,1,1,1,2,1,2,3,1,1,10,2,3,1,1,1,3,6,3,2,2,6,6,9,2,2,2,6,2,5,10,2,4,1,2,1,2,2,
        3,1,1,3,1,2,9,23,9,2,1,1,1,1,5,3,2,1,10,9,6,1,10,2,31,25,3,7,5,40,1,15,6,17,7,27,180,1,3,2,2,1,1,1,6,3,10,7,1,3,6,17,8,6,2,2,1,3,5,5,8,16,14,
        15,1,1,4,1,2,1,1,1,3,2,7,5,6,2,5,10,1,4,2,9,1,1,11,6,1,44,1,3,7,9,5,1,3,1,1,10,7,1,10,4,2,7,21,15,7,2,5,1,8,3,4,1,3,1,6,1,4,2,1,4,10,8,1,4,5,
        1,5,10,2,7,1,10,1,1,3,4,11,10,29,4,7,3,5,2,3,33,5,2,19,3,1,4,2,6,31,11,1,3,3,3,1,8,10,9,12,11,12,8,3,14,8,6,11,1,4,41,3,1,2,7,13,1,5,6,2,6,12,
        12,22,5,9,4,8,9,9,34,6,24,1,1,20,9,9,3,4,1,7,2,2,2,6,2,28,5,3,6,1,4,6,7,4,2,1,4,2,13,6,4,4,3,1,8,8,3,2,1,5,1,2,2,3,1,11,11,7,3,6,10,8,6,16,16,
        22,7,12,6,21,5,4,6,6,3,6,1,3,2,1,2,8,29,1,10,1,6,13,6,6,19,31,1,13,4,4,22,17,26,33,10,4,15,12,25,6,67,10,2,3,1,6,10,2,6,2,9,1,9,4,4,1,2,16,2,
        5,9,2,3,8,1,8,3,9,4,8,6,4,8,11,3,2,1,1,3,26,1,7,5,1,11,1,5,3,5,2,13,6,39,5,1,5,2,11,6,10,5,1,15,5,3,6,19,21,22,2,4,1,6,1,8,1,4,8,2,4,2,2,9,2,
        1,1,1,4,3,6,3,12,7,1,14,2,4,10,2,13,1,17,7,3,2,1,3,2,13,7,14,12,3,1,29,2,8,9,15,14,9,14,1,3,1,6,5,9,11,3,38,43,20,7,7,8,5,15,12,19,15,81,8,7,
        1,5,73,13,37,28,8,8,1,15,18,20,165,28,1,6,11,8,4,14,7,15,1,3,3,6,4,1,7,14,1,1,11,30,1,5,1,4,14,1,4,2,7,52,2,6,29,3,1,9,1,21,3,5,1,26,3,11,14,
        11,1,17,5,1,2,1,3,2,8,1,2,9,12,1,1,2,3,8,3,24,12,7,7,5,17,3,3,3,1,23,10,4,4,6,3,1,16,17,22,3,10,21,16,16,6,4,10,2,1,1,2,8,8,6,5,3,3,3,39,25,
        15,1,1,16,6,7,25,15,6,6,12,1,22,13,1,4,9,5,12,2,9,1,12,28,8,3,5,10,22,60,1,2,40,4,61,63,4,1,13,12,1,4,31,12,1,14,89,5,16,6,29,14,2,5,49,18,18,
        5,29,33,47,1,17,1,19,12,2,9,7,39,12,3,7,12,39,3,1,46,4,12,3,8,9,5,31,15,18,3,2,2,66,19,13,17,5,3,46,124,13,57,34,2,5,4,5,8,1,1,1,4,3,1,17,5,
        3,5,3,1,8,5,6,3,27,3,26,7,12,7,2,17,3,7,18,78,16,4,36,1,2,1,6,2,1,39,17,7,4,13,4,4,4,1,10,4,2,4,6,3,10,1,19,1,26,2,4,33,2,73,47,7,3,8,2,4,15,
        18,1,29,2,41,14,1,21,16,41,7,39,25,13,44,2,2,10,1,13,7,1,7,3,5,20,4,8,2,49,1,10,6,1,6,7,10,7,11,16,3,12,20,4,10,3,1,2,11,2,28,9,2,4,7,2,15,1,
        27,1,28,17,4,5,10,7,3,24,10,11,6,26,3,2,7,2,2,49,16,10,16,15,4,5,27,61,30,14,38,22,2,7,5,1,3,12,23,24,17,17,3,3,2,4,1,6,2,7,5,1,1,5,1,1,9,4,
        1,3,6,1,8,2,8,4,14,3,5,11,4,1,3,32,1,19,4,1,13,11,5,2,1,8,6,8,1,6,5,13,3,23,11,5,3,16,3,9,10,1,24,3,198,52,4,2,2,5,14,5,4,22,5,20,4,11,6,41,
        1,5,2,2,11,5,2,28,35,8,22,3,18,3,10,7,5,3,4,1,5,3,8,9,3,6,2,16,22,4,5,5,3,3,18,23,2,6,23,5,27,8,1,33,2,12,43,16,5,2,3,6,1,20,4,2,9,7,1,11,2,
        10,3,14,31,9,3,25,18,20,2,5,5,26,14,1,11,17,12,40,19,9,6,31,83,2,7,9,19,78,12,14,21,76,12,113,79,34,4,1,1,61,18,85,10,2,2,13,31,11,50,6,33,159,
        179,6,6,7,4,4,2,4,2,5,8,7,20,32,22,1,3,10,6,7,28,5,10,9,2,77,19,13,2,5,1,4,4,7,4,13,3,9,31,17,3,26,2,6,6,5,4,1,7,11,3,4,2,1,6,2,20,4,1,9,2,6,
        3,7,1,1,1,20,2,3,1,6,2,3,6,2,4,8,1,5,13,8,4,11,23,1,10,6,2,1,3,21,2,2,4,24,31,4,10,10,2,5,192,15,4,16,7,9,51,1,2,1,1,5,1,1,2,1,3,5,3,1,3,4,1,
        3,1,3,3,9,8,1,2,2,2,4,4,18,12,92,2,10,4,3,14,5,25,16,42,4,14,4,2,21,5,126,30,31,2,1,5,13,3,22,5,6,6,20,12,1,14,12,87,3,19,1,8,2,9,9,3,3,23,2,
        3,7,6,3,1,2,3,9,1,3,1,6,3,2,1,3,11,3,1,6,10,3,2,3,1,2,1,5,1,1,11,3,6,4,1,7,2,1,2,5,5,34,4,14,18,4,19,7,5,8,2,6,79,1,5,2,14,8,2,9,2,1,36,28,16,
        4,1,1,1,2,12,6,42,39,16,23,7,15,15,3,2,12,7,21,64,6,9,28,8,12,3,3,41,59,24,51,55,57,294,9,9,2,6,2,15,1,2,13,38,90,9,9,9,3,11,7,1,1,1,5,6,3,2,
        1,2,2,3,8,1,4,4,1,5,7,1,4,3,20,4,9,1,1,1,5,5,17,1,5,2,6,2,4,1,4,5,7,3,18,11,11,32,7,5,4,7,11,127,8,4,3,3,1,10,1,1,6,21,14,1,16,1,7,1,3,6,9,65,
        51,4,3,13,3,10,1,1,12,9,21,110,3,19,24,1,1,10,62,4,1,29,42,78,28,20,18,82,6,3,15,6,84,58,253,15,155,264,15,21,9,14,7,58,40,39,
    };
    static ImWchar base_ranges[] = // not zero-terminated
    {
        0x0020, 0x00FF, // Basic Latin + Latin Supplement
        0x3000, 0x30FF, // CJK Symbols and Punctuations, Hiragana, Katakana
        0x31F0, 0x31FF, // Katakana Phonetic Extensions
        0xFF00, 0xFFEF  // Half-width characters
    };
    static ImWchar full_ranges[IM_ARRAYSIZE(base_ranges) + IM_ARRAYSIZE(accumulative_offsets_from_0x4E00)*2 + 1] = { 0 };
    if (!full_ranges[0])
    {
        memcpy(full_ranges, base_ranges, sizeof(base_ranges));
        UnpackAccumulativeOffsetsIntoRanges(0x4E00, accumulative_offsets_from_0x4E00, IM_ARRAYSIZE(accumulative_offsets_from_0x4E00), full_ranges + IM_ARRAYSIZE(base_ranges));
    }
    return &full_ranges[0];
}

const ImWchar*  ImFontAtlas::GetGlyphRangesCyrillic()
{
    static const ImWchar ranges[] =
    {
        0x0020, 0x00FF, // Basic Latin + Latin Supplement
        0x0400, 0x052F, // Cyrillic + Cyrillic Supplement
        0x2DE0, 0x2DFF, // Cyrillic Extended-A
        0xA640, 0xA69F, // Cyrillic Extended-B
        0,
    };
    return &ranges[0];
}

const ImWchar*  ImFontAtlas::GetGlyphRangesThai()
{
    static const ImWchar ranges[] =
    {
        0x0020, 0x00FF, // Basic Latin
        0x2010, 0x205E, // Punctuations
        0x0E00, 0x0E7F, // Thai
        0,
    };
    return &ranges[0];
}

//-----------------------------------------------------------------------------
// [SECTION] ImFontGlyphRangesBuilder
//-----------------------------------------------------------------------------

void ImFontGlyphRangesBuilder::AddText(const char* text, const char* text_end)
{
    while (text_end ? (text < text_end) : *text)
    {
        unsigned int c = 0;
        int c_len = ImTextCharFromUtf8(&c, text, text_end);
        text += c_len;
        if (c_len == 0)
            break;
        if (c < 0x10000)
            AddChar((ImWchar)c);
    }
}

void ImFontGlyphRangesBuilder::AddRanges(const ImWchar* ranges)
{
    for (; ranges[0]; ranges += 2)
        for (ImWchar c = ranges[0]; c <= ranges[1]; c++)
            AddChar(c);
}

void ImFontGlyphRangesBuilder::BuildRanges(ImVector<ImWchar>* out_ranges)
{
    for (int n = 0; n < 0x10000; n++)
        if (GetBit(n))
        {
            out_ranges->push_back((ImWchar)n);
            while (n < 0x10000 && GetBit(n + 1))
                n++;
            out_ranges->push_back((ImWchar)n);
        }
    out_ranges->push_back(0);
}

//-----------------------------------------------------------------------------
// [SECTION] ImFont
//-----------------------------------------------------------------------------

ImFont::ImFont()
{
    Scale = 1.0f;
    FallbackChar = (ImWchar)'?';
    DisplayOffset = ImVec2(0.0f, 0.0f);
    ClearOutputData();
}

ImFont::~ImFont()
{
    // Invalidate active font so that the user gets a clear crash instead of a dangling pointer.
    // If you want to delete fonts you need to do it between Render() and NewFrame().
    // FIXME-CLEANUP
    /*
    ImGuiContext& g = *GImGui;
    if (g.Font == this)
        g.Font = NULL;
    */
    ClearOutputData();
}

void    ImFont::ClearOutputData()
{
    FontSize = 0.0f;
    Glyphs.clear();
    IndexAdvanceX.clear();
    IndexLookup.clear();
    FallbackGlyph = NULL;
    FallbackAdvanceX = 0.0f;
    ConfigDataCount = 0;
    ConfigData = NULL;
    ContainerAtlas = NULL;
    Ascent = Descent = 0.0f;
    DirtyLookupTables = true;
    MetricsTotalSurface = 0;
}

void ImFont::BuildLookupTable()
{
    int max_codepoint = 0;
    for (int i = 0; i != Glyphs.Size; i++)
        max_codepoint = ImMax(max_codepoint, (int)Glyphs[i].Codepoint);

    IM_ASSERT(Glyphs.Size < 0xFFFF); // -1 is reserved
    IndexAdvanceX.clear();
    IndexLookup.clear();
    DirtyLookupTables = false;
    GrowIndex(max_codepoint + 1);
    for (int i = 0; i < Glyphs.Size; i++)
    {
        int codepoint = (int)Glyphs[i].Codepoint;
        IndexAdvanceX[codepoint] = Glyphs[i].AdvanceX;
        IndexLookup[codepoint] = (ImWchar)i;
    }

    // Create a glyph to handle TAB
    // FIXME: Needs proper TAB handling but it needs to be contextualized (or we could arbitrary say that each string starts at "column 0" ?)
    if (FindGlyph((ImWchar)' '))
    {
        if (Glyphs.back().Codepoint != '\t')   // So we can call this function multiple times
            Glyphs.resize(Glyphs.Size + 1);
        ImFontGlyph& tab_glyph = Glyphs.back();
        tab_glyph = *FindGlyph((ImWchar)' ');
        tab_glyph.Codepoint = '\t';
        tab_glyph.AdvanceX *= 4;
        IndexAdvanceX[(int)tab_glyph.Codepoint] = (float)tab_glyph.AdvanceX;
        IndexLookup[(int)tab_glyph.Codepoint] = (ImWchar)(Glyphs.Size-1);
    }

    FallbackGlyph = FindGlyphNoFallback(FallbackChar);
    FallbackAdvanceX = FallbackGlyph ? FallbackGlyph->AdvanceX : 0.0f;
    for (int i = 0; i < max_codepoint + 1; i++)
        if (IndexAdvanceX[i] < 0.0f)
            IndexAdvanceX[i] = FallbackAdvanceX;
}

void ImFont::SetFallbackChar(ImWchar c)
{
    FallbackChar = c;
    BuildLookupTable();
}

void ImFont::GrowIndex(int new_size)
{
    IM_ASSERT(IndexAdvanceX.Size == IndexLookup.Size);
    if (new_size <= IndexLookup.Size)
        return;
    IndexAdvanceX.resize(new_size, -1.0f);
    IndexLookup.resize(new_size, (ImWchar)-1);
}

// x0/y0/x1/y1 are offset from the character upper-left layout position, in pixels. Therefore x0/y0 are often fairly close to zero.
// Not to be mistaken with texture coordinates, which are held by u0/v0/u1/v1 in normalized format (0.0..1.0 on each texture axis).
void ImFont::AddGlyph(ImWchar codepoint, float x0, float y0, float x1, float y1, float u0, float v0, float u1, float v1, float advance_x)
{
    Glyphs.resize(Glyphs.Size + 1);
    ImFontGlyph& glyph = Glyphs.back();
    glyph.Codepoint = (ImWchar)codepoint;
    glyph.X0 = x0;
    glyph.Y0 = y0;
    glyph.X1 = x1;
    glyph.Y1 = y1;
    glyph.U0 = u0;
    glyph.V0 = v0;
    glyph.U1 = u1;
    glyph.V1 = v1;
    glyph.AdvanceX = advance_x + ConfigData->GlyphExtraSpacing.x;  // Bake spacing into AdvanceX

    if (ConfigData->PixelSnapH)
        glyph.AdvanceX = (float)(int)(glyph.AdvanceX + 0.5f);

    // Compute rough surface usage metrics (+1 to account for average padding, +0.99 to round)
    DirtyLookupTables = true;
    MetricsTotalSurface += (int)((glyph.U1 - glyph.U0) * ContainerAtlas->TexWidth + 1.99f) * (int)((glyph.V1 - glyph.V0) * ContainerAtlas->TexHeight + 1.99f);
}

void ImFont::AddRemapChar(ImWchar dst, ImWchar src, bool overwrite_dst)
{
    IM_ASSERT(IndexLookup.Size > 0);    // Currently this can only be called AFTER the font has been built, aka after calling ImFontAtlas::GetTexDataAs*() function.
    int index_size = IndexLookup.Size;

    if (dst < index_size && IndexLookup.Data[dst] == (ImWchar)-1 && !overwrite_dst) // 'dst' already exists
        return;
    if (src >= index_size && dst >= index_size) // both 'dst' and 'src' don't exist -> no-op
        return;

    GrowIndex(dst + 1);
    IndexLookup[dst] = (src < index_size) ? IndexLookup.Data[src] : (ImWchar)-1;
    IndexAdvanceX[dst] = (src < index_size) ? IndexAdvanceX.Data[src] : 1.0f;
}

const ImFontGlyph* ImFont::FindGlyph(ImWchar c) const
{
    if (c >= IndexLookup.Size)
        return FallbackGlyph;
    const ImWchar i = IndexLookup.Data[c];
    if (i == (ImWchar)-1)
        return FallbackGlyph;
    return &Glyphs.Data[i];
}

const ImFontGlyph* ImFont::FindGlyphNoFallback(ImWchar c) const
{
    if (c >= IndexLookup.Size)
        return NULL;
    const ImWchar i = IndexLookup.Data[c];
    if (i == (ImWchar)-1)
        return NULL;
    return &Glyphs.Data[i];
}

const char* ImFont::CalcWordWrapPositionA(float scale, const char* text, const char* text_end, float wrap_width) const
{
    // Simple word-wrapping for English, not full-featured. Please submit failing cases!
    // FIXME: Much possible improvements (don't cut things like "word !", "word!!!" but cut within "word,,,,", more sensible support for punctuations, support for Unicode punctuations, etc.)

    // For references, possible wrap point marked with ^
    //  "aaa bbb, ccc,ddd. eee   fff. ggg!"
    //      ^    ^    ^   ^   ^__    ^    ^

    // List of hardcoded separators: .,;!?'"

    // Skip extra blanks after a line returns (that includes not counting them in width computation)
    // e.g. "Hello    world" --> "Hello" "World"

    // Cut words that cannot possibly fit within one line.
    // e.g.: "The tropical fish" with ~5 characters worth of width --> "The tr" "opical" "fish"

    float line_width = 0.0f;
    float word_width = 0.0f;
    float blank_width = 0.0f;
    wrap_width /= scale; // We work with unscaled widths to avoid scaling every characters

    const char* word_end = text;
    const char* prev_word_end = NULL;
    bool inside_word = true;

    const char* s = text;
    while (s < text_end)
    {
        unsigned int c = (unsigned int)*s;
        const char* next_s;
        if (c < 0x80)
            next_s = s + 1;
        else
            next_s = s + ImTextCharFromUtf8(&c, s, text_end);
        if (c == 0)
            break;

        if (c < 32)
        {
            if (c == '\n')
            {
                line_width = word_width = blank_width = 0.0f;
                inside_word = true;
                s = next_s;
                continue;
            }
            if (c == '\r')
            {
                s = next_s;
                continue;
            }
        }

        const float char_width = ((int)c < IndexAdvanceX.Size ? IndexAdvanceX.Data[c] : FallbackAdvanceX);
        if (ImCharIsBlankW(c))
        {
            if (inside_word)
            {
                line_width += blank_width;
                blank_width = 0.0f;
                word_end = s;
            }
            blank_width += char_width;
            inside_word = false;
        }
        else
        {
            word_width += char_width;
            if (inside_word)
            {
                word_end = next_s;
            }
            else
            {
                prev_word_end = word_end;
                line_width += word_width + blank_width;
                word_width = blank_width = 0.0f;
            }

            // Allow wrapping after punctuation.
            inside_word = !(c == '.' || c == ',' || c == ';' || c == '!' || c == '?' || c == '\"');
        }

        // We ignore blank width at the end of the line (they can be skipped)
        if (line_width + word_width >= wrap_width)
        {
            // Words that cannot possibly fit within an entire line will be cut anywhere.
            if (word_width < wrap_width)
                s = prev_word_end ? prev_word_end : word_end;
            break;
        }

        s = next_s;
    }

    return s;
}

ImVec2 ImFont::CalcTextSizeA(float size, float max_width, float wrap_width, const char* text_begin, const char* text_end, const char** remaining) const
{
    if (!text_end)
        text_end = text_begin + strlen(text_begin); // FIXME-OPT: Need to avoid this.

    const float line_height = size;
    const float scale = size / FontSize;

    ImVec2 text_size = ImVec2(0,0);
    float line_width = 0.0f;

    const bool word_wrap_enabled = (wrap_width > 0.0f);
    const char* word_wrap_eol = NULL;

    const char* s = text_begin;
    while (s < text_end)
    {
        if (word_wrap_enabled)
        {
            // Calculate how far we can render. Requires two passes on the string data but keeps the code simple and not intrusive for what's essentially an uncommon feature.
            if (!word_wrap_eol)
            {
                word_wrap_eol = CalcWordWrapPositionA(scale, s, text_end, wrap_width - line_width);
                if (word_wrap_eol == s) // Wrap_width is too small to fit anything. Force displaying 1 character to minimize the height discontinuity.
                    word_wrap_eol++;    // +1 may not be a character start point in UTF-8 but it's ok because we use s >= word_wrap_eol below
            }

            if (s >= word_wrap_eol)
            {
                if (text_size.x < line_width)
                    text_size.x = line_width;
                text_size.y += line_height;
                line_width = 0.0f;
                word_wrap_eol = NULL;

                // Wrapping skips upcoming blanks
                while (s < text_end)
                {
                    const char c = *s;
                    if (ImCharIsBlankA(c)) { s++; } else if (c == '\n') { s++; break; } else { break; }
                }
                continue;
            }
        }

        // Decode and advance source
        const char* prev_s = s;
        unsigned int c = (unsigned int)*s;
        if (c < 0x80)
        {
            s += 1;
        }
        else
        {
            s += ImTextCharFromUtf8(&c, s, text_end);
            if (c == 0) // Malformed UTF-8?
                break;
        }

        if (c < 32)
        {
            if (c == '\n')
            {
                text_size.x = ImMax(text_size.x, line_width);
                text_size.y += line_height;
                line_width = 0.0f;
                continue;
            }
            if (c == '\r')
                continue;
        }

        const float char_width = ((int)c < IndexAdvanceX.Size ? IndexAdvanceX.Data[c] : FallbackAdvanceX) * scale;
        if (line_width + char_width >= max_width)
        {
            s = prev_s;
            break;
        }

        line_width += char_width;
    }

    if (text_size.x < line_width)
        text_size.x = line_width;

    if (line_width > 0 || text_size.y == 0.0f)
        text_size.y += line_height;

    if (remaining)
        *remaining = s;

    return text_size;
}

void ImFont::RenderChar(ImDrawList* draw_list, float size, ImVec2 pos, ImU32 col, ImWchar c) const
{
    if (c == ' ' || c == '\t' || c == '\n' || c == '\r') // Match behavior of RenderText(), those 4 codepoints are hard-coded.
        return;
    if (const ImFontGlyph* glyph = FindGlyph(c))
    {
        float scale = (size >= 0.0f) ? (size / FontSize) : 1.0f;
        pos.x = (float)(int)pos.x + DisplayOffset.x;
        pos.y = (float)(int)pos.y + DisplayOffset.y;
        draw_list->PrimReserve(6, 4);
        draw_list->PrimRectUV(ImVec2(pos.x + glyph->X0 * scale, pos.y + glyph->Y0 * scale), ImVec2(pos.x + glyph->X1 * scale, pos.y + glyph->Y1 * scale), ImVec2(glyph->U0, glyph->V0), ImVec2(glyph->U1, glyph->V1), col);
    }
}

void ImFont::RenderText(ImDrawList* draw_list, float size, ImVec2 pos, ImU32 col, const ImVec4& clip_rect, const char* text_begin, const char* text_end, float wrap_width, bool cpu_fine_clip) const
{
    if (!text_end)
        text_end = text_begin + strlen(text_begin); // ImGui functions generally already provides a valid text_end, so this is merely to handle direct calls.

    // Align to be pixel perfect
    pos.x = (float)(int)pos.x + DisplayOffset.x;
    pos.y = (float)(int)pos.y + DisplayOffset.y;
    float x = pos.x;
    float y = pos.y;
    if (y > clip_rect.w)
        return;

    const float scale = size / FontSize;
    const float line_height = FontSize * scale;
    const bool word_wrap_enabled = (wrap_width > 0.0f);
    const char* word_wrap_eol = NULL;

    // Fast-forward to first visible line
    const char* s = text_begin;
    if (y + line_height < clip_rect.y && !word_wrap_enabled)
        while (y + line_height < clip_rect.y && s < text_end)
        {
            s = (const char*)memchr(s, '\n', text_end - s);
            s = s ? s + 1 : text_end;
            y += line_height;
        }

    // For large text, scan for the last visible line in order to avoid over-reserving in the call to PrimReserve()
    // Note that very large horizontal line will still be affected by the issue (e.g. a one megabyte string buffer without a newline will likely crash atm)
    if (text_end - s > 10000 && !word_wrap_enabled)
    {
        const char* s_end = s;
        float y_end = y;
        while (y_end < clip_rect.w && s_end < text_end)
        {
            s_end = (const char*)memchr(s_end, '\n', text_end - s_end);
            s_end = s_end ? s_end + 1 : text_end;
            y_end += line_height;
        }
        text_end = s_end;
    }
    if (s == text_end)
        return;

    // Reserve vertices for remaining worse case (over-reserving is useful and easily amortized)
    const int vtx_count_max = (int)(text_end - s) * 4;
    const int idx_count_max = (int)(text_end - s) * 6;
    const int idx_expected_size = draw_list->IdxBuffer.Size + idx_count_max;
    draw_list->PrimReserve(idx_count_max, vtx_count_max);

    ImDrawVert* vtx_write = draw_list->_VtxWritePtr;
    ImDrawIdx* idx_write = draw_list->_IdxWritePtr;
    unsigned int vtx_current_idx = draw_list->_VtxCurrentIdx;

    while (s < text_end)
    {
        if (word_wrap_enabled)
        {
            // Calculate how far we can render. Requires two passes on the string data but keeps the code simple and not intrusive for what's essentially an uncommon feature.
            if (!word_wrap_eol)
            {
                word_wrap_eol = CalcWordWrapPositionA(scale, s, text_end, wrap_width - (x - pos.x));
                if (word_wrap_eol == s) // Wrap_width is too small to fit anything. Force displaying 1 character to minimize the height discontinuity.
                    word_wrap_eol++;    // +1 may not be a character start point in UTF-8 but it's ok because we use s >= word_wrap_eol below
            }

            if (s >= word_wrap_eol)
            {
                x = pos.x;
                y += line_height;
                word_wrap_eol = NULL;

                // Wrapping skips upcoming blanks
                while (s < text_end)
                {
                    const char c = *s;
                    if (ImCharIsBlankA(c)) { s++; } else if (c == '\n') { s++; break; } else { break; }
                }
                continue;
            }
        }

        // Decode and advance source
        unsigned int c = (unsigned int)*s;
        if (c < 0x80)
        {
            s += 1;
        }
        else
        {
            s += ImTextCharFromUtf8(&c, s, text_end);
            if (c == 0) // Malformed UTF-8?
                break;
        }

        if (c < 32)
        {
            if (c == '\n')
            {
                x = pos.x;
                y += line_height;
                if (y > clip_rect.w)
                    break; // break out of main loop
                continue;
            }
            if (c == '\r')
                continue;
        }

        float char_width = 0.0f;
        if (const ImFontGlyph* glyph = FindGlyph((ImWchar)c))
        {
            char_width = glyph->AdvanceX * scale;

            // Arbitrarily assume that both space and tabs are empty glyphs as an optimization
            if (c != ' ' && c != '\t')
            {
                // We don't do a second finer clipping test on the Y axis as we've already skipped anything before clip_rect.y and exit once we pass clip_rect.w
                float x1 = x + glyph->X0 * scale;
                float x2 = x + glyph->X1 * scale;
                float y1 = y + glyph->Y0 * scale;
                float y2 = y + glyph->Y1 * scale;
                if (x1 <= clip_rect.z && x2 >= clip_rect.x)
                {
                    // Render a character
                    float u1 = glyph->U0;
                    float v1 = glyph->V0;
                    float u2 = glyph->U1;
                    float v2 = glyph->V1;

                    // CPU side clipping used to fit text in their frame when the frame is too small. Only does clipping for axis aligned quads.
                    if (cpu_fine_clip)
                    {
                        if (x1 < clip_rect.x)
                        {
                            u1 = u1 + (1.0f - (x2 - clip_rect.x) / (x2 - x1)) * (u2 - u1);
                            x1 = clip_rect.x;
                        }
                        if (y1 < clip_rect.y)
                        {
                            v1 = v1 + (1.0f - (y2 - clip_rect.y) / (y2 - y1)) * (v2 - v1);
                            y1 = clip_rect.y;
                        }
                        if (x2 > clip_rect.z)
                        {
                            u2 = u1 + ((clip_rect.z - x1) / (x2 - x1)) * (u2 - u1);
                            x2 = clip_rect.z;
                        }
                        if (y2 > clip_rect.w)
                        {
                            v2 = v1 + ((clip_rect.w - y1) / (y2 - y1)) * (v2 - v1);
                            y2 = clip_rect.w;
                        }
                        if (y1 >= y2)
                        {
                            x += char_width;
                            continue;
                        }
                    }

                    // We are NOT calling PrimRectUV() here because non-inlined causes too much overhead in a debug builds. Inlined here:
                    {
                        idx_write[0] = (ImDrawIdx)(vtx_current_idx); idx_write[1] = (ImDrawIdx)(vtx_current_idx+1); idx_write[2] = (ImDrawIdx)(vtx_current_idx+2);
                        idx_write[3] = (ImDrawIdx)(vtx_current_idx); idx_write[4] = (ImDrawIdx)(vtx_current_idx+2); idx_write[5] = (ImDrawIdx)(vtx_current_idx+3);
                        vtx_write[0].pos.x = x1; vtx_write[0].pos.y = y1; vtx_write[0].col = col; vtx_write[0].uv.x = u1; vtx_write[0].uv.y = v1;
                        vtx_write[1].pos.x = x2; vtx_write[1].pos.y = y1; vtx_write[1].col = col; vtx_write[1].uv.x = u2; vtx_write[1].uv.y = v1;
                        vtx_write[2].pos.x = x2; vtx_write[2].pos.y = y2; vtx_write[2].col = col; vtx_write[2].uv.x = u2; vtx_write[2].uv.y = v2;
                        vtx_write[3].pos.x = x1; vtx_write[3].pos.y = y2; vtx_write[3].col = col; vtx_write[3].uv.x = u1; vtx_write[3].uv.y = v2;
                        vtx_write += 4;
                        vtx_current_idx += 4;
                        idx_write += 6;
                    }
                }
            }
        }

        x += char_width;
    }

    // Give back unused vertices
    draw_list->VtxBuffer.resize((int)(vtx_write - draw_list->VtxBuffer.Data));
    draw_list->IdxBuffer.resize((int)(idx_write - draw_list->IdxBuffer.Data));
    draw_list->CmdBuffer[draw_list->CmdBuffer.Size-1].ElemCount -= (idx_expected_size - draw_list->IdxBuffer.Size);
    draw_list->_VtxWritePtr = vtx_write;
    draw_list->_IdxWritePtr = idx_write;
    draw_list->_VtxCurrentIdx = (unsigned int)draw_list->VtxBuffer.Size;
}

//-----------------------------------------------------------------------------
// [SECTION] Internal Render Helpers
// (progressively moved from imgui.cpp to here when they are redesigned to stop accessing ImGui global state)
//-----------------------------------------------------------------------------
// - RenderMouseCursor()
// - RenderArrowDockMenu()
// - RenderArrowPointingAt()
// - RenderRectFilledRangeH()
// - RenderRectFilledWithHole()
// - RenderPixelEllipsis()
//-----------------------------------------------------------------------------

void ImGui::RenderMouseCursor(ImVec2 pos, float scale, ImGuiMouseCursor mouse_cursor)
{
    if (mouse_cursor == ImGuiMouseCursor_None)
        return;
    IM_ASSERT(mouse_cursor > ImGuiMouseCursor_None && mouse_cursor < ImGuiMouseCursor_COUNT);

    const ImU32 col_shadow = IM_COL32(0, 0, 0, 48);
    const ImU32 col_border = IM_COL32(0, 0, 0, 255);          // Black
    const ImU32 col_fill   = IM_COL32(255, 255, 255, 255);    // White

    ImGuiContext& g = *GImGui;
    ImFontAtlas* font_atlas = g.IO.Fonts;
    ImVec2 offset, size, uv[4];
    if (font_atlas->GetMouseCursorTexData(mouse_cursor, &offset, &size, &uv[0], &uv[2]))
    {
        pos -= offset;
        const ImTextureID tex_id = font_atlas->TexID;

        // We need to account for the possibility of the mouse cursor straddling multiple viewports...
        for (int viewport_n = 0; viewport_n < g.Viewports.Size; viewport_n++)
        {
            ImGuiViewportP* viewport = g.Viewports[viewport_n];
            if (!viewport->GetRect().Overlaps(ImRect(pos, pos + ImVec2(size.x + 2, size.y + 2) * scale)))
                continue;

            ImDrawList* draw_list = GetOverlayDrawList(viewport);
            draw_list->PushTextureID(tex_id);
            draw_list->AddImage(tex_id, pos + ImVec2(1,0)*scale, pos + ImVec2(1,0)*scale + size*scale, uv[2], uv[3], col_shadow);
            draw_list->AddImage(tex_id, pos + ImVec2(2,0)*scale, pos + ImVec2(2,0)*scale + size*scale, uv[2], uv[3], col_shadow);
            draw_list->AddImage(tex_id, pos,                     pos + size*scale,                     uv[2], uv[3], col_border);
            draw_list->AddImage(tex_id, pos,                     pos + size*scale,                     uv[0], uv[1], col_fill);
            draw_list->PopTextureID();
        }
    }
}

// Render an arrow. 'pos' is position of the arrow tip. half_sz.x is length from base to tip. half_sz.y is length on each side.
void ImGui::RenderArrowPointingAt(ImDrawList* draw_list, ImVec2 pos, ImVec2 half_sz, ImGuiDir direction, ImU32 col)
{
    switch (direction)
    {
    case ImGuiDir_Left:  draw_list->AddTriangleFilled(ImVec2(pos.x + half_sz.x, pos.y - half_sz.y), ImVec2(pos.x + half_sz.x, pos.y + half_sz.y), pos, col); return;
    case ImGuiDir_Right: draw_list->AddTriangleFilled(ImVec2(pos.x - half_sz.x, pos.y + half_sz.y), ImVec2(pos.x - half_sz.x, pos.y - half_sz.y), pos, col); return;
    case ImGuiDir_Up:    draw_list->AddTriangleFilled(ImVec2(pos.x + half_sz.x, pos.y + half_sz.y), ImVec2(pos.x - half_sz.x, pos.y + half_sz.y), pos, col); return;
    case ImGuiDir_Down:  draw_list->AddTriangleFilled(ImVec2(pos.x - half_sz.x, pos.y - half_sz.y), ImVec2(pos.x + half_sz.x, pos.y - half_sz.y), pos, col); return;
    case ImGuiDir_None: case ImGuiDir_COUNT: break; // Fix warnings
    }
}

// This is less wide than RenderArrow() and we use in dock nodes instead of the regular RenderArrow() to denote a change of functionality,
// and because the saved space means that the left-most tab label can stay at exactly the same position as the label of a loose window.
void ImGui::RenderArrowDockMenu(ImDrawList* draw_list, ImVec2 p_min, float sz, ImU32 col)
{
    draw_list->AddRectFilled(p_min + ImVec2(sz * 0.10f, sz * 0.15f), p_min + ImVec2(sz * 0.70f, sz * 0.30f), col);
    RenderArrowPointingAt(draw_list, p_min + ImVec2(sz * 0.40f, sz * 0.85f), ImVec2(sz * 0.30f, sz * 0.40f), ImGuiDir_Down, col);
}

static inline float ImAcos01(float x)
{
    if (x <= 0.0f) return IM_PI * 0.5f;
    if (x >= 1.0f) return 0.0f;
    return ImAcos(x);
    //return (-0.69813170079773212f * x * x - 0.87266462599716477f) * x + 1.5707963267948966f; // Cheap approximation, may be enough for what we do.
}

// FIXME: Cleanup and move code to ImDrawList.
void ImGui::RenderRectFilledRangeH(ImDrawList* draw_list, const ImRect& rect, ImU32 col, float x_start_norm, float x_end_norm, float rounding)
{
    if (x_end_norm == x_start_norm)
        return;
    if (x_start_norm > x_end_norm)
        ImSwap(x_start_norm, x_end_norm);

    ImVec2 p0 = ImVec2(ImLerp(rect.Min.x, rect.Max.x, x_start_norm), rect.Min.y);
    ImVec2 p1 = ImVec2(ImLerp(rect.Min.x, rect.Max.x, x_end_norm), rect.Max.y);
    if (rounding == 0.0f)
    {
        draw_list->AddRectFilled(p0, p1, col, 0.0f);
        return;
    }

    rounding = ImClamp(ImMin((rect.Max.x - rect.Min.x) * 0.5f, (rect.Max.y - rect.Min.y) * 0.5f) - 1.0f, 0.0f, rounding);
    const float inv_rounding = 1.0f / rounding;
    const float arc0_b = ImAcos01(1.0f - (p0.x - rect.Min.x) * inv_rounding);
    const float arc0_e = ImAcos01(1.0f - (p1.x - rect.Min.x) * inv_rounding);
    const float half_pi = IM_PI * 0.5f; // We will == compare to this because we know this is the exact value ImAcos01 can return.
    const float x0 = ImMax(p0.x, rect.Min.x + rounding);
    if (arc0_b == arc0_e)
    {
        draw_list->PathLineTo(ImVec2(x0, p1.y));
        draw_list->PathLineTo(ImVec2(x0, p0.y));
    }
    else if (arc0_b == 0.0f && arc0_e == half_pi)
    {
        draw_list->PathArcToFast(ImVec2(x0, p1.y - rounding), rounding, 3, 6); // BL
        draw_list->PathArcToFast(ImVec2(x0, p0.y + rounding), rounding, 6, 9); // TR
    }
    else
    {
        draw_list->PathArcTo(ImVec2(x0, p1.y - rounding), rounding, IM_PI - arc0_e, IM_PI - arc0_b, 3); // BL
        draw_list->PathArcTo(ImVec2(x0, p0.y + rounding), rounding, IM_PI + arc0_b, IM_PI + arc0_e, 3); // TR
    }
    if (p1.x > rect.Min.x + rounding)
    {
        const float arc1_b = ImAcos01(1.0f - (rect.Max.x - p1.x) * inv_rounding);
        const float arc1_e = ImAcos01(1.0f - (rect.Max.x - p0.x) * inv_rounding);
        const float x1 = ImMin(p1.x, rect.Max.x - rounding);
        if (arc1_b == arc1_e)
        {
            draw_list->PathLineTo(ImVec2(x1, p0.y));
            draw_list->PathLineTo(ImVec2(x1, p1.y));
        }
        else if (arc1_b == 0.0f && arc1_e == half_pi)
        {
            draw_list->PathArcToFast(ImVec2(x1, p0.y + rounding), rounding, 9, 12); // TR
            draw_list->PathArcToFast(ImVec2(x1, p1.y - rounding), rounding, 0, 3);  // BR
        }
        else
        {
            draw_list->PathArcTo(ImVec2(x1, p0.y + rounding), rounding, -arc1_e, -arc1_b, 3); // TR
            draw_list->PathArcTo(ImVec2(x1, p1.y - rounding), rounding, +arc1_b, +arc1_e, 3); // BR
        }
    }
    draw_list->PathFillConvex(col);
}

<<<<<<< HEAD
// For CTRL+TAB within a docking node we need to render the dimming background in 8 steps
// (Because the root node renders the background in one shot, in order to avoid flickering when a child dock node is not submitted)
void ImGui::RenderRectFilledWithHole(ImDrawList* draw_list, ImRect outer, ImRect inner, ImU32 col, float rounding)
{
    const bool fill_L = (inner.Min.x > outer.Min.x);
    const bool fill_R = (inner.Max.x < outer.Max.x);
    const bool fill_U = (inner.Min.y > outer.Min.y);
    const bool fill_D = (inner.Max.y < outer.Max.y);
    if (fill_L) draw_list->AddRectFilled(ImVec2(outer.Min.x, inner.Min.y), ImVec2(inner.Min.x, inner.Max.y), col, rounding, (fill_U ? 0 : ImDrawCornerFlags_TopLeft) | (fill_D ? 0 : ImDrawCornerFlags_BotLeft));
    if (fill_R) draw_list->AddRectFilled(ImVec2(inner.Max.x, inner.Min.y), ImVec2(outer.Max.x, inner.Max.y), col, rounding, (fill_U ? 0 : ImDrawCornerFlags_TopRight) | (fill_D ? 0 : ImDrawCornerFlags_BotRight));
    if (fill_U) draw_list->AddRectFilled(ImVec2(inner.Min.x, outer.Min.y), ImVec2(inner.Max.x, inner.Min.y), col, rounding, (fill_L ? 0 : ImDrawCornerFlags_TopLeft) | (fill_R ? 0 : ImDrawCornerFlags_TopRight));
    if (fill_D) draw_list->AddRectFilled(ImVec2(inner.Min.x, inner.Max.y), ImVec2(inner.Max.x, outer.Max.y), col, rounding, (fill_L ? 0 : ImDrawCornerFlags_BotLeft) | (fill_R ? 0 : ImDrawCornerFlags_BotRight));
    if (fill_L && fill_U) draw_list->AddRectFilled(ImVec2(outer.Min.x, outer.Min.y), ImVec2(inner.Min.x, inner.Min.y), col, rounding, ImDrawCornerFlags_TopLeft);
    if (fill_R && fill_U) draw_list->AddRectFilled(ImVec2(inner.Max.x, outer.Min.y), ImVec2(outer.Max.x, inner.Min.y), col, rounding, ImDrawCornerFlags_TopRight);
    if (fill_L && fill_D) draw_list->AddRectFilled(ImVec2(outer.Min.x, inner.Max.y), ImVec2(inner.Min.x, outer.Max.y), col, rounding, ImDrawCornerFlags_BotLeft);
    if (fill_R && fill_D) draw_list->AddRectFilled(ImVec2(inner.Max.x, inner.Max.y), ImVec2(outer.Max.x, outer.Max.y), col, rounding, ImDrawCornerFlags_BotRight);
}

// FIXME: Rendering an ellipsis "..." is a surprisingly tricky problem for us... we cannot rely on font glyph having it, 
// and regular dot are typically too wide. If we render a dot/shape ourselves it comes with the risk that it wouldn't match 
=======
// FIXME: Rendering an ellipsis "..." is a surprisingly tricky problem for us... we cannot rely on font glyph having it,
// and regular dot are typically too wide. If we render a dot/shape ourselves it comes with the risk that it wouldn't match
>>>>>>> 8079344c
// the boldness or positioning of what the font uses...
void ImGui::RenderPixelEllipsis(ImDrawList* draw_list, ImVec2 pos, int count, ImU32 col)
{
    ImFont* font = draw_list->_Data->Font;
    pos.y += (float)(int)(font->DisplayOffset.y + font->Ascent + 0.5f - 1.0f);
    for (int dot_n = 0; dot_n < count; dot_n++)
        draw_list->AddRectFilled(ImVec2(pos.x + dot_n * 2.0f, pos.y), ImVec2(pos.x + dot_n * 2.0f + 1.0f, pos.y + 1.0f), col);
}

//-----------------------------------------------------------------------------
// [SECTION] Decompression code
//-----------------------------------------------------------------------------
// Compressed with stb_compress() then converted to a C array and encoded as base85.
// Use the program in misc/fonts/binary_to_compressed_c.cpp to create the array from a TTF file.
// The purpose of encoding as base85 instead of "0x00,0x01,..." style is only save on _source code_ size.
// Decompression from stb.h (public domain) by Sean Barrett https://github.com/nothings/stb/blob/master/stb.h
//-----------------------------------------------------------------------------

static unsigned int stb_decompress_length(const unsigned char *input)
{
    return (input[8] << 24) + (input[9] << 16) + (input[10] << 8) + input[11];
}

static unsigned char *stb__barrier_out_e, *stb__barrier_out_b;
static const unsigned char *stb__barrier_in_b;
static unsigned char *stb__dout;
static void stb__match(const unsigned char *data, unsigned int length)
{
    // INVERSE of memmove... write each byte before copying the next...
    IM_ASSERT(stb__dout + length <= stb__barrier_out_e);
    if (stb__dout + length > stb__barrier_out_e) { stb__dout += length; return; }
    if (data < stb__barrier_out_b) { stb__dout = stb__barrier_out_e+1; return; }
    while (length--) *stb__dout++ = *data++;
}

static void stb__lit(const unsigned char *data, unsigned int length)
{
    IM_ASSERT(stb__dout + length <= stb__barrier_out_e);
    if (stb__dout + length > stb__barrier_out_e) { stb__dout += length; return; }
    if (data < stb__barrier_in_b) { stb__dout = stb__barrier_out_e+1; return; }
    memcpy(stb__dout, data, length);
    stb__dout += length;
}

#define stb__in2(x)   ((i[x] << 8) + i[(x)+1])
#define stb__in3(x)   ((i[x] << 16) + stb__in2((x)+1))
#define stb__in4(x)   ((i[x] << 24) + stb__in3((x)+1))

static const unsigned char *stb_decompress_token(const unsigned char *i)
{
    if (*i >= 0x20) { // use fewer if's for cases that expand small
        if (*i >= 0x80)       stb__match(stb__dout-i[1]-1, i[0] - 0x80 + 1), i += 2;
        else if (*i >= 0x40)  stb__match(stb__dout-(stb__in2(0) - 0x4000 + 1), i[2]+1), i += 3;
        else /* *i >= 0x20 */ stb__lit(i+1, i[0] - 0x20 + 1), i += 1 + (i[0] - 0x20 + 1);
    } else { // more ifs for cases that expand large, since overhead is amortized
        if (*i >= 0x18)       stb__match(stb__dout-(stb__in3(0) - 0x180000 + 1), i[3]+1), i += 4;
        else if (*i >= 0x10)  stb__match(stb__dout-(stb__in3(0) - 0x100000 + 1), stb__in2(3)+1), i += 5;
        else if (*i >= 0x08)  stb__lit(i+2, stb__in2(0) - 0x0800 + 1), i += 2 + (stb__in2(0) - 0x0800 + 1);
        else if (*i == 0x07)  stb__lit(i+3, stb__in2(1) + 1), i += 3 + (stb__in2(1) + 1);
        else if (*i == 0x06)  stb__match(stb__dout-(stb__in3(1)+1), i[4]+1), i += 5;
        else if (*i == 0x04)  stb__match(stb__dout-(stb__in3(1)+1), stb__in2(4)+1), i += 6;
    }
    return i;
}

static unsigned int stb_adler32(unsigned int adler32, unsigned char *buffer, unsigned int buflen)
{
    const unsigned long ADLER_MOD = 65521;
    unsigned long s1 = adler32 & 0xffff, s2 = adler32 >> 16;
    unsigned long blocklen, i;

    blocklen = buflen % 5552;
    while (buflen) {
        for (i=0; i + 7 < blocklen; i += 8) {
            s1 += buffer[0], s2 += s1;
            s1 += buffer[1], s2 += s1;
            s1 += buffer[2], s2 += s1;
            s1 += buffer[3], s2 += s1;
            s1 += buffer[4], s2 += s1;
            s1 += buffer[5], s2 += s1;
            s1 += buffer[6], s2 += s1;
            s1 += buffer[7], s2 += s1;

            buffer += 8;
        }

        for (; i < blocklen; ++i)
            s1 += *buffer++, s2 += s1;

        s1 %= ADLER_MOD, s2 %= ADLER_MOD;
        buflen -= blocklen;
        blocklen = 5552;
    }
    return (unsigned int)(s2 << 16) + (unsigned int)s1;
}

static unsigned int stb_decompress(unsigned char *output, const unsigned char *i, unsigned int /*length*/)
{
    unsigned int olen;
    if (stb__in4(0) != 0x57bC0000) return 0;
    if (stb__in4(4) != 0)          return 0; // error! stream is > 4GB
    olen = stb_decompress_length(i);
    stb__barrier_in_b = i;
    stb__barrier_out_e = output + olen;
    stb__barrier_out_b = output;
    i += 16;

    stb__dout = output;
    for (;;) {
        const unsigned char *old_i = i;
        i = stb_decompress_token(i);
        if (i == old_i) {
            if (*i == 0x05 && i[1] == 0xfa) {
                IM_ASSERT(stb__dout == output + olen);
                if (stb__dout != output + olen) return 0;
                if (stb_adler32(1, output, olen) != (unsigned int) stb__in4(2))
                    return 0;
                return olen;
            } else {
                IM_ASSERT(0); /* NOTREACHED */
                return 0;
            }
        }
        IM_ASSERT(stb__dout <= output + olen);
        if (stb__dout > output + olen)
            return 0;
    }
}

//-----------------------------------------------------------------------------
// [SECTION] Default font data (ProggyClean.ttf)
//-----------------------------------------------------------------------------
// ProggyClean.ttf
// Copyright (c) 2004, 2005 Tristan Grimmer
// MIT license (see License.txt in http://www.upperbounds.net/download/ProggyClean.ttf.zip)
// Download and more information at http://upperbounds.net
//-----------------------------------------------------------------------------
// File: 'ProggyClean.ttf' (41208 bytes)
// Exported using misc/fonts/binary_to_compressed_c.cpp (with compression + base85 string encoding).
// The purpose of encoding as base85 instead of "0x00,0x01,..." style is only save on _source code_ size.
//-----------------------------------------------------------------------------
static const char proggy_clean_ttf_compressed_data_base85[11980+1] =
    "7])#######hV0qs'/###[),##/l:$#Q6>##5[n42>c-TH`->>#/e>11NNV=Bv(*:.F?uu#(gRU.o0XGH`$vhLG1hxt9?W`#,5LsCp#-i>.r$<$6pD>Lb';9Crc6tgXmKVeU2cD4Eo3R/"
    "2*>]b(MC;$jPfY.;h^`IWM9<Lh2TlS+f-s$o6Q<BWH`YiU.xfLq$N;$0iR/GX:U(jcW2p/W*q?-qmnUCI;jHSAiFWM.R*kU@C=GH?a9wp8f$e.-4^Qg1)Q-GL(lf(r/7GrRgwV%MS=C#"
    "`8ND>Qo#t'X#(v#Y9w0#1D$CIf;W'#pWUPXOuxXuU(H9M(1<q-UE31#^-V'8IRUo7Qf./L>=Ke$$'5F%)]0^#0X@U.a<r:QLtFsLcL6##lOj)#.Y5<-R&KgLwqJfLgN&;Q?gI^#DY2uL"
    "i@^rMl9t=cWq6##weg>$FBjVQTSDgEKnIS7EM9>ZY9w0#L;>>#Mx&4Mvt//L[MkA#W@lK.N'[0#7RL_&#w+F%HtG9M#XL`N&.,GM4Pg;-<nLENhvx>-VsM.M0rJfLH2eTM`*oJMHRC`N"
    "kfimM2J,W-jXS:)r0wK#@Fge$U>`w'N7G#$#fB#$E^$#:9:hk+eOe--6x)F7*E%?76%^GMHePW-Z5l'&GiF#$956:rS?dA#fiK:)Yr+`&#0j@'DbG&#^$PG.Ll+DNa<XCMKEV*N)LN/N"
    "*b=%Q6pia-Xg8I$<MR&,VdJe$<(7G;Ckl'&hF;;$<_=X(b.RS%%)###MPBuuE1V:v&cX&#2m#(&cV]`k9OhLMbn%s$G2,B$BfD3X*sp5#l,$R#]x_X1xKX%b5U*[r5iMfUo9U`N99hG)"
    "tm+/Us9pG)XPu`<0s-)WTt(gCRxIg(%6sfh=ktMKn3j)<6<b5Sk_/0(^]AaN#(p/L>&VZ>1i%h1S9u5o@YaaW$e+b<TWFn/Z:Oh(Cx2$lNEoN^e)#CFY@@I;BOQ*sRwZtZxRcU7uW6CX"
    "ow0i(?$Q[cjOd[P4d)]>ROPOpxTO7Stwi1::iB1q)C_=dV26J;2,]7op$]uQr@_V7$q^%lQwtuHY]=DX,n3L#0PHDO4f9>dC@O>HBuKPpP*E,N+b3L#lpR/MrTEH.IAQk.a>D[.e;mc."
    "x]Ip.PH^'/aqUO/$1WxLoW0[iLA<QT;5HKD+@qQ'NQ(3_PLhE48R.qAPSwQ0/WK?Z,[x?-J;jQTWA0X@KJ(_Y8N-:/M74:/-ZpKrUss?d#dZq]DAbkU*JqkL+nwX@@47`5>w=4h(9.`G"
    "CRUxHPeR`5Mjol(dUWxZa(>STrPkrJiWx`5U7F#.g*jrohGg`cg:lSTvEY/EV_7H4Q9[Z%cnv;JQYZ5q.l7Zeas:HOIZOB?G<Nald$qs]@]L<J7bR*>gv:[7MI2k).'2($5FNP&EQ(,)"
    "U]W]+fh18.vsai00);D3@4ku5P?DP8aJt+;qUM]=+b'8@;mViBKx0DE[-auGl8:PJ&Dj+M6OC]O^((##]`0i)drT;-7X`=-H3[igUnPG-NZlo.#k@h#=Ork$m>a>$-?Tm$UV(?#P6YY#"
    "'/###xe7q.73rI3*pP/$1>s9)W,JrM7SN]'/4C#v$U`0#V.[0>xQsH$fEmPMgY2u7Kh(G%siIfLSoS+MK2eTM$=5,M8p`A.;_R%#u[K#$x4AG8.kK/HSB==-'Ie/QTtG?-.*^N-4B/ZM"
    "_3YlQC7(p7q)&](`6_c)$/*JL(L-^(]$wIM`dPtOdGA,U3:w2M-0<q-]L_?^)1vw'.,MRsqVr.L;aN&#/EgJ)PBc[-f>+WomX2u7lqM2iEumMTcsF?-aT=Z-97UEnXglEn1K-bnEO`gu"
    "Ft(c%=;Am_Qs@jLooI&NX;]0#j4#F14;gl8-GQpgwhrq8'=l_f-b49'UOqkLu7-##oDY2L(te+Mch&gLYtJ,MEtJfLh'x'M=$CS-ZZ%P]8bZ>#S?YY#%Q&q'3^Fw&?D)UDNrocM3A76/"
    "/oL?#h7gl85[qW/NDOk%16ij;+:1a'iNIdb-ou8.P*w,v5#EI$TWS>Pot-R*H'-SEpA:g)f+O$%%`kA#G=8RMmG1&O`>to8bC]T&$,n.LoO>29sp3dt-52U%VM#q7'DHpg+#Z9%H[K<L"
    "%a2E-grWVM3@2=-k22tL]4$##6We'8UJCKE[d_=%wI;'6X-GsLX4j^SgJ$##R*w,vP3wK#iiW&#*h^D&R?jp7+/u&#(AP##XU8c$fSYW-J95_-Dp[g9wcO&#M-h1OcJlc-*vpw0xUX&#"
    "OQFKNX@QI'IoPp7nb,QU//MQ&ZDkKP)X<WSVL(68uVl&#c'[0#(s1X&xm$Y%B7*K:eDA323j998GXbA#pwMs-jgD$9QISB-A_(aN4xoFM^@C58D0+Q+q3n0#3U1InDjF682-SjMXJK)("
    "h$hxua_K]ul92%'BOU&#BRRh-slg8KDlr:%L71Ka:.A;%YULjDPmL<LYs8i#XwJOYaKPKc1h:'9Ke,g)b),78=I39B;xiY$bgGw-&.Zi9InXDuYa%G*f2Bq7mn9^#p1vv%#(Wi-;/Z5h"
    "o;#2:;%d&#x9v68C5g?ntX0X)pT`;%pB3q7mgGN)3%(P8nTd5L7GeA-GL@+%J3u2:(Yf>et`e;)f#Km8&+DC$I46>#Kr]]u-[=99tts1.qb#q72g1WJO81q+eN'03'eM>&1XxY-caEnO"
    "j%2n8)),?ILR5^.Ibn<-X-Mq7[a82Lq:F&#ce+S9wsCK*x`569E8ew'He]h:sI[2LM$[guka3ZRd6:t%IG:;$%YiJ:Nq=?eAw;/:nnDq0(CYcMpG)qLN4$##&J<j$UpK<Q4a1]MupW^-"
    "sj_$%[HK%'F####QRZJ::Y3EGl4'@%FkiAOg#p[##O`gukTfBHagL<LHw%q&OV0##F=6/:chIm0@eCP8X]:kFI%hl8hgO@RcBhS-@Qb$%+m=hPDLg*%K8ln(wcf3/'DW-$.lR?n[nCH-"
    "eXOONTJlh:.RYF%3'p6sq:UIMA945&^HFS87@$EP2iG<-lCO$%c`uKGD3rC$x0BL8aFn--`ke%#HMP'vh1/R&O_J9'um,.<tx[@%wsJk&bUT2`0uMv7gg#qp/ij.L56'hl;.s5CUrxjO"
    "M7-##.l+Au'A&O:-T72L]P`&=;ctp'XScX*rU.>-XTt,%OVU4)S1+R-#dg0/Nn?Ku1^0f$B*P:Rowwm-`0PKjYDDM'3]d39VZHEl4,.j']Pk-M.h^&:0FACm$maq-&sgw0t7/6(^xtk%"
    "LuH88Fj-ekm>GA#_>568x6(OFRl-IZp`&b,_P'$M<Jnq79VsJW/mWS*PUiq76;]/NM_>hLbxfc$mj`,O;&%W2m`Zh:/)Uetw:aJ%]K9h:TcF]u_-Sj9,VK3M.*'&0D[Ca]J9gp8,kAW]"
    "%(?A%R$f<->Zts'^kn=-^@c4%-pY6qI%J%1IGxfLU9CP8cbPlXv);C=b),<2mOvP8up,UVf3839acAWAW-W?#ao/^#%KYo8fRULNd2.>%m]UK:n%r$'sw]J;5pAoO_#2mO3n,'=H5(et"
    "Hg*`+RLgv>=4U8guD$I%D:W>-r5V*%j*W:Kvej.Lp$<M-SGZ':+Q_k+uvOSLiEo(<aD/K<CCc`'Lx>'?;++O'>()jLR-^u68PHm8ZFWe+ej8h:9r6L*0//c&iH&R8pRbA#Kjm%upV1g:"
    "a_#Ur7FuA#(tRh#.Y5K+@?3<-8m0$PEn;J:rh6?I6uG<-`wMU'ircp0LaE_OtlMb&1#6T.#FDKu#1Lw%u%+GM+X'e?YLfjM[VO0MbuFp7;>Q&#WIo)0@F%q7c#4XAXN-U&VB<HFF*qL("
    "$/V,;(kXZejWO`<[5?\?ewY(*9=%wDc;,u<'9t3W-(H1th3+G]ucQ]kLs7df($/*JL]@*t7Bu_G3_7mp7<iaQjO@.kLg;x3B0lqp7Hf,^Ze7-##@/c58Mo(3;knp0%)A7?-W+eI'o8)b<"
    "nKnw'Ho8C=Y>pqB>0ie&jhZ[?iLR@@_AvA-iQC(=ksRZRVp7`.=+NpBC%rh&3]R:8XDmE5^V8O(x<<aG/1N$#FX$0V5Y6x'aErI3I$7x%E`v<-BY,)%-?Psf*l?%C3.mM(=/M0:JxG'?"
    "7WhH%o'a<-80g0NBxoO(GH<dM]n.+%q@jH?f.UsJ2Ggs&4<-e47&Kl+f//9@`b+?.TeN_&B8Ss?v;^Trk;f#YvJkl&w$]>-+k?'(<S:68tq*WoDfZu';mM?8X[ma8W%*`-=;D.(nc7/;"
    ")g:T1=^J$&BRV(-lTmNB6xqB[@0*o.erM*<SWF]u2=st-*(6v>^](H.aREZSi,#1:[IXaZFOm<-ui#qUq2$##Ri;u75OK#(RtaW-K-F`S+cF]uN`-KMQ%rP/Xri.LRcB##=YL3BgM/3M"
    "D?@f&1'BW-)Ju<L25gl8uhVm1hL$##*8###'A3/LkKW+(^rWX?5W_8g)a(m&K8P>#bmmWCMkk&#TR`C,5d>g)F;t,4:@_l8G/5h4vUd%&%950:VXD'QdWoY-F$BtUwmfe$YqL'8(PWX("
    "P?^@Po3$##`MSs?DWBZ/S>+4%>fX,VWv/w'KD`LP5IbH;rTV>n3cEK8U#bX]l-/V+^lj3;vlMb&[5YQ8#pekX9JP3XUC72L,,?+Ni&co7ApnO*5NK,((W-i:$,kp'UDAO(G0Sq7MVjJs"
    "bIu)'Z,*[>br5fX^:FPAWr-m2KgL<LUN098kTF&#lvo58=/vjDo;.;)Ka*hLR#/k=rKbxuV`>Q_nN6'8uTG&#1T5g)uLv:873UpTLgH+#FgpH'_o1780Ph8KmxQJ8#H72L4@768@Tm&Q"
    "h4CB/5OvmA&,Q&QbUoi$a_%3M01H)4x7I^&KQVgtFnV+;[Pc>[m4k//,]1?#`VY[Jr*3&&slRfLiVZJ:]?=K3Sw=[$=uRB?3xk48@aeg<Z'<$#4H)6,>e0jT6'N#(q%.O=?2S]u*(m<-"
    "V8J'(1)G][68hW$5'q[GC&5j`TE?m'esFGNRM)j,ffZ?-qx8;->g4t*:CIP/[Qap7/9'#(1sao7w-.qNUdkJ)tCF&#B^;xGvn2r9FEPFFFcL@.iFNkTve$m%#QvQS8U@)2Z+3K:AKM5i"
    "sZ88+dKQ)W6>J%CL<KE>`.d*(B`-n8D9oK<Up]c$X$(,)M8Zt7/[rdkqTgl-0cuGMv'?>-XV1q['-5k'cAZ69e;D_?$ZPP&s^+7])$*$#@QYi9,5P&#9r+$%CE=68>K8r0=dSC%%(@p7"
    ".m7jilQ02'0-VWAg<a/''3u.=4L$Y)6k/K:_[3=&jvL<L0C/2'v:^;-DIBW,B4E68:kZ;%?8(Q8BH=kO65BW?xSG&#@uU,DS*,?.+(o(#1vCS8#CHF>TlGW'b)Tq7VT9q^*^$$.:&N@@"
    "$&)WHtPm*5_rO0&e%K&#-30j(E4#'Zb.o/(Tpm$>K'f@[PvFl,hfINTNU6u'0pao7%XUp9]5.>%h`8_=VYbxuel.NTSsJfLacFu3B'lQSu/m6-Oqem8T+oE--$0a/k]uj9EwsG>%veR*"
    "hv^BFpQj:K'#SJ,sB-'#](j.Lg92rTw-*n%@/;39rrJF,l#qV%OrtBeC6/,;qB3ebNW[?,Hqj2L.1NP&GjUR=1D8QaS3Up&@*9wP?+lo7b?@%'k4`p0Z$22%K3+iCZj?XJN4Nm&+YF]u"
    "@-W$U%VEQ/,,>>#)D<h#`)h0:<Q6909ua+&VU%n2:cG3FJ-%@Bj-DgLr`Hw&HAKjKjseK</xKT*)B,N9X3]krc12t'pgTV(Lv-tL[xg_%=M_q7a^x?7Ubd>#%8cY#YZ?=,`Wdxu/ae&#"
    "w6)R89tI#6@s'(6Bf7a&?S=^ZI_kS&ai`&=tE72L_D,;^R)7[$s<Eh#c&)q.MXI%#v9ROa5FZO%sF7q7Nwb&#ptUJ:aqJe$Sl68%.D###EC><?-aF&#RNQv>o8lKN%5/$(vdfq7+ebA#"
    "u1p]ovUKW&Y%q]'>$1@-[xfn$7ZTp7mM,G,Ko7a&Gu%G[RMxJs[0MM%wci.LFDK)(<c`Q8N)jEIF*+?P2a8g%)$q]o2aH8C&<SibC/q,(e:v;-b#6[$NtDZ84Je2KNvB#$P5?tQ3nt(0"
    "d=j.LQf./Ll33+(;q3L-w=8dX$#WF&uIJ@-bfI>%:_i2B5CsR8&9Z&#=mPEnm0f`<&c)QL5uJ#%u%lJj+D-r;BoF&#4DoS97h5g)E#o:&S4weDF,9^Hoe`h*L+_a*NrLW-1pG_&2UdB8"
    "6e%B/:=>)N4xeW.*wft-;$'58-ESqr<b?UI(_%@[P46>#U`'6AQ]m&6/`Z>#S?YY#Vc;r7U2&326d=w&H####?TZ`*4?&.MK?LP8Vxg>$[QXc%QJv92.(Db*B)gb*BM9dM*hJMAo*c&#"
    "b0v=Pjer]$gG&JXDf->'StvU7505l9$AFvgYRI^&<^b68?j#q9QX4SM'RO#&sL1IM.rJfLUAj221]d##DW=m83u5;'bYx,*Sl0hL(W;;$doB&O/TQ:(Z^xBdLjL<Lni;''X.`$#8+1GD"
    ":k$YUWsbn8ogh6rxZ2Z9]%nd+>V#*8U_72Lh+2Q8Cj0i:6hp&$C/:p(HK>T8Y[gHQ4`4)'$Ab(Nof%V'8hL&#<NEdtg(n'=S1A(Q1/I&4([%dM`,Iu'1:_hL>SfD07&6D<fp8dHM7/g+"
    "tlPN9J*rKaPct&?'uBCem^jn%9_K)<,C5K3s=5g&GmJb*[SYq7K;TRLGCsM-$$;S%:Y@r7AK0pprpL<Lrh,q7e/%KWK:50I^+m'vi`3?%Zp+<-d+$L-Sv:@.o19n$s0&39;kn;S%BSq*"
    "$3WoJSCLweV[aZ'MQIjO<7;X-X;&+dMLvu#^UsGEC9WEc[X(wI7#2.(F0jV*eZf<-Qv3J-c+J5AlrB#$p(H68LvEA'q3n0#m,[`*8Ft)FcYgEud]CWfm68,(aLA$@EFTgLXoBq/UPlp7"
    ":d[/;r_ix=:TF`S5H-b<LI&HY(K=h#)]Lk$K14lVfm:x$H<3^Ql<M`$OhapBnkup'D#L$Pb_`N*g]2e;X/Dtg,bsj&K#2[-:iYr'_wgH)NUIR8a1n#S?Yej'h8^58UbZd+^FKD*T@;6A"
    "7aQC[K8d-(v6GI$x:T<&'Gp5Uf>@M.*J:;$-rv29'M]8qMv-tLp,'886iaC=Hb*YJoKJ,(j%K=H`K.v9HggqBIiZu'QvBT.#=)0ukruV&.)3=(^1`o*Pj4<-<aN((^7('#Z0wK#5GX@7"
    "u][`*S^43933A4rl][`*O4CgLEl]v$1Q3AeF37dbXk,.)vj#x'd`;qgbQR%FW,2(?LO=s%Sc68%NP'##Aotl8x=BE#j1UD([3$M(]UI2LX3RpKN@;/#f'f/&_mt&F)XdF<9t4)Qa.*kT"
    "LwQ'(TTB9.xH'>#MJ+gLq9-##@HuZPN0]u:h7.T..G:;$/Usj(T7`Q8tT72LnYl<-qx8;-HV7Q-&Xdx%1a,hC=0u+HlsV>nuIQL-5<N?)NBS)QN*_I,?&)2'IM%L3I)X((e/dl2&8'<M"
    ":^#M*Q+[T.Xri.LYS3v%fF`68h;b-X[/En'CR.q7E)p'/kle2HM,u;^%OKC-N+Ll%F9CF<Nf'^#t2L,;27W:0O@6##U6W7:$rJfLWHj$#)woqBefIZ.PK<b*t7ed;p*_m;4ExK#h@&]>"
    "_>@kXQtMacfD.m-VAb8;IReM3$wf0''hra*so568'Ip&vRs849'MRYSp%:t:h5qSgwpEr$B>Q,;s(C#$)`svQuF$##-D,##,g68@2[T;.XSdN9Qe)rpt._K-#5wF)sP'##p#C0c%-Gb%"
    "hd+<-j'Ai*x&&HMkT]C'OSl##5RG[JXaHN;d'uA#x._U;.`PU@(Z3dt4r152@:v,'R.Sj'w#0<-;kPI)FfJ&#AYJ&#//)>-k=m=*XnK$>=)72L]0I%>.G690a:$##<,);?;72#?x9+d;"
    "^V'9;jY@;)br#q^YQpx:X#Te$Z^'=-=bGhLf:D6&bNwZ9-ZD#n^9HhLMr5G;']d&6'wYmTFmL<LD)F^%[tC'8;+9E#C$g%#5Y>q9wI>P(9mI[>kC-ekLC/R&CH+s'B;K-M6$EB%is00:"
    "+A4[7xks.LrNk0&E)wILYF@2L'0Nb$+pv<(2.768/FrY&h$^3i&@+G%JT'<-,v`3;_)I9M^AE]CN?Cl2AZg+%4iTpT3<n-&%H%b<FDj2M<hH=&Eh<2Len$b*aTX=-8QxN)k11IM1c^j%"
    "9s<L<NFSo)B?+<-(GxsF,^-Eh@$4dXhN$+#rxK8'je'D7k`e;)2pYwPA'_p9&@^18ml1^[@g4t*[JOa*[=Qp7(qJ_oOL^('7fB&Hq-:sf,sNj8xq^>$U4O]GKx'm9)b@p7YsvK3w^YR-"
    "CdQ*:Ir<($u&)#(&?L9Rg3H)4fiEp^iI9O8KnTj,]H?D*r7'M;PwZ9K0E^k&-cpI;.p/6_vwoFMV<->#%Xi.LxVnrU(4&8/P+:hLSKj$#U%]49t'I:rgMi'FL@a:0Y-uA[39',(vbma*"
    "hU%<-SRF`Tt:542R_VV$p@[p8DV[A,?1839FWdF<TddF<9Ah-6&9tWoDlh]&1SpGMq>Ti1O*H&#(AL8[_P%.M>v^-))qOT*F5Cq0`Ye%+$B6i:7@0IX<N+T+0MlMBPQ*Vj>SsD<U4JHY"
    "8kD2)2fU/M#$e.)T4,_=8hLim[&);?UkK'-x?'(:siIfL<$pFM`i<?%W(mGDHM%>iWP,##P`%/L<eXi:@Z9C.7o=@(pXdAO/NLQ8lPl+HPOQa8wD8=^GlPa8TKI1CjhsCTSLJM'/Wl>-"
    "S(qw%sf/@%#B6;/U7K]uZbi^Oc^2n<bhPmUkMw>%t<)'mEVE''n`WnJra$^TKvX5B>;_aSEK',(hwa0:i4G?.Bci.(X[?b*($,=-n<.Q%`(X=?+@Am*Js0&=3bh8K]mL<LoNs'6,'85`"
    "0?t/'_U59@]ddF<#LdF<eWdF<OuN/45rY<-L@&#+fm>69=Lb,OcZV/);TTm8VI;?%OtJ<(b4mq7M6:u?KRdF<gR@2L=FNU-<b[(9c/ML3m;Z[$oF3g)GAWqpARc=<ROu7cL5l;-[A]%/"
    "+fsd;l#SafT/f*W]0=O'$(Tb<[)*@e775R-:Yob%g*>l*:xP?Yb.5)%w_I?7uk5JC+FS(m#i'k.'a0i)9<7b'fs'59hq$*5Uhv##pi^8+hIEBF`nvo`;'l0.^S1<-wUK2/Coh58KKhLj"
    "M=SO*rfO`+qC`W-On.=AJ56>>i2@2LH6A:&5q`?9I3@@'04&p2/LVa*T-4<-i3;M9UvZd+N7>b*eIwg:CC)c<>nO&#<IGe;__.thjZl<%w(Wk2xmp4Q@I#I9,DF]u7-P=.-_:YJ]aS@V"
    "?6*C()dOp7:WL,b&3Rg/.cmM9&r^>$(>.Z-I&J(Q0Hd5Q%7Co-b`-c<N(6r@ip+AurK<m86QIth*#v;-OBqi+L7wDE-Ir8K['m+DDSLwK&/.?-V%U_%3:qKNu$_b*B-kp7NaD'QdWQPK"
    "Yq[@>P)hI;*_F]u`Rb[.j8_Q/<&>uu+VsH$sM9TA%?)(vmJ80),P7E>)tjD%2L=-t#fK[%`v=Q8<FfNkgg^oIbah*#8/Qt$F&:K*-(N/'+1vMB,u()-a.VUU*#[e%gAAO(S>WlA2);Sa"
    ">gXm8YB`1d@K#n]76-a$U,mF<fX]idqd)<3,]J7JmW4`6]uks=4-72L(jEk+:bJ0M^q-8Dm_Z?0olP1C9Sa&H[d&c$ooQUj]Exd*3ZM@-WGW2%s',B-_M%>%Ul:#/'xoFM9QX-$.QN'>"
    "[%$Z$uF6pA6Ki2O5:8w*vP1<-1`[G,)-m#>0`P&#eb#.3i)rtB61(o'$?X3B</R90;eZ]%Ncq;-Tl]#F>2Qft^ae_5tKL9MUe9b*sLEQ95C&`=G?@Mj=wh*'3E>=-<)Gt*Iw)'QG:`@I"
    "wOf7&]1i'S01B+Ev/Nac#9S;=;YQpg_6U`*kVY39xK,[/6Aj7:'1Bm-_1EYfa1+o&o4hp7KN_Q(OlIo@S%;jVdn0'1<Vc52=u`3^o-n1'g4v58Hj&6_t7$##?M)c<$bgQ_'SY((-xkA#"
    "Y(,p'H9rIVY-b,'%bCPF7.J<Up^,(dU1VY*5#WkTU>h19w,WQhLI)3S#f$2(eb,jr*b;3Vw]*7NH%$c4Vs,eD9>XW8?N]o+(*pgC%/72LV-u<Hp,3@e^9UB1J+ak9-TN/mhKPg+AJYd$"
    "MlvAF_jCK*.O-^(63adMT->W%iewS8W6m2rtCpo'RS1R84=@paTKt)>=%&1[)*vp'u+x,VrwN;&]kuO9JDbg=pO$J*.jVe;u'm0dr9l,<*wMK*Oe=g8lV_KEBFkO'oU]^=[-792#ok,)"
    "i]lR8qQ2oA8wcRCZ^7w/Njh;?.stX?Q1>S1q4Bn$)K1<-rGdO'$Wr.Lc.CG)$/*JL4tNR/,SVO3,aUw'DJN:)Ss;wGn9A32ijw%FL+Z0Fn.U9;reSq)bmI32U==5ALuG&#Vf1398/pVo"
    "1*c-(aY168o<`JsSbk-,1N;$>0:OUas(3:8Z972LSfF8eb=c-;>SPw7.6hn3m`9^Xkn(r.qS[0;T%&Qc=+STRxX'q1BNk3&*eu2;&8q$&x>Q#Q7^Tf+6<(d%ZVmj2bDi%.3L2n+4W'$P"
    "iDDG)g,r%+?,$@?uou5tSe2aN_AQU*<h`e-GI7)?OK2A.d7_c)?wQ5AS@DL3r#7fSkgl6-++D:'A,uq7SvlB$pcpH'q3n0#_%dY#xCpr-l<F0NR@-##FEV6NTF6##$l84N1w?AO>'IAO"
    "URQ##V^Fv-XFbGM7Fl(N<3DhLGF%q.1rC$#:T__&Pi68%0xi_&[qFJ(77j_&JWoF.V735&T,[R*:xFR*K5>>#`bW-?4Ne_&6Ne_&6Ne_&n`kr-#GJcM6X;uM6X;uM(.a..^2TkL%oR(#"
    ";u.T%fAr%4tJ8&><1=GHZ_+m9/#H1F^R#SC#*N=BA9(D?v[UiFY>>^8p,KKF.W]L29uLkLlu/+4T<XoIB&hx=T1PcDaB&;HH+-AFr?(m9HZV)FKS8JCw;SD=6[^/DZUL`EUDf]GGlG&>"
    "w$)F./^n3+rlo+DB;5sIYGNk+i1t-69Jg--0pao7Sm#K)pdHW&;LuDNH@H>#/X-TI(;P>#,Gc>#0Su>#4`1?#8lC?#<xU?#@.i?#D:%@#HF7@#LRI@#P_[@#Tkn@#Xw*A#]-=A#a9OA#"
    "d<F&#*;G##.GY##2Sl##6`($#:l:$#>xL$#B.`$#F:r$#JF.%#NR@%#R_R%#Vke%#Zww%#_-4&#3^Rh%Sflr-k'MS.o?.5/sWel/wpEM0%3'/1)K^f1-d>G21&v(35>V`39V7A4=onx4"
    "A1OY5EI0;6Ibgr6M$HS7Q<)58C5w,;WoA*#[%T*#`1g*#d=#+#hI5+#lUG+#pbY+#tnl+#x$),#&1;,#*=M,#.I`,#2Ur,#6b.-#;w[H#iQtA#m^0B#qjBB#uvTB##-hB#'9$C#+E6C#"
    "/QHC#3^ZC#7jmC#;v)D#?,<D#C8ND#GDaD#KPsD#O]/E#g1A5#KA*1#gC17#MGd;#8(02#L-d3#rWM4#Hga1#,<w0#T.j<#O#'2#CYN1#qa^:#_4m3#o@/=#eG8=#t8J5#`+78#4uI-#"
    "m3B2#SB[8#Q0@8#i[*9#iOn8#1Nm;#^sN9#qh<9#:=x-#P;K2#$%X9#bC+.#Rg;<#mN=.#MTF.#RZO.#2?)4#Y#(/#[)1/#b;L/#dAU/#0Sv;#lY$0#n`-0#sf60#(F24#wrH0#%/e0#"
    "TmD<#%JSMFove:CTBEXI:<eh2g)B,3h2^G3i;#d3jD>)4kMYD4lVu`4m`:&5niUA5@(A5BA1]PBB:xlBCC=2CDLXMCEUtiCf&0g2'tN?PGT4CPGT4CPGT4CPGT4CPGT4CPGT4CPGT4CP"
    "GT4CPGT4CPGT4CPGT4CPGT4CPGT4CP-qekC`.9kEg^+F$kwViFJTB&5KTB&5KTB&5KTB&5KTB&5KTB&5KTB&5KTB&5KTB&5KTB&5KTB&5KTB&5KTB&5KTB&5KTB&5o,^<-28ZI'O?;xp"
    "O?;xpO?;xpO?;xpO?;xpO?;xpO?;xpO?;xpO?;xpO?;xpO?;xpO?;xpO?;xpO?;xp;7q-#lLYI:xvD=#";

static const char* GetDefaultCompressedFontDataTTFBase85()
{
    return proggy_clean_ttf_compressed_data_base85;
}<|MERGE_RESOLUTION|>--- conflicted
+++ resolved
@@ -3076,7 +3076,6 @@
     draw_list->PathFillConvex(col);
 }
 
-<<<<<<< HEAD
 // For CTRL+TAB within a docking node we need to render the dimming background in 8 steps
 // (Because the root node renders the background in one shot, in order to avoid flickering when a child dock node is not submitted)
 void ImGui::RenderRectFilledWithHole(ImDrawList* draw_list, ImRect outer, ImRect inner, ImU32 col, float rounding)
@@ -3095,12 +3094,8 @@
     if (fill_R && fill_D) draw_list->AddRectFilled(ImVec2(inner.Max.x, inner.Max.y), ImVec2(outer.Max.x, outer.Max.y), col, rounding, ImDrawCornerFlags_BotRight);
 }
 
-// FIXME: Rendering an ellipsis "..." is a surprisingly tricky problem for us... we cannot rely on font glyph having it, 
-// and regular dot are typically too wide. If we render a dot/shape ourselves it comes with the risk that it wouldn't match 
-=======
 // FIXME: Rendering an ellipsis "..." is a surprisingly tricky problem for us... we cannot rely on font glyph having it,
 // and regular dot are typically too wide. If we render a dot/shape ourselves it comes with the risk that it wouldn't match
->>>>>>> 8079344c
 // the boldness or positioning of what the font uses...
 void ImGui::RenderPixelEllipsis(ImDrawList* draw_list, ImVec2 pos, int count, ImU32 col)
 {
