// dear imgui, v1.73
// (drawing and font code)

/*

Index of this file:

// [SECTION] STB libraries implementation
// [SECTION] Style functions
// [SECTION] ImDrawList
// [SECTION] ImDrawListSplitter
// [SECTION] ImDrawData
// [SECTION] Helpers ShadeVertsXXX functions
// [SECTION] ImFontConfig
// [SECTION] ImFontAtlas
// [SECTION] ImFontAtlas glyph ranges helpers
// [SECTION] ImFontGlyphRangesBuilder
// [SECTION] ImFont
// [SECTION] Internal Render Helpers
// [SECTION] Decompression code
// [SECTION] Default font data (ProggyClean.ttf)

*/

#if defined(_MSC_VER) && !defined(_CRT_SECURE_NO_WARNINGS)
#define _CRT_SECURE_NO_WARNINGS
#endif

#include "imgui.h"
#ifndef IMGUI_DEFINE_MATH_OPERATORS
#define IMGUI_DEFINE_MATH_OPERATORS
#endif
#include "imgui_internal.h"

#include <stdio.h>      // vsnprintf, sscanf, printf
#if !defined(alloca)
#if defined(__GLIBC__) || defined(__sun) || defined(__CYGWIN__) || defined(__APPLE__) || defined(__SWITCH__)
#include <alloca.h>     // alloca (glibc uses <alloca.h>. Note that Cygwin may have _WIN32 defined, so the order matters here)
#elif defined(_WIN32)
#include <malloc.h>     // alloca
#if !defined(alloca)
#define alloca _alloca  // for clang with MS Codegen
#endif
#else
#include <stdlib.h>     // alloca
#endif
#endif

// Visual Studio warnings
#ifdef _MSC_VER
#pragma warning (disable: 4127) // condition expression is constant
#pragma warning (disable: 4505) // unreferenced local function has been removed (stb stuff)
#pragma warning (disable: 4996) // 'This function or variable may be unsafe': strcpy, strdup, sprintf, vsnprintf, sscanf, fopen
#endif

// Clang/GCC warnings with -Weverything
#if defined(__clang__)
#pragma clang diagnostic ignored "-Wold-style-cast"         // warning : use of old-style cast                              // yes, they are more terse.
#pragma clang diagnostic ignored "-Wfloat-equal"            // warning : comparing floating point with == or != is unsafe   // storing and comparing against same constants ok.
#pragma clang diagnostic ignored "-Wglobal-constructors"    // warning : declaration requires a global destructor           // similar to above, not sure what the exact difference is.
#pragma clang diagnostic ignored "-Wsign-conversion"        // warning : implicit conversion changes signedness             //
#if __has_warning("-Wzero-as-null-pointer-constant")
#pragma clang diagnostic ignored "-Wzero-as-null-pointer-constant"  // warning : zero as null pointer constant              // some standard header variations use #define NULL 0
#endif
#if __has_warning("-Wcomma")
#pragma clang diagnostic ignored "-Wcomma"                  // warning : possible misuse of comma operator here             //
#endif
#if __has_warning("-Wreserved-id-macro")
#pragma clang diagnostic ignored "-Wreserved-id-macro"      // warning : macro name is a reserved identifier                //
#endif
#if __has_warning("-Wdouble-promotion")
#pragma clang diagnostic ignored "-Wdouble-promotion"       // warning: implicit conversion from 'float' to 'double' when passing argument to function  // using printf() is a misery with this as C++ va_arg ellipsis changes float to double.
#endif
#elif defined(__GNUC__)
#pragma GCC diagnostic ignored "-Wpragmas"                  // warning: unknown option after '#pragma GCC diagnostic' kind
#pragma GCC diagnostic ignored "-Wunused-function"          // warning: 'xxxx' defined but not used
#pragma GCC diagnostic ignored "-Wdouble-promotion"         // warning: implicit conversion from 'float' to 'double' when passing argument to function
#pragma GCC diagnostic ignored "-Wconversion"               // warning: conversion to 'xxxx' from 'xxxx' may alter its value
#pragma GCC diagnostic ignored "-Wstack-protector"          // warning: stack protector not protecting local variables: variable length buffer
#pragma GCC diagnostic ignored "-Wclass-memaccess"          // [__GNUC__ >= 8] warning: 'memset/memcpy' clearing/writing an object of type 'xxxx' with no trivial copy-assignment; use assignment or value-initialization instead
#endif

//-------------------------------------------------------------------------
// [SECTION] STB libraries implementation
//-------------------------------------------------------------------------

// Compile time options:
//#define IMGUI_STB_NAMESPACE           ImStb
//#define IMGUI_STB_TRUETYPE_FILENAME   "my_folder/stb_truetype.h"
//#define IMGUI_STB_RECT_PACK_FILENAME  "my_folder/stb_rect_pack.h"
//#define IMGUI_DISABLE_STB_TRUETYPE_IMPLEMENTATION
//#define IMGUI_DISABLE_STB_RECT_PACK_IMPLEMENTATION

#ifdef IMGUI_STB_NAMESPACE
namespace IMGUI_STB_NAMESPACE
{
#endif

#ifdef _MSC_VER
#pragma warning (push)
#pragma warning (disable: 4456)                             // declaration of 'xx' hides previous local declaration
#endif

#if defined(__clang__)
#pragma clang diagnostic push
#pragma clang diagnostic ignored "-Wunused-function"
#pragma clang diagnostic ignored "-Wmissing-prototypes"
#pragma clang diagnostic ignored "-Wimplicit-fallthrough"
#pragma clang diagnostic ignored "-Wcast-qual"              // warning : cast from 'const xxxx *' to 'xxx *' drops const qualifier //
#endif

#if defined(__GNUC__)
#pragma GCC diagnostic push
#pragma GCC diagnostic ignored "-Wtype-limits"              // warning: comparison is always true due to limited range of data type [-Wtype-limits]
#pragma GCC diagnostic ignored "-Wcast-qual"                // warning: cast from type 'const xxxx *' to type 'xxxx *' casts away qualifiers
#endif

#ifndef STB_RECT_PACK_IMPLEMENTATION                        // in case the user already have an implementation in the _same_ compilation unit (e.g. unity builds)
#ifndef IMGUI_DISABLE_STB_RECT_PACK_IMPLEMENTATION
#define STBRP_STATIC
#define STBRP_ASSERT(x)     IM_ASSERT(x)
#define STBRP_SORT          ImQsort
#define STB_RECT_PACK_IMPLEMENTATION
#endif
#ifdef IMGUI_STB_RECT_PACK_FILENAME
#include IMGUI_STB_RECT_PACK_FILENAME
#else
#include "imstb_rectpack.h"
#endif
#endif

#ifndef STB_TRUETYPE_IMPLEMENTATION                         // in case the user already have an implementation in the _same_ compilation unit (e.g. unity builds)
#ifndef IMGUI_DISABLE_STB_TRUETYPE_IMPLEMENTATION
#define STBTT_malloc(x,u)   ((void)(u), IM_ALLOC(x))
#define STBTT_free(x,u)     ((void)(u), IM_FREE(x))
#define STBTT_assert(x)     IM_ASSERT(x)
#define STBTT_fmod(x,y)     ImFmod(x,y)
#define STBTT_sqrt(x)       ImSqrt(x)
#define STBTT_pow(x,y)      ImPow(x,y)
#define STBTT_fabs(x)       ImFabs(x)
#define STBTT_ifloor(x)     ((int)ImFloorStd(x))
#define STBTT_iceil(x)      ((int)ImCeil(x))
#define STBTT_STATIC
#define STB_TRUETYPE_IMPLEMENTATION
#else
#define STBTT_DEF extern
#endif
#ifdef IMGUI_STB_TRUETYPE_FILENAME
#include IMGUI_STB_TRUETYPE_FILENAME
#else
#include "imstb_truetype.h"
#endif
#endif

#if defined(__GNUC__)
#pragma GCC diagnostic pop
#endif

#if defined(__clang__)
#pragma clang diagnostic pop
#endif

#if defined(_MSC_VER)
#pragma warning (pop)
#endif

#ifdef IMGUI_STB_NAMESPACE
} // namespace ImStb
using namespace IMGUI_STB_NAMESPACE;
#endif

//-----------------------------------------------------------------------------
// [SECTION] Style functions
//-----------------------------------------------------------------------------

void ImGui::StyleColorsDark(ImGuiStyle* dst)
{
    ImGuiStyle* style = dst ? dst : &ImGui::GetStyle();
    ImVec4* colors = style->Colors;

    colors[ImGuiCol_Text]                   = ImVec4(1.00f, 1.00f, 1.00f, 1.00f);
    colors[ImGuiCol_TextDisabled]           = ImVec4(0.50f, 0.50f, 0.50f, 1.00f);
    colors[ImGuiCol_WindowBg]               = ImVec4(0.06f, 0.06f, 0.06f, 0.94f);
    colors[ImGuiCol_ChildBg]                = ImVec4(0.00f, 0.00f, 0.00f, 0.00f);
    colors[ImGuiCol_PopupBg]                = ImVec4(0.08f, 0.08f, 0.08f, 0.94f);
    colors[ImGuiCol_Border]                 = ImVec4(0.43f, 0.43f, 0.50f, 0.50f);
    colors[ImGuiCol_BorderShadow]           = ImVec4(0.00f, 0.00f, 0.00f, 0.00f);
    colors[ImGuiCol_FrameBg]                = ImVec4(0.16f, 0.29f, 0.48f, 0.54f);
    colors[ImGuiCol_FrameBgHovered]         = ImVec4(0.26f, 0.59f, 0.98f, 0.40f);
    colors[ImGuiCol_FrameBgActive]          = ImVec4(0.26f, 0.59f, 0.98f, 0.67f);
    colors[ImGuiCol_TitleBg]                = ImVec4(0.04f, 0.04f, 0.04f, 1.00f);
    colors[ImGuiCol_TitleBgActive]          = ImVec4(0.16f, 0.29f, 0.48f, 1.00f);
    colors[ImGuiCol_TitleBgCollapsed]       = ImVec4(0.00f, 0.00f, 0.00f, 0.51f);
    colors[ImGuiCol_MenuBarBg]              = ImVec4(0.14f, 0.14f, 0.14f, 1.00f);
    colors[ImGuiCol_ScrollbarBg]            = ImVec4(0.02f, 0.02f, 0.02f, 0.53f);
    colors[ImGuiCol_ScrollbarGrab]          = ImVec4(0.31f, 0.31f, 0.31f, 1.00f);
    colors[ImGuiCol_ScrollbarGrabHovered]   = ImVec4(0.41f, 0.41f, 0.41f, 1.00f);
    colors[ImGuiCol_ScrollbarGrabActive]    = ImVec4(0.51f, 0.51f, 0.51f, 1.00f);
    colors[ImGuiCol_CheckMark]              = ImVec4(0.26f, 0.59f, 0.98f, 1.00f);
    colors[ImGuiCol_SliderGrab]             = ImVec4(0.24f, 0.52f, 0.88f, 1.00f);
    colors[ImGuiCol_SliderGrabActive]       = ImVec4(0.26f, 0.59f, 0.98f, 1.00f);
    colors[ImGuiCol_Button]                 = ImVec4(0.26f, 0.59f, 0.98f, 0.40f);
    colors[ImGuiCol_ButtonHovered]          = ImVec4(0.26f, 0.59f, 0.98f, 1.00f);
    colors[ImGuiCol_ButtonActive]           = ImVec4(0.06f, 0.53f, 0.98f, 1.00f);
    colors[ImGuiCol_Header]                 = ImVec4(0.26f, 0.59f, 0.98f, 0.31f);
    colors[ImGuiCol_HeaderHovered]          = ImVec4(0.26f, 0.59f, 0.98f, 0.80f);
    colors[ImGuiCol_HeaderActive]           = ImVec4(0.26f, 0.59f, 0.98f, 1.00f);
    colors[ImGuiCol_Separator]              = colors[ImGuiCol_Border];
    colors[ImGuiCol_SeparatorHovered]       = ImVec4(0.10f, 0.40f, 0.75f, 0.78f);
    colors[ImGuiCol_SeparatorActive]        = ImVec4(0.10f, 0.40f, 0.75f, 1.00f);
    colors[ImGuiCol_ResizeGrip]             = ImVec4(0.26f, 0.59f, 0.98f, 0.25f);
    colors[ImGuiCol_ResizeGripHovered]      = ImVec4(0.26f, 0.59f, 0.98f, 0.67f);
    colors[ImGuiCol_ResizeGripActive]       = ImVec4(0.26f, 0.59f, 0.98f, 0.95f);
    colors[ImGuiCol_Tab]                    = ImLerp(colors[ImGuiCol_Header],       colors[ImGuiCol_TitleBgActive], 0.80f);
    colors[ImGuiCol_TabHovered]             = colors[ImGuiCol_HeaderHovered];
    colors[ImGuiCol_TabActive]              = ImLerp(colors[ImGuiCol_HeaderActive], colors[ImGuiCol_TitleBgActive], 0.60f);
    colors[ImGuiCol_TabUnfocused]           = ImLerp(colors[ImGuiCol_Tab],          colors[ImGuiCol_TitleBg], 0.80f);
    colors[ImGuiCol_TabUnfocusedActive]     = ImLerp(colors[ImGuiCol_TabActive],    colors[ImGuiCol_TitleBg], 0.40f);
    colors[ImGuiCol_DockingPreview]         = colors[ImGuiCol_HeaderActive] * ImVec4(1.0f, 1.0f, 1.0f, 0.7f);
    colors[ImGuiCol_DockingEmptyBg]         = ImVec4(0.20f, 0.20f, 0.20f, 1.00f);
    colors[ImGuiCol_PlotLines]              = ImVec4(0.61f, 0.61f, 0.61f, 1.00f);
    colors[ImGuiCol_PlotLinesHovered]       = ImVec4(1.00f, 0.43f, 0.35f, 1.00f);
    colors[ImGuiCol_PlotHistogram]          = ImVec4(0.90f, 0.70f, 0.00f, 1.00f);
    colors[ImGuiCol_PlotHistogramHovered]   = ImVec4(1.00f, 0.60f, 0.00f, 1.00f);
    colors[ImGuiCol_TextSelectedBg]         = ImVec4(0.26f, 0.59f, 0.98f, 0.35f);
    colors[ImGuiCol_DragDropTarget]         = ImVec4(1.00f, 1.00f, 0.00f, 0.90f);
    colors[ImGuiCol_NavHighlight]           = ImVec4(0.26f, 0.59f, 0.98f, 1.00f);
    colors[ImGuiCol_NavWindowingHighlight]  = ImVec4(1.00f, 1.00f, 1.00f, 0.70f);
    colors[ImGuiCol_NavWindowingDimBg]      = ImVec4(0.80f, 0.80f, 0.80f, 0.20f);
    colors[ImGuiCol_ModalWindowDimBg]       = ImVec4(0.80f, 0.80f, 0.80f, 0.35f);
}

void ImGui::StyleColorsClassic(ImGuiStyle* dst)
{
    ImGuiStyle* style = dst ? dst : &ImGui::GetStyle();
    ImVec4* colors = style->Colors;

    colors[ImGuiCol_Text]                   = ImVec4(0.90f, 0.90f, 0.90f, 1.00f);
    colors[ImGuiCol_TextDisabled]           = ImVec4(0.60f, 0.60f, 0.60f, 1.00f);
    colors[ImGuiCol_WindowBg]               = ImVec4(0.00f, 0.00f, 0.00f, 0.70f);
    colors[ImGuiCol_ChildBg]                = ImVec4(0.00f, 0.00f, 0.00f, 0.00f);
    colors[ImGuiCol_PopupBg]                = ImVec4(0.11f, 0.11f, 0.14f, 0.92f);
    colors[ImGuiCol_Border]                 = ImVec4(0.50f, 0.50f, 0.50f, 0.50f);
    colors[ImGuiCol_BorderShadow]           = ImVec4(0.00f, 0.00f, 0.00f, 0.00f);
    colors[ImGuiCol_FrameBg]                = ImVec4(0.43f, 0.43f, 0.43f, 0.39f);
    colors[ImGuiCol_FrameBgHovered]         = ImVec4(0.47f, 0.47f, 0.69f, 0.40f);
    colors[ImGuiCol_FrameBgActive]          = ImVec4(0.42f, 0.41f, 0.64f, 0.69f);
    colors[ImGuiCol_TitleBg]                = ImVec4(0.27f, 0.27f, 0.54f, 0.83f);
    colors[ImGuiCol_TitleBgActive]          = ImVec4(0.32f, 0.32f, 0.63f, 0.87f);
    colors[ImGuiCol_TitleBgCollapsed]       = ImVec4(0.40f, 0.40f, 0.80f, 0.20f);
    colors[ImGuiCol_MenuBarBg]              = ImVec4(0.40f, 0.40f, 0.55f, 0.80f);
    colors[ImGuiCol_ScrollbarBg]            = ImVec4(0.20f, 0.25f, 0.30f, 0.60f);
    colors[ImGuiCol_ScrollbarGrab]          = ImVec4(0.40f, 0.40f, 0.80f, 0.30f);
    colors[ImGuiCol_ScrollbarGrabHovered]   = ImVec4(0.40f, 0.40f, 0.80f, 0.40f);
    colors[ImGuiCol_ScrollbarGrabActive]    = ImVec4(0.41f, 0.39f, 0.80f, 0.60f);
    colors[ImGuiCol_CheckMark]              = ImVec4(0.90f, 0.90f, 0.90f, 0.50f);
    colors[ImGuiCol_SliderGrab]             = ImVec4(1.00f, 1.00f, 1.00f, 0.30f);
    colors[ImGuiCol_SliderGrabActive]       = ImVec4(0.41f, 0.39f, 0.80f, 0.60f);
    colors[ImGuiCol_Button]                 = ImVec4(0.35f, 0.40f, 0.61f, 0.62f);
    colors[ImGuiCol_ButtonHovered]          = ImVec4(0.40f, 0.48f, 0.71f, 0.79f);
    colors[ImGuiCol_ButtonActive]           = ImVec4(0.46f, 0.54f, 0.80f, 1.00f);
    colors[ImGuiCol_Header]                 = ImVec4(0.40f, 0.40f, 0.90f, 0.45f);
    colors[ImGuiCol_HeaderHovered]          = ImVec4(0.45f, 0.45f, 0.90f, 0.80f);
    colors[ImGuiCol_HeaderActive]           = ImVec4(0.53f, 0.53f, 0.87f, 0.80f);
    colors[ImGuiCol_Separator]              = ImVec4(0.50f, 0.50f, 0.50f, 0.60f);
    colors[ImGuiCol_SeparatorHovered]       = ImVec4(0.60f, 0.60f, 0.70f, 1.00f);
    colors[ImGuiCol_SeparatorActive]        = ImVec4(0.70f, 0.70f, 0.90f, 1.00f);
    colors[ImGuiCol_ResizeGrip]             = ImVec4(1.00f, 1.00f, 1.00f, 0.16f);
    colors[ImGuiCol_ResizeGripHovered]      = ImVec4(0.78f, 0.82f, 1.00f, 0.60f);
    colors[ImGuiCol_ResizeGripActive]       = ImVec4(0.78f, 0.82f, 1.00f, 0.90f);
    colors[ImGuiCol_Tab]                    = ImLerp(colors[ImGuiCol_Header],       colors[ImGuiCol_TitleBgActive], 0.80f);
    colors[ImGuiCol_TabHovered]             = colors[ImGuiCol_HeaderHovered];
    colors[ImGuiCol_TabActive]              = ImLerp(colors[ImGuiCol_HeaderActive], colors[ImGuiCol_TitleBgActive], 0.60f);
    colors[ImGuiCol_TabUnfocused]           = ImLerp(colors[ImGuiCol_Tab],          colors[ImGuiCol_TitleBg], 0.80f);
    colors[ImGuiCol_TabUnfocusedActive]     = ImLerp(colors[ImGuiCol_TabActive],    colors[ImGuiCol_TitleBg], 0.40f);
    colors[ImGuiCol_DockingPreview]         = colors[ImGuiCol_Header] * ImVec4(1.0f, 1.0f, 1.0f, 0.7f);
    colors[ImGuiCol_DockingEmptyBg]         = ImVec4(0.20f, 0.20f, 0.20f, 1.00f);
    colors[ImGuiCol_PlotLines]              = ImVec4(1.00f, 1.00f, 1.00f, 1.00f);
    colors[ImGuiCol_PlotLinesHovered]       = ImVec4(0.90f, 0.70f, 0.00f, 1.00f);
    colors[ImGuiCol_PlotHistogram]          = ImVec4(0.90f, 0.70f, 0.00f, 1.00f);
    colors[ImGuiCol_PlotHistogramHovered]   = ImVec4(1.00f, 0.60f, 0.00f, 1.00f);
    colors[ImGuiCol_TextSelectedBg]         = ImVec4(0.00f, 0.00f, 1.00f, 0.35f);
    colors[ImGuiCol_DragDropTarget]         = ImVec4(1.00f, 1.00f, 0.00f, 0.90f);
    colors[ImGuiCol_NavHighlight]           = colors[ImGuiCol_HeaderHovered];
    colors[ImGuiCol_NavWindowingHighlight]  = ImVec4(1.00f, 1.00f, 1.00f, 0.70f);
    colors[ImGuiCol_NavWindowingDimBg]      = ImVec4(0.80f, 0.80f, 0.80f, 0.20f);
    colors[ImGuiCol_ModalWindowDimBg]       = ImVec4(0.20f, 0.20f, 0.20f, 0.35f);
}

// Those light colors are better suited with a thicker font than the default one + FrameBorder
void ImGui::StyleColorsLight(ImGuiStyle* dst)
{
    ImGuiStyle* style = dst ? dst : &ImGui::GetStyle();
    ImVec4* colors = style->Colors;

    colors[ImGuiCol_Text]                   = ImVec4(0.00f, 0.00f, 0.00f, 1.00f);
    colors[ImGuiCol_TextDisabled]           = ImVec4(0.60f, 0.60f, 0.60f, 1.00f);
    colors[ImGuiCol_WindowBg]               = ImVec4(0.94f, 0.94f, 0.94f, 1.00f);
    colors[ImGuiCol_ChildBg]                = ImVec4(0.00f, 0.00f, 0.00f, 0.00f);
    colors[ImGuiCol_PopupBg]                = ImVec4(1.00f, 1.00f, 1.00f, 0.98f);
    colors[ImGuiCol_Border]                 = ImVec4(0.00f, 0.00f, 0.00f, 0.30f);
    colors[ImGuiCol_BorderShadow]           = ImVec4(0.00f, 0.00f, 0.00f, 0.00f);
    colors[ImGuiCol_FrameBg]                = ImVec4(1.00f, 1.00f, 1.00f, 1.00f);
    colors[ImGuiCol_FrameBgHovered]         = ImVec4(0.26f, 0.59f, 0.98f, 0.40f);
    colors[ImGuiCol_FrameBgActive]          = ImVec4(0.26f, 0.59f, 0.98f, 0.67f);
    colors[ImGuiCol_TitleBg]                = ImVec4(0.96f, 0.96f, 0.96f, 1.00f);
    colors[ImGuiCol_TitleBgActive]          = ImVec4(0.82f, 0.82f, 0.82f, 1.00f);
    colors[ImGuiCol_TitleBgCollapsed]       = ImVec4(1.00f, 1.00f, 1.00f, 0.51f);
    colors[ImGuiCol_MenuBarBg]              = ImVec4(0.86f, 0.86f, 0.86f, 1.00f);
    colors[ImGuiCol_ScrollbarBg]            = ImVec4(0.98f, 0.98f, 0.98f, 0.53f);
    colors[ImGuiCol_ScrollbarGrab]          = ImVec4(0.69f, 0.69f, 0.69f, 0.80f);
    colors[ImGuiCol_ScrollbarGrabHovered]   = ImVec4(0.49f, 0.49f, 0.49f, 0.80f);
    colors[ImGuiCol_ScrollbarGrabActive]    = ImVec4(0.49f, 0.49f, 0.49f, 1.00f);
    colors[ImGuiCol_CheckMark]              = ImVec4(0.26f, 0.59f, 0.98f, 1.00f);
    colors[ImGuiCol_SliderGrab]             = ImVec4(0.26f, 0.59f, 0.98f, 0.78f);
    colors[ImGuiCol_SliderGrabActive]       = ImVec4(0.46f, 0.54f, 0.80f, 0.60f);
    colors[ImGuiCol_Button]                 = ImVec4(0.26f, 0.59f, 0.98f, 0.40f);
    colors[ImGuiCol_ButtonHovered]          = ImVec4(0.26f, 0.59f, 0.98f, 1.00f);
    colors[ImGuiCol_ButtonActive]           = ImVec4(0.06f, 0.53f, 0.98f, 1.00f);
    colors[ImGuiCol_Header]                 = ImVec4(0.26f, 0.59f, 0.98f, 0.31f);
    colors[ImGuiCol_HeaderHovered]          = ImVec4(0.26f, 0.59f, 0.98f, 0.80f);
    colors[ImGuiCol_HeaderActive]           = ImVec4(0.26f, 0.59f, 0.98f, 1.00f);
    colors[ImGuiCol_Separator]              = ImVec4(0.39f, 0.39f, 0.39f, 0.62f);
    colors[ImGuiCol_SeparatorHovered]       = ImVec4(0.14f, 0.44f, 0.80f, 0.78f);
    colors[ImGuiCol_SeparatorActive]        = ImVec4(0.14f, 0.44f, 0.80f, 1.00f);
    colors[ImGuiCol_ResizeGrip]             = ImVec4(0.80f, 0.80f, 0.80f, 0.56f);
    colors[ImGuiCol_ResizeGripHovered]      = ImVec4(0.26f, 0.59f, 0.98f, 0.67f);
    colors[ImGuiCol_ResizeGripActive]       = ImVec4(0.26f, 0.59f, 0.98f, 0.95f);
    colors[ImGuiCol_Tab]                    = ImLerp(colors[ImGuiCol_Header],       colors[ImGuiCol_TitleBgActive], 0.90f);
    colors[ImGuiCol_TabHovered]             = colors[ImGuiCol_HeaderHovered];
    colors[ImGuiCol_TabActive]              = ImLerp(colors[ImGuiCol_HeaderActive], colors[ImGuiCol_TitleBgActive], 0.60f);
    colors[ImGuiCol_TabUnfocused]           = ImLerp(colors[ImGuiCol_Tab],          colors[ImGuiCol_TitleBg], 0.80f);
    colors[ImGuiCol_TabUnfocusedActive]     = ImLerp(colors[ImGuiCol_TabActive],    colors[ImGuiCol_TitleBg], 0.40f);
    colors[ImGuiCol_DockingPreview]         = colors[ImGuiCol_Header] * ImVec4(1.0f, 1.0f, 1.0f, 0.7f);
    colors[ImGuiCol_DockingEmptyBg]         = ImVec4(0.20f, 0.20f, 0.20f, 1.00f);
    colors[ImGuiCol_PlotLines]              = ImVec4(0.39f, 0.39f, 0.39f, 1.00f);
    colors[ImGuiCol_PlotLinesHovered]       = ImVec4(1.00f, 0.43f, 0.35f, 1.00f);
    colors[ImGuiCol_PlotHistogram]          = ImVec4(0.90f, 0.70f, 0.00f, 1.00f);
    colors[ImGuiCol_PlotHistogramHovered]   = ImVec4(1.00f, 0.45f, 0.00f, 1.00f);
    colors[ImGuiCol_TextSelectedBg]         = ImVec4(0.26f, 0.59f, 0.98f, 0.35f);
    colors[ImGuiCol_DragDropTarget]         = ImVec4(0.26f, 0.59f, 0.98f, 0.95f);
    colors[ImGuiCol_NavHighlight]           = colors[ImGuiCol_HeaderHovered];
    colors[ImGuiCol_NavWindowingHighlight]  = ImVec4(0.70f, 0.70f, 0.70f, 0.70f);
    colors[ImGuiCol_NavWindowingDimBg]      = ImVec4(0.20f, 0.20f, 0.20f, 0.20f);
    colors[ImGuiCol_ModalWindowDimBg]       = ImVec4(0.20f, 0.20f, 0.20f, 0.35f);
}

//-----------------------------------------------------------------------------
// ImDrawList
//-----------------------------------------------------------------------------

ImDrawListSharedData::ImDrawListSharedData()
{
    Font = NULL;
    FontSize = 0.0f;
    CurveTessellationTol = 0.0f;
    ClipRectFullscreen = ImVec4(-8192.0f, -8192.0f, +8192.0f, +8192.0f);
    InitialFlags = ImDrawListFlags_None;

    // Const data
    for (int i = 0; i < IM_ARRAYSIZE(CircleVtx12); i++)
    {
        const float a = ((float)i * 2 * IM_PI) / (float)IM_ARRAYSIZE(CircleVtx12);
        CircleVtx12[i] = ImVec2(ImCos(a), ImSin(a));
    }
}

void ImDrawList::Clear()
{
    CmdBuffer.resize(0);
    IdxBuffer.resize(0);
    VtxBuffer.resize(0);
    Flags = _Data ? _Data->InitialFlags : ImDrawListFlags_None;
    _VtxCurrentOffset = 0;
    _VtxCurrentIdx = 0;
    _VtxWritePtr = NULL;
    _IdxWritePtr = NULL;
    _ClipRectStack.resize(0);
    _TextureIdStack.resize(0);
    _Path.resize(0);
    _Splitter.Clear();
}

void ImDrawList::ClearFreeMemory()
{
    CmdBuffer.clear();
    IdxBuffer.clear();
    VtxBuffer.clear();
    _VtxCurrentIdx = 0;
    _VtxWritePtr = NULL;
    _IdxWritePtr = NULL;
    _ClipRectStack.clear();
    _TextureIdStack.clear();
    _Path.clear();
    _Splitter.ClearFreeMemory();
}

ImDrawList* ImDrawList::CloneOutput() const
{
    ImDrawList* dst = IM_NEW(ImDrawList(_Data));
    dst->CmdBuffer = CmdBuffer;
    dst->IdxBuffer = IdxBuffer;
    dst->VtxBuffer = VtxBuffer;
    dst->Flags = Flags;
    return dst;
}

// Using macros because C++ is a terrible language, we want guaranteed inline, no code in header, and no overhead in Debug builds
#define GetCurrentClipRect()    (_ClipRectStack.Size ? _ClipRectStack.Data[_ClipRectStack.Size-1]  : _Data->ClipRectFullscreen)
#define GetCurrentTextureId()   (_TextureIdStack.Size ? _TextureIdStack.Data[_TextureIdStack.Size-1] : (ImTextureID)NULL)

void ImDrawList::AddDrawCmd()
{
    ImDrawCmd draw_cmd;
    draw_cmd.ClipRect = GetCurrentClipRect();
    draw_cmd.TextureId = GetCurrentTextureId();
    draw_cmd.VtxOffset = _VtxCurrentOffset;
    draw_cmd.IdxOffset = IdxBuffer.Size;

    IM_ASSERT(draw_cmd.ClipRect.x <= draw_cmd.ClipRect.z && draw_cmd.ClipRect.y <= draw_cmd.ClipRect.w);
    CmdBuffer.push_back(draw_cmd);
}

void ImDrawList::AddCallback(ImDrawCallback callback, void* callback_data)
{
    ImDrawCmd* current_cmd = CmdBuffer.Size ? &CmdBuffer.back() : NULL;
    if (!current_cmd || current_cmd->ElemCount != 0 || current_cmd->UserCallback != NULL)
    {
        AddDrawCmd();
        current_cmd = &CmdBuffer.back();
    }
    current_cmd->UserCallback = callback;
    current_cmd->UserCallbackData = callback_data;

    AddDrawCmd(); // Force a new command after us (see comment below)
}

// Our scheme may appears a bit unusual, basically we want the most-common calls AddLine AddRect etc. to not have to perform any check so we always have a command ready in the stack.
// The cost of figuring out if a new command has to be added or if we can merge is paid in those Update** functions only.
void ImDrawList::UpdateClipRect()
{
    // If current command is used with different settings we need to add a new command
    const ImVec4 curr_clip_rect = GetCurrentClipRect();
    ImDrawCmd* curr_cmd = CmdBuffer.Size > 0 ? &CmdBuffer.Data[CmdBuffer.Size-1] : NULL;
    if (!curr_cmd || (curr_cmd->ElemCount != 0 && memcmp(&curr_cmd->ClipRect, &curr_clip_rect, sizeof(ImVec4)) != 0) || curr_cmd->UserCallback != NULL)
    {
        AddDrawCmd();
        return;
    }

    // Try to merge with previous command if it matches, else use current command
    ImDrawCmd* prev_cmd = CmdBuffer.Size > 1 ? curr_cmd - 1 : NULL;
    if (curr_cmd->ElemCount == 0 && prev_cmd && memcmp(&prev_cmd->ClipRect, &curr_clip_rect, sizeof(ImVec4)) == 0 && prev_cmd->TextureId == GetCurrentTextureId() && prev_cmd->UserCallback == NULL)
        CmdBuffer.pop_back();
    else
        curr_cmd->ClipRect = curr_clip_rect;
}

void ImDrawList::UpdateTextureID()
{
    // If current command is used with different settings we need to add a new command
    const ImTextureID curr_texture_id = GetCurrentTextureId();
    ImDrawCmd* curr_cmd = CmdBuffer.Size ? &CmdBuffer.back() : NULL;
    if (!curr_cmd || (curr_cmd->ElemCount != 0 && curr_cmd->TextureId != curr_texture_id) || curr_cmd->UserCallback != NULL)
    {
        AddDrawCmd();
        return;
    }

    // Try to merge with previous command if it matches, else use current command
    ImDrawCmd* prev_cmd = CmdBuffer.Size > 1 ? curr_cmd - 1 : NULL;
    if (curr_cmd->ElemCount == 0 && prev_cmd && prev_cmd->TextureId == curr_texture_id && memcmp(&prev_cmd->ClipRect, &GetCurrentClipRect(), sizeof(ImVec4)) == 0 && prev_cmd->UserCallback == NULL)
        CmdBuffer.pop_back();
    else
        curr_cmd->TextureId = curr_texture_id;
}

#undef GetCurrentClipRect
#undef GetCurrentTextureId

// Render-level scissoring. This is passed down to your render function but not used for CPU-side coarse clipping. Prefer using higher-level ImGui::PushClipRect() to affect logic (hit-testing and widget culling)
void ImDrawList::PushClipRect(ImVec2 cr_min, ImVec2 cr_max, bool intersect_with_current_clip_rect)
{
    ImVec4 cr(cr_min.x, cr_min.y, cr_max.x, cr_max.y);
    if (intersect_with_current_clip_rect && _ClipRectStack.Size)
    {
        ImVec4 current = _ClipRectStack.Data[_ClipRectStack.Size-1];
        if (cr.x < current.x) cr.x = current.x;
        if (cr.y < current.y) cr.y = current.y;
        if (cr.z > current.z) cr.z = current.z;
        if (cr.w > current.w) cr.w = current.w;
    }
    cr.z = ImMax(cr.x, cr.z);
    cr.w = ImMax(cr.y, cr.w);

    _ClipRectStack.push_back(cr);
    UpdateClipRect();
}

void ImDrawList::PushClipRectFullScreen()
{
    PushClipRect(ImVec2(_Data->ClipRectFullscreen.x, _Data->ClipRectFullscreen.y), ImVec2(_Data->ClipRectFullscreen.z, _Data->ClipRectFullscreen.w));
}

void ImDrawList::PopClipRect()
{
    IM_ASSERT(_ClipRectStack.Size > 0);
    _ClipRectStack.pop_back();
    UpdateClipRect();
}

void ImDrawList::PushTextureID(ImTextureID texture_id)
{
    _TextureIdStack.push_back(texture_id);
    UpdateTextureID();
}

void ImDrawList::PopTextureID()
{
    IM_ASSERT(_TextureIdStack.Size > 0);
    _TextureIdStack.pop_back();
    UpdateTextureID();
}

// NB: this can be called with negative count for removing primitives (as long as the result does not underflow)
void ImDrawList::PrimReserve(int idx_count, int vtx_count)
{
    // Large mesh support (when enabled)
    if (sizeof(ImDrawIdx) == 2 && (_VtxCurrentIdx + vtx_count >= (1 << 16)) && (Flags & ImDrawListFlags_AllowVtxOffset))
    {
        _VtxCurrentOffset = VtxBuffer.Size;
        _VtxCurrentIdx = 0;
        AddDrawCmd();
    }

    ImDrawCmd& draw_cmd = CmdBuffer.Data[CmdBuffer.Size-1];
    draw_cmd.ElemCount += idx_count;

    int vtx_buffer_old_size = VtxBuffer.Size;
    VtxBuffer.resize(vtx_buffer_old_size + vtx_count);
    _VtxWritePtr = VtxBuffer.Data + vtx_buffer_old_size;

    int idx_buffer_old_size = IdxBuffer.Size;
    IdxBuffer.resize(idx_buffer_old_size + idx_count);
    _IdxWritePtr = IdxBuffer.Data + idx_buffer_old_size;
}

// Fully unrolled with inline call to keep our debug builds decently fast.
void ImDrawList::PrimRect(const ImVec2& a, const ImVec2& c, ImU32 col)
{
    ImVec2 b(c.x, a.y), d(a.x, c.y), uv(_Data->TexUvWhitePixel);
    ImDrawIdx idx = (ImDrawIdx)_VtxCurrentIdx;
    _IdxWritePtr[0] = idx; _IdxWritePtr[1] = (ImDrawIdx)(idx+1); _IdxWritePtr[2] = (ImDrawIdx)(idx+2);
    _IdxWritePtr[3] = idx; _IdxWritePtr[4] = (ImDrawIdx)(idx+2); _IdxWritePtr[5] = (ImDrawIdx)(idx+3);
    _VtxWritePtr[0].pos = a; _VtxWritePtr[0].uv = uv; _VtxWritePtr[0].col = col;
    _VtxWritePtr[1].pos = b; _VtxWritePtr[1].uv = uv; _VtxWritePtr[1].col = col;
    _VtxWritePtr[2].pos = c; _VtxWritePtr[2].uv = uv; _VtxWritePtr[2].col = col;
    _VtxWritePtr[3].pos = d; _VtxWritePtr[3].uv = uv; _VtxWritePtr[3].col = col;
    _VtxWritePtr += 4;
    _VtxCurrentIdx += 4;
    _IdxWritePtr += 6;
}

void ImDrawList::PrimRectUV(const ImVec2& a, const ImVec2& c, const ImVec2& uv_a, const ImVec2& uv_c, ImU32 col)
{
    ImVec2 b(c.x, a.y), d(a.x, c.y), uv_b(uv_c.x, uv_a.y), uv_d(uv_a.x, uv_c.y);
    ImDrawIdx idx = (ImDrawIdx)_VtxCurrentIdx;
    _IdxWritePtr[0] = idx; _IdxWritePtr[1] = (ImDrawIdx)(idx+1); _IdxWritePtr[2] = (ImDrawIdx)(idx+2);
    _IdxWritePtr[3] = idx; _IdxWritePtr[4] = (ImDrawIdx)(idx+2); _IdxWritePtr[5] = (ImDrawIdx)(idx+3);
    _VtxWritePtr[0].pos = a; _VtxWritePtr[0].uv = uv_a; _VtxWritePtr[0].col = col;
    _VtxWritePtr[1].pos = b; _VtxWritePtr[1].uv = uv_b; _VtxWritePtr[1].col = col;
    _VtxWritePtr[2].pos = c; _VtxWritePtr[2].uv = uv_c; _VtxWritePtr[2].col = col;
    _VtxWritePtr[3].pos = d; _VtxWritePtr[3].uv = uv_d; _VtxWritePtr[3].col = col;
    _VtxWritePtr += 4;
    _VtxCurrentIdx += 4;
    _IdxWritePtr += 6;
}

void ImDrawList::PrimQuadUV(const ImVec2& a, const ImVec2& b, const ImVec2& c, const ImVec2& d, const ImVec2& uv_a, const ImVec2& uv_b, const ImVec2& uv_c, const ImVec2& uv_d, ImU32 col)
{
    ImDrawIdx idx = (ImDrawIdx)_VtxCurrentIdx;
    _IdxWritePtr[0] = idx; _IdxWritePtr[1] = (ImDrawIdx)(idx+1); _IdxWritePtr[2] = (ImDrawIdx)(idx+2);
    _IdxWritePtr[3] = idx; _IdxWritePtr[4] = (ImDrawIdx)(idx+2); _IdxWritePtr[5] = (ImDrawIdx)(idx+3);
    _VtxWritePtr[0].pos = a; _VtxWritePtr[0].uv = uv_a; _VtxWritePtr[0].col = col;
    _VtxWritePtr[1].pos = b; _VtxWritePtr[1].uv = uv_b; _VtxWritePtr[1].col = col;
    _VtxWritePtr[2].pos = c; _VtxWritePtr[2].uv = uv_c; _VtxWritePtr[2].col = col;
    _VtxWritePtr[3].pos = d; _VtxWritePtr[3].uv = uv_d; _VtxWritePtr[3].col = col;
    _VtxWritePtr += 4;
    _VtxCurrentIdx += 4;
    _IdxWritePtr += 6;
}

// On AddPolyline() and AddConvexPolyFilled() we intentionally avoid using ImVec2 and superflous function calls to optimize debug/non-inlined builds.
// Those macros expects l-values.
#define IM_NORMALIZE2F_OVER_ZERO(VX,VY)     { float d2 = VX*VX + VY*VY; if (d2 > 0.0f) { float inv_len = 1.0f / ImSqrt(d2); VX *= inv_len; VY *= inv_len; } }
#define IM_FIXNORMAL2F(VX,VY)               { float d2 = VX*VX + VY*VY; if (d2 < 0.5f) d2 = 0.5f; float inv_lensq = 1.0f / d2; VX *= inv_lensq; VY *= inv_lensq; }

// TODO: Thickness anti-aliased lines cap are missing their AA fringe.
// We avoid using the ImVec2 math operators here to reduce cost to a minimum for debug/non-inlined builds.
void ImDrawList::AddPolyline(const ImVec2* points, const int points_count, ImU32 col, bool closed, float thickness)
{
    if (points_count < 2)
        return;

    const ImVec2 uv = _Data->TexUvWhitePixel;

    int count = points_count;
    if (!closed)
        count = points_count-1;

    const bool thick_line = thickness > 1.0f;
    if (Flags & ImDrawListFlags_AntiAliasedLines)
    {
        // Anti-aliased stroke
        const float AA_SIZE = 1.0f;
        const ImU32 col_trans = col & ~IM_COL32_A_MASK;

        const int idx_count = thick_line ? count*18 : count*12;
        const int vtx_count = thick_line ? points_count*4 : points_count*3;
        PrimReserve(idx_count, vtx_count);

        // Temporary buffer
        ImVec2* temp_normals = (ImVec2*)alloca(points_count * (thick_line ? 5 : 3) * sizeof(ImVec2)); //-V630
        ImVec2* temp_points = temp_normals + points_count;

        for (int i1 = 0; i1 < count; i1++)
        {
            const int i2 = (i1+1) == points_count ? 0 : i1+1;
            float dx = points[i2].x - points[i1].x;
            float dy = points[i2].y - points[i1].y;
            IM_NORMALIZE2F_OVER_ZERO(dx, dy);
            temp_normals[i1].x = dy;
            temp_normals[i1].y = -dx;
        }
        if (!closed)
            temp_normals[points_count-1] = temp_normals[points_count-2];

        if (!thick_line)
        {
            if (!closed)
            {
                temp_points[0] = points[0] + temp_normals[0] * AA_SIZE;
                temp_points[1] = points[0] - temp_normals[0] * AA_SIZE;
                temp_points[(points_count-1)*2+0] = points[points_count-1] + temp_normals[points_count-1] * AA_SIZE;
                temp_points[(points_count-1)*2+1] = points[points_count-1] - temp_normals[points_count-1] * AA_SIZE;
            }

            // FIXME-OPT: Merge the different loops, possibly remove the temporary buffer.
            unsigned int idx1 = _VtxCurrentIdx;
            for (int i1 = 0; i1 < count; i1++)
            {
                const int i2 = (i1+1) == points_count ? 0 : i1+1;
                unsigned int idx2 = (i1+1) == points_count ? _VtxCurrentIdx : idx1+3;

                // Average normals
                float dm_x = (temp_normals[i1].x + temp_normals[i2].x) * 0.5f;
                float dm_y = (temp_normals[i1].y + temp_normals[i2].y) * 0.5f;
                IM_FIXNORMAL2F(dm_x, dm_y)
                dm_x *= AA_SIZE;
                dm_y *= AA_SIZE;

                // Add temporary vertexes
                ImVec2* out_vtx = &temp_points[i2*2];
                out_vtx[0].x = points[i2].x + dm_x;
                out_vtx[0].y = points[i2].y + dm_y;
                out_vtx[1].x = points[i2].x - dm_x;
                out_vtx[1].y = points[i2].y - dm_y;

                // Add indexes
                _IdxWritePtr[0] = (ImDrawIdx)(idx2+0); _IdxWritePtr[1] = (ImDrawIdx)(idx1+0); _IdxWritePtr[2] = (ImDrawIdx)(idx1+2);
                _IdxWritePtr[3] = (ImDrawIdx)(idx1+2); _IdxWritePtr[4] = (ImDrawIdx)(idx2+2); _IdxWritePtr[5] = (ImDrawIdx)(idx2+0);
                _IdxWritePtr[6] = (ImDrawIdx)(idx2+1); _IdxWritePtr[7] = (ImDrawIdx)(idx1+1); _IdxWritePtr[8] = (ImDrawIdx)(idx1+0);
                _IdxWritePtr[9] = (ImDrawIdx)(idx1+0); _IdxWritePtr[10]= (ImDrawIdx)(idx2+0); _IdxWritePtr[11]= (ImDrawIdx)(idx2+1);
                _IdxWritePtr += 12;

                idx1 = idx2;
            }

            // Add vertexes
            for (int i = 0; i < points_count; i++)
            {
                _VtxWritePtr[0].pos = points[i];          _VtxWritePtr[0].uv = uv; _VtxWritePtr[0].col = col;
                _VtxWritePtr[1].pos = temp_points[i*2+0]; _VtxWritePtr[1].uv = uv; _VtxWritePtr[1].col = col_trans;
                _VtxWritePtr[2].pos = temp_points[i*2+1]; _VtxWritePtr[2].uv = uv; _VtxWritePtr[2].col = col_trans;
                _VtxWritePtr += 3;
            }
        }
        else
        {
            const float half_inner_thickness = (thickness - AA_SIZE) * 0.5f;
            if (!closed)
            {
                temp_points[0] = points[0] + temp_normals[0] * (half_inner_thickness + AA_SIZE);
                temp_points[1] = points[0] + temp_normals[0] * (half_inner_thickness);
                temp_points[2] = points[0] - temp_normals[0] * (half_inner_thickness);
                temp_points[3] = points[0] - temp_normals[0] * (half_inner_thickness + AA_SIZE);
                temp_points[(points_count-1)*4+0] = points[points_count-1] + temp_normals[points_count-1] * (half_inner_thickness + AA_SIZE);
                temp_points[(points_count-1)*4+1] = points[points_count-1] + temp_normals[points_count-1] * (half_inner_thickness);
                temp_points[(points_count-1)*4+2] = points[points_count-1] - temp_normals[points_count-1] * (half_inner_thickness);
                temp_points[(points_count-1)*4+3] = points[points_count-1] - temp_normals[points_count-1] * (half_inner_thickness + AA_SIZE);
            }

            // FIXME-OPT: Merge the different loops, possibly remove the temporary buffer.
            unsigned int idx1 = _VtxCurrentIdx;
            for (int i1 = 0; i1 < count; i1++)
            {
                const int i2 = (i1+1) == points_count ? 0 : i1+1;
                unsigned int idx2 = (i1+1) == points_count ? _VtxCurrentIdx : idx1+4;

                // Average normals
                float dm_x = (temp_normals[i1].x + temp_normals[i2].x) * 0.5f;
                float dm_y = (temp_normals[i1].y + temp_normals[i2].y) * 0.5f;
                IM_FIXNORMAL2F(dm_x, dm_y);
                float dm_out_x = dm_x * (half_inner_thickness + AA_SIZE);
                float dm_out_y = dm_y * (half_inner_thickness + AA_SIZE);
                float dm_in_x = dm_x * half_inner_thickness;
                float dm_in_y = dm_y * half_inner_thickness;

                // Add temporary vertexes
                ImVec2* out_vtx = &temp_points[i2*4];
                out_vtx[0].x = points[i2].x + dm_out_x;
                out_vtx[0].y = points[i2].y + dm_out_y;
                out_vtx[1].x = points[i2].x + dm_in_x;
                out_vtx[1].y = points[i2].y + dm_in_y;
                out_vtx[2].x = points[i2].x - dm_in_x;
                out_vtx[2].y = points[i2].y - dm_in_y;
                out_vtx[3].x = points[i2].x - dm_out_x;
                out_vtx[3].y = points[i2].y - dm_out_y;

                // Add indexes
                _IdxWritePtr[0]  = (ImDrawIdx)(idx2+1); _IdxWritePtr[1]  = (ImDrawIdx)(idx1+1); _IdxWritePtr[2]  = (ImDrawIdx)(idx1+2);
                _IdxWritePtr[3]  = (ImDrawIdx)(idx1+2); _IdxWritePtr[4]  = (ImDrawIdx)(idx2+2); _IdxWritePtr[5]  = (ImDrawIdx)(idx2+1);
                _IdxWritePtr[6]  = (ImDrawIdx)(idx2+1); _IdxWritePtr[7]  = (ImDrawIdx)(idx1+1); _IdxWritePtr[8]  = (ImDrawIdx)(idx1+0);
                _IdxWritePtr[9]  = (ImDrawIdx)(idx1+0); _IdxWritePtr[10] = (ImDrawIdx)(idx2+0); _IdxWritePtr[11] = (ImDrawIdx)(idx2+1);
                _IdxWritePtr[12] = (ImDrawIdx)(idx2+2); _IdxWritePtr[13] = (ImDrawIdx)(idx1+2); _IdxWritePtr[14] = (ImDrawIdx)(idx1+3);
                _IdxWritePtr[15] = (ImDrawIdx)(idx1+3); _IdxWritePtr[16] = (ImDrawIdx)(idx2+3); _IdxWritePtr[17] = (ImDrawIdx)(idx2+2);
                _IdxWritePtr += 18;

                idx1 = idx2;
            }

            // Add vertexes
            for (int i = 0; i < points_count; i++)
            {
                _VtxWritePtr[0].pos = temp_points[i*4+0]; _VtxWritePtr[0].uv = uv; _VtxWritePtr[0].col = col_trans;
                _VtxWritePtr[1].pos = temp_points[i*4+1]; _VtxWritePtr[1].uv = uv; _VtxWritePtr[1].col = col;
                _VtxWritePtr[2].pos = temp_points[i*4+2]; _VtxWritePtr[2].uv = uv; _VtxWritePtr[2].col = col;
                _VtxWritePtr[3].pos = temp_points[i*4+3]; _VtxWritePtr[3].uv = uv; _VtxWritePtr[3].col = col_trans;
                _VtxWritePtr += 4;
            }
        }
        _VtxCurrentIdx += (ImDrawIdx)vtx_count;
    }
    else
    {
        // Non Anti-aliased Stroke
        const int idx_count = count*6;
        const int vtx_count = count*4;      // FIXME-OPT: Not sharing edges
        PrimReserve(idx_count, vtx_count);

        for (int i1 = 0; i1 < count; i1++)
        {
            const int i2 = (i1+1) == points_count ? 0 : i1+1;
            const ImVec2& p1 = points[i1];
            const ImVec2& p2 = points[i2];

            float dx = p2.x - p1.x;
            float dy = p2.y - p1.y;
            IM_NORMALIZE2F_OVER_ZERO(dx, dy);
            dx *= (thickness * 0.5f);
            dy *= (thickness * 0.5f);

            _VtxWritePtr[0].pos.x = p1.x + dy; _VtxWritePtr[0].pos.y = p1.y - dx; _VtxWritePtr[0].uv = uv; _VtxWritePtr[0].col = col;
            _VtxWritePtr[1].pos.x = p2.x + dy; _VtxWritePtr[1].pos.y = p2.y - dx; _VtxWritePtr[1].uv = uv; _VtxWritePtr[1].col = col;
            _VtxWritePtr[2].pos.x = p2.x - dy; _VtxWritePtr[2].pos.y = p2.y + dx; _VtxWritePtr[2].uv = uv; _VtxWritePtr[2].col = col;
            _VtxWritePtr[3].pos.x = p1.x - dy; _VtxWritePtr[3].pos.y = p1.y + dx; _VtxWritePtr[3].uv = uv; _VtxWritePtr[3].col = col;
            _VtxWritePtr += 4;

            _IdxWritePtr[0] = (ImDrawIdx)(_VtxCurrentIdx); _IdxWritePtr[1] = (ImDrawIdx)(_VtxCurrentIdx+1); _IdxWritePtr[2] = (ImDrawIdx)(_VtxCurrentIdx+2);
            _IdxWritePtr[3] = (ImDrawIdx)(_VtxCurrentIdx); _IdxWritePtr[4] = (ImDrawIdx)(_VtxCurrentIdx+2); _IdxWritePtr[5] = (ImDrawIdx)(_VtxCurrentIdx+3);
            _IdxWritePtr += 6;
            _VtxCurrentIdx += 4;
        }
    }
}

// We intentionally avoid using ImVec2 and its math operators here to reduce cost to a minimum for debug/non-inlined builds.
void ImDrawList::AddConvexPolyFilled(const ImVec2* points, const int points_count, ImU32 col)
{
    if (points_count < 3)
        return;

    const ImVec2 uv = _Data->TexUvWhitePixel;

    if (Flags & ImDrawListFlags_AntiAliasedFill)
    {
        // Anti-aliased Fill
        const float AA_SIZE = 1.0f;
        const ImU32 col_trans = col & ~IM_COL32_A_MASK;
        const int idx_count = (points_count-2)*3 + points_count*6;
        const int vtx_count = (points_count*2);
        PrimReserve(idx_count, vtx_count);

        // Add indexes for fill
        unsigned int vtx_inner_idx = _VtxCurrentIdx;
        unsigned int vtx_outer_idx = _VtxCurrentIdx+1;
        for (int i = 2; i < points_count; i++)
        {
            _IdxWritePtr[0] = (ImDrawIdx)(vtx_inner_idx); _IdxWritePtr[1] = (ImDrawIdx)(vtx_inner_idx+((i-1)<<1)); _IdxWritePtr[2] = (ImDrawIdx)(vtx_inner_idx+(i<<1));
            _IdxWritePtr += 3;
        }

        // Compute normals
        ImVec2* temp_normals = (ImVec2*)alloca(points_count * sizeof(ImVec2)); //-V630
        for (int i0 = points_count-1, i1 = 0; i1 < points_count; i0 = i1++)
        {
            const ImVec2& p0 = points[i0];
            const ImVec2& p1 = points[i1];
            float dx = p1.x - p0.x;
            float dy = p1.y - p0.y;
            IM_NORMALIZE2F_OVER_ZERO(dx, dy);
            temp_normals[i0].x = dy;
            temp_normals[i0].y = -dx;
        }

        for (int i0 = points_count-1, i1 = 0; i1 < points_count; i0 = i1++)
        {
            // Average normals
            const ImVec2& n0 = temp_normals[i0];
            const ImVec2& n1 = temp_normals[i1];
            float dm_x = (n0.x + n1.x) * 0.5f;
            float dm_y = (n0.y + n1.y) * 0.5f;
            IM_FIXNORMAL2F(dm_x, dm_y);
            dm_x *= AA_SIZE * 0.5f;
            dm_y *= AA_SIZE * 0.5f;

            // Add vertices
            _VtxWritePtr[0].pos.x = (points[i1].x - dm_x); _VtxWritePtr[0].pos.y = (points[i1].y - dm_y); _VtxWritePtr[0].uv = uv; _VtxWritePtr[0].col = col;        // Inner
            _VtxWritePtr[1].pos.x = (points[i1].x + dm_x); _VtxWritePtr[1].pos.y = (points[i1].y + dm_y); _VtxWritePtr[1].uv = uv; _VtxWritePtr[1].col = col_trans;  // Outer
            _VtxWritePtr += 2;

            // Add indexes for fringes
            _IdxWritePtr[0] = (ImDrawIdx)(vtx_inner_idx+(i1<<1)); _IdxWritePtr[1] = (ImDrawIdx)(vtx_inner_idx+(i0<<1)); _IdxWritePtr[2] = (ImDrawIdx)(vtx_outer_idx+(i0<<1));
            _IdxWritePtr[3] = (ImDrawIdx)(vtx_outer_idx+(i0<<1)); _IdxWritePtr[4] = (ImDrawIdx)(vtx_outer_idx+(i1<<1)); _IdxWritePtr[5] = (ImDrawIdx)(vtx_inner_idx+(i1<<1));
            _IdxWritePtr += 6;
        }
        _VtxCurrentIdx += (ImDrawIdx)vtx_count;
    }
    else
    {
        // Non Anti-aliased Fill
        const int idx_count = (points_count-2)*3;
        const int vtx_count = points_count;
        PrimReserve(idx_count, vtx_count);
        for (int i = 0; i < vtx_count; i++)
        {
            _VtxWritePtr[0].pos = points[i]; _VtxWritePtr[0].uv = uv; _VtxWritePtr[0].col = col;
            _VtxWritePtr++;
        }
        for (int i = 2; i < points_count; i++)
        {
            _IdxWritePtr[0] = (ImDrawIdx)(_VtxCurrentIdx); _IdxWritePtr[1] = (ImDrawIdx)(_VtxCurrentIdx+i-1); _IdxWritePtr[2] = (ImDrawIdx)(_VtxCurrentIdx+i);
            _IdxWritePtr += 3;
        }
        _VtxCurrentIdx += (ImDrawIdx)vtx_count;
    }
}

void ImDrawList::PathArcToFast(const ImVec2& center, float radius, int a_min_of_12, int a_max_of_12)
{
    if (radius == 0.0f || a_min_of_12 > a_max_of_12)
    {
        _Path.push_back(center);
        return;
    }
    _Path.reserve(_Path.Size + (a_max_of_12 - a_min_of_12 + 1));
    for (int a = a_min_of_12; a <= a_max_of_12; a++)
    {
        const ImVec2& c = _Data->CircleVtx12[a % IM_ARRAYSIZE(_Data->CircleVtx12)];
        _Path.push_back(ImVec2(center.x + c.x * radius, center.y + c.y * radius));
    }
}

void ImDrawList::PathArcTo(const ImVec2& center, float radius, float a_min, float a_max, int num_segments)
{
    if (radius == 0.0f)
    {
        _Path.push_back(center);
        return;
    }

    // Note that we are adding a point at both a_min and a_max.
    // If you are trying to draw a full closed circle you don't want the overlapping points!
    _Path.reserve(_Path.Size + (num_segments + 1));
    for (int i = 0; i <= num_segments; i++)
    {
        const float a = a_min + ((float)i / (float)num_segments) * (a_max - a_min);
        _Path.push_back(ImVec2(center.x + ImCos(a) * radius, center.y + ImSin(a) * radius));
    }
}

static void PathBezierToCasteljau(ImVector<ImVec2>* path, float x1, float y1, float x2, float y2, float x3, float y3, float x4, float y4, float tess_tol, int level)
{
    float dx = x4 - x1;
    float dy = y4 - y1;
    float d2 = ((x2 - x4) * dy - (y2 - y4) * dx);
    float d3 = ((x3 - x4) * dy - (y3 - y4) * dx);
    d2 = (d2 >= 0) ? d2 : -d2;
    d3 = (d3 >= 0) ? d3 : -d3;
    if ((d2+d3) * (d2+d3) < tess_tol * (dx*dx + dy*dy))
    {
        path->push_back(ImVec2(x4, y4));
    }
    else if (level < 10)
    {
        float x12 = (x1+x2)*0.5f,       y12 = (y1+y2)*0.5f;
        float x23 = (x2+x3)*0.5f,       y23 = (y2+y3)*0.5f;
        float x34 = (x3+x4)*0.5f,       y34 = (y3+y4)*0.5f;
        float x123 = (x12+x23)*0.5f,    y123 = (y12+y23)*0.5f;
        float x234 = (x23+x34)*0.5f,    y234 = (y23+y34)*0.5f;
        float x1234 = (x123+x234)*0.5f, y1234 = (y123+y234)*0.5f;

        PathBezierToCasteljau(path, x1,y1,        x12,y12,    x123,y123,  x1234,y1234, tess_tol, level+1);
        PathBezierToCasteljau(path, x1234,y1234,  x234,y234,  x34,y34,    x4,y4,       tess_tol, level+1);
    }
}

void ImDrawList::PathBezierCurveTo(const ImVec2& p2, const ImVec2& p3, const ImVec2& p4, int num_segments)
{
    ImVec2 p1 = _Path.back();
    if (num_segments == 0)
    {
        // Auto-tessellated
        PathBezierToCasteljau(&_Path, p1.x, p1.y, p2.x, p2.y, p3.x, p3.y, p4.x, p4.y, _Data->CurveTessellationTol, 0);
    }
    else
    {
        float t_step = 1.0f / (float)num_segments;
        for (int i_step = 1; i_step <= num_segments; i_step++)
        {
            float t = t_step * i_step;
            float u = 1.0f - t;
            float w1 = u*u*u;
            float w2 = 3*u*u*t;
            float w3 = 3*u*t*t;
            float w4 = t*t*t;
            _Path.push_back(ImVec2(w1*p1.x + w2*p2.x + w3*p3.x + w4*p4.x, w1*p1.y + w2*p2.y + w3*p3.y + w4*p4.y));
        }
    }
}

void ImDrawList::PathRect(const ImVec2& a, const ImVec2& b, float rounding, ImDrawCornerFlags rounding_corners)
{
    rounding = ImMin(rounding, ImFabs(b.x - a.x) * ( ((rounding_corners & ImDrawCornerFlags_Top)  == ImDrawCornerFlags_Top)  || ((rounding_corners & ImDrawCornerFlags_Bot)   == ImDrawCornerFlags_Bot)   ? 0.5f : 1.0f ) - 1.0f);
    rounding = ImMin(rounding, ImFabs(b.y - a.y) * ( ((rounding_corners & ImDrawCornerFlags_Left) == ImDrawCornerFlags_Left) || ((rounding_corners & ImDrawCornerFlags_Right) == ImDrawCornerFlags_Right) ? 0.5f : 1.0f ) - 1.0f);

    if (rounding <= 0.0f || rounding_corners == 0)
    {
        PathLineTo(a);
        PathLineTo(ImVec2(b.x, a.y));
        PathLineTo(b);
        PathLineTo(ImVec2(a.x, b.y));
    }
    else
    {
        const float rounding_tl = (rounding_corners & ImDrawCornerFlags_TopLeft) ? rounding : 0.0f;
        const float rounding_tr = (rounding_corners & ImDrawCornerFlags_TopRight) ? rounding : 0.0f;
        const float rounding_br = (rounding_corners & ImDrawCornerFlags_BotRight) ? rounding : 0.0f;
        const float rounding_bl = (rounding_corners & ImDrawCornerFlags_BotLeft) ? rounding : 0.0f;
        PathArcToFast(ImVec2(a.x + rounding_tl, a.y + rounding_tl), rounding_tl, 6, 9);
        PathArcToFast(ImVec2(b.x - rounding_tr, a.y + rounding_tr), rounding_tr, 9, 12);
        PathArcToFast(ImVec2(b.x - rounding_br, b.y - rounding_br), rounding_br, 0, 3);
        PathArcToFast(ImVec2(a.x + rounding_bl, b.y - rounding_bl), rounding_bl, 3, 6);
    }
}

void ImDrawList::AddLine(const ImVec2& p1, const ImVec2& p2, ImU32 col, float thickness)
{
    if ((col & IM_COL32_A_MASK) == 0)
        return;
    PathLineTo(p1 + ImVec2(0.5f, 0.5f));
    PathLineTo(p2 + ImVec2(0.5f, 0.5f));
    PathStroke(col, false, thickness);
}

// p_min = upper-left, p_max = lower-right
// Note we don't render 1 pixels sized rectangles properly.
void ImDrawList::AddRect(const ImVec2& p_min, const ImVec2& p_max, ImU32 col, float rounding, ImDrawCornerFlags rounding_corners, float thickness)
{
    if ((col & IM_COL32_A_MASK) == 0)
        return;
    if (Flags & ImDrawListFlags_AntiAliasedLines)
        PathRect(p_min + ImVec2(0.50f,0.50f), p_max - ImVec2(0.50f,0.50f), rounding, rounding_corners);
    else
        PathRect(p_min + ImVec2(0.50f,0.50f), p_max - ImVec2(0.49f,0.49f), rounding, rounding_corners); // Better looking lower-right corner and rounded non-AA shapes.
    PathStroke(col, true, thickness);
}

void ImDrawList::AddRectFilled(const ImVec2& p_min, const ImVec2& p_max, ImU32 col, float rounding, ImDrawCornerFlags rounding_corners)
{
    if ((col & IM_COL32_A_MASK) == 0)
        return;
    if (rounding > 0.0f)
    {
        PathRect(p_min, p_max, rounding, rounding_corners);
        PathFillConvex(col);
    }
    else
    {
        PrimReserve(6, 4);
        PrimRect(p_min, p_max, col);
    }
}

// p_min = upper-left, p_max = lower-right
void ImDrawList::AddRectFilledMultiColor(const ImVec2& p_min, const ImVec2& p_max, ImU32 col_upr_left, ImU32 col_upr_right, ImU32 col_bot_right, ImU32 col_bot_left)
{
    if (((col_upr_left | col_upr_right | col_bot_right | col_bot_left) & IM_COL32_A_MASK) == 0)
        return;

    const ImVec2 uv = _Data->TexUvWhitePixel;
    PrimReserve(6, 4);
    PrimWriteIdx((ImDrawIdx)(_VtxCurrentIdx)); PrimWriteIdx((ImDrawIdx)(_VtxCurrentIdx+1)); PrimWriteIdx((ImDrawIdx)(_VtxCurrentIdx+2));
    PrimWriteIdx((ImDrawIdx)(_VtxCurrentIdx)); PrimWriteIdx((ImDrawIdx)(_VtxCurrentIdx+2)); PrimWriteIdx((ImDrawIdx)(_VtxCurrentIdx+3));
    PrimWriteVtx(p_min, uv, col_upr_left);
    PrimWriteVtx(ImVec2(p_max.x, p_min.y), uv, col_upr_right);
    PrimWriteVtx(p_max, uv, col_bot_right);
    PrimWriteVtx(ImVec2(p_min.x, p_max.y), uv, col_bot_left);
}

void ImDrawList::AddQuad(const ImVec2& p1, const ImVec2& p2, const ImVec2& p3, const ImVec2& p4, ImU32 col, float thickness)
{
    if ((col & IM_COL32_A_MASK) == 0)
        return;

    PathLineTo(p1);
    PathLineTo(p2);
    PathLineTo(p3);
    PathLineTo(p4);
    PathStroke(col, true, thickness);
}

void ImDrawList::AddQuadFilled(const ImVec2& p1, const ImVec2& p2, const ImVec2& p3, const ImVec2& p4, ImU32 col)
{
    if ((col & IM_COL32_A_MASK) == 0)
        return;

    PathLineTo(p1);
    PathLineTo(p2);
    PathLineTo(p3);
    PathLineTo(p4);
    PathFillConvex(col);
}

void ImDrawList::AddTriangle(const ImVec2& p1, const ImVec2& p2, const ImVec2& p3, ImU32 col, float thickness)
{
    if ((col & IM_COL32_A_MASK) == 0)
        return;

    PathLineTo(p1);
    PathLineTo(p2);
    PathLineTo(p3);
    PathStroke(col, true, thickness);
}

void ImDrawList::AddTriangleFilled(const ImVec2& p1, const ImVec2& p2, const ImVec2& p3, ImU32 col)
{
    if ((col & IM_COL32_A_MASK) == 0)
        return;

    PathLineTo(p1);
    PathLineTo(p2);
    PathLineTo(p3);
    PathFillConvex(col);
}

void ImDrawList::AddCircle(const ImVec2& center, float radius, ImU32 col, int num_segments, float thickness)
{
    if ((col & IM_COL32_A_MASK) == 0 || num_segments <= 2)
        return;

    // Because we are filling a closed shape we remove 1 from the count of segments/points
    const float a_max = (IM_PI * 2.0f) * ((float)num_segments - 1.0f) / (float)num_segments;
    PathArcTo(center, radius - 0.5f, 0.0f, a_max, num_segments - 1);
    PathStroke(col, true, thickness);
}

void ImDrawList::AddCircleFilled(const ImVec2& center, float radius, ImU32 col, int num_segments)
{
    if ((col & IM_COL32_A_MASK) == 0 || num_segments <= 2)
        return;

    // Because we are filling a closed shape we remove 1 from the count of segments/points
    const float a_max = (IM_PI * 2.0f) * ((float)num_segments - 1.0f) / (float)num_segments;
    PathArcTo(center, radius, 0.0f, a_max, num_segments - 1);
    PathFillConvex(col);
}

void ImDrawList::AddBezierCurve(const ImVec2& pos0, const ImVec2& cp0, const ImVec2& cp1, const ImVec2& pos1, ImU32 col, float thickness, int num_segments)
{
    if ((col & IM_COL32_A_MASK) == 0)
        return;

    PathLineTo(pos0);
    PathBezierCurveTo(cp0, cp1, pos1, num_segments);
    PathStroke(col, false, thickness);
}

void ImDrawList::AddText(const ImFont* font, float font_size, const ImVec2& pos, ImU32 col, const char* text_begin, const char* text_end, float wrap_width, const ImVec4* cpu_fine_clip_rect)
{
    if ((col & IM_COL32_A_MASK) == 0)
        return;

    if (text_end == NULL)
        text_end = text_begin + strlen(text_begin);
    if (text_begin == text_end)
        return;

    // Pull default font/size from the shared ImDrawListSharedData instance
    if (font == NULL)
        font = _Data->Font;
    if (font_size == 0.0f)
        font_size = _Data->FontSize;

    IM_ASSERT(font->ContainerAtlas->TexID == _TextureIdStack.back());  // Use high-level ImGui::PushFont() or low-level ImDrawList::PushTextureId() to change font.

    ImVec4 clip_rect = _ClipRectStack.back();
    if (cpu_fine_clip_rect)
    {
        clip_rect.x = ImMax(clip_rect.x, cpu_fine_clip_rect->x);
        clip_rect.y = ImMax(clip_rect.y, cpu_fine_clip_rect->y);
        clip_rect.z = ImMin(clip_rect.z, cpu_fine_clip_rect->z);
        clip_rect.w = ImMin(clip_rect.w, cpu_fine_clip_rect->w);
    }
    font->RenderText(this, font_size, pos, col, clip_rect, text_begin, text_end, wrap_width, cpu_fine_clip_rect != NULL);
}

void ImDrawList::AddText(const ImVec2& pos, ImU32 col, const char* text_begin, const char* text_end)
{
    AddText(NULL, 0.0f, pos, col, text_begin, text_end);
}

void ImDrawList::AddImage(ImTextureID user_texture_id, const ImVec2& p_min, const ImVec2& p_max, const ImVec2& uv_min, const ImVec2& uv_max, ImU32 col)
{
    if ((col & IM_COL32_A_MASK) == 0)
        return;

    const bool push_texture_id = _TextureIdStack.empty() || user_texture_id != _TextureIdStack.back();
    if (push_texture_id)
        PushTextureID(user_texture_id);

    PrimReserve(6, 4);
    PrimRectUV(p_min, p_max, uv_min, uv_max, col);

    if (push_texture_id)
        PopTextureID();
}

void ImDrawList::AddImageQuad(ImTextureID user_texture_id, const ImVec2& p1, const ImVec2& p2, const ImVec2& p3, const ImVec2& p4, const ImVec2& uv1, const ImVec2& uv2, const ImVec2& uv3, const ImVec2& uv4, ImU32 col)
{
    if ((col & IM_COL32_A_MASK) == 0)
        return;

    const bool push_texture_id = _TextureIdStack.empty() || user_texture_id != _TextureIdStack.back();
    if (push_texture_id)
        PushTextureID(user_texture_id);

    PrimReserve(6, 4);
    PrimQuadUV(p1, p2, p3, p4, uv1, uv2, uv3, uv4, col);

    if (push_texture_id)
        PopTextureID();
}

void ImDrawList::AddImageRounded(ImTextureID user_texture_id, const ImVec2& p_min, const ImVec2& p_max, const ImVec2& uv_min, const ImVec2& uv_max, ImU32 col, float rounding, ImDrawCornerFlags rounding_corners)
{
    if ((col & IM_COL32_A_MASK) == 0)
        return;

    if (rounding <= 0.0f || (rounding_corners & ImDrawCornerFlags_All) == 0)
    {
        AddImage(user_texture_id, p_min, p_max, uv_min, uv_max, col);
        return;
    }

    const bool push_texture_id = _TextureIdStack.empty() || user_texture_id != _TextureIdStack.back();
    if (push_texture_id)
        PushTextureID(user_texture_id);

    int vert_start_idx = VtxBuffer.Size;
    PathRect(p_min, p_max, rounding, rounding_corners);
    PathFillConvex(col);
    int vert_end_idx = VtxBuffer.Size;
    ImGui::ShadeVertsLinearUV(this, vert_start_idx, vert_end_idx, p_min, p_max, uv_min, uv_max, true);

    if (push_texture_id)
        PopTextureID();
}


//-----------------------------------------------------------------------------
// ImDrawListSplitter
//-----------------------------------------------------------------------------
// FIXME: This may be a little confusing, trying to be a little too low-level/optimal instead of just doing vector swap..
//-----------------------------------------------------------------------------

void ImDrawListSplitter::ClearFreeMemory()
{
    for (int i = 0; i < _Channels.Size; i++)
    {
        if (i == _Current)
            memset(&_Channels[i], 0, sizeof(_Channels[i]));  // Current channel is a copy of CmdBuffer/IdxBuffer, don't destruct again
        _Channels[i]._CmdBuffer.clear();
        _Channels[i]._IdxBuffer.clear();
    }
    _Current = 0;
    _Count = 1;
    _Channels.clear();
}

void ImDrawListSplitter::Split(ImDrawList* draw_list, int channels_count)
{
    IM_ASSERT(_Current == 0 && _Count <= 1);
    int old_channels_count = _Channels.Size;
    if (old_channels_count < channels_count)
        _Channels.resize(channels_count);
    _Count = channels_count;

    // Channels[] (24/32 bytes each) hold storage that we'll swap with draw_list->_CmdBuffer/_IdxBuffer
    // The content of Channels[0] at this point doesn't matter. We clear it to make state tidy in a debugger but we don't strictly need to.
    // When we switch to the next channel, we'll copy draw_list->_CmdBuffer/_IdxBuffer into Channels[0] and then Channels[1] into draw_list->CmdBuffer/_IdxBuffer
    memset(&_Channels[0], 0, sizeof(ImDrawChannel));
    for (int i = 1; i < channels_count; i++)
    {
        if (i >= old_channels_count)
        {
            IM_PLACEMENT_NEW(&_Channels[i]) ImDrawChannel();
        }
        else
        {
            _Channels[i]._CmdBuffer.resize(0);
            _Channels[i]._IdxBuffer.resize(0);
        }
        if (_Channels[i]._CmdBuffer.Size == 0)
        {
            ImDrawCmd draw_cmd;
            draw_cmd.ClipRect = draw_list->_ClipRectStack.back();
            draw_cmd.TextureId = draw_list->_TextureIdStack.back();
            _Channels[i]._CmdBuffer.push_back(draw_cmd);
        }
    }
}

static inline bool CanMergeDrawCommands(ImDrawCmd* a, ImDrawCmd* b)
{
    return memcmp(&a->ClipRect, &b->ClipRect, sizeof(a->ClipRect)) == 0 && a->TextureId == b->TextureId && a->VtxOffset == b->VtxOffset && !a->UserCallback && !b->UserCallback;
}

void ImDrawListSplitter::Merge(ImDrawList* draw_list)
{
    // Note that we never use or rely on channels.Size because it is merely a buffer that we never shrink back to 0 to keep all sub-buffers ready for use.
    if (_Count <= 1)
        return;

    SetCurrentChannel(draw_list, 0);
    if (draw_list->CmdBuffer.Size != 0 && draw_list->CmdBuffer.back().ElemCount == 0)
        draw_list->CmdBuffer.pop_back();

    // Calculate our final buffer sizes. Also fix the incorrect IdxOffset values in each command.
    int new_cmd_buffer_count = 0;
    int new_idx_buffer_count = 0;
    ImDrawCmd* last_cmd = (_Count > 0 && draw_list->CmdBuffer.Size > 0) ? &draw_list->CmdBuffer.back() : NULL;
    int idx_offset = last_cmd ? last_cmd->IdxOffset + last_cmd->ElemCount : 0;
    for (int i = 1; i < _Count; i++)
    {
        ImDrawChannel& ch = _Channels[i];
        if (ch._CmdBuffer.Size > 0 && ch._CmdBuffer.back().ElemCount == 0)
            ch._CmdBuffer.pop_back();
        if (ch._CmdBuffer.Size > 0 && last_cmd != NULL && CanMergeDrawCommands(last_cmd, &ch._CmdBuffer[0]))
        {
            // Merge previous channel last draw command with current channel first draw command if matching.
            last_cmd->ElemCount += ch._CmdBuffer[0].ElemCount;
            idx_offset += ch._CmdBuffer[0].ElemCount;
            ch._CmdBuffer.erase(ch._CmdBuffer.Data);
        }
        if (ch._CmdBuffer.Size > 0)
            last_cmd = &ch._CmdBuffer.back();
        new_cmd_buffer_count += ch._CmdBuffer.Size;
        new_idx_buffer_count += ch._IdxBuffer.Size;
        for (int cmd_n = 0; cmd_n < ch._CmdBuffer.Size; cmd_n++)
        {
            ch._CmdBuffer.Data[cmd_n].IdxOffset = idx_offset;
            idx_offset += ch._CmdBuffer.Data[cmd_n].ElemCount;
        }
    }
    draw_list->CmdBuffer.resize(draw_list->CmdBuffer.Size + new_cmd_buffer_count);
    draw_list->IdxBuffer.resize(draw_list->IdxBuffer.Size + new_idx_buffer_count);

    // Write commands and indices in order (they are fairly small structures, we don't copy vertices only indices)
    ImDrawCmd* cmd_write = draw_list->CmdBuffer.Data + draw_list->CmdBuffer.Size - new_cmd_buffer_count;
    ImDrawIdx* idx_write = draw_list->IdxBuffer.Data + draw_list->IdxBuffer.Size - new_idx_buffer_count;
    for (int i = 1; i < _Count; i++)
    {
        ImDrawChannel& ch = _Channels[i];
        if (int sz = ch._CmdBuffer.Size) { memcpy(cmd_write, ch._CmdBuffer.Data, sz * sizeof(ImDrawCmd)); cmd_write += sz; }
        if (int sz = ch._IdxBuffer.Size) { memcpy(idx_write, ch._IdxBuffer.Data, sz * sizeof(ImDrawIdx)); idx_write += sz; }
    }
    draw_list->_IdxWritePtr = idx_write;
    draw_list->UpdateClipRect(); // We call this instead of AddDrawCmd(), so that empty channels won't produce an extra draw call.
    draw_list->UpdateTextureID();
    _Count = 1;
}

void ImDrawListSplitter::SetCurrentChannel(ImDrawList* draw_list, int idx)
{
    IM_ASSERT(idx >= 0 && idx < _Count);
    if (_Current == idx)
        return;
    // Overwrite ImVector (12/16 bytes), four times. This is merely a silly optimization instead of doing .swap()
    memcpy(&_Channels.Data[_Current]._CmdBuffer, &draw_list->CmdBuffer, sizeof(draw_list->CmdBuffer));
    memcpy(&_Channels.Data[_Current]._IdxBuffer, &draw_list->IdxBuffer, sizeof(draw_list->IdxBuffer));
    _Current = idx;
    memcpy(&draw_list->CmdBuffer, &_Channels.Data[idx]._CmdBuffer, sizeof(draw_list->CmdBuffer));
    memcpy(&draw_list->IdxBuffer, &_Channels.Data[idx]._IdxBuffer, sizeof(draw_list->IdxBuffer));
    draw_list->_IdxWritePtr = draw_list->IdxBuffer.Data + draw_list->IdxBuffer.Size;
}

//-----------------------------------------------------------------------------
// [SECTION] ImDrawData
//-----------------------------------------------------------------------------

// For backward compatibility: convert all buffers from indexed to de-indexed, in case you cannot render indexed. Note: this is slow and most likely a waste of resources. Always prefer indexed rendering!
void ImDrawData::DeIndexAllBuffers()
{
    ImVector<ImDrawVert> new_vtx_buffer;
    TotalVtxCount = TotalIdxCount = 0;
    for (int i = 0; i < CmdListsCount; i++)
    {
        ImDrawList* cmd_list = CmdLists[i];
        if (cmd_list->IdxBuffer.empty())
            continue;
        new_vtx_buffer.resize(cmd_list->IdxBuffer.Size);
        for (int j = 0; j < cmd_list->IdxBuffer.Size; j++)
            new_vtx_buffer[j] = cmd_list->VtxBuffer[cmd_list->IdxBuffer[j]];
        cmd_list->VtxBuffer.swap(new_vtx_buffer);
        cmd_list->IdxBuffer.resize(0);
        TotalVtxCount += cmd_list->VtxBuffer.Size;
    }
}

// Helper to scale the ClipRect field of each ImDrawCmd.
// Use if your final output buffer is at a different scale than draw_data->DisplaySize,
// or if there is a difference between your window resolution and framebuffer resolution.
void ImDrawData::ScaleClipRects(const ImVec2& fb_scale)
{
    for (int i = 0; i < CmdListsCount; i++)
    {
        ImDrawList* cmd_list = CmdLists[i];
        for (int cmd_i = 0; cmd_i < cmd_list->CmdBuffer.Size; cmd_i++)
        {
            ImDrawCmd* cmd = &cmd_list->CmdBuffer[cmd_i];
            cmd->ClipRect = ImVec4(cmd->ClipRect.x * fb_scale.x, cmd->ClipRect.y * fb_scale.y, cmd->ClipRect.z * fb_scale.x, cmd->ClipRect.w * fb_scale.y);
        }
    }
}

//-----------------------------------------------------------------------------
// [SECTION] Helpers ShadeVertsXXX functions
//-----------------------------------------------------------------------------

// Generic linear color gradient, write to RGB fields, leave A untouched.
void ImGui::ShadeVertsLinearColorGradientKeepAlpha(ImDrawList* draw_list, int vert_start_idx, int vert_end_idx, ImVec2 gradient_p0, ImVec2 gradient_p1, ImU32 col0, ImU32 col1)
{
    ImVec2 gradient_extent = gradient_p1 - gradient_p0;
    float gradient_inv_length2 = 1.0f / ImLengthSqr(gradient_extent);
    ImDrawVert* vert_start = draw_list->VtxBuffer.Data + vert_start_idx;
    ImDrawVert* vert_end = draw_list->VtxBuffer.Data + vert_end_idx;
    for (ImDrawVert* vert = vert_start; vert < vert_end; vert++)
    {
        float d = ImDot(vert->pos - gradient_p0, gradient_extent);
        float t = ImClamp(d * gradient_inv_length2, 0.0f, 1.0f);
        int r = ImLerp((int)(col0 >> IM_COL32_R_SHIFT) & 0xFF, (int)(col1 >> IM_COL32_R_SHIFT) & 0xFF, t);
        int g = ImLerp((int)(col0 >> IM_COL32_G_SHIFT) & 0xFF, (int)(col1 >> IM_COL32_G_SHIFT) & 0xFF, t);
        int b = ImLerp((int)(col0 >> IM_COL32_B_SHIFT) & 0xFF, (int)(col1 >> IM_COL32_B_SHIFT) & 0xFF, t);
        vert->col = (r << IM_COL32_R_SHIFT) | (g << IM_COL32_G_SHIFT) | (b << IM_COL32_B_SHIFT) | (vert->col & IM_COL32_A_MASK);
    }
}

// Distribute UV over (a, b) rectangle
void ImGui::ShadeVertsLinearUV(ImDrawList* draw_list, int vert_start_idx, int vert_end_idx, const ImVec2& a, const ImVec2& b, const ImVec2& uv_a, const ImVec2& uv_b, bool clamp)
{
    const ImVec2 size = b - a;
    const ImVec2 uv_size = uv_b - uv_a;
    const ImVec2 scale = ImVec2(
        size.x != 0.0f ? (uv_size.x / size.x) : 0.0f,
        size.y != 0.0f ? (uv_size.y / size.y) : 0.0f);

    ImDrawVert* vert_start = draw_list->VtxBuffer.Data + vert_start_idx;
    ImDrawVert* vert_end = draw_list->VtxBuffer.Data + vert_end_idx;
    if (clamp)
    {
        const ImVec2 min = ImMin(uv_a, uv_b);
        const ImVec2 max = ImMax(uv_a, uv_b);
        for (ImDrawVert* vertex = vert_start; vertex < vert_end; ++vertex)
            vertex->uv = ImClamp(uv_a + ImMul(ImVec2(vertex->pos.x, vertex->pos.y) - a, scale), min, max);
    }
    else
    {
        for (ImDrawVert* vertex = vert_start; vertex < vert_end; ++vertex)
            vertex->uv = uv_a + ImMul(ImVec2(vertex->pos.x, vertex->pos.y) - a, scale);
    }
}

//-----------------------------------------------------------------------------
// [SECTION] ImFontConfig
//-----------------------------------------------------------------------------

ImFontConfig::ImFontConfig()
{
    FontData = NULL;
    FontDataSize = 0;
    FontDataOwnedByAtlas = true;
    FontNo = 0;
    SizePixels = 0.0f;
    OversampleH = 3; // FIXME: 2 may be a better default?
    OversampleV = 1;
    PixelSnapH = false;
    GlyphExtraSpacing = ImVec2(0.0f, 0.0f);
    GlyphOffset = ImVec2(0.0f, 0.0f);
    GlyphRanges = NULL;
    GlyphMinAdvanceX = 0.0f;
    GlyphMaxAdvanceX = FLT_MAX;
    MergeMode = false;
    RasterizerFlags = 0x00;
    RasterizerMultiply = 1.0f;
    EllipsisChar = (ImWchar)-1;
    memset(Name, 0, sizeof(Name));
    DstFont = NULL;
}

//-----------------------------------------------------------------------------
// [SECTION] ImFontAtlas
//-----------------------------------------------------------------------------

// A work of art lies ahead! (. = white layer, X = black layer, others are blank)
// The white texels on the top left are the ones we'll use everywhere in Dear ImGui to render filled shapes.
const int FONT_ATLAS_DEFAULT_TEX_DATA_W_HALF = 108;
const int FONT_ATLAS_DEFAULT_TEX_DATA_H      = 27;
const unsigned int FONT_ATLAS_DEFAULT_TEX_DATA_ID = 0x80000000;
static const char FONT_ATLAS_DEFAULT_TEX_DATA_PIXELS[FONT_ATLAS_DEFAULT_TEX_DATA_W_HALF * FONT_ATLAS_DEFAULT_TEX_DATA_H + 1] =
{
    "..-         -XXXXXXX-    X    -           X           -XXXXXXX          -          XXXXXXX-     XX          "
    "..-         -X.....X-   X.X   -          X.X          -X.....X          -          X.....X-    X..X         "
    "---         -XXX.XXX-  X...X  -         X...X         -X....X           -           X....X-    X..X         "
    "X           -  X.X  - X.....X -        X.....X        -X...X            -            X...X-    X..X         "
    "XX          -  X.X  -X.......X-       X.......X       -X..X.X           -           X.X..X-    X..X         "
    "X.X         -  X.X  -XXXX.XXXX-       XXXX.XXXX       -X.X X.X          -          X.X X.X-    X..XXX       "
    "X..X        -  X.X  -   X.X   -          X.X          -XX   X.X         -         X.X   XX-    X..X..XXX    "
    "X...X       -  X.X  -   X.X   -    XX    X.X    XX    -      X.X        -        X.X      -    X..X..X..XX  "
    "X....X      -  X.X  -   X.X   -   X.X    X.X    X.X   -       X.X       -       X.X       -    X..X..X..X.X "
    "X.....X     -  X.X  -   X.X   -  X..X    X.X    X..X  -        X.X      -      X.X        -XXX X..X..X..X..X"
    "X......X    -  X.X  -   X.X   - X...XXXXXX.XXXXXX...X -         X.X   XX-XX   X.X         -X..XX........X..X"
    "X.......X   -  X.X  -   X.X   -X.....................X-          X.X X.X-X.X X.X          -X...X...........X"
    "X........X  -  X.X  -   X.X   - X...XXXXXX.XXXXXX...X -           X.X..X-X..X.X           - X..............X"
    "X.........X -XXX.XXX-   X.X   -  X..X    X.X    X..X  -            X...X-X...X            -  X.............X"
    "X..........X-X.....X-   X.X   -   X.X    X.X    X.X   -           X....X-X....X           -  X.............X"
    "X......XXXXX-XXXXXXX-   X.X   -    XX    X.X    XX    -          X.....X-X.....X          -   X............X"
    "X...X..X    ---------   X.X   -          X.X          -          XXXXXXX-XXXXXXX          -   X...........X "
    "X..X X..X   -       -XXXX.XXXX-       XXXX.XXXX       -------------------------------------    X..........X "
    "X.X  X..X   -       -X.......X-       X.......X       -    XX           XX    -           -    X..........X "
    "XX    X..X  -       - X.....X -        X.....X        -   X.X           X.X   -           -     X........X  "
    "      X..X          -  X...X  -         X...X         -  X..X           X..X  -           -     X........X  "
    "       XX           -   X.X   -          X.X          - X...XXXXXXXXXXXXX...X -           -     XXXXXXXXXX  "
    "------------        -    X    -           X           -X.....................X-           ------------------"
    "                    ----------------------------------- X...XXXXXXXXXXXXX...X -                             "
    "                                                      -  X..X           X..X  -                             "
    "                                                      -   X.X           X.X   -                             "
    "                                                      -    XX           XX    -                             "
};

static const ImVec2 FONT_ATLAS_DEFAULT_TEX_CURSOR_DATA[ImGuiMouseCursor_COUNT][3] =
{
    // Pos ........ Size ......... Offset ......
    { ImVec2( 0,3), ImVec2(12,19), ImVec2( 0, 0) }, // ImGuiMouseCursor_Arrow
    { ImVec2(13,0), ImVec2( 7,16), ImVec2( 1, 8) }, // ImGuiMouseCursor_TextInput
    { ImVec2(31,0), ImVec2(23,23), ImVec2(11,11) }, // ImGuiMouseCursor_ResizeAll
    { ImVec2(21,0), ImVec2( 9,23), ImVec2( 4,11) }, // ImGuiMouseCursor_ResizeNS
    { ImVec2(55,18),ImVec2(23, 9), ImVec2(11, 4) }, // ImGuiMouseCursor_ResizeEW
    { ImVec2(73,0), ImVec2(17,17), ImVec2( 8, 8) }, // ImGuiMouseCursor_ResizeNESW
    { ImVec2(55,0), ImVec2(17,17), ImVec2( 8, 8) }, // ImGuiMouseCursor_ResizeNWSE
    { ImVec2(91,0), ImVec2(17,22), ImVec2( 5, 0) }, // ImGuiMouseCursor_Hand
};

ImFontAtlas::ImFontAtlas()
{
    Locked = false;
    Flags = ImFontAtlasFlags_None;
    TexID = (ImTextureID)NULL;
    TexDesiredWidth = 0;
    TexGlyphPadding = 1;

    TexPixelsAlpha8 = NULL;
    TexPixelsRGBA32 = NULL;
    TexWidth = TexHeight = 0;
    TexUvScale = ImVec2(0.0f, 0.0f);
    TexUvWhitePixel = ImVec2(0.0f, 0.0f);
    for (int n = 0; n < IM_ARRAYSIZE(CustomRectIds); n++)
        CustomRectIds[n] = -1;
}

ImFontAtlas::~ImFontAtlas()
{
    IM_ASSERT(!Locked && "Cannot modify a locked ImFontAtlas between NewFrame() and EndFrame/Render()!");
    Clear();
}

void    ImFontAtlas::ClearInputData()
{
    IM_ASSERT(!Locked && "Cannot modify a locked ImFontAtlas between NewFrame() and EndFrame/Render()!");
    for (int i = 0; i < ConfigData.Size; i++)
        if (ConfigData[i].FontData && ConfigData[i].FontDataOwnedByAtlas)
        {
            IM_FREE(ConfigData[i].FontData);
            ConfigData[i].FontData = NULL;
        }

    // When clearing this we lose access to the font name and other information used to build the font.
    for (int i = 0; i < Fonts.Size; i++)
        if (Fonts[i]->ConfigData >= ConfigData.Data && Fonts[i]->ConfigData < ConfigData.Data + ConfigData.Size)
        {
            Fonts[i]->ConfigData = NULL;
            Fonts[i]->ConfigDataCount = 0;
        }
    ConfigData.clear();
    CustomRects.clear();
    for (int n = 0; n < IM_ARRAYSIZE(CustomRectIds); n++)
        CustomRectIds[n] = -1;
}

void    ImFontAtlas::ClearTexData()
{
    IM_ASSERT(!Locked && "Cannot modify a locked ImFontAtlas between NewFrame() and EndFrame/Render()!");
    if (TexPixelsAlpha8)
        IM_FREE(TexPixelsAlpha8);
    if (TexPixelsRGBA32)
        IM_FREE(TexPixelsRGBA32);
    TexPixelsAlpha8 = NULL;
    TexPixelsRGBA32 = NULL;
}

void    ImFontAtlas::ClearFonts()
{
    IM_ASSERT(!Locked && "Cannot modify a locked ImFontAtlas between NewFrame() and EndFrame/Render()!");
    for (int i = 0; i < Fonts.Size; i++)
        IM_DELETE(Fonts[i]);
    Fonts.clear();
}

void    ImFontAtlas::Clear()
{
    ClearInputData();
    ClearTexData();
    ClearFonts();
}

void    ImFontAtlas::GetTexDataAsAlpha8(unsigned char** out_pixels, int* out_width, int* out_height, int* out_bytes_per_pixel)
{
    // Build atlas on demand
    if (TexPixelsAlpha8 == NULL)
    {
        if (ConfigData.empty())
            AddFontDefault();
        Build();
    }

    *out_pixels = TexPixelsAlpha8;
    if (out_width) *out_width = TexWidth;
    if (out_height) *out_height = TexHeight;
    if (out_bytes_per_pixel) *out_bytes_per_pixel = 1;
}

void    ImFontAtlas::GetTexDataAsRGBA32(unsigned char** out_pixels, int* out_width, int* out_height, int* out_bytes_per_pixel)
{
    // Convert to RGBA32 format on demand
    // Although it is likely to be the most commonly used format, our font rendering is 1 channel / 8 bpp
    if (!TexPixelsRGBA32)
    {
        unsigned char* pixels = NULL;
        GetTexDataAsAlpha8(&pixels, NULL, NULL);
        if (pixels)
        {
            TexPixelsRGBA32 = (unsigned int*)IM_ALLOC((size_t)TexWidth * (size_t)TexHeight * 4);
            const unsigned char* src = pixels;
            unsigned int* dst = TexPixelsRGBA32;
            for (int n = TexWidth * TexHeight; n > 0; n--)
                *dst++ = IM_COL32(255, 255, 255, (unsigned int)(*src++));
        }
    }

    *out_pixels = (unsigned char*)TexPixelsRGBA32;
    if (out_width) *out_width = TexWidth;
    if (out_height) *out_height = TexHeight;
    if (out_bytes_per_pixel) *out_bytes_per_pixel = 4;
}

ImFont* ImFontAtlas::AddFont(const ImFontConfig* font_cfg)
{
    IM_ASSERT(!Locked && "Cannot modify a locked ImFontAtlas between NewFrame() and EndFrame/Render()!");
    IM_ASSERT(font_cfg->FontData != NULL && font_cfg->FontDataSize > 0);
    IM_ASSERT(font_cfg->SizePixels > 0.0f);

    // Create new font
    if (!font_cfg->MergeMode)
        Fonts.push_back(IM_NEW(ImFont));
    else
        IM_ASSERT(!Fonts.empty() && "Cannot use MergeMode for the first font"); // When using MergeMode make sure that a font has already been added before. You can use ImGui::GetIO().Fonts->AddFontDefault() to add the default imgui font.

    ConfigData.push_back(*font_cfg);
    ImFontConfig& new_font_cfg = ConfigData.back();
    if (new_font_cfg.DstFont == NULL)
        new_font_cfg.DstFont = Fonts.back();
    if (!new_font_cfg.FontDataOwnedByAtlas)
    {
        new_font_cfg.FontData = IM_ALLOC(new_font_cfg.FontDataSize);
        new_font_cfg.FontDataOwnedByAtlas = true;
        memcpy(new_font_cfg.FontData, font_cfg->FontData, (size_t)new_font_cfg.FontDataSize);
    }

    if (new_font_cfg.DstFont->EllipsisChar == (ImWchar)-1)
        new_font_cfg.DstFont->EllipsisChar = font_cfg->EllipsisChar;

    // Invalidate texture
    ClearTexData();
    return new_font_cfg.DstFont;
}

// Default font TTF is compressed with stb_compress then base85 encoded (see misc/fonts/binary_to_compressed_c.cpp for encoder)
static unsigned int stb_decompress_length(const unsigned char *input);
static unsigned int stb_decompress(unsigned char *output, const unsigned char *input, unsigned int length);
static const char*  GetDefaultCompressedFontDataTTFBase85();
static unsigned int Decode85Byte(char c)                                    { return c >= '\\' ? c-36 : c-35; }
static void         Decode85(const unsigned char* src, unsigned char* dst)
{
    while (*src)
    {
        unsigned int tmp = Decode85Byte(src[0]) + 85*(Decode85Byte(src[1]) + 85*(Decode85Byte(src[2]) + 85*(Decode85Byte(src[3]) + 85*Decode85Byte(src[4]))));
        dst[0] = ((tmp >> 0) & 0xFF); dst[1] = ((tmp >> 8) & 0xFF); dst[2] = ((tmp >> 16) & 0xFF); dst[3] = ((tmp >> 24) & 0xFF);   // We can't assume little-endianness.
        src += 5;
        dst += 4;
    }
}

// Load embedded ProggyClean.ttf at size 13, disable oversampling
ImFont* ImFontAtlas::AddFontDefault(const ImFontConfig* font_cfg_template)
{
    ImFontConfig font_cfg = font_cfg_template ? *font_cfg_template : ImFontConfig();
    if (!font_cfg_template)
    {
        font_cfg.OversampleH = font_cfg.OversampleV = 1;
        font_cfg.PixelSnapH = true;
    }
    if (font_cfg.SizePixels <= 0.0f)
        font_cfg.SizePixels = 13.0f * 1.0f;
    if (font_cfg.Name[0] == '\0')
        ImFormatString(font_cfg.Name, IM_ARRAYSIZE(font_cfg.Name), "ProggyClean.ttf, %dpx", (int)font_cfg.SizePixels);
    font_cfg.EllipsisChar = (ImWchar)0x0085;

    const char* ttf_compressed_base85 = GetDefaultCompressedFontDataTTFBase85();
    const ImWchar* glyph_ranges = font_cfg.GlyphRanges != NULL ? font_cfg.GlyphRanges : GetGlyphRangesDefault();
    ImFont* font = AddFontFromMemoryCompressedBase85TTF(ttf_compressed_base85, font_cfg.SizePixels, &font_cfg, glyph_ranges);
    font->DisplayOffset.y = 1.0f;
    return font;
}

ImFont* ImFontAtlas::AddFontFromFileTTF(const char* filename, float size_pixels, const ImFontConfig* font_cfg_template, const ImWchar* glyph_ranges)
{
    IM_ASSERT(!Locked && "Cannot modify a locked ImFontAtlas between NewFrame() and EndFrame/Render()!");
    size_t data_size = 0;
    void* data = ImFileLoadToMemory(filename, "rb", &data_size, 0);
    if (!data)
    {
        IM_ASSERT(0); // Could not load file.
        return NULL;
    }
    ImFontConfig font_cfg = font_cfg_template ? *font_cfg_template : ImFontConfig();
    if (font_cfg.Name[0] == '\0')
    {
        // Store a short copy of filename into into the font name for convenience
        const char* p;
        for (p = filename + strlen(filename); p > filename && p[-1] != '/' && p[-1] != '\\'; p--) {}
        ImFormatString(font_cfg.Name, IM_ARRAYSIZE(font_cfg.Name), "%s, %.0fpx", p, size_pixels);
    }
    return AddFontFromMemoryTTF(data, (int)data_size, size_pixels, &font_cfg, glyph_ranges);
}

// NB: Transfer ownership of 'ttf_data' to ImFontAtlas, unless font_cfg_template->FontDataOwnedByAtlas == false. Owned TTF buffer will be deleted after Build().
ImFont* ImFontAtlas::AddFontFromMemoryTTF(void* ttf_data, int ttf_size, float size_pixels, const ImFontConfig* font_cfg_template, const ImWchar* glyph_ranges)
{
    IM_ASSERT(!Locked && "Cannot modify a locked ImFontAtlas between NewFrame() and EndFrame/Render()!");
    ImFontConfig font_cfg = font_cfg_template ? *font_cfg_template : ImFontConfig();
    IM_ASSERT(font_cfg.FontData == NULL);
    font_cfg.FontData = ttf_data;
    font_cfg.FontDataSize = ttf_size;
    font_cfg.SizePixels = size_pixels;
    if (glyph_ranges)
        font_cfg.GlyphRanges = glyph_ranges;
    return AddFont(&font_cfg);
}

ImFont* ImFontAtlas::AddFontFromMemoryCompressedTTF(const void* compressed_ttf_data, int compressed_ttf_size, float size_pixels, const ImFontConfig* font_cfg_template, const ImWchar* glyph_ranges)
{
    const unsigned int buf_decompressed_size = stb_decompress_length((const unsigned char*)compressed_ttf_data);
    unsigned char* buf_decompressed_data = (unsigned char *)IM_ALLOC(buf_decompressed_size);
    stb_decompress(buf_decompressed_data, (const unsigned char*)compressed_ttf_data, (unsigned int)compressed_ttf_size);

    ImFontConfig font_cfg = font_cfg_template ? *font_cfg_template : ImFontConfig();
    IM_ASSERT(font_cfg.FontData == NULL);
    font_cfg.FontDataOwnedByAtlas = true;
    return AddFontFromMemoryTTF(buf_decompressed_data, (int)buf_decompressed_size, size_pixels, &font_cfg, glyph_ranges);
}

ImFont* ImFontAtlas::AddFontFromMemoryCompressedBase85TTF(const char* compressed_ttf_data_base85, float size_pixels, const ImFontConfig* font_cfg, const ImWchar* glyph_ranges)
{
    int compressed_ttf_size = (((int)strlen(compressed_ttf_data_base85) + 4) / 5) * 4;
    void* compressed_ttf = IM_ALLOC((size_t)compressed_ttf_size);
    Decode85((const unsigned char*)compressed_ttf_data_base85, (unsigned char*)compressed_ttf);
    ImFont* font = AddFontFromMemoryCompressedTTF(compressed_ttf, compressed_ttf_size, size_pixels, font_cfg, glyph_ranges);
    IM_FREE(compressed_ttf);
    return font;
}

int ImFontAtlas::AddCustomRectRegular(unsigned int id, int width, int height)
{
    IM_ASSERT(id >= 0x10000);
    IM_ASSERT(width > 0 && width <= 0xFFFF);
    IM_ASSERT(height > 0 && height <= 0xFFFF);
    ImFontAtlasCustomRect r;
    r.ID = id;
    r.Width = (unsigned short)width;
    r.Height = (unsigned short)height;
    CustomRects.push_back(r);
    return CustomRects.Size - 1; // Return index
}

int ImFontAtlas::AddCustomRectFontGlyph(ImFont* font, ImWchar id, int width, int height, float advance_x, const ImVec2& offset)
{
    IM_ASSERT(font != NULL);
    IM_ASSERT(width > 0 && width <= 0xFFFF);
    IM_ASSERT(height > 0 && height <= 0xFFFF);
    ImFontAtlasCustomRect r;
    r.ID = id;
    r.Width = (unsigned short)width;
    r.Height = (unsigned short)height;
    r.GlyphAdvanceX = advance_x;
    r.GlyphOffset = offset;
    r.Font = font;
    CustomRects.push_back(r);
    return CustomRects.Size - 1; // Return index
}

void ImFontAtlas::CalcCustomRectUV(const ImFontAtlasCustomRect* rect, ImVec2* out_uv_min, ImVec2* out_uv_max)
{
    IM_ASSERT(TexWidth > 0 && TexHeight > 0);   // Font atlas needs to be built before we can calculate UV coordinates
    IM_ASSERT(rect->IsPacked());                // Make sure the rectangle has been packed
    *out_uv_min = ImVec2((float)rect->X * TexUvScale.x, (float)rect->Y * TexUvScale.y);
    *out_uv_max = ImVec2((float)(rect->X + rect->Width) * TexUvScale.x, (float)(rect->Y + rect->Height) * TexUvScale.y);
}

bool ImFontAtlas::GetMouseCursorTexData(ImGuiMouseCursor cursor_type, ImVec2* out_offset, ImVec2* out_size, ImVec2 out_uv_border[2], ImVec2 out_uv_fill[2])
{
    if (cursor_type <= ImGuiMouseCursor_None || cursor_type >= ImGuiMouseCursor_COUNT)
        return false;
    if (Flags & ImFontAtlasFlags_NoMouseCursors)
        return false;

    IM_ASSERT(CustomRectIds[0] != -1);
    ImFontAtlasCustomRect& r = CustomRects[CustomRectIds[0]];
    IM_ASSERT(r.ID == FONT_ATLAS_DEFAULT_TEX_DATA_ID);
    ImVec2 pos = FONT_ATLAS_DEFAULT_TEX_CURSOR_DATA[cursor_type][0] + ImVec2((float)r.X, (float)r.Y);
    ImVec2 size = FONT_ATLAS_DEFAULT_TEX_CURSOR_DATA[cursor_type][1];
    *out_size = size;
    *out_offset = FONT_ATLAS_DEFAULT_TEX_CURSOR_DATA[cursor_type][2];
    out_uv_border[0] = (pos) * TexUvScale;
    out_uv_border[1] = (pos + size) * TexUvScale;
    pos.x += FONT_ATLAS_DEFAULT_TEX_DATA_W_HALF + 1;
    out_uv_fill[0] = (pos) * TexUvScale;
    out_uv_fill[1] = (pos + size) * TexUvScale;
    return true;
}

bool    ImFontAtlas::Build()
{
    IM_ASSERT(!Locked && "Cannot modify a locked ImFontAtlas between NewFrame() and EndFrame/Render()!");
    return ImFontAtlasBuildWithStbTruetype(this);
}

void    ImFontAtlasBuildMultiplyCalcLookupTable(unsigned char out_table[256], float in_brighten_factor)
{
    for (unsigned int i = 0; i < 256; i++)
    {
        unsigned int value = (unsigned int)(i * in_brighten_factor);
        out_table[i] = value > 255 ? 255 : (value & 0xFF);
    }
}

void    ImFontAtlasBuildMultiplyRectAlpha8(const unsigned char table[256], unsigned char* pixels, int x, int y, int w, int h, int stride)
{
    unsigned char* data = pixels + x + y * stride;
    for (int j = h; j > 0; j--, data += stride)
        for (int i = 0; i < w; i++)
            data[i] = table[data[i]];
}

// Temporary data for one source font (multiple source fonts can be merged into one destination ImFont)
// (C++03 doesn't allow instancing ImVector<> with function-local types so we declare the type here.)
struct ImFontBuildSrcData
{
    stbtt_fontinfo      FontInfo;
    stbtt_pack_range    PackRange;          // Hold the list of codepoints to pack (essentially points to Codepoints.Data)
    stbrp_rect*         Rects;              // Rectangle to pack. We first fill in their size and the packer will give us their position.
    stbtt_packedchar*   PackedChars;        // Output glyphs
    const ImWchar*      SrcRanges;          // Ranges as requested by user (user is allowed to request too much, e.g. 0x0020..0xFFFF)
    int                 DstIndex;           // Index into atlas->Fonts[] and dst_tmp_array[]
    int                 GlyphsHighest;      // Highest requested codepoint
    int                 GlyphsCount;        // Glyph count (excluding missing glyphs and glyphs already set by an earlier source font)
    ImBoolVector        GlyphsSet;          // Glyph bit map (random access, 1-bit per codepoint. This will be a maximum of 8KB)
    ImVector<int>       GlyphsList;         // Glyph codepoints list (flattened version of GlyphsMap)
};

// Temporary data for one destination ImFont* (multiple source fonts can be merged into one destination ImFont)
struct ImFontBuildDstData
{
    int                 SrcCount;           // Number of source fonts targeting this destination font.
    int                 GlyphsHighest;
    int                 GlyphsCount;
    ImBoolVector        GlyphsSet;          // This is used to resolve collision when multiple sources are merged into a same destination font.
};

static void UnpackBoolVectorToFlatIndexList(const ImBoolVector* in, ImVector<int>* out)
{
    IM_ASSERT(sizeof(in->Storage.Data[0]) == sizeof(int));
    const int* it_begin = in->Storage.begin();
    const int* it_end = in->Storage.end();
    for (const int* it = it_begin; it < it_end; it++)
        if (int entries_32 = *it)
            for (int bit_n = 0; bit_n < 32; bit_n++)
                if (entries_32 & (1u << bit_n))
                    out->push_back((int)((it - it_begin) << 5) + bit_n);
}

bool    ImFontAtlasBuildWithStbTruetype(ImFontAtlas* atlas)
{
    IM_ASSERT(atlas->ConfigData.Size > 0);

    ImFontAtlasBuildRegisterDefaultCustomRects(atlas);

    // Clear atlas
    atlas->TexID = (ImTextureID)NULL;
    atlas->TexWidth = atlas->TexHeight = 0;
    atlas->TexUvScale = ImVec2(0.0f, 0.0f);
    atlas->TexUvWhitePixel = ImVec2(0.0f, 0.0f);
    atlas->ClearTexData();

    // Temporary storage for building
    ImVector<ImFontBuildSrcData> src_tmp_array;
    ImVector<ImFontBuildDstData> dst_tmp_array;
    src_tmp_array.resize(atlas->ConfigData.Size);
    dst_tmp_array.resize(atlas->Fonts.Size);
    memset(src_tmp_array.Data, 0, (size_t)src_tmp_array.size_in_bytes());
    memset(dst_tmp_array.Data, 0, (size_t)dst_tmp_array.size_in_bytes());

    // 1. Initialize font loading structure, check font data validity
    for (int src_i = 0; src_i < atlas->ConfigData.Size; src_i++)
    {
        ImFontBuildSrcData& src_tmp = src_tmp_array[src_i];
        ImFontConfig& cfg = atlas->ConfigData[src_i];
        IM_ASSERT(cfg.DstFont && (!cfg.DstFont->IsLoaded() || cfg.DstFont->ContainerAtlas == atlas));

        // Find index from cfg.DstFont (we allow the user to set cfg.DstFont. Also it makes casual debugging nicer than when storing indices)
        src_tmp.DstIndex = -1;
        for (int output_i = 0; output_i < atlas->Fonts.Size && src_tmp.DstIndex == -1; output_i++)
            if (cfg.DstFont == atlas->Fonts[output_i])
                src_tmp.DstIndex = output_i;
        IM_ASSERT(src_tmp.DstIndex != -1); // cfg.DstFont not pointing within atlas->Fonts[] array?
        if (src_tmp.DstIndex == -1)
            return false;

        // Initialize helper structure for font loading and verify that the TTF/OTF data is correct
        const int font_offset = stbtt_GetFontOffsetForIndex((unsigned char*)cfg.FontData, cfg.FontNo);
        IM_ASSERT(font_offset >= 0 && "FontData is incorrect, or FontNo cannot be found.");
        if (!stbtt_InitFont(&src_tmp.FontInfo, (unsigned char*)cfg.FontData, font_offset))
            return false;

        // Measure highest codepoints
        ImFontBuildDstData& dst_tmp = dst_tmp_array[src_tmp.DstIndex];
        src_tmp.SrcRanges = cfg.GlyphRanges ? cfg.GlyphRanges : atlas->GetGlyphRangesDefault();
        for (const ImWchar* src_range = src_tmp.SrcRanges; src_range[0] && src_range[1]; src_range += 2)
            src_tmp.GlyphsHighest = ImMax(src_tmp.GlyphsHighest, (int)src_range[1]);
        dst_tmp.SrcCount++;
        dst_tmp.GlyphsHighest = ImMax(dst_tmp.GlyphsHighest, src_tmp.GlyphsHighest);
    }

    // 2. For every requested codepoint, check for their presence in the font data, and handle redundancy or overlaps between source fonts to avoid unused glyphs.
    int total_glyphs_count = 0;
    for (int src_i = 0; src_i < src_tmp_array.Size; src_i++)
    {
        ImFontBuildSrcData& src_tmp = src_tmp_array[src_i];
        ImFontBuildDstData& dst_tmp = dst_tmp_array[src_tmp.DstIndex];
        src_tmp.GlyphsSet.Resize(src_tmp.GlyphsHighest + 1);
        if (dst_tmp.GlyphsSet.Storage.empty())
            dst_tmp.GlyphsSet.Resize(dst_tmp.GlyphsHighest + 1);

        for (const ImWchar* src_range = src_tmp.SrcRanges; src_range[0] && src_range[1]; src_range += 2)
            for (int codepoint = src_range[0]; codepoint <= src_range[1]; codepoint++)
            {
                if (dst_tmp.GlyphsSet.GetBit(codepoint))    // Don't overwrite existing glyphs. We could make this an option for MergeMode (e.g. MergeOverwrite==true)
                    continue;
                if (!stbtt_FindGlyphIndex(&src_tmp.FontInfo, codepoint))    // It is actually in the font?
                    continue;

                // Add to avail set/counters
                src_tmp.GlyphsCount++;
                dst_tmp.GlyphsCount++;
                src_tmp.GlyphsSet.SetBit(codepoint, true);
                dst_tmp.GlyphsSet.SetBit(codepoint, true);
                total_glyphs_count++;
            }
    }

    // 3. Unpack our bit map into a flat list (we now have all the Unicode points that we know are requested _and_ available _and_ not overlapping another)
    for (int src_i = 0; src_i < src_tmp_array.Size; src_i++)
    {
        ImFontBuildSrcData& src_tmp = src_tmp_array[src_i];
        src_tmp.GlyphsList.reserve(src_tmp.GlyphsCount);
        UnpackBoolVectorToFlatIndexList(&src_tmp.GlyphsSet, &src_tmp.GlyphsList);
        src_tmp.GlyphsSet.Clear();
        IM_ASSERT(src_tmp.GlyphsList.Size == src_tmp.GlyphsCount);
    }
    for (int dst_i = 0; dst_i < dst_tmp_array.Size; dst_i++)
        dst_tmp_array[dst_i].GlyphsSet.Clear();
    dst_tmp_array.clear();

    // Allocate packing character data and flag packed characters buffer as non-packed (x0=y0=x1=y1=0)
    // (We technically don't need to zero-clear buf_rects, but let's do it for the sake of sanity)
    ImVector<stbrp_rect> buf_rects;
    ImVector<stbtt_packedchar> buf_packedchars;
    buf_rects.resize(total_glyphs_count);
    buf_packedchars.resize(total_glyphs_count);
    memset(buf_rects.Data, 0, (size_t)buf_rects.size_in_bytes());
    memset(buf_packedchars.Data, 0, (size_t)buf_packedchars.size_in_bytes());

    // 4. Gather glyphs sizes so we can pack them in our virtual canvas.
    int total_surface = 0;
    int buf_rects_out_n = 0;
    int buf_packedchars_out_n = 0;
    for (int src_i = 0; src_i < src_tmp_array.Size; src_i++)
    {
        ImFontBuildSrcData& src_tmp = src_tmp_array[src_i];
        if (src_tmp.GlyphsCount == 0)
            continue;

        src_tmp.Rects = &buf_rects[buf_rects_out_n];
        src_tmp.PackedChars = &buf_packedchars[buf_packedchars_out_n];
        buf_rects_out_n += src_tmp.GlyphsCount;
        buf_packedchars_out_n += src_tmp.GlyphsCount;

        // Convert our ranges in the format stb_truetype wants
        ImFontConfig& cfg = atlas->ConfigData[src_i];
        src_tmp.PackRange.font_size = cfg.SizePixels;
        src_tmp.PackRange.first_unicode_codepoint_in_range = 0;
        src_tmp.PackRange.array_of_unicode_codepoints = src_tmp.GlyphsList.Data;
        src_tmp.PackRange.num_chars = src_tmp.GlyphsList.Size;
        src_tmp.PackRange.chardata_for_range = src_tmp.PackedChars;
        src_tmp.PackRange.h_oversample = (unsigned char)cfg.OversampleH;
        src_tmp.PackRange.v_oversample = (unsigned char)cfg.OversampleV;

        // Gather the sizes of all rectangles we will need to pack (this loop is based on stbtt_PackFontRangesGatherRects)
        const float scale = (cfg.SizePixels > 0) ? stbtt_ScaleForPixelHeight(&src_tmp.FontInfo, cfg.SizePixels) : stbtt_ScaleForMappingEmToPixels(&src_tmp.FontInfo, -cfg.SizePixels);
        const int padding = atlas->TexGlyphPadding;
        for (int glyph_i = 0; glyph_i < src_tmp.GlyphsList.Size; glyph_i++)
        {
            int x0, y0, x1, y1;
            const int glyph_index_in_font = stbtt_FindGlyphIndex(&src_tmp.FontInfo, src_tmp.GlyphsList[glyph_i]);
            IM_ASSERT(glyph_index_in_font != 0);
            stbtt_GetGlyphBitmapBoxSubpixel(&src_tmp.FontInfo, glyph_index_in_font, scale * cfg.OversampleH, scale * cfg.OversampleV, 0, 0, &x0, &y0, &x1, &y1);
            src_tmp.Rects[glyph_i].w = (stbrp_coord)(x1 - x0 + padding + cfg.OversampleH - 1);
            src_tmp.Rects[glyph_i].h = (stbrp_coord)(y1 - y0 + padding + cfg.OversampleV - 1);
            total_surface += src_tmp.Rects[glyph_i].w * src_tmp.Rects[glyph_i].h;
        }
    }

    // We need a width for the skyline algorithm, any width!
    // The exact width doesn't really matter much, but some API/GPU have texture size limitations and increasing width can decrease height.
    // User can override TexDesiredWidth and TexGlyphPadding if they wish, otherwise we use a simple heuristic to select the width based on expected surface.
    const int surface_sqrt = (int)ImSqrt((float)total_surface) + 1;
    atlas->TexHeight = 0;
    if (atlas->TexDesiredWidth > 0)
        atlas->TexWidth = atlas->TexDesiredWidth;
    else
        atlas->TexWidth = (surface_sqrt >= 4096*0.7f) ? 4096 : (surface_sqrt >= 2048*0.7f) ? 2048 : (surface_sqrt >= 1024*0.7f) ? 1024 : 512;

    // 5. Start packing
    // Pack our extra data rectangles first, so it will be on the upper-left corner of our texture (UV will have small values).
    const int TEX_HEIGHT_MAX = 1024 * 32;
    stbtt_pack_context spc = {};
    stbtt_PackBegin(&spc, NULL, atlas->TexWidth, TEX_HEIGHT_MAX, 0, atlas->TexGlyphPadding, NULL);
    ImFontAtlasBuildPackCustomRects(atlas, spc.pack_info);

    // 6. Pack each source font. No rendering yet, we are working with rectangles in an infinitely tall texture at this point.
    for (int src_i = 0; src_i < src_tmp_array.Size; src_i++)
    {
        ImFontBuildSrcData& src_tmp = src_tmp_array[src_i];
        if (src_tmp.GlyphsCount == 0)
            continue;

        stbrp_pack_rects((stbrp_context*)spc.pack_info, src_tmp.Rects, src_tmp.GlyphsCount);

        // Extend texture height and mark missing glyphs as non-packed so we won't render them.
        // FIXME: We are not handling packing failure here (would happen if we got off TEX_HEIGHT_MAX or if a single if larger than TexWidth?)
        for (int glyph_i = 0; glyph_i < src_tmp.GlyphsCount; glyph_i++)
            if (src_tmp.Rects[glyph_i].was_packed)
                atlas->TexHeight = ImMax(atlas->TexHeight, src_tmp.Rects[glyph_i].y + src_tmp.Rects[glyph_i].h);
    }

    // 7. Allocate texture
    atlas->TexHeight = (atlas->Flags & ImFontAtlasFlags_NoPowerOfTwoHeight) ? (atlas->TexHeight + 1) : ImUpperPowerOfTwo(atlas->TexHeight);
    atlas->TexUvScale = ImVec2(1.0f / atlas->TexWidth, 1.0f / atlas->TexHeight);
    atlas->TexPixelsAlpha8 = (unsigned char*)IM_ALLOC(atlas->TexWidth * atlas->TexHeight);
    memset(atlas->TexPixelsAlpha8, 0, atlas->TexWidth * atlas->TexHeight);
    spc.pixels = atlas->TexPixelsAlpha8;
    spc.height = atlas->TexHeight;

    // 8. Render/rasterize font characters into the texture
    for (int src_i = 0; src_i < src_tmp_array.Size; src_i++)
    {
        ImFontConfig& cfg = atlas->ConfigData[src_i];
        ImFontBuildSrcData& src_tmp = src_tmp_array[src_i];
        if (src_tmp.GlyphsCount == 0)
            continue;

        stbtt_PackFontRangesRenderIntoRects(&spc, &src_tmp.FontInfo, &src_tmp.PackRange, 1, src_tmp.Rects);

        // Apply multiply operator
        if (cfg.RasterizerMultiply != 1.0f)
        {
            unsigned char multiply_table[256];
            ImFontAtlasBuildMultiplyCalcLookupTable(multiply_table, cfg.RasterizerMultiply);
            stbrp_rect* r = &src_tmp.Rects[0];
            for (int glyph_i = 0; glyph_i < src_tmp.GlyphsCount; glyph_i++, r++)
                if (r->was_packed)
                    ImFontAtlasBuildMultiplyRectAlpha8(multiply_table, atlas->TexPixelsAlpha8, r->x, r->y, r->w, r->h, atlas->TexWidth * 1);
        }
        src_tmp.Rects = NULL;
    }

    // End packing
    stbtt_PackEnd(&spc);
    buf_rects.clear();

    // 9. Setup ImFont and glyphs for runtime
    for (int src_i = 0; src_i < src_tmp_array.Size; src_i++)
    {
        ImFontBuildSrcData& src_tmp = src_tmp_array[src_i];
        if (src_tmp.GlyphsCount == 0)
            continue;

        ImFontConfig& cfg = atlas->ConfigData[src_i];
        ImFont* dst_font = cfg.DstFont; // We can have multiple input fonts writing into a same destination font (when using MergeMode=true)

        const float font_scale = stbtt_ScaleForPixelHeight(&src_tmp.FontInfo, cfg.SizePixels);
        int unscaled_ascent, unscaled_descent, unscaled_line_gap;
        stbtt_GetFontVMetrics(&src_tmp.FontInfo, &unscaled_ascent, &unscaled_descent, &unscaled_line_gap);

        const float ascent = ImFloor(unscaled_ascent * font_scale + ((unscaled_ascent > 0.0f) ? +1 : -1));
        const float descent = ImFloor(unscaled_descent * font_scale + ((unscaled_descent > 0.0f) ? +1 : -1));
        ImFontAtlasBuildSetupFont(atlas, dst_font, &cfg, ascent, descent);
        const float font_off_x = cfg.GlyphOffset.x;
        const float font_off_y = cfg.GlyphOffset.y + (float)(int)(dst_font->Ascent + 0.5f);

        for (int glyph_i = 0; glyph_i < src_tmp.GlyphsCount; glyph_i++)
        {
            const int codepoint = src_tmp.GlyphsList[glyph_i];
            const stbtt_packedchar& pc = src_tmp.PackedChars[glyph_i];

            const float char_advance_x_org = pc.xadvance;
            const float char_advance_x_mod = ImClamp(char_advance_x_org, cfg.GlyphMinAdvanceX, cfg.GlyphMaxAdvanceX);
            float char_off_x = font_off_x;
            if (char_advance_x_org != char_advance_x_mod)
                char_off_x += cfg.PixelSnapH ? (float)(int)((char_advance_x_mod - char_advance_x_org) * 0.5f) : (char_advance_x_mod - char_advance_x_org) * 0.5f;

            // Register glyph
            stbtt_aligned_quad q;
            float dummy_x = 0.0f, dummy_y = 0.0f;
            stbtt_GetPackedQuad(src_tmp.PackedChars, atlas->TexWidth, atlas->TexHeight, glyph_i, &dummy_x, &dummy_y, &q, 0);
            dst_font->AddGlyph((ImWchar)codepoint, q.x0 + char_off_x, q.y0 + font_off_y, q.x1 + char_off_x, q.y1 + font_off_y, q.s0, q.t0, q.s1, q.t1, char_advance_x_mod);
        }
    }

    // Cleanup temporary (ImVector doesn't honor destructor)
    for (int src_i = 0; src_i < src_tmp_array.Size; src_i++)
        src_tmp_array[src_i].~ImFontBuildSrcData();

    ImFontAtlasBuildFinish(atlas);
    return true;
}

void ImFontAtlasBuildRegisterDefaultCustomRects(ImFontAtlas* atlas)
{
    if (atlas->CustomRectIds[0] >= 0)
        return;
    if (!(atlas->Flags & ImFontAtlasFlags_NoMouseCursors))
        atlas->CustomRectIds[0] = atlas->AddCustomRectRegular(FONT_ATLAS_DEFAULT_TEX_DATA_ID, FONT_ATLAS_DEFAULT_TEX_DATA_W_HALF*2+1, FONT_ATLAS_DEFAULT_TEX_DATA_H);
    else
        atlas->CustomRectIds[0] = atlas->AddCustomRectRegular(FONT_ATLAS_DEFAULT_TEX_DATA_ID, 2, 2);
}

void ImFontAtlasBuildSetupFont(ImFontAtlas* atlas, ImFont* font, ImFontConfig* font_config, float ascent, float descent)
{
    if (!font_config->MergeMode)
    {
        font->ClearOutputData();
        font->FontSize = font_config->SizePixels;
        font->ConfigData = font_config;
        font->ContainerAtlas = atlas;
        font->Ascent = ascent;
        font->Descent = descent;
    }
    font->ConfigDataCount++;
}

void ImFontAtlasBuildPackCustomRects(ImFontAtlas* atlas, void* stbrp_context_opaque)
{
    stbrp_context* pack_context = (stbrp_context*)stbrp_context_opaque;
    IM_ASSERT(pack_context != NULL);

    ImVector<ImFontAtlasCustomRect>& user_rects = atlas->CustomRects;
    IM_ASSERT(user_rects.Size >= 1); // We expect at least the default custom rects to be registered, else something went wrong.

    ImVector<stbrp_rect> pack_rects;
    pack_rects.resize(user_rects.Size);
    memset(pack_rects.Data, 0, (size_t)pack_rects.size_in_bytes());
    for (int i = 0; i < user_rects.Size; i++)
    {
        pack_rects[i].w = user_rects[i].Width;
        pack_rects[i].h = user_rects[i].Height;
    }
    stbrp_pack_rects(pack_context, &pack_rects[0], pack_rects.Size);
    for (int i = 0; i < pack_rects.Size; i++)
        if (pack_rects[i].was_packed)
        {
            user_rects[i].X = pack_rects[i].x;
            user_rects[i].Y = pack_rects[i].y;
            IM_ASSERT(pack_rects[i].w == user_rects[i].Width && pack_rects[i].h == user_rects[i].Height);
            atlas->TexHeight = ImMax(atlas->TexHeight, pack_rects[i].y + pack_rects[i].h);
        }
}

static void ImFontAtlasBuildRenderDefaultTexData(ImFontAtlas* atlas)
{
    IM_ASSERT(atlas->CustomRectIds[0] >= 0);
    IM_ASSERT(atlas->TexPixelsAlpha8 != NULL);
    ImFontAtlasCustomRect& r = atlas->CustomRects[atlas->CustomRectIds[0]];
    IM_ASSERT(r.ID == FONT_ATLAS_DEFAULT_TEX_DATA_ID);
    IM_ASSERT(r.IsPacked());

    const int w = atlas->TexWidth;
    if (!(atlas->Flags & ImFontAtlasFlags_NoMouseCursors))
    {
        // Render/copy pixels
        IM_ASSERT(r.Width == FONT_ATLAS_DEFAULT_TEX_DATA_W_HALF * 2 + 1 && r.Height == FONT_ATLAS_DEFAULT_TEX_DATA_H);
        for (int y = 0, n = 0; y < FONT_ATLAS_DEFAULT_TEX_DATA_H; y++)
            for (int x = 0; x < FONT_ATLAS_DEFAULT_TEX_DATA_W_HALF; x++, n++)
            {
                const int offset0 = (int)(r.X + x) + (int)(r.Y + y) * w;
                const int offset1 = offset0 + FONT_ATLAS_DEFAULT_TEX_DATA_W_HALF + 1;
                atlas->TexPixelsAlpha8[offset0] = FONT_ATLAS_DEFAULT_TEX_DATA_PIXELS[n] == '.' ? 0xFF : 0x00;
                atlas->TexPixelsAlpha8[offset1] = FONT_ATLAS_DEFAULT_TEX_DATA_PIXELS[n] == 'X' ? 0xFF : 0x00;
            }
    }
    else
    {
        IM_ASSERT(r.Width == 2 && r.Height == 2);
        const int offset = (int)(r.X) + (int)(r.Y) * w;
        atlas->TexPixelsAlpha8[offset] = atlas->TexPixelsAlpha8[offset + 1] = atlas->TexPixelsAlpha8[offset + w] = atlas->TexPixelsAlpha8[offset + w + 1] = 0xFF;
    }
    atlas->TexUvWhitePixel = ImVec2((r.X + 0.5f) * atlas->TexUvScale.x, (r.Y + 0.5f) * atlas->TexUvScale.y);
}

void ImFontAtlasBuildFinish(ImFontAtlas* atlas)
{
    // Render into our custom data block
    ImFontAtlasBuildRenderDefaultTexData(atlas);

    // Register custom rectangle glyphs
    for (int i = 0; i < atlas->CustomRects.Size; i++)
    {
        const ImFontAtlasCustomRect& r = atlas->CustomRects[i];
        if (r.Font == NULL || r.ID > 0x10000)
            continue;

        IM_ASSERT(r.Font->ContainerAtlas == atlas);
        ImVec2 uv0, uv1;
        atlas->CalcCustomRectUV(&r, &uv0, &uv1);
        r.Font->AddGlyph((ImWchar)r.ID, r.GlyphOffset.x, r.GlyphOffset.y, r.GlyphOffset.x + r.Width, r.GlyphOffset.y + r.Height, uv0.x, uv0.y, uv1.x, uv1.y, r.GlyphAdvanceX);
    }

    // Build all fonts lookup tables
    for (int i = 0; i < atlas->Fonts.Size; i++)
        if (atlas->Fonts[i]->DirtyLookupTables)
            atlas->Fonts[i]->BuildLookupTable();

    // Ellipsis character is required for rendering elided text. We prefer using U+2026 (horizontal ellipsis).
    // However some old fonts may contain ellipsis at U+0085. Here we auto-detect most suitable ellipsis character.
    // FIXME: Also note that 0x2026 is currently seldomly included in our font ranges. Because of this we are more likely to use three individual dots.
    for (int i = 0; i < atlas->Fonts.size(); i++)
    {
        ImFont* font = atlas->Fonts[i];
        if (font->EllipsisChar != (ImWchar)-1)
            continue;
        const ImWchar ellipsis_variants[] = { (ImWchar)0x2026, (ImWchar)0x0085 };
        for (int j = 0; j < IM_ARRAYSIZE(ellipsis_variants); j++)
            if (font->FindGlyphNoFallback(ellipsis_variants[j]) != NULL) // Verify glyph exists
            {
                font->EllipsisChar = ellipsis_variants[j];
                break;
            }
    }
}

// Retrieve list of range (2 int per range, values are inclusive)
const ImWchar*   ImFontAtlas::GetGlyphRangesDefault()
{
    static const ImWchar ranges[] =
    {
        0x0020, 0x00FF, // Basic Latin + Latin Supplement
        0,
    };
    return &ranges[0];
}

const ImWchar*  ImFontAtlas::GetGlyphRangesKorean()
{
    static const ImWchar ranges[] =
    {
        0x0020, 0x00FF, // Basic Latin + Latin Supplement
        0x3131, 0x3163, // Korean alphabets
        0xAC00, 0xD79D, // Korean characters
        0,
    };
    return &ranges[0];
}

const ImWchar*  ImFontAtlas::GetGlyphRangesChineseFull()
{
    static const ImWchar ranges[] =
    {
        0x0020, 0x00FF, // Basic Latin + Latin Supplement
        0x2000, 0x206F, // General Punctuation
        0x3000, 0x30FF, // CJK Symbols and Punctuations, Hiragana, Katakana
        0x31F0, 0x31FF, // Katakana Phonetic Extensions
        0xFF00, 0xFFEF, // Half-width characters
        0x4e00, 0x9FAF, // CJK Ideograms
        0,
    };
    return &ranges[0];
}

static void UnpackAccumulativeOffsetsIntoRanges(int base_codepoint, const short* accumulative_offsets, int accumulative_offsets_count, ImWchar* out_ranges)
{
    for (int n = 0; n < accumulative_offsets_count; n++, out_ranges += 2)
    {
        out_ranges[0] = out_ranges[1] = (ImWchar)(base_codepoint + accumulative_offsets[n]);
        base_codepoint += accumulative_offsets[n];
    }
    out_ranges[0] = 0;
}

//-------------------------------------------------------------------------
// [SECTION] ImFontAtlas glyph ranges helpers
//-------------------------------------------------------------------------

const ImWchar*  ImFontAtlas::GetGlyphRangesChineseSimplifiedCommon()
{
    // Store 2500 regularly used characters for Simplified Chinese.
    // Sourced from https://zh.wiktionary.org/wiki/%E9%99%84%E5%BD%95:%E7%8E%B0%E4%BB%A3%E6%B1%89%E8%AF%AD%E5%B8%B8%E7%94%A8%E5%AD%97%E8%A1%A8
    // This table covers 97.97% of all characters used during the month in July, 1987.
    // You can use ImFontGlyphRangesBuilder to create your own ranges derived from this, by merging existing ranges or adding new characters.
    // (Stored as accumulative offsets from the initial unicode codepoint 0x4E00. This encoding is designed to helps us compact the source code size.)
    static const short accumulative_offsets_from_0x4E00[] =
    {
        0,1,2,4,1,1,1,1,2,1,3,2,1,2,2,1,1,1,1,1,5,2,1,2,3,3,3,2,2,4,1,1,1,2,1,5,2,3,1,2,1,2,1,1,2,1,1,2,2,1,4,1,1,1,1,5,10,1,2,19,2,1,2,1,2,1,2,1,2,
        1,5,1,6,3,2,1,2,2,1,1,1,4,8,5,1,1,4,1,1,3,1,2,1,5,1,2,1,1,1,10,1,1,5,2,4,6,1,4,2,2,2,12,2,1,1,6,1,1,1,4,1,1,4,6,5,1,4,2,2,4,10,7,1,1,4,2,4,
        2,1,4,3,6,10,12,5,7,2,14,2,9,1,1,6,7,10,4,7,13,1,5,4,8,4,1,1,2,28,5,6,1,1,5,2,5,20,2,2,9,8,11,2,9,17,1,8,6,8,27,4,6,9,20,11,27,6,68,2,2,1,1,
        1,2,1,2,2,7,6,11,3,3,1,1,3,1,2,1,1,1,1,1,3,1,1,8,3,4,1,5,7,2,1,4,4,8,4,2,1,2,1,1,4,5,6,3,6,2,12,3,1,3,9,2,4,3,4,1,5,3,3,1,3,7,1,5,1,1,1,1,2,
        3,4,5,2,3,2,6,1,1,2,1,7,1,7,3,4,5,15,2,2,1,5,3,22,19,2,1,1,1,1,2,5,1,1,1,6,1,1,12,8,2,9,18,22,4,1,1,5,1,16,1,2,7,10,15,1,1,6,2,4,1,2,4,1,6,
        1,1,3,2,4,1,6,4,5,1,2,1,1,2,1,10,3,1,3,2,1,9,3,2,5,7,2,19,4,3,6,1,1,1,1,1,4,3,2,1,1,1,2,5,3,1,1,1,2,2,1,1,2,1,1,2,1,3,1,1,1,3,7,1,4,1,1,2,1,
        1,2,1,2,4,4,3,8,1,1,1,2,1,3,5,1,3,1,3,4,6,2,2,14,4,6,6,11,9,1,15,3,1,28,5,2,5,5,3,1,3,4,5,4,6,14,3,2,3,5,21,2,7,20,10,1,2,19,2,4,28,28,2,3,
        2,1,14,4,1,26,28,42,12,40,3,52,79,5,14,17,3,2,2,11,3,4,6,3,1,8,2,23,4,5,8,10,4,2,7,3,5,1,1,6,3,1,2,2,2,5,28,1,1,7,7,20,5,3,29,3,17,26,1,8,4,
        27,3,6,11,23,5,3,4,6,13,24,16,6,5,10,25,35,7,3,2,3,3,14,3,6,2,6,1,4,2,3,8,2,1,1,3,3,3,4,1,1,13,2,2,4,5,2,1,14,14,1,2,2,1,4,5,2,3,1,14,3,12,
        3,17,2,16,5,1,2,1,8,9,3,19,4,2,2,4,17,25,21,20,28,75,1,10,29,103,4,1,2,1,1,4,2,4,1,2,3,24,2,2,2,1,1,2,1,3,8,1,1,1,2,1,1,3,1,1,1,6,1,5,3,1,1,
        1,3,4,1,1,5,2,1,5,6,13,9,16,1,1,1,1,3,2,3,2,4,5,2,5,2,2,3,7,13,7,2,2,1,1,1,1,2,3,3,2,1,6,4,9,2,1,14,2,14,2,1,18,3,4,14,4,11,41,15,23,15,23,
        176,1,3,4,1,1,1,1,5,3,1,2,3,7,3,1,1,2,1,2,4,4,6,2,4,1,9,7,1,10,5,8,16,29,1,1,2,2,3,1,3,5,2,4,5,4,1,1,2,2,3,3,7,1,6,10,1,17,1,44,4,6,2,1,1,6,
        5,4,2,10,1,6,9,2,8,1,24,1,2,13,7,8,8,2,1,4,1,3,1,3,3,5,2,5,10,9,4,9,12,2,1,6,1,10,1,1,7,7,4,10,8,3,1,13,4,3,1,6,1,3,5,2,1,2,17,16,5,2,16,6,
        1,4,2,1,3,3,6,8,5,11,11,1,3,3,2,4,6,10,9,5,7,4,7,4,7,1,1,4,2,1,3,6,8,7,1,6,11,5,5,3,24,9,4,2,7,13,5,1,8,82,16,61,1,1,1,4,2,2,16,10,3,8,1,1,
        6,4,2,1,3,1,1,1,4,3,8,4,2,2,1,1,1,1,1,6,3,5,1,1,4,6,9,2,1,1,1,2,1,7,2,1,6,1,5,4,4,3,1,8,1,3,3,1,3,2,2,2,2,3,1,6,1,2,1,2,1,3,7,1,8,2,1,2,1,5,
        2,5,3,5,10,1,2,1,1,3,2,5,11,3,9,3,5,1,1,5,9,1,2,1,5,7,9,9,8,1,3,3,3,6,8,2,3,2,1,1,32,6,1,2,15,9,3,7,13,1,3,10,13,2,14,1,13,10,2,1,3,10,4,15,
        2,15,15,10,1,3,9,6,9,32,25,26,47,7,3,2,3,1,6,3,4,3,2,8,5,4,1,9,4,2,2,19,10,6,2,3,8,1,2,2,4,2,1,9,4,4,4,6,4,8,9,2,3,1,1,1,1,3,5,5,1,3,8,4,6,
        2,1,4,12,1,5,3,7,13,2,5,8,1,6,1,2,5,14,6,1,5,2,4,8,15,5,1,23,6,62,2,10,1,1,8,1,2,2,10,4,2,2,9,2,1,1,3,2,3,1,5,3,3,2,1,3,8,1,1,1,11,3,1,1,4,
        3,7,1,14,1,2,3,12,5,2,5,1,6,7,5,7,14,11,1,3,1,8,9,12,2,1,11,8,4,4,2,6,10,9,13,1,1,3,1,5,1,3,2,4,4,1,18,2,3,14,11,4,29,4,2,7,1,3,13,9,2,2,5,
        3,5,20,7,16,8,5,72,34,6,4,22,12,12,28,45,36,9,7,39,9,191,1,1,1,4,11,8,4,9,2,3,22,1,1,1,1,4,17,1,7,7,1,11,31,10,2,4,8,2,3,2,1,4,2,16,4,32,2,
        3,19,13,4,9,1,5,2,14,8,1,1,3,6,19,6,5,1,16,6,2,10,8,5,1,2,3,1,5,5,1,11,6,6,1,3,3,2,6,3,8,1,1,4,10,7,5,7,7,5,8,9,2,1,3,4,1,1,3,1,3,3,2,6,16,
        1,4,6,3,1,10,6,1,3,15,2,9,2,10,25,13,9,16,6,2,2,10,11,4,3,9,1,2,6,6,5,4,30,40,1,10,7,12,14,33,6,3,6,7,3,1,3,1,11,14,4,9,5,12,11,49,18,51,31,
        140,31,2,2,1,5,1,8,1,10,1,4,4,3,24,1,10,1,3,6,6,16,3,4,5,2,1,4,2,57,10,6,22,2,22,3,7,22,6,10,11,36,18,16,33,36,2,5,5,1,1,1,4,10,1,4,13,2,7,
        5,2,9,3,4,1,7,43,3,7,3,9,14,7,9,1,11,1,1,3,7,4,18,13,1,14,1,3,6,10,73,2,2,30,6,1,11,18,19,13,22,3,46,42,37,89,7,3,16,34,2,2,3,9,1,7,1,1,1,2,
        2,4,10,7,3,10,3,9,5,28,9,2,6,13,7,3,1,3,10,2,7,2,11,3,6,21,54,85,2,1,4,2,2,1,39,3,21,2,2,5,1,1,1,4,1,1,3,4,15,1,3,2,4,4,2,3,8,2,20,1,8,7,13,
        4,1,26,6,2,9,34,4,21,52,10,4,4,1,5,12,2,11,1,7,2,30,12,44,2,30,1,1,3,6,16,9,17,39,82,2,2,24,7,1,7,3,16,9,14,44,2,1,2,1,2,3,5,2,4,1,6,7,5,3,
        2,6,1,11,5,11,2,1,18,19,8,1,3,24,29,2,1,3,5,2,2,1,13,6,5,1,46,11,3,5,1,1,5,8,2,10,6,12,6,3,7,11,2,4,16,13,2,5,1,1,2,2,5,2,28,5,2,23,10,8,4,
        4,22,39,95,38,8,14,9,5,1,13,5,4,3,13,12,11,1,9,1,27,37,2,5,4,4,63,211,95,2,2,2,1,3,5,2,1,1,2,2,1,1,1,3,2,4,1,2,1,1,5,2,2,1,1,2,3,1,3,1,1,1,
        3,1,4,2,1,3,6,1,1,3,7,15,5,3,2,5,3,9,11,4,2,22,1,6,3,8,7,1,4,28,4,16,3,3,25,4,4,27,27,1,4,1,2,2,7,1,3,5,2,28,8,2,14,1,8,6,16,25,3,3,3,14,3,
        3,1,1,2,1,4,6,3,8,4,1,1,1,2,3,6,10,6,2,3,18,3,2,5,5,4,3,1,5,2,5,4,23,7,6,12,6,4,17,11,9,5,1,1,10,5,12,1,1,11,26,33,7,3,6,1,17,7,1,5,12,1,11,
        2,4,1,8,14,17,23,1,2,1,7,8,16,11,9,6,5,2,6,4,16,2,8,14,1,11,8,9,1,1,1,9,25,4,11,19,7,2,15,2,12,8,52,7,5,19,2,16,4,36,8,1,16,8,24,26,4,6,2,9,
        5,4,36,3,28,12,25,15,37,27,17,12,59,38,5,32,127,1,2,9,17,14,4,1,2,1,1,8,11,50,4,14,2,19,16,4,17,5,4,5,26,12,45,2,23,45,104,30,12,8,3,10,2,2,
        3,3,1,4,20,7,2,9,6,15,2,20,1,3,16,4,11,15,6,134,2,5,59,1,2,2,2,1,9,17,3,26,137,10,211,59,1,2,4,1,4,1,1,1,2,6,2,3,1,1,2,3,2,3,1,3,4,4,2,3,3,
        1,4,3,1,7,2,2,3,1,2,1,3,3,3,2,2,3,2,1,3,14,6,1,3,2,9,6,15,27,9,34,145,1,1,2,1,1,1,1,2,1,1,1,1,2,2,2,3,1,2,1,1,1,2,3,5,8,3,5,2,4,1,3,2,2,2,12,
        4,1,1,1,10,4,5,1,20,4,16,1,15,9,5,12,2,9,2,5,4,2,26,19,7,1,26,4,30,12,15,42,1,6,8,172,1,1,4,2,1,1,11,2,2,4,2,1,2,1,10,8,1,2,1,4,5,1,2,5,1,8,
        4,1,3,4,2,1,6,2,1,3,4,1,2,1,1,1,1,12,5,7,2,4,3,1,1,1,3,3,6,1,2,2,3,3,3,2,1,2,12,14,11,6,6,4,12,2,8,1,7,10,1,35,7,4,13,15,4,3,23,21,28,52,5,
        26,5,6,1,7,10,2,7,53,3,2,1,1,1,2,163,532,1,10,11,1,3,3,4,8,2,8,6,2,2,23,22,4,2,2,4,2,1,3,1,3,3,5,9,8,2,1,2,8,1,10,2,12,21,20,15,105,2,3,1,1,
        3,2,3,1,1,2,5,1,4,15,11,19,1,1,1,1,5,4,5,1,1,2,5,3,5,12,1,2,5,1,11,1,1,15,9,1,4,5,3,26,8,2,1,3,1,1,15,19,2,12,1,2,5,2,7,2,19,2,20,6,26,7,5,
        2,2,7,34,21,13,70,2,128,1,1,2,1,1,2,1,1,3,2,2,2,15,1,4,1,3,4,42,10,6,1,49,85,8,1,2,1,1,4,4,2,3,6,1,5,7,4,3,211,4,1,2,1,2,5,1,2,4,2,2,6,5,6,
        10,3,4,48,100,6,2,16,296,5,27,387,2,2,3,7,16,8,5,38,15,39,21,9,10,3,7,59,13,27,21,47,5,21,6
    };
    static ImWchar base_ranges[] = // not zero-terminated
    {
        0x0020, 0x00FF, // Basic Latin + Latin Supplement
        0x2000, 0x206F, // General Punctuation
        0x3000, 0x30FF, // CJK Symbols and Punctuations, Hiragana, Katakana
        0x31F0, 0x31FF, // Katakana Phonetic Extensions
        0xFF00, 0xFFEF  // Half-width characters
    };
    static ImWchar full_ranges[IM_ARRAYSIZE(base_ranges) + IM_ARRAYSIZE(accumulative_offsets_from_0x4E00) * 2 + 1] = { 0 };
    if (!full_ranges[0])
    {
        memcpy(full_ranges, base_ranges, sizeof(base_ranges));
        UnpackAccumulativeOffsetsIntoRanges(0x4E00, accumulative_offsets_from_0x4E00, IM_ARRAYSIZE(accumulative_offsets_from_0x4E00), full_ranges + IM_ARRAYSIZE(base_ranges));
    }
    return &full_ranges[0];
}

const ImWchar*  ImFontAtlas::GetGlyphRangesJapanese()
{
    // 1946 common ideograms code points for Japanese
    // Sourced from http://theinstructionlimit.com/common-kanji-character-ranges-for-xna-spritefont-rendering
    // FIXME: Source a list of the revised 2136 Joyo Kanji list from 2010 and rebuild this.
    // You can use ImFontGlyphRangesBuilder to create your own ranges derived from this, by merging existing ranges or adding new characters.
    // (Stored as accumulative offsets from the initial unicode codepoint 0x4E00. This encoding is designed to helps us compact the source code size.)
    static const short accumulative_offsets_from_0x4E00[] =
    {
        0,1,2,4,1,1,1,1,2,1,6,2,2,1,8,5,7,11,1,2,10,10,8,2,4,20,2,11,8,2,1,2,1,6,2,1,7,5,3,7,1,1,13,7,9,1,4,6,1,2,1,10,1,1,9,2,2,4,5,6,14,1,1,9,3,18,
        5,4,2,2,10,7,1,1,1,3,2,4,3,23,2,10,12,2,14,2,4,13,1,6,10,3,1,7,13,6,4,13,5,2,3,17,2,2,5,7,6,4,1,7,14,16,6,13,9,15,1,1,7,16,4,7,1,19,9,2,7,15,
        2,6,5,13,25,4,14,13,11,25,1,1,1,2,1,2,2,3,10,11,3,3,1,1,4,4,2,1,4,9,1,4,3,5,5,2,7,12,11,15,7,16,4,5,16,2,1,1,6,3,3,1,1,2,7,6,6,7,1,4,7,6,1,1,
        2,1,12,3,3,9,5,8,1,11,1,2,3,18,20,4,1,3,6,1,7,3,5,5,7,2,2,12,3,1,4,2,3,2,3,11,8,7,4,17,1,9,25,1,1,4,2,2,4,1,2,7,1,1,1,3,1,2,6,16,1,2,1,1,3,12,
        20,2,5,20,8,7,6,2,1,1,1,1,6,2,1,2,10,1,1,6,1,3,1,2,1,4,1,12,4,1,3,1,1,1,1,1,10,4,7,5,13,1,15,1,1,30,11,9,1,15,38,14,1,32,17,20,1,9,31,2,21,9,
        4,49,22,2,1,13,1,11,45,35,43,55,12,19,83,1,3,2,3,13,2,1,7,3,18,3,13,8,1,8,18,5,3,7,25,24,9,24,40,3,17,24,2,1,6,2,3,16,15,6,7,3,12,1,9,7,3,3,
        3,15,21,5,16,4,5,12,11,11,3,6,3,2,31,3,2,1,1,23,6,6,1,4,2,6,5,2,1,1,3,3,22,2,6,2,3,17,3,2,4,5,1,9,5,1,1,6,15,12,3,17,2,14,2,8,1,23,16,4,2,23,
        8,15,23,20,12,25,19,47,11,21,65,46,4,3,1,5,6,1,2,5,26,2,1,1,3,11,1,1,1,2,1,2,3,1,1,10,2,3,1,1,1,3,6,3,2,2,6,6,9,2,2,2,6,2,5,10,2,4,1,2,1,2,2,
        3,1,1,3,1,2,9,23,9,2,1,1,1,1,5,3,2,1,10,9,6,1,10,2,31,25,3,7,5,40,1,15,6,17,7,27,180,1,3,2,2,1,1,1,6,3,10,7,1,3,6,17,8,6,2,2,1,3,5,5,8,16,14,
        15,1,1,4,1,2,1,1,1,3,2,7,5,6,2,5,10,1,4,2,9,1,1,11,6,1,44,1,3,7,9,5,1,3,1,1,10,7,1,10,4,2,7,21,15,7,2,5,1,8,3,4,1,3,1,6,1,4,2,1,4,10,8,1,4,5,
        1,5,10,2,7,1,10,1,1,3,4,11,10,29,4,7,3,5,2,3,33,5,2,19,3,1,4,2,6,31,11,1,3,3,3,1,8,10,9,12,11,12,8,3,14,8,6,11,1,4,41,3,1,2,7,13,1,5,6,2,6,12,
        12,22,5,9,4,8,9,9,34,6,24,1,1,20,9,9,3,4,1,7,2,2,2,6,2,28,5,3,6,1,4,6,7,4,2,1,4,2,13,6,4,4,3,1,8,8,3,2,1,5,1,2,2,3,1,11,11,7,3,6,10,8,6,16,16,
        22,7,12,6,21,5,4,6,6,3,6,1,3,2,1,2,8,29,1,10,1,6,13,6,6,19,31,1,13,4,4,22,17,26,33,10,4,15,12,25,6,67,10,2,3,1,6,10,2,6,2,9,1,9,4,4,1,2,16,2,
        5,9,2,3,8,1,8,3,9,4,8,6,4,8,11,3,2,1,1,3,26,1,7,5,1,11,1,5,3,5,2,13,6,39,5,1,5,2,11,6,10,5,1,15,5,3,6,19,21,22,2,4,1,6,1,8,1,4,8,2,4,2,2,9,2,
        1,1,1,4,3,6,3,12,7,1,14,2,4,10,2,13,1,17,7,3,2,1,3,2,13,7,14,12,3,1,29,2,8,9,15,14,9,14,1,3,1,6,5,9,11,3,38,43,20,7,7,8,5,15,12,19,15,81,8,7,
        1,5,73,13,37,28,8,8,1,15,18,20,165,28,1,6,11,8,4,14,7,15,1,3,3,6,4,1,7,14,1,1,11,30,1,5,1,4,14,1,4,2,7,52,2,6,29,3,1,9,1,21,3,5,1,26,3,11,14,
        11,1,17,5,1,2,1,3,2,8,1,2,9,12,1,1,2,3,8,3,24,12,7,7,5,17,3,3,3,1,23,10,4,4,6,3,1,16,17,22,3,10,21,16,16,6,4,10,2,1,1,2,8,8,6,5,3,3,3,39,25,
        15,1,1,16,6,7,25,15,6,6,12,1,22,13,1,4,9,5,12,2,9,1,12,28,8,3,5,10,22,60,1,2,40,4,61,63,4,1,13,12,1,4,31,12,1,14,89,5,16,6,29,14,2,5,49,18,18,
        5,29,33,47,1,17,1,19,12,2,9,7,39,12,3,7,12,39,3,1,46,4,12,3,8,9,5,31,15,18,3,2,2,66,19,13,17,5,3,46,124,13,57,34,2,5,4,5,8,1,1,1,4,3,1,17,5,
        3,5,3,1,8,5,6,3,27,3,26,7,12,7,2,17,3,7,18,78,16,4,36,1,2,1,6,2,1,39,17,7,4,13,4,4,4,1,10,4,2,4,6,3,10,1,19,1,26,2,4,33,2,73,47,7,3,8,2,4,15,
        18,1,29,2,41,14,1,21,16,41,7,39,25,13,44,2,2,10,1,13,7,1,7,3,5,20,4,8,2,49,1,10,6,1,6,7,10,7,11,16,3,12,20,4,10,3,1,2,11,2,28,9,2,4,7,2,15,1,
        27,1,28,17,4,5,10,7,3,24,10,11,6,26,3,2,7,2,2,49,16,10,16,15,4,5,27,61,30,14,38,22,2,7,5,1,3,12,23,24,17,17,3,3,2,4,1,6,2,7,5,1,1,5,1,1,9,4,
        1,3,6,1,8,2,8,4,14,3,5,11,4,1,3,32,1,19,4,1,13,11,5,2,1,8,6,8,1,6,5,13,3,23,11,5,3,16,3,9,10,1,24,3,198,52,4,2,2,5,14,5,4,22,5,20,4,11,6,41,
        1,5,2,2,11,5,2,28,35,8,22,3,18,3,10,7,5,3,4,1,5,3,8,9,3,6,2,16,22,4,5,5,3,3,18,23,2,6,23,5,27,8,1,33,2,12,43,16,5,2,3,6,1,20,4,2,9,7,1,11,2,
        10,3,14,31,9,3,25,18,20,2,5,5,26,14,1,11,17,12,40,19,9,6,31,83,2,7,9,19,78,12,14,21,76,12,113,79,34,4,1,1,61,18,85,10,2,2,13,31,11,50,6,33,159,
        179,6,6,7,4,4,2,4,2,5,8,7,20,32,22,1,3,10,6,7,28,5,10,9,2,77,19,13,2,5,1,4,4,7,4,13,3,9,31,17,3,26,2,6,6,5,4,1,7,11,3,4,2,1,6,2,20,4,1,9,2,6,
        3,7,1,1,1,20,2,3,1,6,2,3,6,2,4,8,1,5,13,8,4,11,23,1,10,6,2,1,3,21,2,2,4,24,31,4,10,10,2,5,192,15,4,16,7,9,51,1,2,1,1,5,1,1,2,1,3,5,3,1,3,4,1,
        3,1,3,3,9,8,1,2,2,2,4,4,18,12,92,2,10,4,3,14,5,25,16,42,4,14,4,2,21,5,126,30,31,2,1,5,13,3,22,5,6,6,20,12,1,14,12,87,3,19,1,8,2,9,9,3,3,23,2,
        3,7,6,3,1,2,3,9,1,3,1,6,3,2,1,3,11,3,1,6,10,3,2,3,1,2,1,5,1,1,11,3,6,4,1,7,2,1,2,5,5,34,4,14,18,4,19,7,5,8,2,6,79,1,5,2,14,8,2,9,2,1,36,28,16,
        4,1,1,1,2,12,6,42,39,16,23,7,15,15,3,2,12,7,21,64,6,9,28,8,12,3,3,41,59,24,51,55,57,294,9,9,2,6,2,15,1,2,13,38,90,9,9,9,3,11,7,1,1,1,5,6,3,2,
        1,2,2,3,8,1,4,4,1,5,7,1,4,3,20,4,9,1,1,1,5,5,17,1,5,2,6,2,4,1,4,5,7,3,18,11,11,32,7,5,4,7,11,127,8,4,3,3,1,10,1,1,6,21,14,1,16,1,7,1,3,6,9,65,
        51,4,3,13,3,10,1,1,12,9,21,110,3,19,24,1,1,10,62,4,1,29,42,78,28,20,18,82,6,3,15,6,84,58,253,15,155,264,15,21,9,14,7,58,40,39,
    };
    static ImWchar base_ranges[] = // not zero-terminated
    {
        0x0020, 0x00FF, // Basic Latin + Latin Supplement
        0x3000, 0x30FF, // CJK Symbols and Punctuations, Hiragana, Katakana
        0x31F0, 0x31FF, // Katakana Phonetic Extensions
        0xFF00, 0xFFEF  // Half-width characters
    };
    static ImWchar full_ranges[IM_ARRAYSIZE(base_ranges) + IM_ARRAYSIZE(accumulative_offsets_from_0x4E00)*2 + 1] = { 0 };
    if (!full_ranges[0])
    {
        memcpy(full_ranges, base_ranges, sizeof(base_ranges));
        UnpackAccumulativeOffsetsIntoRanges(0x4E00, accumulative_offsets_from_0x4E00, IM_ARRAYSIZE(accumulative_offsets_from_0x4E00), full_ranges + IM_ARRAYSIZE(base_ranges));
    }
    return &full_ranges[0];
}

const ImWchar*  ImFontAtlas::GetGlyphRangesCyrillic()
{
    static const ImWchar ranges[] =
    {
        0x0020, 0x00FF, // Basic Latin + Latin Supplement
        0x0400, 0x052F, // Cyrillic + Cyrillic Supplement
        0x2DE0, 0x2DFF, // Cyrillic Extended-A
        0xA640, 0xA69F, // Cyrillic Extended-B
        0,
    };
    return &ranges[0];
}

const ImWchar*  ImFontAtlas::GetGlyphRangesThai()
{
    static const ImWchar ranges[] =
    {
        0x0020, 0x00FF, // Basic Latin
        0x2010, 0x205E, // Punctuations
        0x0E00, 0x0E7F, // Thai
        0,
    };
    return &ranges[0];
}

const ImWchar*  ImFontAtlas::GetGlyphRangesVietnamese()
{
    static const ImWchar ranges[] =
    {
        0x0020, 0x00FF, // Basic Latin
        0x0102, 0x0103,
        0x0110, 0x0111,
        0x0128, 0x0129,
        0x0168, 0x0169,
        0x01A0, 0x01A1,
        0x01AF, 0x01B0,
        0x1EA0, 0x1EF9,
        0,
    };
    return &ranges[0];
}

//-----------------------------------------------------------------------------
// [SECTION] ImFontGlyphRangesBuilder
//-----------------------------------------------------------------------------

void ImFontGlyphRangesBuilder::AddText(const char* text, const char* text_end)
{
    while (text_end ? (text < text_end) : *text)
    {
        unsigned int c = 0;
        int c_len = ImTextCharFromUtf8(&c, text, text_end);
        text += c_len;
        if (c_len == 0)
            break;
        if (c < 0x10000)
            AddChar((ImWchar)c);
    }
}

void ImFontGlyphRangesBuilder::AddRanges(const ImWchar* ranges)
{
    for (; ranges[0]; ranges += 2)
        for (ImWchar c = ranges[0]; c <= ranges[1]; c++)
            AddChar(c);
}

void ImFontGlyphRangesBuilder::BuildRanges(ImVector<ImWchar>* out_ranges)
{
    int max_codepoint = 0x10000;
    for (int n = 0; n < max_codepoint; n++)
        if (GetBit(n))
        {
            out_ranges->push_back((ImWchar)n);
            while (n < max_codepoint - 1 && GetBit(n + 1))
                n++;
            out_ranges->push_back((ImWchar)n);
        }
    out_ranges->push_back(0);
}

//-----------------------------------------------------------------------------
// [SECTION] ImFont
//-----------------------------------------------------------------------------

ImFont::ImFont()
{
    FontSize = 0.0f;
    FallbackAdvanceX = 0.0f;
    FallbackChar = (ImWchar)'?';
    EllipsisChar = (ImWchar)-1;
    DisplayOffset = ImVec2(0.0f, 0.0f);
    FallbackGlyph = NULL;
    ContainerAtlas = NULL;
    ConfigData = NULL;
    ConfigDataCount = 0;
    DirtyLookupTables = false;
    Scale = 1.0f;
    Ascent = Descent = 0.0f;
    MetricsTotalSurface = 0;
}

ImFont::~ImFont()
{
    ClearOutputData();
}

void    ImFont::ClearOutputData()
{
    FontSize = 0.0f;
    FallbackAdvanceX = 0.0f;
    Glyphs.clear();
    IndexAdvanceX.clear();
    IndexLookup.clear();
    FallbackGlyph = NULL;
    ContainerAtlas = NULL;
    DirtyLookupTables = true;
    Ascent = Descent = 0.0f;
    MetricsTotalSurface = 0;
}

void ImFont::BuildLookupTable()
{
    int max_codepoint = 0;
    for (int i = 0; i != Glyphs.Size; i++)
        max_codepoint = ImMax(max_codepoint, (int)Glyphs[i].Codepoint);

    IM_ASSERT(Glyphs.Size < 0xFFFF); // -1 is reserved
    IndexAdvanceX.clear();
    IndexLookup.clear();
    DirtyLookupTables = false;
    GrowIndex(max_codepoint + 1);
    for (int i = 0; i < Glyphs.Size; i++)
    {
        int codepoint = (int)Glyphs[i].Codepoint;
        IndexAdvanceX[codepoint] = Glyphs[i].AdvanceX;
        IndexLookup[codepoint] = (ImWchar)i;
    }

    // Create a glyph to handle TAB
    // FIXME: Needs proper TAB handling but it needs to be contextualized (or we could arbitrary say that each string starts at "column 0" ?)
    if (FindGlyph((ImWchar)' '))
    {
        if (Glyphs.back().Codepoint != '\t')   // So we can call this function multiple times
            Glyphs.resize(Glyphs.Size + 1);
        ImFontGlyph& tab_glyph = Glyphs.back();
        tab_glyph = *FindGlyph((ImWchar)' ');
        tab_glyph.Codepoint = '\t';
        tab_glyph.AdvanceX *= IM_TABSIZE;
        IndexAdvanceX[(int)tab_glyph.Codepoint] = (float)tab_glyph.AdvanceX;
        IndexLookup[(int)tab_glyph.Codepoint] = (ImWchar)(Glyphs.Size-1);
    }

    FallbackGlyph = FindGlyphNoFallback(FallbackChar);
    FallbackAdvanceX = FallbackGlyph ? FallbackGlyph->AdvanceX : 0.0f;
    for (int i = 0; i < max_codepoint + 1; i++)
        if (IndexAdvanceX[i] < 0.0f)
            IndexAdvanceX[i] = FallbackAdvanceX;
}

void ImFont::SetFallbackChar(ImWchar c)
{
    FallbackChar = c;
    BuildLookupTable();
}

void ImFont::GrowIndex(int new_size)
{
    IM_ASSERT(IndexAdvanceX.Size == IndexLookup.Size);
    if (new_size <= IndexLookup.Size)
        return;
    IndexAdvanceX.resize(new_size, -1.0f);
    IndexLookup.resize(new_size, (ImWchar)-1);
}

// x0/y0/x1/y1 are offset from the character upper-left layout position, in pixels. Therefore x0/y0 are often fairly close to zero.
// Not to be mistaken with texture coordinates, which are held by u0/v0/u1/v1 in normalized format (0.0..1.0 on each texture axis).
void ImFont::AddGlyph(ImWchar codepoint, float x0, float y0, float x1, float y1, float u0, float v0, float u1, float v1, float advance_x)
{
    Glyphs.resize(Glyphs.Size + 1);
    ImFontGlyph& glyph = Glyphs.back();
    glyph.Codepoint = (ImWchar)codepoint;
    glyph.X0 = x0;
    glyph.Y0 = y0;
    glyph.X1 = x1;
    glyph.Y1 = y1;
    glyph.U0 = u0;
    glyph.V0 = v0;
    glyph.U1 = u1;
    glyph.V1 = v1;
    glyph.AdvanceX = advance_x + ConfigData->GlyphExtraSpacing.x;  // Bake spacing into AdvanceX

    if (ConfigData->PixelSnapH)
        glyph.AdvanceX = (float)(int)(glyph.AdvanceX + 0.5f);

    // Compute rough surface usage metrics (+1 to account for average padding, +0.99 to round)
    DirtyLookupTables = true;
    MetricsTotalSurface += (int)((glyph.U1 - glyph.U0) * ContainerAtlas->TexWidth + 1.99f) * (int)((glyph.V1 - glyph.V0) * ContainerAtlas->TexHeight + 1.99f);
}

void ImFont::AddRemapChar(ImWchar dst, ImWchar src, bool overwrite_dst)
{
    IM_ASSERT(IndexLookup.Size > 0);    // Currently this can only be called AFTER the font has been built, aka after calling ImFontAtlas::GetTexDataAs*() function.
    int index_size = IndexLookup.Size;

    if (dst < index_size && IndexLookup.Data[dst] == (ImWchar)-1 && !overwrite_dst) // 'dst' already exists
        return;
    if (src >= index_size && dst >= index_size) // both 'dst' and 'src' don't exist -> no-op
        return;

    GrowIndex(dst + 1);
    IndexLookup[dst] = (src < index_size) ? IndexLookup.Data[src] : (ImWchar)-1;
    IndexAdvanceX[dst] = (src < index_size) ? IndexAdvanceX.Data[src] : 1.0f;
}

const ImFontGlyph* ImFont::FindGlyph(ImWchar c) const
{
    if (c >= IndexLookup.Size)
        return FallbackGlyph;
    const ImWchar i = IndexLookup.Data[c];
    if (i == (ImWchar)-1)
        return FallbackGlyph;
    return &Glyphs.Data[i];
}

const ImFontGlyph* ImFont::FindGlyphNoFallback(ImWchar c) const
{
    if (c >= IndexLookup.Size)
        return NULL;
    const ImWchar i = IndexLookup.Data[c];
    if (i == (ImWchar)-1)
        return NULL;
    return &Glyphs.Data[i];
}

const char* ImFont::CalcWordWrapPositionA(float scale, const char* text, const char* text_end, float wrap_width) const
{
    // Simple word-wrapping for English, not full-featured. Please submit failing cases!
    // FIXME: Much possible improvements (don't cut things like "word !", "word!!!" but cut within "word,,,,", more sensible support for punctuations, support for Unicode punctuations, etc.)

    // For references, possible wrap point marked with ^
    //  "aaa bbb, ccc,ddd. eee   fff. ggg!"
    //      ^    ^    ^   ^   ^__    ^    ^

    // List of hardcoded separators: .,;!?'"

    // Skip extra blanks after a line returns (that includes not counting them in width computation)
    // e.g. "Hello    world" --> "Hello" "World"

    // Cut words that cannot possibly fit within one line.
    // e.g.: "The tropical fish" with ~5 characters worth of width --> "The tr" "opical" "fish"

    float line_width = 0.0f;
    float word_width = 0.0f;
    float blank_width = 0.0f;
    wrap_width /= scale; // We work with unscaled widths to avoid scaling every characters

    const char* word_end = text;
    const char* prev_word_end = NULL;
    bool inside_word = true;

    const char* s = text;
    while (s < text_end)
    {
        unsigned int c = (unsigned int)*s;
        const char* next_s;
        if (c < 0x80)
            next_s = s + 1;
        else
            next_s = s + ImTextCharFromUtf8(&c, s, text_end);
        if (c == 0)
            break;

        if (c < 32)
        {
            if (c == '\n')
            {
                line_width = word_width = blank_width = 0.0f;
                inside_word = true;
                s = next_s;
                continue;
            }
            if (c == '\r')
            {
                s = next_s;
                continue;
            }
        }

        const float char_width = ((int)c < IndexAdvanceX.Size ? IndexAdvanceX.Data[c] : FallbackAdvanceX);
        if (ImCharIsBlankW(c))
        {
            if (inside_word)
            {
                line_width += blank_width;
                blank_width = 0.0f;
                word_end = s;
            }
            blank_width += char_width;
            inside_word = false;
        }
        else
        {
            word_width += char_width;
            if (inside_word)
            {
                word_end = next_s;
            }
            else
            {
                prev_word_end = word_end;
                line_width += word_width + blank_width;
                word_width = blank_width = 0.0f;
            }

            // Allow wrapping after punctuation.
            inside_word = !(c == '.' || c == ',' || c == ';' || c == '!' || c == '?' || c == '\"');
        }

        // We ignore blank width at the end of the line (they can be skipped)
        if (line_width + word_width > wrap_width)
        {
            // Words that cannot possibly fit within an entire line will be cut anywhere.
            if (word_width < wrap_width)
                s = prev_word_end ? prev_word_end : word_end;
            break;
        }

        s = next_s;
    }

    return s;
}

ImVec2 ImFont::CalcTextSizeA(float size, float max_width, float wrap_width, const char* text_begin, const char* text_end, const char** remaining) const
{
    if (!text_end)
        text_end = text_begin + strlen(text_begin); // FIXME-OPT: Need to avoid this.

    const float line_height = size;
    const float scale = size / FontSize;

    ImVec2 text_size = ImVec2(0,0);
    float line_width = 0.0f;

    const bool word_wrap_enabled = (wrap_width > 0.0f);
    const char* word_wrap_eol = NULL;

    const char* s = text_begin;
    while (s < text_end)
    {
        if (word_wrap_enabled)
        {
            // Calculate how far we can render. Requires two passes on the string data but keeps the code simple and not intrusive for what's essentially an uncommon feature.
            if (!word_wrap_eol)
            {
                word_wrap_eol = CalcWordWrapPositionA(scale, s, text_end, wrap_width - line_width);
                if (word_wrap_eol == s) // Wrap_width is too small to fit anything. Force displaying 1 character to minimize the height discontinuity.
                    word_wrap_eol++;    // +1 may not be a character start point in UTF-8 but it's ok because we use s >= word_wrap_eol below
            }

            if (s >= word_wrap_eol)
            {
                if (text_size.x < line_width)
                    text_size.x = line_width;
                text_size.y += line_height;
                line_width = 0.0f;
                word_wrap_eol = NULL;

                // Wrapping skips upcoming blanks
                while (s < text_end)
                {
                    const char c = *s;
                    if (ImCharIsBlankA(c)) { s++; } else if (c == '\n') { s++; break; } else { break; }
                }
                continue;
            }
        }

        // Decode and advance source
        const char* prev_s = s;
        unsigned int c = (unsigned int)*s;
        if (c < 0x80)
        {
            s += 1;
        }
        else
        {
            s += ImTextCharFromUtf8(&c, s, text_end);
            if (c == 0) // Malformed UTF-8?
                break;
        }

        if (c < 32)
        {
            if (c == '\n')
            {
                text_size.x = ImMax(text_size.x, line_width);
                text_size.y += line_height;
                line_width = 0.0f;
                continue;
            }
            if (c == '\r')
                continue;
        }

        const float char_width = ((int)c < IndexAdvanceX.Size ? IndexAdvanceX.Data[c] : FallbackAdvanceX) * scale;
        if (line_width + char_width >= max_width)
        {
            s = prev_s;
            break;
        }

        line_width += char_width;
    }

    if (text_size.x < line_width)
        text_size.x = line_width;

    if (line_width > 0 || text_size.y == 0.0f)
        text_size.y += line_height;

    if (remaining)
        *remaining = s;

    return text_size;
}

void ImFont::RenderChar(ImDrawList* draw_list, float size, ImVec2 pos, ImU32 col, ImWchar c) const
{
    if (c == ' ' || c == '\t' || c == '\n' || c == '\r') // Match behavior of RenderText(), those 4 codepoints are hard-coded.
        return;
    if (const ImFontGlyph* glyph = FindGlyph(c))
    {
        float scale = (size >= 0.0f) ? (size / FontSize) : 1.0f;
        pos.x = (float)(int)pos.x + DisplayOffset.x;
        pos.y = (float)(int)pos.y + DisplayOffset.y;
        draw_list->PrimReserve(6, 4);
        draw_list->PrimRectUV(ImVec2(pos.x + glyph->X0 * scale, pos.y + glyph->Y0 * scale), ImVec2(pos.x + glyph->X1 * scale, pos.y + glyph->Y1 * scale), ImVec2(glyph->U0, glyph->V0), ImVec2(glyph->U1, glyph->V1), col);
    }
}

void ImFont::RenderText(ImDrawList* draw_list, float size, ImVec2 pos, ImU32 col, const ImVec4& clip_rect, const char* text_begin, const char* text_end, float wrap_width, bool cpu_fine_clip) const
{
    if (!text_end)
        text_end = text_begin + strlen(text_begin); // ImGui:: functions generally already provides a valid text_end, so this is merely to handle direct calls.

    // Align to be pixel perfect
    pos.x = (float)(int)pos.x + DisplayOffset.x;
    pos.y = (float)(int)pos.y + DisplayOffset.y;
    float x = pos.x;
    float y = pos.y;
    if (y > clip_rect.w)
        return;

    const float scale = size / FontSize;
    const float line_height = FontSize * scale;
    const bool word_wrap_enabled = (wrap_width > 0.0f);
    const char* word_wrap_eol = NULL;

    // Fast-forward to first visible line
    const char* s = text_begin;
    if (y + line_height < clip_rect.y && !word_wrap_enabled)
        while (y + line_height < clip_rect.y && s < text_end)
        {
            s = (const char*)memchr(s, '\n', text_end - s);
            s = s ? s + 1 : text_end;
            y += line_height;
        }

    // For large text, scan for the last visible line in order to avoid over-reserving in the call to PrimReserve()
    // Note that very large horizontal line will still be affected by the issue (e.g. a one megabyte string buffer without a newline will likely crash atm)
    if (text_end - s > 10000 && !word_wrap_enabled)
    {
        const char* s_end = s;
        float y_end = y;
        while (y_end < clip_rect.w && s_end < text_end)
        {
            s_end = (const char*)memchr(s_end, '\n', text_end - s_end);
            s_end = s_end ? s_end + 1 : text_end;
            y_end += line_height;
        }
        text_end = s_end;
    }
    if (s == text_end)
        return;

    // Reserve vertices for remaining worse case (over-reserving is useful and easily amortized)
    const int vtx_count_max = (int)(text_end - s) * 4;
    const int idx_count_max = (int)(text_end - s) * 6;
    const int idx_expected_size = draw_list->IdxBuffer.Size + idx_count_max;
    draw_list->PrimReserve(idx_count_max, vtx_count_max);

    ImDrawVert* vtx_write = draw_list->_VtxWritePtr;
    ImDrawIdx* idx_write = draw_list->_IdxWritePtr;
    unsigned int vtx_current_idx = draw_list->_VtxCurrentIdx;

    while (s < text_end)
    {
        if (word_wrap_enabled)
        {
            // Calculate how far we can render. Requires two passes on the string data but keeps the code simple and not intrusive for what's essentially an uncommon feature.
            if (!word_wrap_eol)
            {
                word_wrap_eol = CalcWordWrapPositionA(scale, s, text_end, wrap_width - (x - pos.x));
                if (word_wrap_eol == s) // Wrap_width is too small to fit anything. Force displaying 1 character to minimize the height discontinuity.
                    word_wrap_eol++;    // +1 may not be a character start point in UTF-8 but it's ok because we use s >= word_wrap_eol below
            }

            if (s >= word_wrap_eol)
            {
                x = pos.x;
                y += line_height;
                word_wrap_eol = NULL;

                // Wrapping skips upcoming blanks
                while (s < text_end)
                {
                    const char c = *s;
                    if (ImCharIsBlankA(c)) { s++; } else if (c == '\n') { s++; break; } else { break; }
                }
                continue;
            }
        }

        // Decode and advance source
        unsigned int c = (unsigned int)*s;
        if (c < 0x80)
        {
            s += 1;
        }
        else
        {
            s += ImTextCharFromUtf8(&c, s, text_end);
            if (c == 0) // Malformed UTF-8?
                break;
        }

        if (c < 32)
        {
            if (c == '\n')
            {
                x = pos.x;
                y += line_height;
                if (y > clip_rect.w)
                    break; // break out of main loop
                continue;
            }
            if (c == '\r')
                continue;
        }

        float char_width = 0.0f;
        if (const ImFontGlyph* glyph = FindGlyph((ImWchar)c))
        {
            char_width = glyph->AdvanceX * scale;

            // Arbitrarily assume that both space and tabs are empty glyphs as an optimization
            if (c != ' ' && c != '\t')
            {
                // We don't do a second finer clipping test on the Y axis as we've already skipped anything before clip_rect.y and exit once we pass clip_rect.w
                float x1 = x + glyph->X0 * scale;
                float x2 = x + glyph->X1 * scale;
                float y1 = y + glyph->Y0 * scale;
                float y2 = y + glyph->Y1 * scale;
                if (x1 <= clip_rect.z && x2 >= clip_rect.x)
                {
                    // Render a character
                    float u1 = glyph->U0;
                    float v1 = glyph->V0;
                    float u2 = glyph->U1;
                    float v2 = glyph->V1;

                    // CPU side clipping used to fit text in their frame when the frame is too small. Only does clipping for axis aligned quads.
                    if (cpu_fine_clip)
                    {
                        if (x1 < clip_rect.x)
                        {
                            u1 = u1 + (1.0f - (x2 - clip_rect.x) / (x2 - x1)) * (u2 - u1);
                            x1 = clip_rect.x;
                        }
                        if (y1 < clip_rect.y)
                        {
                            v1 = v1 + (1.0f - (y2 - clip_rect.y) / (y2 - y1)) * (v2 - v1);
                            y1 = clip_rect.y;
                        }
                        if (x2 > clip_rect.z)
                        {
                            u2 = u1 + ((clip_rect.z - x1) / (x2 - x1)) * (u2 - u1);
                            x2 = clip_rect.z;
                        }
                        if (y2 > clip_rect.w)
                        {
                            v2 = v1 + ((clip_rect.w - y1) / (y2 - y1)) * (v2 - v1);
                            y2 = clip_rect.w;
                        }
                        if (y1 >= y2)
                        {
                            x += char_width;
                            continue;
                        }
                    }

                    // We are NOT calling PrimRectUV() here because non-inlined causes too much overhead in a debug builds. Inlined here:
                    {
                        idx_write[0] = (ImDrawIdx)(vtx_current_idx); idx_write[1] = (ImDrawIdx)(vtx_current_idx+1); idx_write[2] = (ImDrawIdx)(vtx_current_idx+2);
                        idx_write[3] = (ImDrawIdx)(vtx_current_idx); idx_write[4] = (ImDrawIdx)(vtx_current_idx+2); idx_write[5] = (ImDrawIdx)(vtx_current_idx+3);
                        vtx_write[0].pos.x = x1; vtx_write[0].pos.y = y1; vtx_write[0].col = col; vtx_write[0].uv.x = u1; vtx_write[0].uv.y = v1;
                        vtx_write[1].pos.x = x2; vtx_write[1].pos.y = y1; vtx_write[1].col = col; vtx_write[1].uv.x = u2; vtx_write[1].uv.y = v1;
                        vtx_write[2].pos.x = x2; vtx_write[2].pos.y = y2; vtx_write[2].col = col; vtx_write[2].uv.x = u2; vtx_write[2].uv.y = v2;
                        vtx_write[3].pos.x = x1; vtx_write[3].pos.y = y2; vtx_write[3].col = col; vtx_write[3].uv.x = u1; vtx_write[3].uv.y = v2;
                        vtx_write += 4;
                        vtx_current_idx += 4;
                        idx_write += 6;
                    }
                }
            }
        }

        x += char_width;
    }

    // Give back unused vertices
    draw_list->VtxBuffer.resize((int)(vtx_write - draw_list->VtxBuffer.Data));
    draw_list->IdxBuffer.resize((int)(idx_write - draw_list->IdxBuffer.Data));
    draw_list->CmdBuffer[draw_list->CmdBuffer.Size-1].ElemCount -= (idx_expected_size - draw_list->IdxBuffer.Size);
    draw_list->_VtxWritePtr = vtx_write;
    draw_list->_IdxWritePtr = idx_write;
    draw_list->_VtxCurrentIdx = vtx_current_idx;
}

//-----------------------------------------------------------------------------
// [SECTION] Internal Render Helpers
// (progressively moved from imgui.cpp to here when they are redesigned to stop accessing ImGui global state)
//-----------------------------------------------------------------------------
// - RenderMouseCursor()
// - RenderArrowDockMenu()
// - RenderArrowPointingAt()
// - RenderRectFilledRangeH()
// - RenderRectFilledWithHole()
//-----------------------------------------------------------------------------

<<<<<<< HEAD
void ImGui::RenderMouseCursor(ImVec2 pos, float scale, ImGuiMouseCursor mouse_cursor)
=======
void ImGui::RenderMouseCursor(ImDrawList* draw_list, ImVec2 pos, float scale, ImGuiMouseCursor mouse_cursor, ImU32 col_fill, ImU32 col_border, ImU32 col_shadow)
>>>>>>> d5efe161
{
    if (mouse_cursor == ImGuiMouseCursor_None)
        return;
    IM_ASSERT(mouse_cursor > ImGuiMouseCursor_None && mouse_cursor < ImGuiMouseCursor_COUNT);

<<<<<<< HEAD
    const ImU32 col_shadow = IM_COL32(0, 0, 0, 48);
    const ImU32 col_border = IM_COL32(0, 0, 0, 255);          // Black
    const ImU32 col_fill   = IM_COL32(255, 255, 255, 255);    // White

    ImGuiContext& g = *GImGui;
    ImFontAtlas* font_atlas = g.IO.Fonts;
=======
    ImFontAtlas* font_atlas = draw_list->_Data->Font->ContainerAtlas;
>>>>>>> d5efe161
    ImVec2 offset, size, uv[4];
    if (font_atlas->GetMouseCursorTexData(mouse_cursor, &offset, &size, &uv[0], &uv[2]))
    {
        pos -= offset;
        const ImTextureID tex_id = font_atlas->TexID;

        // We need to account for the possibility of the mouse cursor straddling multiple viewports...
        for (int viewport_n = 0; viewport_n < g.Viewports.Size; viewport_n++)
        {
            ImGuiViewportP* viewport = g.Viewports[viewport_n];
            if (!viewport->GetRect().Overlaps(ImRect(pos, pos + ImVec2(size.x + 2, size.y + 2) * scale)))
                continue;

            ImDrawList* draw_list = GetForegroundDrawList(viewport);
            draw_list->PushTextureID(tex_id);
            draw_list->AddImage(tex_id, pos + ImVec2(1,0)*scale, pos + ImVec2(1,0)*scale + size*scale, uv[2], uv[3], col_shadow);
            draw_list->AddImage(tex_id, pos + ImVec2(2,0)*scale, pos + ImVec2(2,0)*scale + size*scale, uv[2], uv[3], col_shadow);
            draw_list->AddImage(tex_id, pos,                     pos + size*scale,                     uv[2], uv[3], col_border);
            draw_list->AddImage(tex_id, pos,                     pos + size*scale,                     uv[0], uv[1], col_fill);
            draw_list->PopTextureID();
        }
    }
}

// Render an arrow. 'pos' is position of the arrow tip. half_sz.x is length from base to tip. half_sz.y is length on each side.
void ImGui::RenderArrowPointingAt(ImDrawList* draw_list, ImVec2 pos, ImVec2 half_sz, ImGuiDir direction, ImU32 col)
{
    switch (direction)
    {
    case ImGuiDir_Left:  draw_list->AddTriangleFilled(ImVec2(pos.x + half_sz.x, pos.y - half_sz.y), ImVec2(pos.x + half_sz.x, pos.y + half_sz.y), pos, col); return;
    case ImGuiDir_Right: draw_list->AddTriangleFilled(ImVec2(pos.x - half_sz.x, pos.y + half_sz.y), ImVec2(pos.x - half_sz.x, pos.y - half_sz.y), pos, col); return;
    case ImGuiDir_Up:    draw_list->AddTriangleFilled(ImVec2(pos.x + half_sz.x, pos.y + half_sz.y), ImVec2(pos.x - half_sz.x, pos.y + half_sz.y), pos, col); return;
    case ImGuiDir_Down:  draw_list->AddTriangleFilled(ImVec2(pos.x - half_sz.x, pos.y - half_sz.y), ImVec2(pos.x + half_sz.x, pos.y - half_sz.y), pos, col); return;
    case ImGuiDir_None: case ImGuiDir_COUNT: break; // Fix warnings
    }
}

// This is less wide than RenderArrow() and we use in dock nodes instead of the regular RenderArrow() to denote a change of functionality,
// and because the saved space means that the left-most tab label can stay at exactly the same position as the label of a loose window.
void ImGui::RenderArrowDockMenu(ImDrawList* draw_list, ImVec2 p_min, float sz, ImU32 col)
{
    draw_list->AddRectFilled(p_min + ImVec2(sz * 0.10f, sz * 0.15f), p_min + ImVec2(sz * 0.70f, sz * 0.30f), col);
    RenderArrowPointingAt(draw_list, p_min + ImVec2(sz * 0.40f, sz * 0.85f), ImVec2(sz * 0.30f, sz * 0.40f), ImGuiDir_Down, col);
}

static inline float ImAcos01(float x)
{
    if (x <= 0.0f) return IM_PI * 0.5f;
    if (x >= 1.0f) return 0.0f;
    return ImAcos(x);
    //return (-0.69813170079773212f * x * x - 0.87266462599716477f) * x + 1.5707963267948966f; // Cheap approximation, may be enough for what we do.
}

// FIXME: Cleanup and move code to ImDrawList.
void ImGui::RenderRectFilledRangeH(ImDrawList* draw_list, const ImRect& rect, ImU32 col, float x_start_norm, float x_end_norm, float rounding)
{
    if (x_end_norm == x_start_norm)
        return;
    if (x_start_norm > x_end_norm)
        ImSwap(x_start_norm, x_end_norm);

    ImVec2 p0 = ImVec2(ImLerp(rect.Min.x, rect.Max.x, x_start_norm), rect.Min.y);
    ImVec2 p1 = ImVec2(ImLerp(rect.Min.x, rect.Max.x, x_end_norm), rect.Max.y);
    if (rounding == 0.0f)
    {
        draw_list->AddRectFilled(p0, p1, col, 0.0f);
        return;
    }

    rounding = ImClamp(ImMin((rect.Max.x - rect.Min.x) * 0.5f, (rect.Max.y - rect.Min.y) * 0.5f) - 1.0f, 0.0f, rounding);
    const float inv_rounding = 1.0f / rounding;
    const float arc0_b = ImAcos01(1.0f - (p0.x - rect.Min.x) * inv_rounding);
    const float arc0_e = ImAcos01(1.0f - (p1.x - rect.Min.x) * inv_rounding);
    const float half_pi = IM_PI * 0.5f; // We will == compare to this because we know this is the exact value ImAcos01 can return.
    const float x0 = ImMax(p0.x, rect.Min.x + rounding);
    if (arc0_b == arc0_e)
    {
        draw_list->PathLineTo(ImVec2(x0, p1.y));
        draw_list->PathLineTo(ImVec2(x0, p0.y));
    }
    else if (arc0_b == 0.0f && arc0_e == half_pi)
    {
        draw_list->PathArcToFast(ImVec2(x0, p1.y - rounding), rounding, 3, 6); // BL
        draw_list->PathArcToFast(ImVec2(x0, p0.y + rounding), rounding, 6, 9); // TR
    }
    else
    {
        draw_list->PathArcTo(ImVec2(x0, p1.y - rounding), rounding, IM_PI - arc0_e, IM_PI - arc0_b, 3); // BL
        draw_list->PathArcTo(ImVec2(x0, p0.y + rounding), rounding, IM_PI + arc0_b, IM_PI + arc0_e, 3); // TR
    }
    if (p1.x > rect.Min.x + rounding)
    {
        const float arc1_b = ImAcos01(1.0f - (rect.Max.x - p1.x) * inv_rounding);
        const float arc1_e = ImAcos01(1.0f - (rect.Max.x - p0.x) * inv_rounding);
        const float x1 = ImMin(p1.x, rect.Max.x - rounding);
        if (arc1_b == arc1_e)
        {
            draw_list->PathLineTo(ImVec2(x1, p0.y));
            draw_list->PathLineTo(ImVec2(x1, p1.y));
        }
        else if (arc1_b == 0.0f && arc1_e == half_pi)
        {
            draw_list->PathArcToFast(ImVec2(x1, p0.y + rounding), rounding, 9, 12); // TR
            draw_list->PathArcToFast(ImVec2(x1, p1.y - rounding), rounding, 0, 3);  // BR
        }
        else
        {
            draw_list->PathArcTo(ImVec2(x1, p0.y + rounding), rounding, -arc1_e, -arc1_b, 3); // TR
            draw_list->PathArcTo(ImVec2(x1, p1.y - rounding), rounding, +arc1_b, +arc1_e, 3); // BR
        }
    }
    draw_list->PathFillConvex(col);
}

// For CTRL+TAB within a docking node we need to render the dimming background in 8 steps
// (Because the root node renders the background in one shot, in order to avoid flickering when a child dock node is not submitted)
void ImGui::RenderRectFilledWithHole(ImDrawList* draw_list, ImRect outer, ImRect inner, ImU32 col, float rounding)
{
    const bool fill_L = (inner.Min.x > outer.Min.x);
    const bool fill_R = (inner.Max.x < outer.Max.x);
    const bool fill_U = (inner.Min.y > outer.Min.y);
    const bool fill_D = (inner.Max.y < outer.Max.y);
    if (fill_L) draw_list->AddRectFilled(ImVec2(outer.Min.x, inner.Min.y), ImVec2(inner.Min.x, inner.Max.y), col, rounding, (fill_U ? 0 : ImDrawCornerFlags_TopLeft) | (fill_D ? 0 : ImDrawCornerFlags_BotLeft));
    if (fill_R) draw_list->AddRectFilled(ImVec2(inner.Max.x, inner.Min.y), ImVec2(outer.Max.x, inner.Max.y), col, rounding, (fill_U ? 0 : ImDrawCornerFlags_TopRight) | (fill_D ? 0 : ImDrawCornerFlags_BotRight));
    if (fill_U) draw_list->AddRectFilled(ImVec2(inner.Min.x, outer.Min.y), ImVec2(inner.Max.x, inner.Min.y), col, rounding, (fill_L ? 0 : ImDrawCornerFlags_TopLeft) | (fill_R ? 0 : ImDrawCornerFlags_TopRight));
    if (fill_D) draw_list->AddRectFilled(ImVec2(inner.Min.x, inner.Max.y), ImVec2(inner.Max.x, outer.Max.y), col, rounding, (fill_L ? 0 : ImDrawCornerFlags_BotLeft) | (fill_R ? 0 : ImDrawCornerFlags_BotRight));
    if (fill_L && fill_U) draw_list->AddRectFilled(ImVec2(outer.Min.x, outer.Min.y), ImVec2(inner.Min.x, inner.Min.y), col, rounding, ImDrawCornerFlags_TopLeft);
    if (fill_R && fill_U) draw_list->AddRectFilled(ImVec2(inner.Max.x, outer.Min.y), ImVec2(outer.Max.x, inner.Min.y), col, rounding, ImDrawCornerFlags_TopRight);
    if (fill_L && fill_D) draw_list->AddRectFilled(ImVec2(outer.Min.x, inner.Max.y), ImVec2(inner.Min.x, outer.Max.y), col, rounding, ImDrawCornerFlags_BotLeft);
    if (fill_R && fill_D) draw_list->AddRectFilled(ImVec2(inner.Max.x, inner.Max.y), ImVec2(outer.Max.x, outer.Max.y), col, rounding, ImDrawCornerFlags_BotRight);
}

//-----------------------------------------------------------------------------
// [SECTION] Decompression code
//-----------------------------------------------------------------------------
// Compressed with stb_compress() then converted to a C array and encoded as base85.
// Use the program in misc/fonts/binary_to_compressed_c.cpp to create the array from a TTF file.
// The purpose of encoding as base85 instead of "0x00,0x01,..." style is only save on _source code_ size.
// Decompression from stb.h (public domain) by Sean Barrett https://github.com/nothings/stb/blob/master/stb.h
//-----------------------------------------------------------------------------

static unsigned int stb_decompress_length(const unsigned char *input)
{
    return (input[8] << 24) + (input[9] << 16) + (input[10] << 8) + input[11];
}

static unsigned char *stb__barrier_out_e, *stb__barrier_out_b;
static const unsigned char *stb__barrier_in_b;
static unsigned char *stb__dout;
static void stb__match(const unsigned char *data, unsigned int length)
{
    // INVERSE of memmove... write each byte before copying the next...
    IM_ASSERT(stb__dout + length <= stb__barrier_out_e);
    if (stb__dout + length > stb__barrier_out_e) { stb__dout += length; return; }
    if (data < stb__barrier_out_b) { stb__dout = stb__barrier_out_e+1; return; }
    while (length--) *stb__dout++ = *data++;
}

static void stb__lit(const unsigned char *data, unsigned int length)
{
    IM_ASSERT(stb__dout + length <= stb__barrier_out_e);
    if (stb__dout + length > stb__barrier_out_e) { stb__dout += length; return; }
    if (data < stb__barrier_in_b) { stb__dout = stb__barrier_out_e+1; return; }
    memcpy(stb__dout, data, length);
    stb__dout += length;
}

#define stb__in2(x)   ((i[x] << 8) + i[(x)+1])
#define stb__in3(x)   ((i[x] << 16) + stb__in2((x)+1))
#define stb__in4(x)   ((i[x] << 24) + stb__in3((x)+1))

static const unsigned char *stb_decompress_token(const unsigned char *i)
{
    if (*i >= 0x20) { // use fewer if's for cases that expand small
        if (*i >= 0x80)       stb__match(stb__dout-i[1]-1, i[0] - 0x80 + 1), i += 2;
        else if (*i >= 0x40)  stb__match(stb__dout-(stb__in2(0) - 0x4000 + 1), i[2]+1), i += 3;
        else /* *i >= 0x20 */ stb__lit(i+1, i[0] - 0x20 + 1), i += 1 + (i[0] - 0x20 + 1);
    } else { // more ifs for cases that expand large, since overhead is amortized
        if (*i >= 0x18)       stb__match(stb__dout-(stb__in3(0) - 0x180000 + 1), i[3]+1), i += 4;
        else if (*i >= 0x10)  stb__match(stb__dout-(stb__in3(0) - 0x100000 + 1), stb__in2(3)+1), i += 5;
        else if (*i >= 0x08)  stb__lit(i+2, stb__in2(0) - 0x0800 + 1), i += 2 + (stb__in2(0) - 0x0800 + 1);
        else if (*i == 0x07)  stb__lit(i+3, stb__in2(1) + 1), i += 3 + (stb__in2(1) + 1);
        else if (*i == 0x06)  stb__match(stb__dout-(stb__in3(1)+1), i[4]+1), i += 5;
        else if (*i == 0x04)  stb__match(stb__dout-(stb__in3(1)+1), stb__in2(4)+1), i += 6;
    }
    return i;
}

static unsigned int stb_adler32(unsigned int adler32, unsigned char *buffer, unsigned int buflen)
{
    const unsigned long ADLER_MOD = 65521;
    unsigned long s1 = adler32 & 0xffff, s2 = adler32 >> 16;
    unsigned long blocklen, i;

    blocklen = buflen % 5552;
    while (buflen) {
        for (i=0; i + 7 < blocklen; i += 8) {
            s1 += buffer[0], s2 += s1;
            s1 += buffer[1], s2 += s1;
            s1 += buffer[2], s2 += s1;
            s1 += buffer[3], s2 += s1;
            s1 += buffer[4], s2 += s1;
            s1 += buffer[5], s2 += s1;
            s1 += buffer[6], s2 += s1;
            s1 += buffer[7], s2 += s1;

            buffer += 8;
        }

        for (; i < blocklen; ++i)
            s1 += *buffer++, s2 += s1;

        s1 %= ADLER_MOD, s2 %= ADLER_MOD;
        buflen -= blocklen;
        blocklen = 5552;
    }
    return (unsigned int)(s2 << 16) + (unsigned int)s1;
}

static unsigned int stb_decompress(unsigned char *output, const unsigned char *i, unsigned int /*length*/)
{
    unsigned int olen;
    if (stb__in4(0) != 0x57bC0000) return 0;
    if (stb__in4(4) != 0)          return 0; // error! stream is > 4GB
    olen = stb_decompress_length(i);
    stb__barrier_in_b = i;
    stb__barrier_out_e = output + olen;
    stb__barrier_out_b = output;
    i += 16;

    stb__dout = output;
    for (;;) {
        const unsigned char *old_i = i;
        i = stb_decompress_token(i);
        if (i == old_i) {
            if (*i == 0x05 && i[1] == 0xfa) {
                IM_ASSERT(stb__dout == output + olen);
                if (stb__dout != output + olen) return 0;
                if (stb_adler32(1, output, olen) != (unsigned int) stb__in4(2))
                    return 0;
                return olen;
            } else {
                IM_ASSERT(0); /* NOTREACHED */
                return 0;
            }
        }
        IM_ASSERT(stb__dout <= output + olen);
        if (stb__dout > output + olen)
            return 0;
    }
}

//-----------------------------------------------------------------------------
// [SECTION] Default font data (ProggyClean.ttf)
//-----------------------------------------------------------------------------
// ProggyClean.ttf
// Copyright (c) 2004, 2005 Tristan Grimmer
// MIT license (see License.txt in http://www.upperbounds.net/download/ProggyClean.ttf.zip)
// Download and more information at http://upperbounds.net
//-----------------------------------------------------------------------------
// File: 'ProggyClean.ttf' (41208 bytes)
// Exported using misc/fonts/binary_to_compressed_c.cpp (with compression + base85 string encoding).
// The purpose of encoding as base85 instead of "0x00,0x01,..." style is only save on _source code_ size.
//-----------------------------------------------------------------------------
static const char proggy_clean_ttf_compressed_data_base85[11980+1] =
    "7])#######hV0qs'/###[),##/l:$#Q6>##5[n42>c-TH`->>#/e>11NNV=Bv(*:.F?uu#(gRU.o0XGH`$vhLG1hxt9?W`#,5LsCp#-i>.r$<$6pD>Lb';9Crc6tgXmKVeU2cD4Eo3R/"
    "2*>]b(MC;$jPfY.;h^`IWM9<Lh2TlS+f-s$o6Q<BWH`YiU.xfLq$N;$0iR/GX:U(jcW2p/W*q?-qmnUCI;jHSAiFWM.R*kU@C=GH?a9wp8f$e.-4^Qg1)Q-GL(lf(r/7GrRgwV%MS=C#"
    "`8ND>Qo#t'X#(v#Y9w0#1D$CIf;W'#pWUPXOuxXuU(H9M(1<q-UE31#^-V'8IRUo7Qf./L>=Ke$$'5F%)]0^#0X@U.a<r:QLtFsLcL6##lOj)#.Y5<-R&KgLwqJfLgN&;Q?gI^#DY2uL"
    "i@^rMl9t=cWq6##weg>$FBjVQTSDgEKnIS7EM9>ZY9w0#L;>>#Mx&4Mvt//L[MkA#W@lK.N'[0#7RL_&#w+F%HtG9M#XL`N&.,GM4Pg;-<nLENhvx>-VsM.M0rJfLH2eTM`*oJMHRC`N"
    "kfimM2J,W-jXS:)r0wK#@Fge$U>`w'N7G#$#fB#$E^$#:9:hk+eOe--6x)F7*E%?76%^GMHePW-Z5l'&GiF#$956:rS?dA#fiK:)Yr+`&#0j@'DbG&#^$PG.Ll+DNa<XCMKEV*N)LN/N"
    "*b=%Q6pia-Xg8I$<MR&,VdJe$<(7G;Ckl'&hF;;$<_=X(b.RS%%)###MPBuuE1V:v&cX&#2m#(&cV]`k9OhLMbn%s$G2,B$BfD3X*sp5#l,$R#]x_X1xKX%b5U*[r5iMfUo9U`N99hG)"
    "tm+/Us9pG)XPu`<0s-)WTt(gCRxIg(%6sfh=ktMKn3j)<6<b5Sk_/0(^]AaN#(p/L>&VZ>1i%h1S9u5o@YaaW$e+b<TWFn/Z:Oh(Cx2$lNEoN^e)#CFY@@I;BOQ*sRwZtZxRcU7uW6CX"
    "ow0i(?$Q[cjOd[P4d)]>ROPOpxTO7Stwi1::iB1q)C_=dV26J;2,]7op$]uQr@_V7$q^%lQwtuHY]=DX,n3L#0PHDO4f9>dC@O>HBuKPpP*E,N+b3L#lpR/MrTEH.IAQk.a>D[.e;mc."
    "x]Ip.PH^'/aqUO/$1WxLoW0[iLA<QT;5HKD+@qQ'NQ(3_PLhE48R.qAPSwQ0/WK?Z,[x?-J;jQTWA0X@KJ(_Y8N-:/M74:/-ZpKrUss?d#dZq]DAbkU*JqkL+nwX@@47`5>w=4h(9.`G"
    "CRUxHPeR`5Mjol(dUWxZa(>STrPkrJiWx`5U7F#.g*jrohGg`cg:lSTvEY/EV_7H4Q9[Z%cnv;JQYZ5q.l7Zeas:HOIZOB?G<Nald$qs]@]L<J7bR*>gv:[7MI2k).'2($5FNP&EQ(,)"
    "U]W]+fh18.vsai00);D3@4ku5P?DP8aJt+;qUM]=+b'8@;mViBKx0DE[-auGl8:PJ&Dj+M6OC]O^((##]`0i)drT;-7X`=-H3[igUnPG-NZlo.#k@h#=Ork$m>a>$-?Tm$UV(?#P6YY#"
    "'/###xe7q.73rI3*pP/$1>s9)W,JrM7SN]'/4C#v$U`0#V.[0>xQsH$fEmPMgY2u7Kh(G%siIfLSoS+MK2eTM$=5,M8p`A.;_R%#u[K#$x4AG8.kK/HSB==-'Ie/QTtG?-.*^N-4B/ZM"
    "_3YlQC7(p7q)&](`6_c)$/*JL(L-^(]$wIM`dPtOdGA,U3:w2M-0<q-]L_?^)1vw'.,MRsqVr.L;aN&#/EgJ)PBc[-f>+WomX2u7lqM2iEumMTcsF?-aT=Z-97UEnXglEn1K-bnEO`gu"
    "Ft(c%=;Am_Qs@jLooI&NX;]0#j4#F14;gl8-GQpgwhrq8'=l_f-b49'UOqkLu7-##oDY2L(te+Mch&gLYtJ,MEtJfLh'x'M=$CS-ZZ%P]8bZ>#S?YY#%Q&q'3^Fw&?D)UDNrocM3A76/"
    "/oL?#h7gl85[qW/NDOk%16ij;+:1a'iNIdb-ou8.P*w,v5#EI$TWS>Pot-R*H'-SEpA:g)f+O$%%`kA#G=8RMmG1&O`>to8bC]T&$,n.LoO>29sp3dt-52U%VM#q7'DHpg+#Z9%H[K<L"
    "%a2E-grWVM3@2=-k22tL]4$##6We'8UJCKE[d_=%wI;'6X-GsLX4j^SgJ$##R*w,vP3wK#iiW&#*h^D&R?jp7+/u&#(AP##XU8c$fSYW-J95_-Dp[g9wcO&#M-h1OcJlc-*vpw0xUX&#"
    "OQFKNX@QI'IoPp7nb,QU//MQ&ZDkKP)X<WSVL(68uVl&#c'[0#(s1X&xm$Y%B7*K:eDA323j998GXbA#pwMs-jgD$9QISB-A_(aN4xoFM^@C58D0+Q+q3n0#3U1InDjF682-SjMXJK)("
    "h$hxua_K]ul92%'BOU&#BRRh-slg8KDlr:%L71Ka:.A;%YULjDPmL<LYs8i#XwJOYaKPKc1h:'9Ke,g)b),78=I39B;xiY$bgGw-&.Zi9InXDuYa%G*f2Bq7mn9^#p1vv%#(Wi-;/Z5h"
    "o;#2:;%d&#x9v68C5g?ntX0X)pT`;%pB3q7mgGN)3%(P8nTd5L7GeA-GL@+%J3u2:(Yf>et`e;)f#Km8&+DC$I46>#Kr]]u-[=99tts1.qb#q72g1WJO81q+eN'03'eM>&1XxY-caEnO"
    "j%2n8)),?ILR5^.Ibn<-X-Mq7[a82Lq:F&#ce+S9wsCK*x`569E8ew'He]h:sI[2LM$[guka3ZRd6:t%IG:;$%YiJ:Nq=?eAw;/:nnDq0(CYcMpG)qLN4$##&J<j$UpK<Q4a1]MupW^-"
    "sj_$%[HK%'F####QRZJ::Y3EGl4'@%FkiAOg#p[##O`gukTfBHagL<LHw%q&OV0##F=6/:chIm0@eCP8X]:kFI%hl8hgO@RcBhS-@Qb$%+m=hPDLg*%K8ln(wcf3/'DW-$.lR?n[nCH-"
    "eXOONTJlh:.RYF%3'p6sq:UIMA945&^HFS87@$EP2iG<-lCO$%c`uKGD3rC$x0BL8aFn--`ke%#HMP'vh1/R&O_J9'um,.<tx[@%wsJk&bUT2`0uMv7gg#qp/ij.L56'hl;.s5CUrxjO"
    "M7-##.l+Au'A&O:-T72L]P`&=;ctp'XScX*rU.>-XTt,%OVU4)S1+R-#dg0/Nn?Ku1^0f$B*P:Rowwm-`0PKjYDDM'3]d39VZHEl4,.j']Pk-M.h^&:0FACm$maq-&sgw0t7/6(^xtk%"
    "LuH88Fj-ekm>GA#_>568x6(OFRl-IZp`&b,_P'$M<Jnq79VsJW/mWS*PUiq76;]/NM_>hLbxfc$mj`,O;&%W2m`Zh:/)Uetw:aJ%]K9h:TcF]u_-Sj9,VK3M.*'&0D[Ca]J9gp8,kAW]"
    "%(?A%R$f<->Zts'^kn=-^@c4%-pY6qI%J%1IGxfLU9CP8cbPlXv);C=b),<2mOvP8up,UVf3839acAWAW-W?#ao/^#%KYo8fRULNd2.>%m]UK:n%r$'sw]J;5pAoO_#2mO3n,'=H5(et"
    "Hg*`+RLgv>=4U8guD$I%D:W>-r5V*%j*W:Kvej.Lp$<M-SGZ':+Q_k+uvOSLiEo(<aD/K<CCc`'Lx>'?;++O'>()jLR-^u68PHm8ZFWe+ej8h:9r6L*0//c&iH&R8pRbA#Kjm%upV1g:"
    "a_#Ur7FuA#(tRh#.Y5K+@?3<-8m0$PEn;J:rh6?I6uG<-`wMU'ircp0LaE_OtlMb&1#6T.#FDKu#1Lw%u%+GM+X'e?YLfjM[VO0MbuFp7;>Q&#WIo)0@F%q7c#4XAXN-U&VB<HFF*qL("
    "$/V,;(kXZejWO`<[5?\?ewY(*9=%wDc;,u<'9t3W-(H1th3+G]ucQ]kLs7df($/*JL]@*t7Bu_G3_7mp7<iaQjO@.kLg;x3B0lqp7Hf,^Ze7-##@/c58Mo(3;knp0%)A7?-W+eI'o8)b<"
    "nKnw'Ho8C=Y>pqB>0ie&jhZ[?iLR@@_AvA-iQC(=ksRZRVp7`.=+NpBC%rh&3]R:8XDmE5^V8O(x<<aG/1N$#FX$0V5Y6x'aErI3I$7x%E`v<-BY,)%-?Psf*l?%C3.mM(=/M0:JxG'?"
    "7WhH%o'a<-80g0NBxoO(GH<dM]n.+%q@jH?f.UsJ2Ggs&4<-e47&Kl+f//9@`b+?.TeN_&B8Ss?v;^Trk;f#YvJkl&w$]>-+k?'(<S:68tq*WoDfZu';mM?8X[ma8W%*`-=;D.(nc7/;"
    ")g:T1=^J$&BRV(-lTmNB6xqB[@0*o.erM*<SWF]u2=st-*(6v>^](H.aREZSi,#1:[IXaZFOm<-ui#qUq2$##Ri;u75OK#(RtaW-K-F`S+cF]uN`-KMQ%rP/Xri.LRcB##=YL3BgM/3M"
    "D?@f&1'BW-)Ju<L25gl8uhVm1hL$##*8###'A3/LkKW+(^rWX?5W_8g)a(m&K8P>#bmmWCMkk&#TR`C,5d>g)F;t,4:@_l8G/5h4vUd%&%950:VXD'QdWoY-F$BtUwmfe$YqL'8(PWX("
    "P?^@Po3$##`MSs?DWBZ/S>+4%>fX,VWv/w'KD`LP5IbH;rTV>n3cEK8U#bX]l-/V+^lj3;vlMb&[5YQ8#pekX9JP3XUC72L,,?+Ni&co7ApnO*5NK,((W-i:$,kp'UDAO(G0Sq7MVjJs"
    "bIu)'Z,*[>br5fX^:FPAWr-m2KgL<LUN098kTF&#lvo58=/vjDo;.;)Ka*hLR#/k=rKbxuV`>Q_nN6'8uTG&#1T5g)uLv:873UpTLgH+#FgpH'_o1780Ph8KmxQJ8#H72L4@768@Tm&Q"
    "h4CB/5OvmA&,Q&QbUoi$a_%3M01H)4x7I^&KQVgtFnV+;[Pc>[m4k//,]1?#`VY[Jr*3&&slRfLiVZJ:]?=K3Sw=[$=uRB?3xk48@aeg<Z'<$#4H)6,>e0jT6'N#(q%.O=?2S]u*(m<-"
    "V8J'(1)G][68hW$5'q[GC&5j`TE?m'esFGNRM)j,ffZ?-qx8;->g4t*:CIP/[Qap7/9'#(1sao7w-.qNUdkJ)tCF&#B^;xGvn2r9FEPFFFcL@.iFNkTve$m%#QvQS8U@)2Z+3K:AKM5i"
    "sZ88+dKQ)W6>J%CL<KE>`.d*(B`-n8D9oK<Up]c$X$(,)M8Zt7/[rdkqTgl-0cuGMv'?>-XV1q['-5k'cAZ69e;D_?$ZPP&s^+7])$*$#@QYi9,5P&#9r+$%CE=68>K8r0=dSC%%(@p7"
    ".m7jilQ02'0-VWAg<a/''3u.=4L$Y)6k/K:_[3=&jvL<L0C/2'v:^;-DIBW,B4E68:kZ;%?8(Q8BH=kO65BW?xSG&#@uU,DS*,?.+(o(#1vCS8#CHF>TlGW'b)Tq7VT9q^*^$$.:&N@@"
    "$&)WHtPm*5_rO0&e%K&#-30j(E4#'Zb.o/(Tpm$>K'f@[PvFl,hfINTNU6u'0pao7%XUp9]5.>%h`8_=VYbxuel.NTSsJfLacFu3B'lQSu/m6-Oqem8T+oE--$0a/k]uj9EwsG>%veR*"
    "hv^BFpQj:K'#SJ,sB-'#](j.Lg92rTw-*n%@/;39rrJF,l#qV%OrtBeC6/,;qB3ebNW[?,Hqj2L.1NP&GjUR=1D8QaS3Up&@*9wP?+lo7b?@%'k4`p0Z$22%K3+iCZj?XJN4Nm&+YF]u"
    "@-W$U%VEQ/,,>>#)D<h#`)h0:<Q6909ua+&VU%n2:cG3FJ-%@Bj-DgLr`Hw&HAKjKjseK</xKT*)B,N9X3]krc12t'pgTV(Lv-tL[xg_%=M_q7a^x?7Ubd>#%8cY#YZ?=,`Wdxu/ae&#"
    "w6)R89tI#6@s'(6Bf7a&?S=^ZI_kS&ai`&=tE72L_D,;^R)7[$s<Eh#c&)q.MXI%#v9ROa5FZO%sF7q7Nwb&#ptUJ:aqJe$Sl68%.D###EC><?-aF&#RNQv>o8lKN%5/$(vdfq7+ebA#"
    "u1p]ovUKW&Y%q]'>$1@-[xfn$7ZTp7mM,G,Ko7a&Gu%G[RMxJs[0MM%wci.LFDK)(<c`Q8N)jEIF*+?P2a8g%)$q]o2aH8C&<SibC/q,(e:v;-b#6[$NtDZ84Je2KNvB#$P5?tQ3nt(0"
    "d=j.LQf./Ll33+(;q3L-w=8dX$#WF&uIJ@-bfI>%:_i2B5CsR8&9Z&#=mPEnm0f`<&c)QL5uJ#%u%lJj+D-r;BoF&#4DoS97h5g)E#o:&S4weDF,9^Hoe`h*L+_a*NrLW-1pG_&2UdB8"
    "6e%B/:=>)N4xeW.*wft-;$'58-ESqr<b?UI(_%@[P46>#U`'6AQ]m&6/`Z>#S?YY#Vc;r7U2&326d=w&H####?TZ`*4?&.MK?LP8Vxg>$[QXc%QJv92.(Db*B)gb*BM9dM*hJMAo*c&#"
    "b0v=Pjer]$gG&JXDf->'StvU7505l9$AFvgYRI^&<^b68?j#q9QX4SM'RO#&sL1IM.rJfLUAj221]d##DW=m83u5;'bYx,*Sl0hL(W;;$doB&O/TQ:(Z^xBdLjL<Lni;''X.`$#8+1GD"
    ":k$YUWsbn8ogh6rxZ2Z9]%nd+>V#*8U_72Lh+2Q8Cj0i:6hp&$C/:p(HK>T8Y[gHQ4`4)'$Ab(Nof%V'8hL&#<NEdtg(n'=S1A(Q1/I&4([%dM`,Iu'1:_hL>SfD07&6D<fp8dHM7/g+"
    "tlPN9J*rKaPct&?'uBCem^jn%9_K)<,C5K3s=5g&GmJb*[SYq7K;TRLGCsM-$$;S%:Y@r7AK0pprpL<Lrh,q7e/%KWK:50I^+m'vi`3?%Zp+<-d+$L-Sv:@.o19n$s0&39;kn;S%BSq*"
    "$3WoJSCLweV[aZ'MQIjO<7;X-X;&+dMLvu#^UsGEC9WEc[X(wI7#2.(F0jV*eZf<-Qv3J-c+J5AlrB#$p(H68LvEA'q3n0#m,[`*8Ft)FcYgEud]CWfm68,(aLA$@EFTgLXoBq/UPlp7"
    ":d[/;r_ix=:TF`S5H-b<LI&HY(K=h#)]Lk$K14lVfm:x$H<3^Ql<M`$OhapBnkup'D#L$Pb_`N*g]2e;X/Dtg,bsj&K#2[-:iYr'_wgH)NUIR8a1n#S?Yej'h8^58UbZd+^FKD*T@;6A"
    "7aQC[K8d-(v6GI$x:T<&'Gp5Uf>@M.*J:;$-rv29'M]8qMv-tLp,'886iaC=Hb*YJoKJ,(j%K=H`K.v9HggqBIiZu'QvBT.#=)0ukruV&.)3=(^1`o*Pj4<-<aN((^7('#Z0wK#5GX@7"
    "u][`*S^43933A4rl][`*O4CgLEl]v$1Q3AeF37dbXk,.)vj#x'd`;qgbQR%FW,2(?LO=s%Sc68%NP'##Aotl8x=BE#j1UD([3$M(]UI2LX3RpKN@;/#f'f/&_mt&F)XdF<9t4)Qa.*kT"
    "LwQ'(TTB9.xH'>#MJ+gLq9-##@HuZPN0]u:h7.T..G:;$/Usj(T7`Q8tT72LnYl<-qx8;-HV7Q-&Xdx%1a,hC=0u+HlsV>nuIQL-5<N?)NBS)QN*_I,?&)2'IM%L3I)X((e/dl2&8'<M"
    ":^#M*Q+[T.Xri.LYS3v%fF`68h;b-X[/En'CR.q7E)p'/kle2HM,u;^%OKC-N+Ll%F9CF<Nf'^#t2L,;27W:0O@6##U6W7:$rJfLWHj$#)woqBefIZ.PK<b*t7ed;p*_m;4ExK#h@&]>"
    "_>@kXQtMacfD.m-VAb8;IReM3$wf0''hra*so568'Ip&vRs849'MRYSp%:t:h5qSgwpEr$B>Q,;s(C#$)`svQuF$##-D,##,g68@2[T;.XSdN9Qe)rpt._K-#5wF)sP'##p#C0c%-Gb%"
    "hd+<-j'Ai*x&&HMkT]C'OSl##5RG[JXaHN;d'uA#x._U;.`PU@(Z3dt4r152@:v,'R.Sj'w#0<-;kPI)FfJ&#AYJ&#//)>-k=m=*XnK$>=)72L]0I%>.G690a:$##<,);?;72#?x9+d;"
    "^V'9;jY@;)br#q^YQpx:X#Te$Z^'=-=bGhLf:D6&bNwZ9-ZD#n^9HhLMr5G;']d&6'wYmTFmL<LD)F^%[tC'8;+9E#C$g%#5Y>q9wI>P(9mI[>kC-ekLC/R&CH+s'B;K-M6$EB%is00:"
    "+A4[7xks.LrNk0&E)wILYF@2L'0Nb$+pv<(2.768/FrY&h$^3i&@+G%JT'<-,v`3;_)I9M^AE]CN?Cl2AZg+%4iTpT3<n-&%H%b<FDj2M<hH=&Eh<2Len$b*aTX=-8QxN)k11IM1c^j%"
    "9s<L<NFSo)B?+<-(GxsF,^-Eh@$4dXhN$+#rxK8'je'D7k`e;)2pYwPA'_p9&@^18ml1^[@g4t*[JOa*[=Qp7(qJ_oOL^('7fB&Hq-:sf,sNj8xq^>$U4O]GKx'm9)b@p7YsvK3w^YR-"
    "CdQ*:Ir<($u&)#(&?L9Rg3H)4fiEp^iI9O8KnTj,]H?D*r7'M;PwZ9K0E^k&-cpI;.p/6_vwoFMV<->#%Xi.LxVnrU(4&8/P+:hLSKj$#U%]49t'I:rgMi'FL@a:0Y-uA[39',(vbma*"
    "hU%<-SRF`Tt:542R_VV$p@[p8DV[A,?1839FWdF<TddF<9Ah-6&9tWoDlh]&1SpGMq>Ti1O*H&#(AL8[_P%.M>v^-))qOT*F5Cq0`Ye%+$B6i:7@0IX<N+T+0MlMBPQ*Vj>SsD<U4JHY"
    "8kD2)2fU/M#$e.)T4,_=8hLim[&);?UkK'-x?'(:siIfL<$pFM`i<?%W(mGDHM%>iWP,##P`%/L<eXi:@Z9C.7o=@(pXdAO/NLQ8lPl+HPOQa8wD8=^GlPa8TKI1CjhsCTSLJM'/Wl>-"
    "S(qw%sf/@%#B6;/U7K]uZbi^Oc^2n<bhPmUkMw>%t<)'mEVE''n`WnJra$^TKvX5B>;_aSEK',(hwa0:i4G?.Bci.(X[?b*($,=-n<.Q%`(X=?+@Am*Js0&=3bh8K]mL<LoNs'6,'85`"
    "0?t/'_U59@]ddF<#LdF<eWdF<OuN/45rY<-L@&#+fm>69=Lb,OcZV/);TTm8VI;?%OtJ<(b4mq7M6:u?KRdF<gR@2L=FNU-<b[(9c/ML3m;Z[$oF3g)GAWqpARc=<ROu7cL5l;-[A]%/"
    "+fsd;l#SafT/f*W]0=O'$(Tb<[)*@e775R-:Yob%g*>l*:xP?Yb.5)%w_I?7uk5JC+FS(m#i'k.'a0i)9<7b'fs'59hq$*5Uhv##pi^8+hIEBF`nvo`;'l0.^S1<-wUK2/Coh58KKhLj"
    "M=SO*rfO`+qC`W-On.=AJ56>>i2@2LH6A:&5q`?9I3@@'04&p2/LVa*T-4<-i3;M9UvZd+N7>b*eIwg:CC)c<>nO&#<IGe;__.thjZl<%w(Wk2xmp4Q@I#I9,DF]u7-P=.-_:YJ]aS@V"
    "?6*C()dOp7:WL,b&3Rg/.cmM9&r^>$(>.Z-I&J(Q0Hd5Q%7Co-b`-c<N(6r@ip+AurK<m86QIth*#v;-OBqi+L7wDE-Ir8K['m+DDSLwK&/.?-V%U_%3:qKNu$_b*B-kp7NaD'QdWQPK"
    "Yq[@>P)hI;*_F]u`Rb[.j8_Q/<&>uu+VsH$sM9TA%?)(vmJ80),P7E>)tjD%2L=-t#fK[%`v=Q8<FfNkgg^oIbah*#8/Qt$F&:K*-(N/'+1vMB,u()-a.VUU*#[e%gAAO(S>WlA2);Sa"
    ">gXm8YB`1d@K#n]76-a$U,mF<fX]idqd)<3,]J7JmW4`6]uks=4-72L(jEk+:bJ0M^q-8Dm_Z?0olP1C9Sa&H[d&c$ooQUj]Exd*3ZM@-WGW2%s',B-_M%>%Ul:#/'xoFM9QX-$.QN'>"
    "[%$Z$uF6pA6Ki2O5:8w*vP1<-1`[G,)-m#>0`P&#eb#.3i)rtB61(o'$?X3B</R90;eZ]%Ncq;-Tl]#F>2Qft^ae_5tKL9MUe9b*sLEQ95C&`=G?@Mj=wh*'3E>=-<)Gt*Iw)'QG:`@I"
    "wOf7&]1i'S01B+Ev/Nac#9S;=;YQpg_6U`*kVY39xK,[/6Aj7:'1Bm-_1EYfa1+o&o4hp7KN_Q(OlIo@S%;jVdn0'1<Vc52=u`3^o-n1'g4v58Hj&6_t7$##?M)c<$bgQ_'SY((-xkA#"
    "Y(,p'H9rIVY-b,'%bCPF7.J<Up^,(dU1VY*5#WkTU>h19w,WQhLI)3S#f$2(eb,jr*b;3Vw]*7NH%$c4Vs,eD9>XW8?N]o+(*pgC%/72LV-u<Hp,3@e^9UB1J+ak9-TN/mhKPg+AJYd$"
    "MlvAF_jCK*.O-^(63adMT->W%iewS8W6m2rtCpo'RS1R84=@paTKt)>=%&1[)*vp'u+x,VrwN;&]kuO9JDbg=pO$J*.jVe;u'm0dr9l,<*wMK*Oe=g8lV_KEBFkO'oU]^=[-792#ok,)"
    "i]lR8qQ2oA8wcRCZ^7w/Njh;?.stX?Q1>S1q4Bn$)K1<-rGdO'$Wr.Lc.CG)$/*JL4tNR/,SVO3,aUw'DJN:)Ss;wGn9A32ijw%FL+Z0Fn.U9;reSq)bmI32U==5ALuG&#Vf1398/pVo"
    "1*c-(aY168o<`JsSbk-,1N;$>0:OUas(3:8Z972LSfF8eb=c-;>SPw7.6hn3m`9^Xkn(r.qS[0;T%&Qc=+STRxX'q1BNk3&*eu2;&8q$&x>Q#Q7^Tf+6<(d%ZVmj2bDi%.3L2n+4W'$P"
    "iDDG)g,r%+?,$@?uou5tSe2aN_AQU*<h`e-GI7)?OK2A.d7_c)?wQ5AS@DL3r#7fSkgl6-++D:'A,uq7SvlB$pcpH'q3n0#_%dY#xCpr-l<F0NR@-##FEV6NTF6##$l84N1w?AO>'IAO"
    "URQ##V^Fv-XFbGM7Fl(N<3DhLGF%q.1rC$#:T__&Pi68%0xi_&[qFJ(77j_&JWoF.V735&T,[R*:xFR*K5>>#`bW-?4Ne_&6Ne_&6Ne_&n`kr-#GJcM6X;uM6X;uM(.a..^2TkL%oR(#"
    ";u.T%fAr%4tJ8&><1=GHZ_+m9/#H1F^R#SC#*N=BA9(D?v[UiFY>>^8p,KKF.W]L29uLkLlu/+4T<XoIB&hx=T1PcDaB&;HH+-AFr?(m9HZV)FKS8JCw;SD=6[^/DZUL`EUDf]GGlG&>"
    "w$)F./^n3+rlo+DB;5sIYGNk+i1t-69Jg--0pao7Sm#K)pdHW&;LuDNH@H>#/X-TI(;P>#,Gc>#0Su>#4`1?#8lC?#<xU?#@.i?#D:%@#HF7@#LRI@#P_[@#Tkn@#Xw*A#]-=A#a9OA#"
    "d<F&#*;G##.GY##2Sl##6`($#:l:$#>xL$#B.`$#F:r$#JF.%#NR@%#R_R%#Vke%#Zww%#_-4&#3^Rh%Sflr-k'MS.o?.5/sWel/wpEM0%3'/1)K^f1-d>G21&v(35>V`39V7A4=onx4"
    "A1OY5EI0;6Ibgr6M$HS7Q<)58C5w,;WoA*#[%T*#`1g*#d=#+#hI5+#lUG+#pbY+#tnl+#x$),#&1;,#*=M,#.I`,#2Ur,#6b.-#;w[H#iQtA#m^0B#qjBB#uvTB##-hB#'9$C#+E6C#"
    "/QHC#3^ZC#7jmC#;v)D#?,<D#C8ND#GDaD#KPsD#O]/E#g1A5#KA*1#gC17#MGd;#8(02#L-d3#rWM4#Hga1#,<w0#T.j<#O#'2#CYN1#qa^:#_4m3#o@/=#eG8=#t8J5#`+78#4uI-#"
    "m3B2#SB[8#Q0@8#i[*9#iOn8#1Nm;#^sN9#qh<9#:=x-#P;K2#$%X9#bC+.#Rg;<#mN=.#MTF.#RZO.#2?)4#Y#(/#[)1/#b;L/#dAU/#0Sv;#lY$0#n`-0#sf60#(F24#wrH0#%/e0#"
    "TmD<#%JSMFove:CTBEXI:<eh2g)B,3h2^G3i;#d3jD>)4kMYD4lVu`4m`:&5niUA5@(A5BA1]PBB:xlBCC=2CDLXMCEUtiCf&0g2'tN?PGT4CPGT4CPGT4CPGT4CPGT4CPGT4CPGT4CP"
    "GT4CPGT4CPGT4CPGT4CPGT4CPGT4CP-qekC`.9kEg^+F$kwViFJTB&5KTB&5KTB&5KTB&5KTB&5KTB&5KTB&5KTB&5KTB&5KTB&5KTB&5KTB&5KTB&5KTB&5KTB&5o,^<-28ZI'O?;xp"
    "O?;xpO?;xpO?;xpO?;xpO?;xpO?;xpO?;xpO?;xpO?;xpO?;xpO?;xpO?;xpO?;xp;7q-#lLYI:xvD=#";

static const char* GetDefaultCompressedFontDataTTFBase85()
{
    return proggy_clean_ttf_compressed_data_base85;
}<|MERGE_RESOLUTION|>--- conflicted
+++ resolved
@@ -3046,47 +3046,24 @@
 // - RenderRectFilledWithHole()
 //-----------------------------------------------------------------------------
 
-<<<<<<< HEAD
-void ImGui::RenderMouseCursor(ImVec2 pos, float scale, ImGuiMouseCursor mouse_cursor)
-=======
 void ImGui::RenderMouseCursor(ImDrawList* draw_list, ImVec2 pos, float scale, ImGuiMouseCursor mouse_cursor, ImU32 col_fill, ImU32 col_border, ImU32 col_shadow)
->>>>>>> d5efe161
 {
     if (mouse_cursor == ImGuiMouseCursor_None)
         return;
     IM_ASSERT(mouse_cursor > ImGuiMouseCursor_None && mouse_cursor < ImGuiMouseCursor_COUNT);
 
-<<<<<<< HEAD
-    const ImU32 col_shadow = IM_COL32(0, 0, 0, 48);
-    const ImU32 col_border = IM_COL32(0, 0, 0, 255);          // Black
-    const ImU32 col_fill   = IM_COL32(255, 255, 255, 255);    // White
-
-    ImGuiContext& g = *GImGui;
-    ImFontAtlas* font_atlas = g.IO.Fonts;
-=======
     ImFontAtlas* font_atlas = draw_list->_Data->Font->ContainerAtlas;
->>>>>>> d5efe161
     ImVec2 offset, size, uv[4];
     if (font_atlas->GetMouseCursorTexData(mouse_cursor, &offset, &size, &uv[0], &uv[2]))
     {
         pos -= offset;
         const ImTextureID tex_id = font_atlas->TexID;
-
-        // We need to account for the possibility of the mouse cursor straddling multiple viewports...
-        for (int viewport_n = 0; viewport_n < g.Viewports.Size; viewport_n++)
-        {
-            ImGuiViewportP* viewport = g.Viewports[viewport_n];
-            if (!viewport->GetRect().Overlaps(ImRect(pos, pos + ImVec2(size.x + 2, size.y + 2) * scale)))
-                continue;
-
-            ImDrawList* draw_list = GetForegroundDrawList(viewport);
-            draw_list->PushTextureID(tex_id);
-            draw_list->AddImage(tex_id, pos + ImVec2(1,0)*scale, pos + ImVec2(1,0)*scale + size*scale, uv[2], uv[3], col_shadow);
-            draw_list->AddImage(tex_id, pos + ImVec2(2,0)*scale, pos + ImVec2(2,0)*scale + size*scale, uv[2], uv[3], col_shadow);
-            draw_list->AddImage(tex_id, pos,                     pos + size*scale,                     uv[2], uv[3], col_border);
-            draw_list->AddImage(tex_id, pos,                     pos + size*scale,                     uv[0], uv[1], col_fill);
-            draw_list->PopTextureID();
-        }
+        draw_list->PushTextureID(tex_id);
+        draw_list->AddImage(tex_id, pos + ImVec2(1, 0)*scale, pos + ImVec2(1, 0)*scale + size*scale, uv[2], uv[3], col_shadow);
+        draw_list->AddImage(tex_id, pos + ImVec2(2, 0)*scale, pos + ImVec2(2, 0)*scale + size*scale, uv[2], uv[3], col_shadow);
+        draw_list->AddImage(tex_id, pos, pos + size*scale, uv[2], uv[3], col_border);
+        draw_list->AddImage(tex_id, pos, pos + size*scale, uv[0], uv[1], col_fill);
+        draw_list->PopTextureID();
     }
 }
 
