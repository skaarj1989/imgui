--- conflicted
+++ resolved
@@ -69,10 +69,7 @@
  - input number: applying arithmetics ops (+,-,*,/) messes up with text edit undo stack.
 
  - layout: helper or a way to express ImGui::SameLine(ImGui::GetCursorStartPos().x + ImGui::CalcItemWidth() + ImGui::GetStyle().ItemInnerSpacing.x); in a simpler manner.
-<<<<<<< HEAD
-=======
  - layout: generalization of the above: a concept equivalent to word processor ruler tab stop ~ mini columns (position in X, no clipping implied) (vaguely relate to #267, #395, also what is used internally for menu items)
->>>>>>> 4a7e1ff4
  - layout: horizontal layout helper (#97)
  - layout: horizontal flow until no space left (#404)
  - layout: more generic alignment state (left/right/centered) for single items?
