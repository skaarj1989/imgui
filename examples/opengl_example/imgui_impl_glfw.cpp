// ImGui GLFW binding with OpenGL
// https://github.com/ocornut/imgui

#include <imgui.h>
#include "imgui_impl_glfw.h"

// GLFW
#include <GLFW/glfw3.h>
#ifdef _MSC_VER
#undef APIENTRY
#define GLFW_EXPOSE_NATIVE_WIN32
#define GLFW_EXPOSE_NATIVE_WGL
#include <GLFW/glfw3native.h>
#endif

// Data
static GLFWwindow*  g_Window = NULL;
static double       g_Time = 0.0f;
static bool         g_MousePressed[3] = { false, false, false };
static float        g_MouseWheel = 0.0f;
static GLuint       g_FontTexture = 0;

// This is the main rendering function that you have to implement and provide to ImGui (via setting up 'RenderDrawListsFn' in the ImGuiIO structure)
// If text or lines are blurry when integrating ImGui in your engine:
// - in your Render function, try translating your projection matrix by (0.5f,0.5f) or (0.375f,0.375f)
static void ImGui_ImplGlfw_RenderDrawLists(ImDrawList** const cmd_lists, int cmd_lists_count)
{
    if (cmd_lists_count == 0)
        return;

    // We are using the OpenGL fixed pipeline to make the example code simpler to read!
    // A probable faster way to render would be to collate all vertices from all cmd_lists into a single vertex buffer.
    // Setup render state: alpha-blending enabled, no face culling, no depth testing, scissor enabled, vertex/texcoord/color pointers.
    glPushAttrib(GL_ENABLE_BIT | GL_COLOR_BUFFER_BIT | GL_TRANSFORM_BIT);
    glEnable(GL_BLEND);
    glBlendFunc(GL_SRC_ALPHA, GL_ONE_MINUS_SRC_ALPHA);
    glDisable(GL_CULL_FACE);
    glDisable(GL_DEPTH_TEST);
    glEnable(GL_SCISSOR_TEST);
    glEnableClientState(GL_VERTEX_ARRAY);
    glEnableClientState(GL_TEXTURE_COORD_ARRAY);
    glEnableClientState(GL_COLOR_ARRAY);
    glEnable(GL_TEXTURE_2D);
    //glUseProgram(0); // You may want this if using this code in an OpenGL 3+ context

    // Setup orthographic projection matrix
    const float width = ImGui::GetIO().DisplaySize.x;
    const float height = ImGui::GetIO().DisplaySize.y;
    glMatrixMode(GL_PROJECTION);
    glPushMatrix();
    glLoadIdentity();
    glOrtho(0.0f, width, height, 0.0f, -1.0f, +1.0f);
    glMatrixMode(GL_MODELVIEW);
    glPushMatrix();
    glLoadIdentity();

    // Render command lists
    #define OFFSETOF(TYPE, ELEMENT) ((size_t)&(((TYPE *)0)->ELEMENT))
    for (int n = 0; n < cmd_lists_count; n++)
    {
        const ImDrawList* cmd_list = cmd_lists[n];
        const unsigned char* vtx_buffer = (const unsigned char*)&cmd_list->vtx_buffer.front();
        const ImDrawIdx* idx_buffer = (const unsigned short*)&cmd_list->idx_buffer.front();
        glVertexPointer(2, GL_FLOAT, sizeof(ImDrawVert), (void*)(vtx_buffer + OFFSETOF(ImDrawVert, pos)));
        glTexCoordPointer(2, GL_FLOAT, sizeof(ImDrawVert), (void*)(vtx_buffer + OFFSETOF(ImDrawVert, uv)));
        glColorPointer(4, GL_UNSIGNED_BYTE, sizeof(ImDrawVert), (void*)(vtx_buffer + OFFSETOF(ImDrawVert, col)));

        for (size_t cmd_i = 0; cmd_i < cmd_list->commands.size(); cmd_i++)
        {
            const ImDrawCmd* pcmd = &cmd_list->commands[cmd_i];
            if (pcmd->user_callback)
            {
                pcmd->user_callback(cmd_list, pcmd);
            }
            else
            {
                glBindTexture(GL_TEXTURE_2D, (GLuint)(intptr_t)pcmd->texture_id);
                glScissor((int)pcmd->clip_rect.x, (int)(height - pcmd->clip_rect.w), (int)(pcmd->clip_rect.z - pcmd->clip_rect.x), (int)(pcmd->clip_rect.w - pcmd->clip_rect.y));
<<<<<<< HEAD
                glDrawElements(GL_TRIANGLES, pcmd->idx_count, GL_UNSIGNED_SHORT, idx_buffer);
=======
                glDrawArrays(GL_TRIANGLES, vtx_offset, (GLsizei)pcmd->vtx_count);
>>>>>>> d76bc343
            }
            idx_buffer += pcmd->idx_count;
        }
    }
    #undef OFFSETOF

    // Restore modified state
    glDisableClientState(GL_COLOR_ARRAY);
    glDisableClientState(GL_TEXTURE_COORD_ARRAY);
    glDisableClientState(GL_VERTEX_ARRAY);
    glBindTexture(GL_TEXTURE_2D, 0);
    glMatrixMode(GL_MODELVIEW);
    glPopMatrix();
    glMatrixMode(GL_PROJECTION);
    glPopMatrix();
    glPopAttrib();
}

static const char* ImGui_ImplGlfw_GetClipboardText()
{
    return glfwGetClipboardString(g_Window);
}

static void ImGui_ImplGlfw_SetClipboardText(const char* text)
{
    glfwSetClipboardString(g_Window, text);
}

void ImGui_ImplGlfw_MouseButtonCallback(GLFWwindow*, int button, int action, int /*mods*/)
{
    if (action == GLFW_PRESS && button >= 0 && button < 3)
        g_MousePressed[button] = true;
}

void ImGui_ImplGlfw_ScrollCallback(GLFWwindow*, double /*xoffset*/, double yoffset)
{
    g_MouseWheel += (float)yoffset; // Use fractional mouse wheel, 1.0 unit 5 lines.
}

void ImGui_ImplGlFw_KeyCallback(GLFWwindow*, int key, int, int action, int mods)
{
    ImGuiIO& io = ImGui::GetIO();
    if (action == GLFW_PRESS)
        io.KeysDown[key] = true;
    if (action == GLFW_RELEASE)
        io.KeysDown[key] = false;

    (void)mods; // Modifiers are not reliable across systems
    io.KeyCtrl = io.KeysDown[GLFW_KEY_LEFT_CONTROL] || io.KeysDown[GLFW_KEY_RIGHT_CONTROL];
    io.KeyShift = io.KeysDown[GLFW_KEY_LEFT_SHIFT] || io.KeysDown[GLFW_KEY_RIGHT_SHIFT];
    io.KeyAlt = io.KeysDown[GLFW_KEY_LEFT_ALT] || io.KeysDown[GLFW_KEY_RIGHT_ALT];
}

void ImGui_ImplGlfw_CharCallback(GLFWwindow*, unsigned int c)
{
    ImGuiIO& io = ImGui::GetIO();
    if (c > 0 && c < 0x10000)
        io.AddInputCharacter((unsigned short)c);
}

bool ImGui_ImplGlfw_CreateDeviceObjects()
{
    ImGuiIO& io = ImGui::GetIO();

    // Build texture
    unsigned char* pixels;
    int width, height;
    io.Fonts->GetTexDataAsAlpha8(&pixels, &width, &height);

    // Create texture
    glGenTextures(1, &g_FontTexture);
    glBindTexture(GL_TEXTURE_2D, g_FontTexture);
    glTexParameteri(GL_TEXTURE_2D, GL_TEXTURE_MIN_FILTER, GL_LINEAR);
    glTexParameteri(GL_TEXTURE_2D, GL_TEXTURE_MAG_FILTER, GL_LINEAR);
    glTexImage2D(GL_TEXTURE_2D, 0, GL_ALPHA, width, height, 0, GL_ALPHA, GL_UNSIGNED_BYTE, pixels);

    // Store our identifier
    io.Fonts->TexID = (void *)(intptr_t)g_FontTexture;

    // Cleanup (don't clear the input data if you want to append new fonts later)
    io.Fonts->ClearInputData();
    io.Fonts->ClearTexData();

    return true;
}

void    ImGui_ImplGlfw_InvalidateDeviceObjects()
{
    if (g_FontTexture)
    {
        glDeleteTextures(1, &g_FontTexture);
        ImGui::GetIO().Fonts->TexID = 0;
        g_FontTexture = 0;
    }
}

bool    ImGui_ImplGlfw_Init(GLFWwindow* window, bool install_callbacks)
{
    g_Window = window;

    ImGuiIO& io = ImGui::GetIO();
    io.KeyMap[ImGuiKey_Tab] = GLFW_KEY_TAB;                 // Keyboard mapping. ImGui will use those indices to peek into the io.KeyDown[] array.
    io.KeyMap[ImGuiKey_LeftArrow] = GLFW_KEY_LEFT;
    io.KeyMap[ImGuiKey_RightArrow] = GLFW_KEY_RIGHT;
    io.KeyMap[ImGuiKey_UpArrow] = GLFW_KEY_UP;
    io.KeyMap[ImGuiKey_DownArrow] = GLFW_KEY_DOWN;
    io.KeyMap[ImGuiKey_PageUp] = GLFW_KEY_PAGE_UP;
    io.KeyMap[ImGuiKey_PageDown] = GLFW_KEY_PAGE_DOWN;
    io.KeyMap[ImGuiKey_Home] = GLFW_KEY_HOME;
    io.KeyMap[ImGuiKey_End] = GLFW_KEY_END;
    io.KeyMap[ImGuiKey_Delete] = GLFW_KEY_DELETE;
    io.KeyMap[ImGuiKey_Backspace] = GLFW_KEY_BACKSPACE;
    io.KeyMap[ImGuiKey_Enter] = GLFW_KEY_ENTER;
    io.KeyMap[ImGuiKey_Escape] = GLFW_KEY_ESCAPE;
    io.KeyMap[ImGuiKey_A] = GLFW_KEY_A;
    io.KeyMap[ImGuiKey_C] = GLFW_KEY_C;
    io.KeyMap[ImGuiKey_V] = GLFW_KEY_V;
    io.KeyMap[ImGuiKey_X] = GLFW_KEY_X;
    io.KeyMap[ImGuiKey_Y] = GLFW_KEY_Y;
    io.KeyMap[ImGuiKey_Z] = GLFW_KEY_Z;

    io.RenderDrawListsFn = ImGui_ImplGlfw_RenderDrawLists;
    io.SetClipboardTextFn = ImGui_ImplGlfw_SetClipboardText;
    io.GetClipboardTextFn = ImGui_ImplGlfw_GetClipboardText;
#ifdef _MSC_VER
    io.ImeWindowHandle = glfwGetWin32Window(g_Window);
#endif

    if (install_callbacks)
    {
        glfwSetMouseButtonCallback(window, ImGui_ImplGlfw_MouseButtonCallback);
        glfwSetScrollCallback(window, ImGui_ImplGlfw_ScrollCallback);
        glfwSetKeyCallback(window, ImGui_ImplGlFw_KeyCallback);
        glfwSetCharCallback(window, ImGui_ImplGlfw_CharCallback);
    }

    return true;
}

void ImGui_ImplGlfw_Shutdown()
{
    ImGui_ImplGlfw_InvalidateDeviceObjects();
    ImGui::Shutdown();
}

void ImGui_ImplGlfw_NewFrame()
{
    if (!g_FontTexture)
        ImGui_ImplGlfw_CreateDeviceObjects();

    ImGuiIO& io = ImGui::GetIO();

    // Setup display size (every frame to accommodate for window resizing)
    int w, h;
    int display_w, display_h;
    glfwGetWindowSize(g_Window, &w, &h);
    glfwGetFramebufferSize(g_Window, &display_w, &display_h);
    io.DisplaySize = ImVec2((float)display_w, (float)display_h);

    // Setup time step
    double current_time =  glfwGetTime();
    io.DeltaTime = g_Time > 0.0 ? (float)(current_time - g_Time) : (float)(1.0f/60.0f);
    g_Time = current_time;

    // Setup inputs
    // (we already got mouse wheel, keyboard keys & characters from glfw callbacks polled in glfwPollEvents())
    if (glfwGetWindowAttrib(g_Window, GLFW_FOCUSED))
    {
    	double mouse_x, mouse_y;
    	glfwGetCursorPos(g_Window, &mouse_x, &mouse_y);
    	mouse_x *= (float)display_w / w;                        // Convert mouse coordinates to pixels
    	mouse_y *= (float)display_h / h;
    	io.MousePos = ImVec2((float)mouse_x, (float)mouse_y);   // Mouse position, in pixels (set to -1,-1 if no mouse / on another screen, etc.)
    }
    else
    {
    	io.MousePos = ImVec2(-1,-1);
    }
   
    for (int i = 0; i < 3; i++)
    {
        io.MouseDown[i] = g_MousePressed[i] || glfwGetMouseButton(g_Window, i) != 0;    // If a mouse press event came, always pass it as "mouse held this frame", so we don't miss click-release events that are shorter than 1 frame.
        g_MousePressed[i] = false;
    }

    io.MouseWheel = g_MouseWheel;
    g_MouseWheel = 0.0f;

    // Hide OS mouse cursor if ImGui is drawing it
    glfwSetInputMode(g_Window, GLFW_CURSOR, io.MouseDrawCursor ? GLFW_CURSOR_HIDDEN : GLFW_CURSOR_NORMAL);

    // Start the frame
    ImGui::NewFrame();
}<|MERGE_RESOLUTION|>--- conflicted
+++ resolved
@@ -76,11 +76,7 @@
             {
                 glBindTexture(GL_TEXTURE_2D, (GLuint)(intptr_t)pcmd->texture_id);
                 glScissor((int)pcmd->clip_rect.x, (int)(height - pcmd->clip_rect.w), (int)(pcmd->clip_rect.z - pcmd->clip_rect.x), (int)(pcmd->clip_rect.w - pcmd->clip_rect.y));
-<<<<<<< HEAD
-                glDrawElements(GL_TRIANGLES, pcmd->idx_count, GL_UNSIGNED_SHORT, idx_buffer);
-=======
-                glDrawArrays(GL_TRIANGLES, vtx_offset, (GLsizei)pcmd->vtx_count);
->>>>>>> d76bc343
+                glDrawElements(GL_TRIANGLES, (GLsizei)pcmd->idx_count, GL_UNSIGNED_SHORT, idx_buffer);
             }
             idx_buffer += pcmd->idx_count;
         }
