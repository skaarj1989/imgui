// dear imgui: Platform Binding for GLFW
// This needs to be used along with a Renderer (e.g. OpenGL3, Vulkan..)
// (Info: GLFW is a cross-platform general purpose library for handling windows, inputs, OpenGL/Vulkan graphics context creation, etc.)
// (Requires: GLFW 3.1+. Prefer GLFW 3.3+ for full feature support.)

// Implemented features:
//  [X] Platform: Clipboard support.
//  [X] Platform: Gamepad support. Enable with 'io.ConfigFlags |= ImGuiConfigFlags_NavEnableGamepad'.
//  [X] Platform: Mouse cursor shape and visibility. Disable with 'io.ConfigFlags |= ImGuiConfigFlags_NoMouseCursorChange' (note: the resizing cursors requires GLFW 3.4+).
//  [X] Platform: Keyboard arrays indexed using GLFW_KEY_* codes, e.g. ImGui::IsKeyPressed(GLFW_KEY_SPACE).
//  [X] Platform: Multi-viewport support (multiple windows). Enable with 'io.ConfigFlags |= ImGuiConfigFlags_ViewportsEnable'.

// You can copy and use unmodified imgui_impl_* files in your project. See main.cpp for an example of using this.
// If you are new to dear imgui, read examples/README.txt and read the documentation at the top of imgui.cpp.
// https://github.com/ocornut/imgui

// CHANGELOG
// (minor and older changes stripped away, please see git history for details)
<<<<<<< HEAD
//  2020-XX-XX: Platform: Added support for multiple windows via the ImGuiPlatformIO interface.
=======
//  2020-01-17: Inputs: Disable error callback while assigning mouse cursors because some X11 setup don't have them and it generates errors.
>>>>>>> 4d4e3b97
//  2019-12-05: Inputs: Added support for new mouse cursors added in GLFW 3.4+ (resizing cursors, not allowed cursor).
//  2019-10-18: Misc: Previously installed user callbacks are now restored on shutdown.
//  2019-07-21: Inputs: Added mapping for ImGuiKey_KeyPadEnter.
//  2019-05-11: Inputs: Don't filter value from character callback before calling AddInputCharacter().
//  2019-03-12: Misc: Preserve DisplayFramebufferScale when main window is minimized.
//  2018-11-30: Misc: Setting up io.BackendPlatformName so it can be displayed in the About Window.
//  2018-11-07: Inputs: When installing our GLFW callbacks, we save user's previously installed ones - if any - and chain call them.
//  2018-08-01: Inputs: Workaround for Emscripten which doesn't seem to handle focus related calls.
//  2018-06-29: Inputs: Added support for the ImGuiMouseCursor_Hand cursor.
//  2018-06-08: Misc: Extracted imgui_impl_glfw.cpp/.h away from the old combined GLFW+OpenGL/Vulkan examples.
//  2018-03-20: Misc: Setup io.BackendFlags ImGuiBackendFlags_HasMouseCursors flag + honor ImGuiConfigFlags_NoMouseCursorChange flag.
//  2018-02-20: Inputs: Added support for mouse cursors (ImGui::GetMouseCursor() value, passed to glfwSetCursor()).
//  2018-02-06: Misc: Removed call to ImGui::Shutdown() which is not available from 1.60 WIP, user needs to call CreateContext/DestroyContext themselves.
//  2018-02-06: Inputs: Added mapping for ImGuiKey_Space.
//  2018-01-25: Inputs: Added gamepad support if ImGuiConfigFlags_NavEnableGamepad is set.
//  2018-01-25: Inputs: Honoring the io.WantSetMousePos by repositioning the mouse (when using navigation and ImGuiConfigFlags_NavMoveMouse is set).
//  2018-01-20: Inputs: Added Horizontal Mouse Wheel support.
//  2018-01-18: Inputs: Added mapping for ImGuiKey_Insert.
//  2017-08-25: Inputs: MousePos set to -FLT_MAX,-FLT_MAX when mouse is unavailable/missing (instead of -1,-1).
//  2016-10-15: Misc: Added a void* user_data parameter to Clipboard function handlers.

#include "imgui.h"
#include "imgui_impl_glfw.h"

// GLFW
#include <GLFW/glfw3.h>
#ifdef _WIN32
#undef APIENTRY
#define GLFW_EXPOSE_NATIVE_WIN32
#include <GLFW/glfw3native.h>   // for glfwGetWin32Window
#endif
#define GLFW_HAS_WINDOW_TOPMOST       (GLFW_VERSION_MAJOR * 1000 + GLFW_VERSION_MINOR * 100 >= 3200) // 3.2+ GLFW_FLOATING
#define GLFW_HAS_WINDOW_HOVERED       (GLFW_VERSION_MAJOR * 1000 + GLFW_VERSION_MINOR * 100 >= 3300) // 3.3+ GLFW_HOVERED
#define GLFW_HAS_WINDOW_ALPHA         (GLFW_VERSION_MAJOR * 1000 + GLFW_VERSION_MINOR * 100 >= 3300) // 3.3+ glfwSetWindowOpacity
#define GLFW_HAS_PER_MONITOR_DPI      (GLFW_VERSION_MAJOR * 1000 + GLFW_VERSION_MINOR * 100 >= 3300) // 3.3+ glfwGetMonitorContentScale
#define GLFW_HAS_VULKAN               (GLFW_VERSION_MAJOR * 1000 + GLFW_VERSION_MINOR * 100 >= 3200) // 3.2+ glfwCreateWindowSurface
#define GLFW_HAS_FOCUS_WINDOW         (GLFW_VERSION_MAJOR * 1000 + GLFW_VERSION_MINOR * 100 >= 3200) // 3.2+ glfwFocusWindow
#define GLFW_HAS_FOCUS_ON_SHOW        (GLFW_VERSION_MAJOR * 1000 + GLFW_VERSION_MINOR * 100 >= 3300) // 3.3+ GLFW_FOCUS_ON_SHOW
#define GLFW_HAS_MONITOR_WORK_AREA    (GLFW_VERSION_MAJOR * 1000 + GLFW_VERSION_MINOR * 100 >= 3300) // 3.3+ glfwGetMonitorWorkarea
#ifdef GLFW_RESIZE_NESW_CURSOR        // Let's be nice to people who pulled GLFW between 2019-04-16 (3.4 define) and 2019-11-29 (cursors defines) // FIXME: Remove when GLFW 3.4 is released?
#define GLFW_HAS_NEW_CURSORS          (GLFW_VERSION_MAJOR * 1000 + GLFW_VERSION_MINOR * 100 >= 3400) // 3.4+ GLFW_RESIZE_ALL_CURSOR, GLFW_RESIZE_NESW_CURSOR, GLFW_RESIZE_NWSE_CURSOR, GLFW_NOT_ALLOWED_CURSOR
#else
#define GLFW_HAS_NEW_CURSORS          (0)
#endif

// Data
enum GlfwClientApi
{
    GlfwClientApi_Unknown,
    GlfwClientApi_OpenGL,
    GlfwClientApi_Vulkan
};
static GLFWwindow*          g_Window = NULL;    // Main window
static GlfwClientApi        g_ClientApi = GlfwClientApi_Unknown;
static double               g_Time = 0.0;
static bool                 g_MouseJustPressed[5] = { false, false, false, false, false };
static GLFWcursor*          g_MouseCursors[ImGuiMouseCursor_COUNT] = {};
static bool                 g_InstalledCallbacks = false;
static bool                 g_WantUpdateMonitors = true;

// Chain GLFW callbacks for main viewport: our callbacks will call the user's previously installed callbacks, if any.
static GLFWmousebuttonfun   g_PrevUserCallbackMousebutton = NULL;
static GLFWscrollfun        g_PrevUserCallbackScroll = NULL;
static GLFWkeyfun           g_PrevUserCallbackKey = NULL;
static GLFWcharfun          g_PrevUserCallbackChar = NULL;

// Forward Declarations
static void ImGui_ImplGlfw_InitPlatformInterface();
static void ImGui_ImplGlfw_ShutdownPlatformInterface();
static void ImGui_ImplGlfw_UpdateMonitors();

static const char* ImGui_ImplGlfw_GetClipboardText(void* user_data)
{
    return glfwGetClipboardString((GLFWwindow*)user_data);
}

static void ImGui_ImplGlfw_SetClipboardText(void* user_data, const char* text)
{
    glfwSetClipboardString((GLFWwindow*)user_data, text);
}

void ImGui_ImplGlfw_MouseButtonCallback(GLFWwindow* window, int button, int action, int mods)
{
    if (g_PrevUserCallbackMousebutton != NULL && window == g_Window)
        g_PrevUserCallbackMousebutton(window, button, action, mods);

    if (action == GLFW_PRESS && button >= 0 && button < IM_ARRAYSIZE(g_MouseJustPressed))
        g_MouseJustPressed[button] = true;
}

void ImGui_ImplGlfw_ScrollCallback(GLFWwindow* window, double xoffset, double yoffset)
{
    if (g_PrevUserCallbackScroll != NULL && window == g_Window)
        g_PrevUserCallbackScroll(window, xoffset, yoffset);

    ImGuiIO& io = ImGui::GetIO();
    io.MouseWheelH += (float)xoffset;
    io.MouseWheel += (float)yoffset;
}

void ImGui_ImplGlfw_KeyCallback(GLFWwindow* window, int key, int scancode, int action, int mods)
{
    if (g_PrevUserCallbackKey != NULL && window == g_Window)
        g_PrevUserCallbackKey(window, key, scancode, action, mods);

    ImGuiIO& io = ImGui::GetIO();
    if (action == GLFW_PRESS)
        io.KeysDown[key] = true;
    if (action == GLFW_RELEASE)
        io.KeysDown[key] = false;

    // Modifiers are not reliable across systems
    io.KeyCtrl = io.KeysDown[GLFW_KEY_LEFT_CONTROL] || io.KeysDown[GLFW_KEY_RIGHT_CONTROL];
    io.KeyShift = io.KeysDown[GLFW_KEY_LEFT_SHIFT] || io.KeysDown[GLFW_KEY_RIGHT_SHIFT];
    io.KeyAlt = io.KeysDown[GLFW_KEY_LEFT_ALT] || io.KeysDown[GLFW_KEY_RIGHT_ALT];
#ifdef _WIN32
    io.KeySuper = false;
#else
    io.KeySuper = io.KeysDown[GLFW_KEY_LEFT_SUPER] || io.KeysDown[GLFW_KEY_RIGHT_SUPER];
#endif
}

void ImGui_ImplGlfw_CharCallback(GLFWwindow* window, unsigned int c)
{
    if (g_PrevUserCallbackChar != NULL && window == g_Window)
        g_PrevUserCallbackChar(window, c);

    ImGuiIO& io = ImGui::GetIO();
    io.AddInputCharacter(c);
}

static bool ImGui_ImplGlfw_Init(GLFWwindow* window, bool install_callbacks, GlfwClientApi client_api)
{
    g_Window = window;
    g_Time = 0.0;

    // Setup back-end capabilities flags
    ImGuiIO& io = ImGui::GetIO();
    io.BackendFlags |= ImGuiBackendFlags_HasMouseCursors;         // We can honor GetMouseCursor() values (optional)
    io.BackendFlags |= ImGuiBackendFlags_HasSetMousePos;          // We can honor io.WantSetMousePos requests (optional, rarely used)
    io.BackendFlags |= ImGuiBackendFlags_PlatformHasViewports;    // We can create multi-viewports on the Platform side (optional)
#if GLFW_HAS_GLFW_HOVERED && defined(_WIN32)
    io.BackendFlags |= ImGuiBackendFlags_HasMouseHoveredViewport; // We can set io.MouseHoveredViewport correctly (optional, not easy)
#endif
    io.BackendPlatformName = "imgui_impl_glfw";

    // Keyboard mapping. ImGui will use those indices to peek into the io.KeysDown[] array.
    io.KeyMap[ImGuiKey_Tab] = GLFW_KEY_TAB;
    io.KeyMap[ImGuiKey_LeftArrow] = GLFW_KEY_LEFT;
    io.KeyMap[ImGuiKey_RightArrow] = GLFW_KEY_RIGHT;
    io.KeyMap[ImGuiKey_UpArrow] = GLFW_KEY_UP;
    io.KeyMap[ImGuiKey_DownArrow] = GLFW_KEY_DOWN;
    io.KeyMap[ImGuiKey_PageUp] = GLFW_KEY_PAGE_UP;
    io.KeyMap[ImGuiKey_PageDown] = GLFW_KEY_PAGE_DOWN;
    io.KeyMap[ImGuiKey_Home] = GLFW_KEY_HOME;
    io.KeyMap[ImGuiKey_End] = GLFW_KEY_END;
    io.KeyMap[ImGuiKey_Insert] = GLFW_KEY_INSERT;
    io.KeyMap[ImGuiKey_Delete] = GLFW_KEY_DELETE;
    io.KeyMap[ImGuiKey_Backspace] = GLFW_KEY_BACKSPACE;
    io.KeyMap[ImGuiKey_Space] = GLFW_KEY_SPACE;
    io.KeyMap[ImGuiKey_Enter] = GLFW_KEY_ENTER;
    io.KeyMap[ImGuiKey_Escape] = GLFW_KEY_ESCAPE;
    io.KeyMap[ImGuiKey_KeyPadEnter] = GLFW_KEY_KP_ENTER;
    io.KeyMap[ImGuiKey_A] = GLFW_KEY_A;
    io.KeyMap[ImGuiKey_C] = GLFW_KEY_C;
    io.KeyMap[ImGuiKey_V] = GLFW_KEY_V;
    io.KeyMap[ImGuiKey_X] = GLFW_KEY_X;
    io.KeyMap[ImGuiKey_Y] = GLFW_KEY_Y;
    io.KeyMap[ImGuiKey_Z] = GLFW_KEY_Z;

    io.SetClipboardTextFn = ImGui_ImplGlfw_SetClipboardText;
    io.GetClipboardTextFn = ImGui_ImplGlfw_GetClipboardText;
    io.ClipboardUserData = g_Window;

    // Create mouse cursors
    // (By design, on X11 cursors are user configurable and some cursors may be missing. When a cursor doesn't exist,
    // GLFW will emit an error which will often be printed by the app, so we temporarily disable error reporting.
    // Missing cursors will return NULL and our _UpdateMouseCursor() function will use the Arrow cursor instead.)
    GLFWerrorfun prev_error_callback = glfwSetErrorCallback(NULL);
    g_MouseCursors[ImGuiMouseCursor_Arrow] = glfwCreateStandardCursor(GLFW_ARROW_CURSOR);
    g_MouseCursors[ImGuiMouseCursor_TextInput] = glfwCreateStandardCursor(GLFW_IBEAM_CURSOR);
    g_MouseCursors[ImGuiMouseCursor_ResizeNS] = glfwCreateStandardCursor(GLFW_VRESIZE_CURSOR);
    g_MouseCursors[ImGuiMouseCursor_ResizeEW] = glfwCreateStandardCursor(GLFW_HRESIZE_CURSOR);
    g_MouseCursors[ImGuiMouseCursor_Hand] = glfwCreateStandardCursor(GLFW_HAND_CURSOR);
#if GLFW_HAS_NEW_CURSORS
    g_MouseCursors[ImGuiMouseCursor_ResizeAll] = glfwCreateStandardCursor(GLFW_RESIZE_ALL_CURSOR);
    g_MouseCursors[ImGuiMouseCursor_ResizeNESW] = glfwCreateStandardCursor(GLFW_RESIZE_NESW_CURSOR);
    g_MouseCursors[ImGuiMouseCursor_ResizeNWSE] = glfwCreateStandardCursor(GLFW_RESIZE_NWSE_CURSOR);
    g_MouseCursors[ImGuiMouseCursor_NotAllowed] = glfwCreateStandardCursor(GLFW_NOT_ALLOWED_CURSOR);
#else
    g_MouseCursors[ImGuiMouseCursor_ResizeAll] = glfwCreateStandardCursor(GLFW_ARROW_CURSOR);
    g_MouseCursors[ImGuiMouseCursor_ResizeNESW] = glfwCreateStandardCursor(GLFW_ARROW_CURSOR);
    g_MouseCursors[ImGuiMouseCursor_ResizeNWSE] = glfwCreateStandardCursor(GLFW_ARROW_CURSOR);
    g_MouseCursors[ImGuiMouseCursor_NotAllowed] = glfwCreateStandardCursor(GLFW_ARROW_CURSOR);
#endif
    glfwSetErrorCallback(prev_error_callback);

    // Chain GLFW callbacks: our callbacks will call the user's previously installed callbacks, if any.
    g_PrevUserCallbackMousebutton = NULL;
    g_PrevUserCallbackScroll = NULL;
    g_PrevUserCallbackKey = NULL;
    g_PrevUserCallbackChar = NULL;
    if (install_callbacks)
    {
        g_InstalledCallbacks = true;
        g_PrevUserCallbackMousebutton = glfwSetMouseButtonCallback(window, ImGui_ImplGlfw_MouseButtonCallback);
        g_PrevUserCallbackScroll = glfwSetScrollCallback(window, ImGui_ImplGlfw_ScrollCallback);
        g_PrevUserCallbackKey = glfwSetKeyCallback(window, ImGui_ImplGlfw_KeyCallback);
        g_PrevUserCallbackChar = glfwSetCharCallback(window, ImGui_ImplGlfw_CharCallback);
    }

    // Our mouse update function expect PlatformHandle to be filled for the main viewport
    ImGuiViewport* main_viewport = ImGui::GetMainViewport();
    main_viewport->PlatformHandle = (void*)g_Window;
#ifdef _WIN32
    main_viewport->PlatformHandleRaw = glfwGetWin32Window(g_Window);
#endif
    if (io.ConfigFlags & ImGuiConfigFlags_ViewportsEnable)
        ImGui_ImplGlfw_InitPlatformInterface();

    g_ClientApi = client_api;
    return true;
}

bool ImGui_ImplGlfw_InitForOpenGL(GLFWwindow* window, bool install_callbacks)
{
    return ImGui_ImplGlfw_Init(window, install_callbacks, GlfwClientApi_OpenGL);
}

bool ImGui_ImplGlfw_InitForVulkan(GLFWwindow* window, bool install_callbacks)
{
    return ImGui_ImplGlfw_Init(window, install_callbacks, GlfwClientApi_Vulkan);
}

void ImGui_ImplGlfw_Shutdown()
{
    ImGui_ImplGlfw_ShutdownPlatformInterface();

    if (g_InstalledCallbacks)
    {
        glfwSetMouseButtonCallback(g_Window, g_PrevUserCallbackMousebutton);
        glfwSetScrollCallback(g_Window, g_PrevUserCallbackScroll);
        glfwSetKeyCallback(g_Window, g_PrevUserCallbackKey);
        glfwSetCharCallback(g_Window, g_PrevUserCallbackChar);
        g_InstalledCallbacks = false;
    }

    for (ImGuiMouseCursor cursor_n = 0; cursor_n < ImGuiMouseCursor_COUNT; cursor_n++)
    {
        glfwDestroyCursor(g_MouseCursors[cursor_n]);
        g_MouseCursors[cursor_n] = NULL;
    }
    g_ClientApi = GlfwClientApi_Unknown;
}

static void ImGui_ImplGlfw_UpdateMousePosAndButtons()
{
    // Update buttons
    ImGuiIO& io = ImGui::GetIO();
    for (int i = 0; i < IM_ARRAYSIZE(io.MouseDown); i++)
    {
        // If a mouse press event came, always pass it as "mouse held this frame", so we don't miss click-release events that are shorter than 1 frame.
        io.MouseDown[i] = g_MouseJustPressed[i] || glfwGetMouseButton(g_Window, i) != 0;
        g_MouseJustPressed[i] = false;
    }

    // Update mouse position
    const ImVec2 mouse_pos_backup = io.MousePos;
    io.MousePos = ImVec2(-FLT_MAX, -FLT_MAX);
    io.MouseHoveredViewport = 0;
    ImGuiPlatformIO& platform_io = ImGui::GetPlatformIO();
    for (int n = 0; n < platform_io.Viewports.Size; n++)
    {
        ImGuiViewport* viewport = platform_io.Viewports[n];
        GLFWwindow* window = (GLFWwindow*)viewport->PlatformHandle;
        IM_ASSERT(window != NULL);
#ifdef __EMSCRIPTEN__
        const bool focused = true;
        IM_ASSERT(platform_io.Viewports.Size == 1);
#else
        const bool focused = glfwGetWindowAttrib(window, GLFW_FOCUSED) != 0;
#endif
        if (focused)
        {
            if (io.WantSetMousePos)
            {
                glfwSetCursorPos(window, (double)(mouse_pos_backup.x - viewport->Pos.x), (double)(mouse_pos_backup.y - viewport->Pos.y));
            }
            else
            {
                double mouse_x, mouse_y;
                glfwGetCursorPos(window, &mouse_x, &mouse_y);
                if (io.ConfigFlags & ImGuiConfigFlags_ViewportsEnable)
                {
                    // Multi-viewport mode: mouse position in OS absolute coordinates (io.MousePos is (0,0) when the mouse is on the upper-left of the primary monitor)
                    int window_x, window_y;
                    glfwGetWindowPos(window, &window_x, &window_y);
                    io.MousePos = ImVec2((float)mouse_x + window_x, (float)mouse_y + window_y);
                }
                else
                {
                    // Single viewport mode: mouse position in client window coordinates (io.MousePos is (0,0) when the mouse is on the upper-left corner of the app window)
                    io.MousePos = ImVec2((float)mouse_x, (float)mouse_y);
                }
            }
            for (int i = 0; i < IM_ARRAYSIZE(io.MouseDown); i++)
                io.MouseDown[i] |= glfwGetMouseButton(window, i) != 0;
        }

        // (Optional) When using multiple viewports: set io.MouseHoveredViewport to the viewport the OS mouse cursor is hovering.
        // Important: this information is not easy to provide and many high-level windowing library won't be able to provide it correctly, because
        // - This is _ignoring_ viewports with the ImGuiViewportFlags_NoInputs flag (pass-through windows).
        // - This is _regardless_ of whether another viewport is focused or being dragged from.
        // If ImGuiBackendFlags_HasMouseHoveredViewport is not set by the back-end, imgui will ignore this field and infer the information by relying on the
        // rectangles and last focused time of every viewports it knows about. It will be unaware of other windows that may be sitting between or over your windows.
        // [GLFW] FIXME: This is currently only correct on Win32. See what we do below with the WM_NCHITTEST, missing an equivalent for other systems.
        // See https://github.com/glfw/glfw/issues/1236 if you want to help in making this a GLFW feature.
#if GLFW_HAS_GLFW_HOVERED && defined(_WIN32)
        if (glfwGetWindowAttrib(window, GLFW_HOVERED) && !(viewport->Flags & ImGuiViewportFlags_NoInputs))
            io.MouseHoveredViewport = viewport->ID;
#endif
    }
}

static void ImGui_ImplGlfw_UpdateMouseCursor()
{
    ImGuiIO& io = ImGui::GetIO();
    if ((io.ConfigFlags & ImGuiConfigFlags_NoMouseCursorChange) || glfwGetInputMode(g_Window, GLFW_CURSOR) == GLFW_CURSOR_DISABLED)
        return;

    ImGuiMouseCursor imgui_cursor = ImGui::GetMouseCursor();
    ImGuiPlatformIO& platform_io = ImGui::GetPlatformIO();
    for (int n = 0; n < platform_io.Viewports.Size; n++)
    {
        GLFWwindow* window = (GLFWwindow*)platform_io.Viewports[n]->PlatformHandle;
        if (imgui_cursor == ImGuiMouseCursor_None || io.MouseDrawCursor)
        {
            // Hide OS mouse cursor if imgui is drawing it or if it wants no cursor
            glfwSetInputMode(window, GLFW_CURSOR, GLFW_CURSOR_HIDDEN);
        }
        else
        {
            // Show OS mouse cursor
            // FIXME-PLATFORM: Unfocused windows seems to fail changing the mouse cursor with GLFW 3.2, but 3.3 works here.
            glfwSetCursor(window, g_MouseCursors[imgui_cursor] ? g_MouseCursors[imgui_cursor] : g_MouseCursors[ImGuiMouseCursor_Arrow]);
            glfwSetInputMode(window, GLFW_CURSOR, GLFW_CURSOR_NORMAL);
        }
    }
}

static void ImGui_ImplGlfw_UpdateGamepads()
{
    ImGuiIO& io = ImGui::GetIO();
    memset(io.NavInputs, 0, sizeof(io.NavInputs));
    if ((io.ConfigFlags & ImGuiConfigFlags_NavEnableGamepad) == 0)
        return;

    // Update gamepad inputs
    #define MAP_BUTTON(NAV_NO, BUTTON_NO)       { if (buttons_count > BUTTON_NO && buttons[BUTTON_NO] == GLFW_PRESS) io.NavInputs[NAV_NO] = 1.0f; }
    #define MAP_ANALOG(NAV_NO, AXIS_NO, V0, V1) { float v = (axes_count > AXIS_NO) ? axes[AXIS_NO] : V0; v = (v - V0) / (V1 - V0); if (v > 1.0f) v = 1.0f; if (io.NavInputs[NAV_NO] < v) io.NavInputs[NAV_NO] = v; }
    int axes_count = 0, buttons_count = 0;
    const float* axes = glfwGetJoystickAxes(GLFW_JOYSTICK_1, &axes_count);
    const unsigned char* buttons = glfwGetJoystickButtons(GLFW_JOYSTICK_1, &buttons_count);
    MAP_BUTTON(ImGuiNavInput_Activate,   0);     // Cross / A
    MAP_BUTTON(ImGuiNavInput_Cancel,     1);     // Circle / B
    MAP_BUTTON(ImGuiNavInput_Menu,       2);     // Square / X
    MAP_BUTTON(ImGuiNavInput_Input,      3);     // Triangle / Y
    MAP_BUTTON(ImGuiNavInput_DpadLeft,   13);    // D-Pad Left
    MAP_BUTTON(ImGuiNavInput_DpadRight,  11);    // D-Pad Right
    MAP_BUTTON(ImGuiNavInput_DpadUp,     10);    // D-Pad Up
    MAP_BUTTON(ImGuiNavInput_DpadDown,   12);    // D-Pad Down
    MAP_BUTTON(ImGuiNavInput_FocusPrev,  4);     // L1 / LB
    MAP_BUTTON(ImGuiNavInput_FocusNext,  5);     // R1 / RB
    MAP_BUTTON(ImGuiNavInput_TweakSlow,  4);     // L1 / LB
    MAP_BUTTON(ImGuiNavInput_TweakFast,  5);     // R1 / RB
    MAP_ANALOG(ImGuiNavInput_LStickLeft, 0,  -0.3f,  -0.9f);
    MAP_ANALOG(ImGuiNavInput_LStickRight,0,  +0.3f,  +0.9f);
    MAP_ANALOG(ImGuiNavInput_LStickUp,   1,  +0.3f,  +0.9f);
    MAP_ANALOG(ImGuiNavInput_LStickDown, 1,  -0.3f,  -0.9f);
    #undef MAP_BUTTON
    #undef MAP_ANALOG
    if (axes_count > 0 && buttons_count > 0)
        io.BackendFlags |= ImGuiBackendFlags_HasGamepad;
    else
        io.BackendFlags &= ~ImGuiBackendFlags_HasGamepad;
}

void ImGui_ImplGlfw_NewFrame()
{
    ImGuiIO& io = ImGui::GetIO();
    IM_ASSERT(io.Fonts->IsBuilt() && "Font atlas not built! It is generally built by the renderer back-end. Missing call to renderer _NewFrame() function? e.g. ImGui_ImplOpenGL3_NewFrame().");

    // Setup display size (every frame to accommodate for window resizing)
    int w, h;
    int display_w, display_h;
    glfwGetWindowSize(g_Window, &w, &h);
    glfwGetFramebufferSize(g_Window, &display_w, &display_h);
    io.DisplaySize = ImVec2((float)w, (float)h);
    if (w > 0 && h > 0)
        io.DisplayFramebufferScale = ImVec2((float)display_w / w, (float)display_h / h);
    if (g_WantUpdateMonitors)
        ImGui_ImplGlfw_UpdateMonitors();

    // Setup time step
    double current_time = glfwGetTime();
    io.DeltaTime = g_Time > 0.0 ? (float)(current_time - g_Time) : (float)(1.0f/60.0f);
    g_Time = current_time;

    ImGui_ImplGlfw_UpdateMousePosAndButtons();
    ImGui_ImplGlfw_UpdateMouseCursor();

    // Update game controllers (if enabled and available)
    ImGui_ImplGlfw_UpdateGamepads();
}

//--------------------------------------------------------------------------------------------------------
// MULTI-VIEWPORT / PLATFORM INTERFACE SUPPORT
// This is an _advanced_ and _optional_ feature, allowing the back-end to create and handle multiple viewports simultaneously.
// If you are new to dear imgui or creating a new binding for dear imgui, it is recommended that you completely ignore this section first..
//--------------------------------------------------------------------------------------------------------

// Helper structure we store in the void* RenderUserData field of each ImGuiViewport to easily retrieve our backend data.
struct ImGuiViewportDataGlfw
{
    GLFWwindow* Window;
    bool        WindowOwned;
    int         IgnoreWindowSizeEventFrame;

    ImGuiViewportDataGlfw()  { Window = NULL; WindowOwned = false; IgnoreWindowSizeEventFrame = -1; }
    ~ImGuiViewportDataGlfw() { IM_ASSERT(Window == NULL); }
};

static void ImGui_ImplGlfw_WindowCloseCallback(GLFWwindow* window)
{
    if (ImGuiViewport* viewport = ImGui::FindViewportByPlatformHandle(window))
        viewport->PlatformRequestClose = true;
}

static void ImGui_ImplGlfw_WindowPosCallback(GLFWwindow* window, int, int)
{
    if (ImGuiViewport* viewport = ImGui::FindViewportByPlatformHandle(window))
        viewport->PlatformRequestMove = true;
}

static void ImGui_ImplGlfw_WindowSizeCallback(GLFWwindow* window, int, int)
{
    if (ImGuiViewport* viewport = ImGui::FindViewportByPlatformHandle(window))
    {
        if (ImGuiViewportDataGlfw* data = (ImGuiViewportDataGlfw*)viewport->PlatformUserData)
        {
            // GLFW may dispatch window size event after calling glfwSetWindowSize().
            // However depending on the platform the callback may be invoked at different time: on Windows it
            // appears to be called within the glfwSetWindowSize() call whereas on Linux it is queued and invoked
            // during glfwPollEvents().
            // Because the event doesn't always fire on glfwSetWindowSize() we use a frame counter tag to only
            // ignore recent glfwSetWindowSize() calls.
            bool ignore_event = (ImGui::GetFrameCount() <= data->IgnoreWindowSizeEventFrame + 1);
            data->IgnoreWindowSizeEventFrame = -1;
            if (ignore_event)
                return;
        }
        viewport->PlatformRequestResize = true;
    }
}

static void ImGui_ImplGlfw_CreateWindow(ImGuiViewport* viewport)
{
    ImGuiViewportDataGlfw* data = IM_NEW(ImGuiViewportDataGlfw)();
    viewport->PlatformUserData = data;

    // GLFW 3.2 unfortunately always set focus on glfwCreateWindow() if GLFW_VISIBLE is set, regardless of GLFW_FOCUSED
    // With GLFW 3.3, the hint GLFW_FOCUS_ON_SHOW fixes this problem
    glfwWindowHint(GLFW_VISIBLE, false);
    glfwWindowHint(GLFW_FOCUSED, false);
#if GLFW_HAS_FOCUS_ON_SHOW
     glfwWindowHint(GLFW_FOCUS_ON_SHOW, false);
 #endif
    glfwWindowHint(GLFW_DECORATED, (viewport->Flags & ImGuiViewportFlags_NoDecoration) ? false : true);
#if GLFW_HAS_WINDOW_TOPMOST
    glfwWindowHint(GLFW_FLOATING, (viewport->Flags & ImGuiViewportFlags_TopMost) ? true : false);
#endif
    GLFWwindow* share_window = (g_ClientApi == GlfwClientApi_OpenGL) ? g_Window : NULL;
    data->Window = glfwCreateWindow((int)viewport->Size.x, (int)viewport->Size.y, "No Title Yet", NULL, share_window);
    data->WindowOwned = true;
    viewport->PlatformHandle = (void*)data->Window;
#ifdef _WIN32
    viewport->PlatformHandleRaw = glfwGetWin32Window(data->Window);
#endif
    glfwSetWindowPos(data->Window, (int)viewport->Pos.x, (int)viewport->Pos.y);

    // Install GLFW callbacks for secondary viewports
    glfwSetMouseButtonCallback(data->Window, ImGui_ImplGlfw_MouseButtonCallback);
    glfwSetScrollCallback(data->Window, ImGui_ImplGlfw_ScrollCallback);
    glfwSetKeyCallback(data->Window, ImGui_ImplGlfw_KeyCallback);
    glfwSetCharCallback(data->Window, ImGui_ImplGlfw_CharCallback);
    glfwSetWindowCloseCallback(data->Window, ImGui_ImplGlfw_WindowCloseCallback);
    glfwSetWindowPosCallback(data->Window, ImGui_ImplGlfw_WindowPosCallback);
    glfwSetWindowSizeCallback(data->Window, ImGui_ImplGlfw_WindowSizeCallback);
    if (g_ClientApi == GlfwClientApi_OpenGL)
    {
        glfwMakeContextCurrent(data->Window);
        glfwSwapInterval(0);
    }
}

static void ImGui_ImplGlfw_DestroyWindow(ImGuiViewport* viewport)
{
    if (ImGuiViewportDataGlfw* data = (ImGuiViewportDataGlfw*)viewport->PlatformUserData)
    {
        if (data->WindowOwned)
        {
#if GLFW_HAS_GLFW_HOVERED && defined(_WIN32)
            HWND hwnd = (HWND)viewport->PlatformHandleRaw;
            ::RemovePropA(hwnd, "IMGUI_VIEWPORT");
#endif
            glfwDestroyWindow(data->Window);
        }
        data->Window = NULL;
        IM_DELETE(data);
    }
    viewport->PlatformUserData = viewport->PlatformHandle = NULL;
}

// We have submitted https://github.com/glfw/glfw/pull/1568 to allow GLFW to support "transparent inputs".
// In the meanwhile we implement custom per-platform workarounds here (FIXME-VIEWPORT: Implement same work-around for Linux/OSX!)
#if defined(_WIN32) && GLFW_HAS_GLFW_HOVERED
static WNDPROC g_GlfwWndProc = NULL;
static LRESULT CALLBACK WndProcNoInputs(HWND hWnd, UINT msg, WPARAM wParam, LPARAM lParam)
{
    if (msg == WM_NCHITTEST)
    {
        // Let mouse pass-through the window. This will allow the back-end to set io.MouseHoveredViewport properly (which is OPTIONAL).
        // The ImGuiViewportFlags_NoInputs flag is set while dragging a viewport, as want to detect the window behind the one we are dragging.
        // If you cannot easily access those viewport flags from your windowing/event code: you may manually synchronize its state e.g. in
        // your main loop after calling UpdatePlatformWindows(). Iterate all viewports/platform windows and pass the flag to your windowing system.
        ImGuiViewport* viewport = (ImGuiViewport*)::GetPropA(hWnd, "IMGUI_VIEWPORT");
        if (viewport->Flags & ImGuiViewportFlags_NoInputs)
            return HTTRANSPARENT;
    }
    return ::CallWindowProc(g_GlfwWndProc, hWnd, msg, wParam, lParam);
}
#endif

static void ImGui_ImplGlfw_ShowWindow(ImGuiViewport* viewport)
{
    ImGuiViewportDataGlfw* data = (ImGuiViewportDataGlfw*)viewport->PlatformUserData;

#if defined(_WIN32)
    // GLFW hack: Hide icon from task bar
    HWND hwnd = (HWND)viewport->PlatformHandleRaw;
    if (viewport->Flags & ImGuiViewportFlags_NoTaskBarIcon)
    {
        LONG ex_style = ::GetWindowLong(hwnd, GWL_EXSTYLE);
        ex_style &= ~WS_EX_APPWINDOW;
        ex_style |= WS_EX_TOOLWINDOW;
        ::SetWindowLong(hwnd, GWL_EXSTYLE, ex_style);
    }

    // GLFW hack: install hook for WM_NCHITTEST message handler
#if GLFW_HAS_GLFW_HOVERED && defined(_WIN32)
    ::SetPropA(hwnd, "IMGUI_VIEWPORT", viewport);
    if (g_GlfwWndProc == NULL)
        g_GlfwWndProc = (WNDPROC)::GetWindowLongPtr(hwnd, GWLP_WNDPROC);
    ::SetWindowLongPtr(hwnd, GWLP_WNDPROC, (LONG_PTR)WndProcNoInputs);
#endif

#if !GLFW_HAS_FOCUS_ON_SHOW
    // GLFW hack: GLFW 3.2 has a bug where glfwShowWindow() also activates/focus the window.
    // The fix was pushed to GLFW repository on 2018/01/09 and should be included in GLFW 3.3 via a GLFW_FOCUS_ON_SHOW window attribute.
    // See https://github.com/glfw/glfw/issues/1189
    // FIXME-VIEWPORT: Implement same work-around for Linux/OSX in the meanwhile.
    if (viewport->Flags & ImGuiViewportFlags_NoFocusOnAppearing)
    {
        ::ShowWindow(hwnd, SW_SHOWNA);
        return;
    }
#endif
#endif

    glfwShowWindow(data->Window);
}

static ImVec2 ImGui_ImplGlfw_GetWindowPos(ImGuiViewport* viewport)
{
    ImGuiViewportDataGlfw* data = (ImGuiViewportDataGlfw*)viewport->PlatformUserData;
    int x = 0, y = 0;
    glfwGetWindowPos(data->Window, &x, &y);
    return ImVec2((float)x, (float)y);
}

static void ImGui_ImplGlfw_SetWindowPos(ImGuiViewport* viewport, ImVec2 pos)
{
    ImGuiViewportDataGlfw* data = (ImGuiViewportDataGlfw*)viewport->PlatformUserData;
    glfwSetWindowPos(data->Window, (int)pos.x, (int)pos.y);
}

static ImVec2 ImGui_ImplGlfw_GetWindowSize(ImGuiViewport* viewport)
{
    ImGuiViewportDataGlfw* data = (ImGuiViewportDataGlfw*)viewport->PlatformUserData;
    int w = 0, h = 0;
    glfwGetWindowSize(data->Window, &w, &h);
    return ImVec2((float)w, (float)h);
}

static void ImGui_ImplGlfw_SetWindowSize(ImGuiViewport* viewport, ImVec2 size)
{
    ImGuiViewportDataGlfw* data = (ImGuiViewportDataGlfw*)viewport->PlatformUserData;
#if __APPLE__
    // Native OS windows are positioned from the bottom-left corner on macOS, whereas on other platforms they are
    // positioned from the upper-left corner. GLFW makes an effort to convert macOS style coordinates, however it
    // doesn't handle it when changing size. We are manually moving the window in order for changes of size to be based
    // on the upper-left corner.
    int x, y, width, height;
    glfwGetWindowPos(data->Window, &x, &y);
    glfwGetWindowSize(data->Window, &width, &height);
    glfwSetWindowPos(data->Window, x, y - height + size.y);
#endif
    data->IgnoreWindowSizeEventFrame = ImGui::GetFrameCount();
    glfwSetWindowSize(data->Window, (int)size.x, (int)size.y);
}

static void ImGui_ImplGlfw_SetWindowTitle(ImGuiViewport* viewport, const char* title)
{
    ImGuiViewportDataGlfw* data = (ImGuiViewportDataGlfw*)viewport->PlatformUserData;
    glfwSetWindowTitle(data->Window, title);
}

static void ImGui_ImplGlfw_SetWindowFocus(ImGuiViewport* viewport)
{
#if GLFW_HAS_FOCUS_WINDOW
    ImGuiViewportDataGlfw* data = (ImGuiViewportDataGlfw*)viewport->PlatformUserData;
    glfwFocusWindow(data->Window);
#else
    // FIXME: What are the effect of not having this function? At the moment imgui doesn't actually call SetWindowFocus - we set that up ahead, will answer that question later.
    (void)viewport;
#endif
}

static bool ImGui_ImplGlfw_GetWindowFocus(ImGuiViewport* viewport)
{
    ImGuiViewportDataGlfw* data = (ImGuiViewportDataGlfw*)viewport->PlatformUserData;
    return glfwGetWindowAttrib(data->Window, GLFW_FOCUSED) != 0;
}

static bool ImGui_ImplGlfw_GetWindowMinimized(ImGuiViewport* viewport)
{
    ImGuiViewportDataGlfw* data = (ImGuiViewportDataGlfw*)viewport->PlatformUserData;
    return glfwGetWindowAttrib(data->Window, GLFW_ICONIFIED) != 0;
}

#if GLFW_HAS_WINDOW_ALPHA
static void ImGui_ImplGlfw_SetWindowAlpha(ImGuiViewport* viewport, float alpha)
{
    ImGuiViewportDataGlfw* data = (ImGuiViewportDataGlfw*)viewport->PlatformUserData;
    glfwSetWindowOpacity(data->Window, alpha);
}
#endif

static void ImGui_ImplGlfw_RenderWindow(ImGuiViewport* viewport, void*)
{
    ImGuiViewportDataGlfw* data = (ImGuiViewportDataGlfw*)viewport->PlatformUserData;
    if (g_ClientApi == GlfwClientApi_OpenGL)
        glfwMakeContextCurrent(data->Window);
}

static void ImGui_ImplGlfw_SwapBuffers(ImGuiViewport* viewport, void*)
{
    ImGuiViewportDataGlfw* data = (ImGuiViewportDataGlfw*)viewport->PlatformUserData;
    if (g_ClientApi == GlfwClientApi_OpenGL)
    {
        glfwMakeContextCurrent(data->Window);
        glfwSwapBuffers(data->Window);
    }
}

//--------------------------------------------------------------------------------------------------------
// IME (Input Method Editor) basic support for e.g. Asian language users
//--------------------------------------------------------------------------------------------------------

// We provide a Win32 implementation because this is such a common issue for IME users
#if defined(_WIN32) && !defined(IMGUI_DISABLE_WIN32_FUNCTIONS) && !defined(IMGUI_DISABLE_WIN32_DEFAULT_IME_FUNCTIONS) && !defined(__GNUC__)
#define HAS_WIN32_IME   1
#include <imm.h>
#ifdef _MSC_VER
#pragma comment(lib, "imm32")
#endif
static void ImGui_ImplWin32_SetImeInputPos(ImGuiViewport* viewport, ImVec2 pos)
{
    COMPOSITIONFORM cf = { CFS_FORCE_POSITION, { (LONG)(pos.x - viewport->Pos.x), (LONG)(pos.y - viewport->Pos.y) }, { 0, 0, 0, 0 } };
    if (HWND hwnd = (HWND)viewport->PlatformHandleRaw)
        if (HIMC himc = ::ImmGetContext(hwnd))
        {
            ::ImmSetCompositionWindow(himc, &cf);
            ::ImmReleaseContext(hwnd, himc);
        }
}
#else
#define HAS_WIN32_IME   0
#endif

//--------------------------------------------------------------------------------------------------------
// Vulkan support (the Vulkan renderer needs to call a platform-side support function to create the surface)
//--------------------------------------------------------------------------------------------------------

// Avoid including <vulkan.h> so we can build without it
#if GLFW_HAS_VULKAN
#ifndef VULKAN_H_
#define VK_DEFINE_HANDLE(object) typedef struct object##_T* object;
#if defined(__LP64__) || defined(_WIN64) || defined(__x86_64__) || defined(_M_X64) || defined(__ia64) || defined (_M_IA64) || defined(__aarch64__) || defined(__powerpc64__)
#define VK_DEFINE_NON_DISPATCHABLE_HANDLE(object) typedef struct object##_T *object;
#else
#define VK_DEFINE_NON_DISPATCHABLE_HANDLE(object) typedef uint64_t object;
#endif
VK_DEFINE_HANDLE(VkInstance)
VK_DEFINE_NON_DISPATCHABLE_HANDLE(VkSurfaceKHR)
struct VkAllocationCallbacks;
enum VkResult { VK_RESULT_MAX_ENUM = 0x7FFFFFFF };
#endif // VULKAN_H_
extern "C" { extern GLFWAPI VkResult glfwCreateWindowSurface(VkInstance instance, GLFWwindow* window, const VkAllocationCallbacks* allocator, VkSurfaceKHR* surface); }
static int ImGui_ImplGlfw_CreateVkSurface(ImGuiViewport* viewport, ImU64 vk_instance, const void* vk_allocator, ImU64* out_vk_surface)
{
    ImGuiViewportDataGlfw* data = (ImGuiViewportDataGlfw*)viewport->PlatformUserData;
    IM_ASSERT(g_ClientApi == GlfwClientApi_Vulkan);
    VkResult err = glfwCreateWindowSurface((VkInstance)vk_instance, data->Window, (const VkAllocationCallbacks*)vk_allocator, (VkSurfaceKHR*)out_vk_surface);
    return (int)err;
}
#endif // GLFW_HAS_VULKAN

static void ImGui_ImplGlfw_UpdateMonitors()
{
    ImGuiPlatformIO& platform_io = ImGui::GetPlatformIO();
    int monitors_count = 0;
    GLFWmonitor** glfw_monitors = glfwGetMonitors(&monitors_count);
    platform_io.Monitors.resize(0);
    for (int n = 0; n < monitors_count; n++)
    {
        ImGuiPlatformMonitor monitor;
        int x, y;
        glfwGetMonitorPos(glfw_monitors[n], &x, &y);
        const GLFWvidmode* vid_mode = glfwGetVideoMode(glfw_monitors[n]);
#if GLFW_HAS_MONITOR_WORK_AREA
        monitor.MainPos = ImVec2((float)x, (float)y);
        monitor.MainSize = ImVec2((float)vid_mode->width, (float)vid_mode->height);
        int w, h;
        glfwGetMonitorWorkarea(glfw_monitors[n], &x, &y, &w, &h);
        monitor.WorkPos = ImVec2((float)x, (float)y);;
        monitor.WorkSize = ImVec2((float)w, (float)h);
#else
        monitor.MainPos = monitor.WorkPos = ImVec2((float)x, (float)y);
        monitor.MainSize = monitor.WorkSize = ImVec2((float)vid_mode->width, (float)vid_mode->height);
#endif
#if GLFW_HAS_PER_MONITOR_DPI
        // Warning: the validity of monitor DPI information on Windows depends on the application DPI awareness settings, which generally needs to be set in the manifest or at runtime.
        float x_scale, y_scale;
        glfwGetMonitorContentScale(glfw_monitors[n], &x_scale, &y_scale);
        monitor.DpiScale = x_scale;
#endif
        platform_io.Monitors.push_back(monitor);
    }
    g_WantUpdateMonitors = false;
}

static void ImGui_ImplGlfw_MonitorCallback(GLFWmonitor*, int)
{
    g_WantUpdateMonitors = true;
}

static void ImGui_ImplGlfw_InitPlatformInterface()
{
    // Register platform interface (will be coupled with a renderer interface)
    ImGuiPlatformIO& platform_io = ImGui::GetPlatformIO();
    platform_io.Platform_CreateWindow = ImGui_ImplGlfw_CreateWindow;
    platform_io.Platform_DestroyWindow = ImGui_ImplGlfw_DestroyWindow;
    platform_io.Platform_ShowWindow = ImGui_ImplGlfw_ShowWindow;
    platform_io.Platform_SetWindowPos = ImGui_ImplGlfw_SetWindowPos;
    platform_io.Platform_GetWindowPos = ImGui_ImplGlfw_GetWindowPos;
    platform_io.Platform_SetWindowSize = ImGui_ImplGlfw_SetWindowSize;
    platform_io.Platform_GetWindowSize = ImGui_ImplGlfw_GetWindowSize;
    platform_io.Platform_SetWindowFocus = ImGui_ImplGlfw_SetWindowFocus;
    platform_io.Platform_GetWindowFocus = ImGui_ImplGlfw_GetWindowFocus;
    platform_io.Platform_GetWindowMinimized = ImGui_ImplGlfw_GetWindowMinimized;
    platform_io.Platform_SetWindowTitle = ImGui_ImplGlfw_SetWindowTitle;
    platform_io.Platform_RenderWindow = ImGui_ImplGlfw_RenderWindow;
    platform_io.Platform_SwapBuffers = ImGui_ImplGlfw_SwapBuffers;
#if GLFW_HAS_WINDOW_ALPHA
    platform_io.Platform_SetWindowAlpha = ImGui_ImplGlfw_SetWindowAlpha;
#endif
#if GLFW_HAS_VULKAN
    platform_io.Platform_CreateVkSurface = ImGui_ImplGlfw_CreateVkSurface;
#endif
#if HAS_WIN32_IME
    platform_io.Platform_SetImeInputPos = ImGui_ImplWin32_SetImeInputPos;
#endif

    // Note: monitor callback are broken GLFW 3.2 and earlier (see github.com/glfw/glfw/issues/784)
    ImGui_ImplGlfw_UpdateMonitors();
    glfwSetMonitorCallback(ImGui_ImplGlfw_MonitorCallback);

    // Register main window handle (which is owned by the main application, not by us)
    // This is mostly for simplicity and consistency, so that our code (e.g. mouse handling etc.) can use same logic for main and secondary viewports.
    ImGuiViewport* main_viewport = ImGui::GetMainViewport();
    ImGuiViewportDataGlfw* data = IM_NEW(ImGuiViewportDataGlfw)();
    data->Window = g_Window;
    data->WindowOwned = false;
    main_viewport->PlatformUserData = data;
    main_viewport->PlatformHandle = (void*)g_Window;
}

static void ImGui_ImplGlfw_ShutdownPlatformInterface()
{
}<|MERGE_RESOLUTION|>--- conflicted
+++ resolved
@@ -16,11 +16,8 @@
 
 // CHANGELOG
 // (minor and older changes stripped away, please see git history for details)
-<<<<<<< HEAD
 //  2020-XX-XX: Platform: Added support for multiple windows via the ImGuiPlatformIO interface.
-=======
 //  2020-01-17: Inputs: Disable error callback while assigning mouse cursors because some X11 setup don't have them and it generates errors.
->>>>>>> 4d4e3b97
 //  2019-12-05: Inputs: Added support for new mouse cursors added in GLFW 3.4+ (resizing cursors, not allowed cursor).
 //  2019-10-18: Misc: Previously installed user callbacks are now restored on shutdown.
 //  2019-07-21: Inputs: Added mapping for ImGuiKey_KeyPadEnter.
