--- conflicted
+++ resolved
@@ -6,11 +6,8 @@
 //  [X] Platform: Clipboard support.
 //  [X] Platform: Gamepad navigation mapping. Enable with 'io.ConfigFlags |= ImGuiConfigFlags_NavEnableGamepad'.
 //  [x] Platform: Mouse cursor shape and visibility. Disable with 'io.ConfigFlags |= ImGuiConfigFlags_NoMouseCursorChange'. FIXME: 3 cursors types are missing from GLFW.
-<<<<<<< HEAD
+//  [X] Platform: Keyboard arrays indexed using GLFW_KEY_* codes, e.g. ImGui::IsKeyPressed(GLFW_KEY_SPACE).
 //  [X] Platform: Multi-viewport support (multiple windows). Enable with 'io.ConfigFlags |= ImGuiConfigFlags_ViewportsEnable'.
-=======
-//  [X] Platform: Keyboard arrays indexed using GLFW_KEY_* codes, e.g. ImGui::IsKeyPressed(GLFW_KEY_SPACE).
->>>>>>> ddb09c60
 
 // You can copy and use unmodified imgui_impl_* files in your project. See main.cpp for an example of using this.
 // If you use this binding you'll need to call 4 functions: ImGui_ImplXXXX_Init(), ImGui_ImplXXXX_NewFrame(), ImGui::Render() and ImGui_ImplXXXX_Shutdown().
@@ -19,11 +16,8 @@
 
 // CHANGELOG
 // (minor and older changes stripped away, please see git history for details)
-<<<<<<< HEAD
 //  2018-XX-XX: Platform: Added support for multiple windows via the ImGuiPlatformIO interface.
-=======
 //  2018-06-29: Inputs: Added support for the ImGuiMouseCursor_Hand cursor.
->>>>>>> ddb09c60
 //  2018-06-08: Misc: Extracted imgui_impl_glfw.cpp/.h away from the old combined GLFW+OpenGL/Vulkan examples.
 //  2018-03-20: Misc: Setup io.BackendFlags ImGuiBackendFlags_HasMouseCursors flag + honor ImGuiConfigFlags_NoMouseCursorChange flag.
 //  2018-02-20: Inputs: Added support for mouse cursors (ImGui::GetMouseCursor() value, passed to glfwSetCursor()).
