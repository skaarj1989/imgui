// dear imgui: Renderer for Vulkan
// This needs to be used along with a Platform Binding (e.g. GLFW, SDL, Win32, custom..)

// Missing features:
//  [ ] Platform: Multi-viewport / platform windows.
//  [ ] Renderer: User texture binding. Changes of ImTextureID aren't supported by this binding! See https://github.com/ocornut/imgui/pull/914

// You can copy and use unmodified imgui_impl_* files in your project. See main.cpp for an example of using this.
// If you are new to dear imgui, read examples/README.txt and read the documentation at the top of imgui.cpp.
// https://github.com/ocornut/imgui

// The aim of imgui_impl_vulkan.h/.cpp is to be usable in your engine without any modification.
// IF YOU FEEL YOU NEED TO MAKE ANY CHANGE TO THIS CODE, please share them and your feedback at https://github.com/ocornut/imgui/

// Important note to the reader who wish to integrate imgui_impl_vulkan.cpp/.h in their own engine/app.
// - Common ImGui_ImplVulkan_XXXX functions and structures are used to interface with imgui_impl_vulkan.cpp/.h.
//   You will use those if you want to use this rendering back-end in your engine/app.
// - Helper ImGui_ImplVulkanH_XXXX functions and structures are only used by this example (main.cpp) and by 
//   the back-end itself (imgui_impl_vulkan.cpp), but should PROBABLY NOT be used by your own engine/app code.
// Read comments in imgui_impl_vulkan.h.

#pragma once

#include <vulkan/vulkan.h>

// Initialization data, for ImGui_ImplVulkan_Init()
// [Please zero-clear before use!]
struct ImGui_ImplVulkan_InitInfo
{
    VkInstance          Instance;
    VkPhysicalDevice    PhysicalDevice;
    VkDevice            Device;
    uint32_t            QueueFamily;
    VkQueue             Queue;
    VkPipelineCache     PipelineCache;
    VkDescriptorPool    DescriptorPool;
    uint32_t            MinImageCount;          // >= 2
    uint32_t            ImageCount;             // >= MinImageCount
    const VkAllocationCallbacks* Allocator;
    void                (*CheckVkResultFn)(VkResult err);
};

// Called by user code
IMGUI_IMPL_API bool     ImGui_ImplVulkan_Init(ImGui_ImplVulkan_InitInfo* info, VkRenderPass render_pass);
IMGUI_IMPL_API void     ImGui_ImplVulkan_Shutdown();
IMGUI_IMPL_API void     ImGui_ImplVulkan_NewFrame();
IMGUI_IMPL_API void     ImGui_ImplVulkan_RenderDrawData(ImDrawData* draw_data, VkCommandBuffer command_buffer);
IMGUI_IMPL_API bool     ImGui_ImplVulkan_CreateFontsTexture(VkCommandBuffer command_buffer);
IMGUI_IMPL_API void     ImGui_ImplVulkan_DestroyFontUploadObjects();
<<<<<<< HEAD
IMGUI_IMPL_API void     ImGui_ImplVulkan_DestroyFrameRenderBuffers(VkInstance instance, VkDevice device, ImGui_ImplVulkan_FrameRenderBuffers* buffers, const VkAllocationCallbacks* allocator);
IMGUI_IMPL_API void     ImGui_ImplVulkan_SetSwapChainMinImageCount(int min_image_count); // To override MinImageCount after initialization
=======
IMGUI_IMPL_API void     ImGui_ImplVulkan_SetMinImageCount(uint32_t min_image_count); // To override MinImageCount after initialization (e.g. if swap chain is recreated)
>>>>>>> 6bc47dfe

// Called by ImGui_ImplVulkan_Init(), might be useful elsewhere.
IMGUI_IMPL_API bool     ImGui_ImplVulkan_CreateDeviceObjects();
IMGUI_IMPL_API void     ImGui_ImplVulkan_DestroyDeviceObjects();


//-------------------------------------------------------------------------
// Internal / Miscellaneous Vulkan Helpers
// (Used by example's main.cpp. Used by multi-viewport features. PROBABLY NOT used by your own engine/app.)
//-------------------------------------------------------------------------
// You probably do NOT need to use or care about those functions.
// Those functions only exist because:
//   1) they facilitate the readability and maintenance of the multiple main.cpp examples files.
//   2) the multi-viewport / platform window implementation needs them internally.
// Generally we avoid exposing any kind of superfluous high-level helpers in the bindings,
// but it is too much code to duplicate everywhere so we exceptionally expose them.
//
// Your engine/app will likely _already_ have code to setup all that stuff (swap chain, render pass, frame buffers, etc.).
// You may read this code to learn about Vulkan, but it is recommended you use you own custom tailored code to do equivalent work.
// (The ImGui_ImplVulkanH_XXX functions do not interact with any of the state used by the regular ImGui_ImplVulkan_XXX functions)
//-------------------------------------------------------------------------

struct ImGui_ImplVulkanH_Frame;
struct ImGui_ImplVulkanH_Window;

// Helpers
IMGUI_IMPL_API void                 ImGui_ImplVulkanH_CreateWindow(VkInstance instance, VkPhysicalDevice physical_device, VkDevice device, ImGui_ImplVulkanH_Window* wnd, uint32_t queue_family, const VkAllocationCallbacks* allocator, int w, int h, uint32_t min_image_count);
IMGUI_IMPL_API void                 ImGui_ImplVulkanH_DestroyWindow(VkInstance instance, VkDevice device, ImGui_ImplVulkanH_Window* wnd, const VkAllocationCallbacks* allocator);
IMGUI_IMPL_API VkSurfaceFormatKHR   ImGui_ImplVulkanH_SelectSurfaceFormat(VkPhysicalDevice physical_device, VkSurfaceKHR surface, const VkFormat* request_formats, int request_formats_count, VkColorSpaceKHR request_color_space);
IMGUI_IMPL_API VkPresentModeKHR     ImGui_ImplVulkanH_SelectPresentMode(VkPhysicalDevice physical_device, VkSurfaceKHR surface, const VkPresentModeKHR* request_modes, int request_modes_count);
IMGUI_IMPL_API int                  ImGui_ImplVulkanH_GetMinImageCountFromPresentMode(VkPresentModeKHR present_mode);

// Helper structure to hold the data needed by one rendering frame
// (Used by example's main.cpp. Used by multi-viewport features. Probably NOT used by your own engine/app.)
// [Please zero-clear before use!]
struct ImGui_ImplVulkanH_Frame
{
    VkCommandPool       CommandPool;
    VkCommandBuffer     CommandBuffer;
    VkFence             Fence;
    VkImage             Backbuffer;
    VkImageView         BackbufferView;
    VkFramebuffer       Framebuffer;
};

struct ImGui_ImplVulkanH_FrameSemaphores
{
    VkSemaphore         ImageAcquiredSemaphore;
    VkSemaphore         RenderCompleteSemaphore;
};

struct ImGui_ImplVulkanH_FrameSemaphores
{
    VkSemaphore         ImageAcquiredSemaphore;
    VkSemaphore         RenderCompleteSemaphore;
};

// Helper structure to hold the data needed by one rendering context into one OS window
// (Used by example's main.cpp. Used by multi-viewport features. Probably NOT used by your own engine/app.)
struct ImGui_ImplVulkanH_Window
{
    int                 Width;
    int                 Height;
    VkSwapchainKHR      Swapchain;
    VkSurfaceKHR        Surface;
    VkSurfaceFormatKHR  SurfaceFormat;
    VkPresentModeKHR    PresentMode;
    VkRenderPass        RenderPass;
    bool                ClearEnable;
    VkClearValue        ClearValue;
    uint32_t            FrameIndex;             // Current frame being rendered to (0 <= FrameIndex < FrameInFlightCount)
<<<<<<< HEAD
    uint32_t            FramesQueueSize;        // Number of simultaneous in-flight frames (returned by vkGetSwapchainImagesKHR, usually derived from min_image_count)
    uint32_t            SemaphoreIndex;         // Current set of swapchain wait semaphores we're using (needs to be distinct from per frame data)
    ImGui_ImplVulkanH_Frame* Frames;
    ImGui_ImplVulkanH_FrameSemaphores* FrameSemaphores;

=======
    uint32_t            ImageCount;             // Number of simultaneous in-flight frames (returned by vkGetSwapchainImagesKHR, usually derived from min_image_count)
    uint32_t            SemaphoreIndex;         // Current set of swapchain wait semaphores we're using (needs to be distinct from per frame data)
    ImGui_ImplVulkanH_Frame*            Frames;
    ImGui_ImplVulkanH_FrameSemaphores*  FrameSemaphores;
>>>>>>> 6bc47dfe

    ImGui_ImplVulkanH_Window() 
    { 
        memset(this, 0, sizeof(*this)); 
        PresentMode = VK_PRESENT_MODE_MAX_ENUM_KHR;
        ClearEnable = true;
    }
};
<|MERGE_RESOLUTION|>--- conflicted
+++ resolved
@@ -47,12 +47,7 @@
 IMGUI_IMPL_API void     ImGui_ImplVulkan_RenderDrawData(ImDrawData* draw_data, VkCommandBuffer command_buffer);
 IMGUI_IMPL_API bool     ImGui_ImplVulkan_CreateFontsTexture(VkCommandBuffer command_buffer);
 IMGUI_IMPL_API void     ImGui_ImplVulkan_DestroyFontUploadObjects();
-<<<<<<< HEAD
-IMGUI_IMPL_API void     ImGui_ImplVulkan_DestroyFrameRenderBuffers(VkInstance instance, VkDevice device, ImGui_ImplVulkan_FrameRenderBuffers* buffers, const VkAllocationCallbacks* allocator);
-IMGUI_IMPL_API void     ImGui_ImplVulkan_SetSwapChainMinImageCount(int min_image_count); // To override MinImageCount after initialization
-=======
 IMGUI_IMPL_API void     ImGui_ImplVulkan_SetMinImageCount(uint32_t min_image_count); // To override MinImageCount after initialization (e.g. if swap chain is recreated)
->>>>>>> 6bc47dfe
 
 // Called by ImGui_ImplVulkan_Init(), might be useful elsewhere.
 IMGUI_IMPL_API bool     ImGui_ImplVulkan_CreateDeviceObjects();
@@ -104,12 +99,6 @@
     VkSemaphore         RenderCompleteSemaphore;
 };
 
-struct ImGui_ImplVulkanH_FrameSemaphores
-{
-    VkSemaphore         ImageAcquiredSemaphore;
-    VkSemaphore         RenderCompleteSemaphore;
-};
-
 // Helper structure to hold the data needed by one rendering context into one OS window
 // (Used by example's main.cpp. Used by multi-viewport features. Probably NOT used by your own engine/app.)
 struct ImGui_ImplVulkanH_Window
@@ -124,18 +113,10 @@
     bool                ClearEnable;
     VkClearValue        ClearValue;
     uint32_t            FrameIndex;             // Current frame being rendered to (0 <= FrameIndex < FrameInFlightCount)
-<<<<<<< HEAD
-    uint32_t            FramesQueueSize;        // Number of simultaneous in-flight frames (returned by vkGetSwapchainImagesKHR, usually derived from min_image_count)
-    uint32_t            SemaphoreIndex;         // Current set of swapchain wait semaphores we're using (needs to be distinct from per frame data)
-    ImGui_ImplVulkanH_Frame* Frames;
-    ImGui_ImplVulkanH_FrameSemaphores* FrameSemaphores;
-
-=======
     uint32_t            ImageCount;             // Number of simultaneous in-flight frames (returned by vkGetSwapchainImagesKHR, usually derived from min_image_count)
     uint32_t            SemaphoreIndex;         // Current set of swapchain wait semaphores we're using (needs to be distinct from per frame data)
     ImGui_ImplVulkanH_Frame*            Frames;
     ImGui_ImplVulkanH_FrameSemaphores*  FrameSemaphores;
->>>>>>> 6bc47dfe
 
     ImGui_ImplVulkanH_Window() 
     { 
