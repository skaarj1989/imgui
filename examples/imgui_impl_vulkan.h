--- conflicted
+++ resolved
@@ -2,12 +2,8 @@
 // This needs to be used along with a Platform Binding (e.g. GLFW, SDL, Win32, custom..)
 
 // Missing features:
-<<<<<<< HEAD
-//  [ ] User texture binding. Changes of ImTextureID aren't supported by this binding! See https://github.com/ocornut/imgui/pull/914
-//  [ ] Multi-viewport rendering (when ImGuiConfigFlags_ViewportsEnable is enabled). WORK-IN-PROGRESS.
-=======
+//  [ ] Platform: Multi-viewport / platform windows.
 //  [ ] Renderer: User texture binding. Changes of ImTextureID aren't supported by this binding! See https://github.com/ocornut/imgui/pull/914
->>>>>>> a48815b8
 
 // You can copy and use unmodified imgui_impl_* files in your project. See main.cpp for an example of using this.
 // If you use this binding you'll need to call 5 functions: ImGui_ImplXXXX_Init(), ImGui_ImplXXX_CreateFontsTexture(), ImGui_ImplXXXX_NewFrame(), ImGui_ImplXXXX_Render() and ImGui_ImplXXXX_Shutdown().
