// ImGui - standalone example application for Glfw + Vulkan
// If you are new to ImGui, see examples/README.txt and documentation at the top of imgui.cpp.

#include "imgui.h"
#include "imgui_impl_glfw.h"
#include "imgui_impl_vulkan.h"
<<<<<<< HEAD

=======
>>>>>>> 85f9694b
#include <stdio.h>          // printf, fprintf
#include <stdlib.h>         // abort
#define GLFW_INCLUDE_NONE
#define GLFW_INCLUDE_VULKAN
#include <GLFW/glfw3.h>
#include <vulkan/vulkan.h>

//#define IMGUI_UNLIMITED_FRAME_RATE
#ifdef _DEBUG
#define IMGUI_VULKAN_DEBUG_REPORT
#endif

static VkAllocationCallbacks*       g_Allocator = NULL;
static VkInstance                   g_Instance = VK_NULL_HANDLE;
static VkPhysicalDevice             g_PhysicalDevice = VK_NULL_HANDLE;
static VkDevice                     g_Device = VK_NULL_HANDLE;
static uint32_t                     g_QueueFamily = (uint32_t)-1;
static VkQueue                      g_Queue = VK_NULL_HANDLE;
static VkDebugReportCallbackEXT     g_DebugReport = VK_NULL_HANDLE;
static VkPipelineCache              g_PipelineCache = VK_NULL_HANDLE;
static VkDescriptorPool             g_DescriptorPool = VK_NULL_HANDLE;

<<<<<<< HEAD
static ImGui_ImplVulkan_WindowData  g_WindowData;
=======
static ImGui_ImplVulkanH_WindowData g_WindowData;
>>>>>>> 85f9694b
static bool                         g_ResizeWanted = false;
static int                          g_ResizeWidth = 0, g_ResizeHeight = 0;

static void check_vk_result(VkResult err)
{
    if (err == 0) return;
    printf("VkResult %d\n", err);
    if (err < 0)
        abort();
}

#ifdef IMGUI_VULKAN_DEBUG_REPORT
static VKAPI_ATTR VkBool32 VKAPI_CALL debug_report(VkDebugReportFlagsEXT flags, VkDebugReportObjectTypeEXT objectType, uint64_t object, size_t location, int32_t messageCode, const char* pLayerPrefix, const char* pMessage, void* pUserData)
{
    (void)flags; (void)object; (void)location; (void)messageCode; (void)pUserData; (void)pLayerPrefix; // Unused arguments
    fprintf(stderr, "[vulkan] ObjectType: %i\nMessage: %s\n\n", objectType, pMessage);
    return VK_FALSE;
}
#endif // IMGUI_VULKAN_DEBUG_REPORT

static void SetupVulkan(const char** extensions, uint32_t extensions_count)
{
    VkResult err;

    // Create Vulkan Instance
    {
        VkInstanceCreateInfo create_info = {};
        create_info.sType = VK_STRUCTURE_TYPE_INSTANCE_CREATE_INFO;
        create_info.enabledExtensionCount = extensions_count;
        create_info.ppEnabledExtensionNames = extensions;

#ifdef IMGUI_VULKAN_DEBUG_REPORT
        // Enabling multiple validation layers grouped as LunarG standard validation
        const char* layers[] = { "VK_LAYER_LUNARG_standard_validation" };
        create_info.enabledLayerCount = 1;
        create_info.ppEnabledLayerNames = layers;

        // Enable debug report extension (we need additional storage, so we duplicate the user array to add our new extension to it)
        const char** extensions_ext = (const char**)malloc(sizeof(const char*) * (extensions_count + 1));
        memcpy(extensions_ext, extensions, extensions_count * sizeof(const char*));
        extensions_ext[extensions_count] = "VK_EXT_debug_report";
        create_info.enabledExtensionCount = extensions_count + 1;
        create_info.ppEnabledExtensionNames = extensions_ext;

        // Create Vulkan Instance
        err = vkCreateInstance(&create_info, g_Allocator, &g_Instance);
        check_vk_result(err);
        free(extensions_ext);

        // Get the function pointer (required for any extensions)
        auto vkCreateDebugReportCallbackEXT = (PFN_vkCreateDebugReportCallbackEXT)vkGetInstanceProcAddr(g_Instance, "vkCreateDebugReportCallbackEXT");
        IM_ASSERT(vkCreateDebugReportCallbackEXT != NULL);

        // Setup the debug report callback
        VkDebugReportCallbackCreateInfoEXT debug_report_ci = {};
        debug_report_ci.sType = VK_STRUCTURE_TYPE_DEBUG_REPORT_CALLBACK_CREATE_INFO_EXT;
        debug_report_ci.flags = VK_DEBUG_REPORT_ERROR_BIT_EXT | VK_DEBUG_REPORT_WARNING_BIT_EXT | VK_DEBUG_REPORT_PERFORMANCE_WARNING_BIT_EXT;
        debug_report_ci.pfnCallback = debug_report;
        debug_report_ci.pUserData = NULL;
        err = vkCreateDebugReportCallbackEXT(g_Instance, &debug_report_ci, g_Allocator, &g_DebugReport);
        check_vk_result(err);
#else
        // Create Vulkan Instance without any debug feature
        err = vkCreateInstance(&create_info, g_Allocator, &g_Instance);
        check_vk_result(err);
#endif
    }

    // Select GPU
    {
        uint32_t gpu_count;
        err = vkEnumeratePhysicalDevices(g_Instance, &gpu_count, NULL);
        check_vk_result(err);

        VkPhysicalDevice* gpus = (VkPhysicalDevice*)malloc(sizeof(VkPhysicalDevice) * gpu_count);
        err = vkEnumeratePhysicalDevices(g_Instance, &gpu_count, gpus);
        check_vk_result(err);

        // If a number >1 of GPUs got reported, you should find the best fit GPU for your purpose
        // e.g. VK_PHYSICAL_DEVICE_TYPE_DISCRETE_GPU if available, or with the greatest memory available, etc.
        // for sake of simplicity we'll just take the first one, assuming it has a graphics queue family.
        g_PhysicalDevice = gpus[0];
        free(gpus);
    }

    // Select graphics queue family
    {
        uint32_t count;
        vkGetPhysicalDeviceQueueFamilyProperties(g_PhysicalDevice, &count, NULL);
        VkQueueFamilyProperties* queues = (VkQueueFamilyProperties*)malloc(sizeof(VkQueueFamilyProperties) * count);
        vkGetPhysicalDeviceQueueFamilyProperties(g_PhysicalDevice, &count, queues);
        for (uint32_t i = 0; i < count; i++)
            if (queues[i].queueFlags & VK_QUEUE_GRAPHICS_BIT)
            {
                g_QueueFamily = i;
                break;
            }
        free(queues);
        IM_ASSERT(g_QueueFamily != -1);
    }

    // Create Logical Device (with 1 queue)
    {
        int device_extension_count = 1;
        const char* device_extensions[] = { "VK_KHR_swapchain" };
        const float queue_priority[] = { 1.0f };
        VkDeviceQueueCreateInfo queue_info[1] = {};
        queue_info[0].sType = VK_STRUCTURE_TYPE_DEVICE_QUEUE_CREATE_INFO;
        queue_info[0].queueFamilyIndex = g_QueueFamily;
        queue_info[0].queueCount = 1;
        queue_info[0].pQueuePriorities = queue_priority;
        VkDeviceCreateInfo create_info = {};
        create_info.sType = VK_STRUCTURE_TYPE_DEVICE_CREATE_INFO;
        create_info.queueCreateInfoCount = sizeof(queue_info) / sizeof(queue_info[0]);
        create_info.pQueueCreateInfos = queue_info;
        create_info.enabledExtensionCount = device_extension_count;
        create_info.ppEnabledExtensionNames = device_extensions;
        err = vkCreateDevice(g_PhysicalDevice, &create_info, g_Allocator, &g_Device);
        check_vk_result(err);
        vkGetDeviceQueue(g_Device, g_QueueFamily, 0, &g_Queue);
    }

    // Create Descriptor Pool
    {
        VkDescriptorPoolSize pool_sizes[] =
        {
            { VK_DESCRIPTOR_TYPE_SAMPLER, 1000 },
            { VK_DESCRIPTOR_TYPE_COMBINED_IMAGE_SAMPLER, 1000 },
            { VK_DESCRIPTOR_TYPE_SAMPLED_IMAGE, 1000 },
            { VK_DESCRIPTOR_TYPE_STORAGE_IMAGE, 1000 },
            { VK_DESCRIPTOR_TYPE_UNIFORM_TEXEL_BUFFER, 1000 },
            { VK_DESCRIPTOR_TYPE_STORAGE_TEXEL_BUFFER, 1000 },
            { VK_DESCRIPTOR_TYPE_UNIFORM_BUFFER, 1000 },
            { VK_DESCRIPTOR_TYPE_STORAGE_BUFFER, 1000 },
            { VK_DESCRIPTOR_TYPE_UNIFORM_BUFFER_DYNAMIC, 1000 },
            { VK_DESCRIPTOR_TYPE_STORAGE_BUFFER_DYNAMIC, 1000 },
            { VK_DESCRIPTOR_TYPE_INPUT_ATTACHMENT, 1000 }
        };
        VkDescriptorPoolCreateInfo pool_info = {};
        pool_info.sType = VK_STRUCTURE_TYPE_DESCRIPTOR_POOL_CREATE_INFO;
        pool_info.flags = VK_DESCRIPTOR_POOL_CREATE_FREE_DESCRIPTOR_SET_BIT;
        pool_info.maxSets = 1000 * IM_ARRAYSIZE(pool_sizes);
        pool_info.poolSizeCount = (uint32_t)IM_ARRAYSIZE(pool_sizes);
        pool_info.pPoolSizes = pool_sizes;
        err = vkCreateDescriptorPool(g_Device, &pool_info, g_Allocator, &g_DescriptorPool);
        check_vk_result(err);
    }
}

<<<<<<< HEAD
static void SetupVulkanWindowData(ImGui_ImplVulkan_WindowData* wd, VkSurfaceKHR surface, int width, int height)
=======
static void SetupVulkanWindowData(ImGui_ImplVulkanH_WindowData* wd, VkSurfaceKHR surface, int width, int height)
>>>>>>> 85f9694b
{
    wd->Surface = surface;

    // Check for WSI support
    VkBool32 res;
    vkGetPhysicalDeviceSurfaceSupportKHR(g_PhysicalDevice, g_QueueFamily, wd->Surface, &res);
    if (res != VK_TRUE)
    {
        fprintf(stderr, "Error no WSI support on physical device 0\n");
        exit(-1);
    }

    // Get Surface Format
    const VkFormat requestSurfaceImageFormat[] = { VK_FORMAT_B8G8R8A8_UNORM, VK_FORMAT_R8G8B8A8_UNORM, VK_FORMAT_B8G8R8_UNORM, VK_FORMAT_R8G8B8_UNORM };
    const VkColorSpaceKHR requestSurfaceColorSpace = VK_COLORSPACE_SRGB_NONLINEAR_KHR;
    wd->SurfaceFormat = ImGui_ImplVulkanH_SelectSurfaceFormat(g_PhysicalDevice, wd->Surface, requestSurfaceImageFormat, (size_t)IM_ARRAYSIZE(requestSurfaceImageFormat), requestSurfaceColorSpace);

    // Get Present Mode
#ifdef IMGUI_UNLIMITED_FRAME_RATE
    VkPresentModeKHR present_mode = VK_PRESENT_MODE_MAILBOX_KHR;// VK_PRESENT_MODE_IMMEDIATE_KHR;
#else
    VkPresentModeKHR present_mode = VK_PRESENT_MODE_FIFO_KHR;
#endif
    wd->PresentMode = ImGui_ImplVulkanH_SelectPresentMode(g_PhysicalDevice, wd->Surface, &present_mode, 1);

    // Create SwapChain, RenderPass, Framebuffer, etc.
    ImGui_ImplVulkanH_CreateWindowDataCommandBuffers(g_PhysicalDevice, g_Device, g_QueueFamily, wd, g_Allocator);
    ImGui_ImplVulkanH_CreateWindowDataSwapChainAndFramebuffer(g_PhysicalDevice, g_Device, wd, g_Allocator, width, height);
}

static void CleanupVulkan()
{
<<<<<<< HEAD
    ImGui_ImplVulkan_WindowData* wd = &g_WindowData;
=======
    ImGui_ImplVulkanH_WindowData* wd = &g_WindowData;
>>>>>>> 85f9694b
    ImGui_ImplVulkanH_DestroyWindowData(g_Instance, g_Device, wd, g_Allocator);
    vkDestroyDescriptorPool(g_Device, g_DescriptorPool, g_Allocator);

#ifdef IMGUI_VULKAN_DEBUG_REPORT
    // Remove the debug report callback
    auto vkDestroyDebugReportCallbackEXT = (PFN_vkDestroyDebugReportCallbackEXT)vkGetInstanceProcAddr(g_Instance, "vkDestroyDebugReportCallbackEXT");
    vkDestroyDebugReportCallbackEXT(g_Instance, g_DebugReport, g_Allocator);
#endif // IMGUI_VULKAN_DEBUG_REPORT

    vkDestroyDevice(g_Device, g_Allocator);
    vkDestroyInstance(g_Instance, g_Allocator);
}

<<<<<<< HEAD
static void FrameRender(ImGui_ImplVulkan_WindowData* wd)
=======
static void FrameRender(ImGui_ImplVulkanH_WindowData* wd)
>>>>>>> 85f9694b
{
	VkResult err;

	VkSemaphore& image_acquired_semaphore  = wd->Frames[wd->FrameIndex].ImageAcquiredSemaphore;
	err = vkAcquireNextImageKHR(g_Device, wd->Swapchain, UINT64_MAX, image_acquired_semaphore, VK_NULL_HANDLE, &wd->FrameIndex);
	check_vk_result(err);

<<<<<<< HEAD
    ImGui_ImplVulkan_FrameData* fd = &wd->Frames[wd->FrameIndex];
=======
    ImGui_ImplVulkanH_FrameData* fd = &wd->Frames[wd->FrameIndex];
>>>>>>> 85f9694b
    {
		err = vkWaitForFences(g_Device, 1, &fd->Fence, VK_TRUE, UINT64_MAX);	// wait indefinitely instead of periodically checking
		check_vk_result(err);

		err = vkResetFences(g_Device, 1, &fd->Fence);
		check_vk_result(err);
	}
	{
		err = vkResetCommandPool(g_Device, fd->CommandPool, 0);
		check_vk_result(err);
		VkCommandBufferBeginInfo info = {};
		info.sType = VK_STRUCTURE_TYPE_COMMAND_BUFFER_BEGIN_INFO;
		info.flags |= VK_COMMAND_BUFFER_USAGE_ONE_TIME_SUBMIT_BIT;
		err = vkBeginCommandBuffer(fd->CommandBuffer, &info);
		check_vk_result(err);
	}
	{
		VkRenderPassBeginInfo info = {};
		info.sType = VK_STRUCTURE_TYPE_RENDER_PASS_BEGIN_INFO;
		info.renderPass = wd->RenderPass;
		info.framebuffer = wd->Framebuffer[wd->FrameIndex];
		info.renderArea.extent.width = wd->Width;
		info.renderArea.extent.height = wd->Height;
		info.clearValueCount = 1;
		info.pClearValues = &wd->ClearValue;
		vkCmdBeginRenderPass(fd->CommandBuffer, &info, VK_SUBPASS_CONTENTS_INLINE);
	}

	// Record Imgui Draw Data and draw funcs into command buffer
	ImGui_ImplVulkan_RenderDrawData(fd->CommandBuffer, ImGui::GetDrawData());

	// Submit command buffer
	vkCmdEndRenderPass(fd->CommandBuffer);
	{
		VkPipelineStageFlags wait_stage = VK_PIPELINE_STAGE_COLOR_ATTACHMENT_OUTPUT_BIT;
		VkSubmitInfo info = {};
		info.sType = VK_STRUCTURE_TYPE_SUBMIT_INFO;
		info.waitSemaphoreCount = 1;
		info.pWaitSemaphores = &image_acquired_semaphore;
		info.pWaitDstStageMask = &wait_stage;
		info.commandBufferCount = 1;
		info.pCommandBuffers = &fd->CommandBuffer;
		info.signalSemaphoreCount = 1;
		info.pSignalSemaphores = &fd->RenderCompleteSemaphore;

		err = vkEndCommandBuffer(fd->CommandBuffer);
		check_vk_result(err);
		err = vkQueueSubmit(g_Queue, 1, &info, fd->Fence);
		check_vk_result(err);
	}
}

<<<<<<< HEAD
static void FramePresent(ImGui_ImplVulkan_WindowData* wd)
{
    ImGui_ImplVulkan_FrameData* fd = &wd->Frames[wd->FrameIndex];
=======
static void FramePresent(ImGui_ImplVulkanH_WindowData* wd)
{
    ImGui_ImplVulkanH_FrameData* fd = &wd->Frames[wd->FrameIndex];
>>>>>>> 85f9694b
	VkPresentInfoKHR info = {};
	info.sType = VK_STRUCTURE_TYPE_PRESENT_INFO_KHR;
	info.waitSemaphoreCount = 1;
	info.pWaitSemaphores = &fd->RenderCompleteSemaphore;
	info.swapchainCount = 1;
	info.pSwapchains = &wd->Swapchain;
	info.pImageIndices = &wd->FrameIndex;
	VkResult err = vkQueuePresentKHR(g_Queue, &info);
	check_vk_result(err);
}

static void glfw_error_callback(int error, const char* description)
{
    fprintf(stderr, "Glfw Error %d: %s\n", error, description);
}

static void glfw_resize_callback(GLFWwindow*, int w, int h)
{
    g_ResizeWanted = true;
    g_ResizeWidth = w;
	g_ResizeHeight = h;
}

int main(int, char**)
{
	// Setup window
    glfwSetErrorCallback(glfw_error_callback);
    if (!glfwInit())
        return 1;

    glfwWindowHint(GLFW_CLIENT_API, GLFW_NO_API);
    GLFWwindow* window = glfwCreateWindow(1280, 720, "ImGui GLFW+Vulkan example", NULL, NULL);

    // Setup Vulkan
    if (!glfwVulkanSupported())
    {
        printf("GLFW: Vulkan Not Supported\n");
        return 1;
    }
    uint32_t extensions_count = 0;
    const char** extensions = glfwGetRequiredInstanceExtensions(&extensions_count);
    SetupVulkan(extensions, extensions_count);

    // Create Window Surface
    VkSurfaceKHR surface;
    VkResult err = glfwCreateWindowSurface(g_Instance, window, g_Allocator, &surface);
    check_vk_result(err);

    // Create Framebuffers
    int w, h;
    glfwGetFramebufferSize(window, &w, &h);
    glfwSetFramebufferSizeCallback(window, glfw_resize_callback);
<<<<<<< HEAD
    ImGui_ImplVulkan_WindowData* wd = &g_WindowData;
=======
    ImGui_ImplVulkanH_WindowData* wd = &g_WindowData;
>>>>>>> 85f9694b
    SetupVulkanWindowData(wd, surface, w, h);

    // Setup Dear ImGui binding
    IMGUI_CHECKVERSION();
    ImGui::CreateContext();
    ImGuiIO& io = ImGui::GetIO(); (void)io;
<<<<<<< HEAD
    io.ConfigFlags |= ImGuiConfigFlags_ViewportsEnable;
    io.ConfigFlags |= ImGuiConfigFlags_ViewportsNoTaskBarIcons;
    //io.ConfigFlags |= ImGuiConfigFlags_NavEnableKeyboard;  // Enable Keyboard Controls
=======
    //io.ConfigFlags |= ImGuiConfigFlags_NavEnableKeyboard;  // Enable Keyboard Controls
    //io.ConfigFlags |= ImGuiConfigFlags_NavEnableGamepad;   // Enable Gamepad Controls
>>>>>>> 85f9694b

    // Setup GLFW binding
    ImGui_ImplGlfw_InitForVulkan(window, true);

    // Setup Vulkan binding
    ImGui_ImplVulkan_InitInfo init_info = {};
    init_info.Instance = g_Instance;
    init_info.PhysicalDevice = g_PhysicalDevice;
    init_info.Device = g_Device;
    init_info.QueueFamily = g_QueueFamily;
    init_info.Queue = g_Queue;
    init_info.PipelineCache = g_PipelineCache;
    init_info.DescriptorPool = g_DescriptorPool;
    init_info.Allocator = g_Allocator;
    init_info.CheckVkResultFn = check_vk_result;
    ImGui_ImplVulkan_Init(&init_info, wd->RenderPass);

    // Setup style
    ImGui::StyleColorsDark();
    //ImGui::StyleColorsClassic();

    // Load Fonts
    // - If no fonts are loaded, dear imgui will use the default font. You can also load multiple fonts and use ImGui::PushFont()/PopFont() to select them. 
    // - AddFontFromFileTTF() will return the ImFont* so you can store it if you need to select the font among multiple. 
    // - If the file cannot be loaded, the function will return NULL. Please handle those errors in your application (e.g. use an assertion, or display an error and quit).
    // - The fonts will be rasterized at a given size (w/ oversampling) and stored into a texture when calling ImFontAtlas::Build()/GetTexDataAsXXXX(), which ImGui_ImplXXXX_NewFrame below will call.
    // - Read 'misc/fonts/README.txt' for more instructions and details.
    // - Remember that in C/C++ if you want to include a backslash \ in a string literal you need to write a double backslash \\ !
    //io.Fonts->AddFontDefault();
    //io.Fonts->AddFontFromFileTTF("../../misc/fonts/Roboto-Medium.ttf", 16.0f);
    //io.Fonts->AddFontFromFileTTF("../../misc/fonts/Cousine-Regular.ttf", 15.0f);
    //io.Fonts->AddFontFromFileTTF("../../misc/fonts/DroidSans.ttf", 16.0f);
    //io.Fonts->AddFontFromFileTTF("../../misc/fonts/ProggyTiny.ttf", 10.0f);
    //ImFont* font = io.Fonts->AddFontFromFileTTF("c:\\Windows\\Fonts\\ArialUni.ttf", 18.0f, NULL, io.Fonts->GetGlyphRangesJapanese());
    //IM_ASSERT(font != NULL);

    // Upload Fonts
    {
        // Use any command queue
        VkCommandPool command_pool = wd->Frames[wd->FrameIndex].CommandPool;
        VkCommandBuffer command_buffer = wd->Frames[wd->FrameIndex].CommandBuffer;

        err = vkResetCommandPool(g_Device, command_pool, 0);
        check_vk_result(err);
        VkCommandBufferBeginInfo begin_info = {};
        begin_info.sType = VK_STRUCTURE_TYPE_COMMAND_BUFFER_BEGIN_INFO;
        begin_info.flags |= VK_COMMAND_BUFFER_USAGE_ONE_TIME_SUBMIT_BIT;
        err = vkBeginCommandBuffer(command_buffer, &begin_info);
        check_vk_result(err);

        ImGui_ImplVulkan_CreateFontsTexture(command_buffer);

        VkSubmitInfo end_info = {};
        end_info.sType = VK_STRUCTURE_TYPE_SUBMIT_INFO;
        end_info.commandBufferCount = 1;
        end_info.pCommandBuffers = &command_buffer;
        err = vkEndCommandBuffer(command_buffer);
        check_vk_result(err);
        err = vkQueueSubmit(g_Queue, 1, &end_info, VK_NULL_HANDLE);
        check_vk_result(err);

        err = vkDeviceWaitIdle(g_Device);
        check_vk_result(err);
        ImGui_ImplVulkan_InvalidateFontUploadObjects();
    }

    bool show_demo_window = true;
    bool show_another_window = false;
    ImVec4 clear_color = ImVec4(0.45f, 0.55f, 0.60f, 1.00f);

    // Main loop
    while (!glfwWindowShouldClose(window))
    {
        // Poll and handle events (inputs, window resize, etc.)
        // You can read the io.WantCaptureMouse, io.WantCaptureKeyboard flags to tell if dear imgui wants to use your inputs.
        // - When io.WantCaptureMouse is true, do not dispatch mouse input data to your main application.
        // - When io.WantCaptureKeyboard is true, do not dispatch keyboard input data to your main application.
        // Generally you may always pass all inputs to dear imgui, and hide them from your application based on those two flags.
        glfwPollEvents();
		if (g_ResizeWanted)
		{
			ImGui_ImplVulkanH_CreateWindowDataSwapChainAndFramebuffer(g_PhysicalDevice, g_Device, &g_WindowData, g_Allocator, g_ResizeWidth, g_ResizeHeight);
			g_ResizeWanted = false;
		}

        // Start the ImGui frame
        ImGui_ImplVulkan_NewFrame();
        ImGui_ImplGlfw_NewFrame();
        ImGui::NewFrame();

        // 1. Show a simple window.
        // Tip: if we don't call ImGui::Begin()/ImGui::End() the widgets automatically appears in a window called "Debug".
        {
            static float f = 0.0f;
            static int counter = 0;
            ImGui::Text("Hello, world!");                           // Display some text (you can use a format string too)
            ImGui::SliderFloat("float", &f, 0.0f, 1.0f);            // Edit 1 float using a slider from 0.0f to 1.0f    
            ImGui::ColorEdit3("clear color", (float*)&clear_color); // Edit 3 floats representing a color (nb: you could use (float*)&wd->ClearValue instead)

            ImGui::Checkbox("Demo Window", &show_demo_window);      // Edit bools storing our windows open/close state
            ImGui::Checkbox("Another Window", &show_another_window);

            if (ImGui::Button("Button"))                            // Buttons return true when clicked (NB: most widgets return true when edited/activated)
                counter++;
            ImGui::SameLine();
            ImGui::Text("counter = %d", counter);

            ImGui::Text("Application average %.3f ms/frame (%.1f FPS)", 1000.0f / ImGui::GetIO().Framerate, ImGui::GetIO().Framerate);
        }

        // 2. Show another simple window. In most cases you will use an explicit Begin/End pair to name your windows.
        if (show_another_window)
        {
            ImGui::Begin("Another Window", &show_another_window);
            ImGui::Text("Hello from another window!");
            if (ImGui::Button("Close Me"))
                show_another_window = false;
            ImGui::End();
        }

        // 3. Show the ImGui demo window. Most of the sample code is in ImGui::ShowDemoWindow(). Read its code to learn more about Dear ImGui!
        if (show_demo_window)
        {
            ImGui::SetNextWindowPos(ImVec2(650, 20), ImGuiCond_FirstUseEver); // Normally user code doesn't need/want to call this because positions are saved in .ini file anyway. Here we just want to make the demo initial state a bit more friendly!
            ImGui::ShowDemoWindow(&show_demo_window);
        }

        // Rendering
        ImGui::Render();
        memcpy(&wd->ClearValue.color.float32[0], &clear_color, 4 * sizeof(float));
		FrameRender(wd);

<<<<<<< HEAD
        // Update and Render additional Platform Windows
        if (io.ConfigFlags & ImGuiConfigFlags_ViewportsEnable)
        {
            ImGui::UpdatePlatformWindows();
            ImGui::RenderPlatformWindowsDefault();
        }

=======
>>>>>>> 85f9694b
        FramePresent(wd);
    }

    // Cleanup
    err = vkDeviceWaitIdle(g_Device);
    check_vk_result(err);
    ImGui_ImplVulkan_Shutdown();
    ImGui_ImplGlfw_Shutdown();
    ImGui::DestroyContext();
    CleanupVulkan();

    glfwDestroyWindow(window);
    glfwTerminate();

    return 0;
}<|MERGE_RESOLUTION|>--- conflicted
+++ resolved
@@ -4,10 +4,6 @@
 #include "imgui.h"
 #include "imgui_impl_glfw.h"
 #include "imgui_impl_vulkan.h"
-<<<<<<< HEAD
-
-=======
->>>>>>> 85f9694b
 #include <stdio.h>          // printf, fprintf
 #include <stdlib.h>         // abort
 #define GLFW_INCLUDE_NONE
@@ -30,11 +26,7 @@
 static VkPipelineCache              g_PipelineCache = VK_NULL_HANDLE;
 static VkDescriptorPool             g_DescriptorPool = VK_NULL_HANDLE;
 
-<<<<<<< HEAD
-static ImGui_ImplVulkan_WindowData  g_WindowData;
-=======
 static ImGui_ImplVulkanH_WindowData g_WindowData;
->>>>>>> 85f9694b
 static bool                         g_ResizeWanted = false;
 static int                          g_ResizeWidth = 0, g_ResizeHeight = 0;
 
@@ -184,11 +176,7 @@
     }
 }
 
-<<<<<<< HEAD
-static void SetupVulkanWindowData(ImGui_ImplVulkan_WindowData* wd, VkSurfaceKHR surface, int width, int height)
-=======
 static void SetupVulkanWindowData(ImGui_ImplVulkanH_WindowData* wd, VkSurfaceKHR surface, int width, int height)
->>>>>>> 85f9694b
 {
     wd->Surface = surface;
 
@@ -221,11 +209,7 @@
 
 static void CleanupVulkan()
 {
-<<<<<<< HEAD
-    ImGui_ImplVulkan_WindowData* wd = &g_WindowData;
-=======
     ImGui_ImplVulkanH_WindowData* wd = &g_WindowData;
->>>>>>> 85f9694b
     ImGui_ImplVulkanH_DestroyWindowData(g_Instance, g_Device, wd, g_Allocator);
     vkDestroyDescriptorPool(g_Device, g_DescriptorPool, g_Allocator);
 
@@ -239,11 +223,7 @@
     vkDestroyInstance(g_Instance, g_Allocator);
 }
 
-<<<<<<< HEAD
-static void FrameRender(ImGui_ImplVulkan_WindowData* wd)
-=======
 static void FrameRender(ImGui_ImplVulkanH_WindowData* wd)
->>>>>>> 85f9694b
 {
 	VkResult err;
 
@@ -251,11 +231,7 @@
 	err = vkAcquireNextImageKHR(g_Device, wd->Swapchain, UINT64_MAX, image_acquired_semaphore, VK_NULL_HANDLE, &wd->FrameIndex);
 	check_vk_result(err);
 
-<<<<<<< HEAD
-    ImGui_ImplVulkan_FrameData* fd = &wd->Frames[wd->FrameIndex];
-=======
     ImGui_ImplVulkanH_FrameData* fd = &wd->Frames[wd->FrameIndex];
->>>>>>> 85f9694b
     {
 		err = vkWaitForFences(g_Device, 1, &fd->Fence, VK_TRUE, UINT64_MAX);	// wait indefinitely instead of periodically checking
 		check_vk_result(err);
@@ -308,15 +284,9 @@
 	}
 }
 
-<<<<<<< HEAD
-static void FramePresent(ImGui_ImplVulkan_WindowData* wd)
-{
-    ImGui_ImplVulkan_FrameData* fd = &wd->Frames[wd->FrameIndex];
-=======
 static void FramePresent(ImGui_ImplVulkanH_WindowData* wd)
 {
     ImGui_ImplVulkanH_FrameData* fd = &wd->Frames[wd->FrameIndex];
->>>>>>> 85f9694b
 	VkPresentInfoKHR info = {};
 	info.sType = VK_STRUCTURE_TYPE_PRESENT_INFO_KHR;
 	info.waitSemaphoreCount = 1;
@@ -369,25 +339,17 @@
     int w, h;
     glfwGetFramebufferSize(window, &w, &h);
     glfwSetFramebufferSizeCallback(window, glfw_resize_callback);
-<<<<<<< HEAD
-    ImGui_ImplVulkan_WindowData* wd = &g_WindowData;
-=======
     ImGui_ImplVulkanH_WindowData* wd = &g_WindowData;
->>>>>>> 85f9694b
     SetupVulkanWindowData(wd, surface, w, h);
 
     // Setup Dear ImGui binding
     IMGUI_CHECKVERSION();
     ImGui::CreateContext();
     ImGuiIO& io = ImGui::GetIO(); (void)io;
-<<<<<<< HEAD
     io.ConfigFlags |= ImGuiConfigFlags_ViewportsEnable;
     io.ConfigFlags |= ImGuiConfigFlags_ViewportsNoTaskBarIcons;
     //io.ConfigFlags |= ImGuiConfigFlags_NavEnableKeyboard;  // Enable Keyboard Controls
-=======
-    //io.ConfigFlags |= ImGuiConfigFlags_NavEnableKeyboard;  // Enable Keyboard Controls
     //io.ConfigFlags |= ImGuiConfigFlags_NavEnableGamepad;   // Enable Gamepad Controls
->>>>>>> 85f9694b
 
     // Setup GLFW binding
     ImGui_ImplGlfw_InitForVulkan(window, true);
@@ -520,7 +482,6 @@
         memcpy(&wd->ClearValue.color.float32[0], &clear_color, 4 * sizeof(float));
 		FrameRender(wd);
 
-<<<<<<< HEAD
         // Update and Render additional Platform Windows
         if (io.ConfigFlags & ImGuiConfigFlags_ViewportsEnable)
         {
@@ -528,8 +489,6 @@
             ImGui::RenderPlatformWindowsDefault();
         }
 
-=======
->>>>>>> 85f9694b
         FramePresent(wd);
     }
 
