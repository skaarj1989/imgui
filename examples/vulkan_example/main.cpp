--- conflicted
+++ resolved
@@ -495,13 +495,9 @@
     ImGui_ImplVulkan_Shutdown();
     ImGui_ImplGlfw_Shutdown();
     ImGui::DestroyContext();
-<<<<<<< HEAD
     CleanupVulkan();
-=======
-    cleanup_vulkan();
 
     glfwDestroyWindow(window);
->>>>>>> 660c1578
     glfwTerminate();
 
     return 0;
