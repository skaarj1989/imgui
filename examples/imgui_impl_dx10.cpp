--- conflicted
+++ resolved
@@ -12,11 +12,8 @@
 
 // CHANGELOG
 // (minor and older changes stripped away, please see git history for details)
-<<<<<<< HEAD
 //  2019-XX-XX: Platform: Added support for multiple windows via the ImGuiPlatformIO interface.
-=======
 //  2019-07-21: DirectX10: Backup, clear and restore Geometry Shader is any is bound when calling ImGui_ImplDX10_RenderDrawData().
->>>>>>> 363d33f6
 //  2019-05-29: DirectX10: Added support for large mesh (64K+ vertices), enable ImGuiBackendFlags_RendererHasVtxOffset flag.
 //  2019-04-30: DirectX10: Added support for special ImDrawCallback_ResetRenderState callback to reset render state.
 //  2018-12-03: Misc: Added #pragma comment statement to automatically link with d3dcompiler.lib when using D3DCompile().
