--- conflicted
+++ resolved
@@ -11,11 +11,8 @@
 
 // CHANGELOG 
 // (minor and older changes stripped away, please see git history for details)
-<<<<<<< HEAD
 //  2018-XX-XX: Platform: Added support for multiple windows via the ImGuiPlatformIO interface.
-=======
 //  2018-11-30: Misc: Setting up io.BackendRendererName so it can be displayed in the About Window.
->>>>>>> a423f032
 //  2018-07-13: DirectX10: Fixed unreleased resources in Init and Shutdown functions.
 //  2018-06-08: Misc: Extracted imgui_impl_dx10.cpp/.h away from the old combined DX10+Win32 example.
 //  2018-06-08: DirectX10: Use draw_data->DisplayPos and draw_data->DisplaySize to setup projection matrix and clipping rectangle.
@@ -473,7 +470,9 @@
 
 bool    ImGui_ImplDX10_Init(ID3D10Device* device)
 {
+    // Setup back-end capabilities flags
     ImGuiIO& io = ImGui::GetIO();
+    io.BackendFlags |= ImGuiBackendFlags_RendererHasViewports;    // We can create multi-viewports on the Renderer side (optional)
     io.BackendRendererName = "imgui_impl_dx10";
 
     // Get factory from device
@@ -491,9 +490,6 @@
     if (pDXGIDevice) pDXGIDevice->Release();
     if (pDXGIAdapter) pDXGIAdapter->Release();
 
-    // Setup back-end capabilities flags
-    ImGuiIO& io = ImGui::GetIO();
-    io.BackendFlags |= ImGuiBackendFlags_RendererHasViewports;    // We can create multi-viewports on the Renderer side (optional)
     if (io.ConfigFlags & ImGuiConfigFlags_ViewportsEnable)
         ImGui_ImplDX10_InitPlatformInterface();
     return true;
