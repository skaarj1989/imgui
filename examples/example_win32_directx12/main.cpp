// Dear ImGui: standalone example application for DirectX 12
// If you are new to Dear ImGui, read documentation from the docs/ folder + read the top of imgui.cpp.
// Read online: https://github.com/ocornut/imgui/tree/master/docs
// FIXME: 64-bit only for now! (Because sizeof(ImTextureId) == sizeof(void*))

#include "imgui.h"
#include "imgui_impl_win32.h"
#include "imgui_impl_dx12.h"
#include <d3d12.h>
#include <dxgi1_4.h>
#include <tchar.h>

#ifdef _DEBUG
#define DX12_ENABLE_DEBUG_LAYER
#endif

#ifdef DX12_ENABLE_DEBUG_LAYER
#include <dxgidebug.h>
#pragma comment(lib, "dxguid.lib")
#endif

struct FrameContext
{
    ID3D12CommandAllocator* CommandAllocator;
    UINT64                  FenceValue;
};

// Data
static int const                    NUM_FRAMES_IN_FLIGHT = 3;
static FrameContext                 g_frameContext[NUM_FRAMES_IN_FLIGHT] = {};
static UINT                         g_frameIndex = 0;

static int const                    NUM_BACK_BUFFERS = 3;
static ID3D12Device*                g_pd3dDevice = NULL;
static ID3D12DescriptorHeap*        g_pd3dRtvDescHeap = NULL;
static ID3D12DescriptorHeap*        g_pd3dSrvDescHeap = NULL;
static ID3D12CommandQueue*          g_pd3dCommandQueue = NULL;
static ID3D12GraphicsCommandList*   g_pd3dCommandList = NULL;
static ID3D12Fence*                 g_fence = NULL;
static HANDLE                       g_fenceEvent = NULL;
static UINT64                       g_fenceLastSignaledValue = 0;
static IDXGISwapChain3*             g_pSwapChain = NULL;
static HANDLE                       g_hSwapChainWaitableObject = NULL;
static ID3D12Resource*              g_mainRenderTargetResource[NUM_BACK_BUFFERS] = {};
static D3D12_CPU_DESCRIPTOR_HANDLE  g_mainRenderTargetDescriptor[NUM_BACK_BUFFERS] = {};

// Forward declarations of helper functions
bool CreateDeviceD3D(HWND hWnd);
void CleanupDeviceD3D();
void CreateRenderTarget();
void CleanupRenderTarget();
void WaitForLastSubmittedFrame();
FrameContext* WaitForNextFrameResources();
void ResizeSwapChain(HWND hWnd, int width, int height);
LRESULT WINAPI WndProc(HWND hWnd, UINT msg, WPARAM wParam, LPARAM lParam);

// Main code
int main(int, char**)
{
    // Create application window
    //ImGui_ImplWin32_EnableDpiAwareness();
    WNDCLASSEX wc = { sizeof(WNDCLASSEX), CS_CLASSDC, WndProc, 0L, 0L, GetModuleHandle(NULL), NULL, NULL, NULL, NULL, _T("ImGui Example"), NULL };
    ::RegisterClassEx(&wc);
    HWND hwnd = ::CreateWindow(wc.lpszClassName, _T("Dear ImGui DirectX12 Example"), WS_OVERLAPPEDWINDOW, 100, 100, 1280, 800, NULL, NULL, wc.hInstance, NULL);

    // Initialize Direct3D
    if (!CreateDeviceD3D(hwnd))
    {
        CleanupDeviceD3D();
        ::UnregisterClass(wc.lpszClassName, wc.hInstance);
        return 1;
    }

    // Show the window
    ::ShowWindow(hwnd, SW_SHOWDEFAULT);
    ::UpdateWindow(hwnd);

    // Setup Dear ImGui context
    IMGUI_CHECKVERSION();
    ImGui::CreateContext();
    ImGuiIO& io = ImGui::GetIO(); (void)io;
    io.ConfigFlags |= ImGuiConfigFlags_NavEnableKeyboard;       // Enable Keyboard Controls
    //io.ConfigFlags |= ImGuiConfigFlags_NavEnableGamepad;      // Enable Gamepad Controls
    io.ConfigFlags |= ImGuiConfigFlags_DockingEnable;           // Enable Docking
    io.ConfigFlags |= ImGuiConfigFlags_ViewportsEnable;         // Enable Multi-Viewport / Platform Windows
    //io.ConfigViewportsNoAutoMerge = true;
    //io.ConfigViewportsNoTaskBarIcon = true;

    // Setup Dear ImGui style
    ImGui::StyleColorsDark();
    //ImGui::StyleColorsClassic();

<<<<<<< HEAD
    // When viewports are enabled we tweak WindowRounding/WindowBg so platform windows can look identical to regular ones.
    ImGuiStyle& style = ImGui::GetStyle();
    if (io.ConfigFlags & ImGuiConfigFlags_ViewportsEnable)
    {
        style.WindowRounding = 0.0f;
        style.Colors[ImGuiCol_WindowBg].w = 1.0f;
    }

    // Setup Platform/Renderer bindings
=======
    // Setup Platform/Renderer backends
>>>>>>> b1a18d82
    ImGui_ImplWin32_Init(hwnd);
    ImGui_ImplDX12_Init(g_pd3dDevice, NUM_FRAMES_IN_FLIGHT,
        DXGI_FORMAT_R8G8B8A8_UNORM, g_pd3dSrvDescHeap,
        g_pd3dSrvDescHeap->GetCPUDescriptorHandleForHeapStart(),
        g_pd3dSrvDescHeap->GetGPUDescriptorHandleForHeapStart());

    // Load Fonts
    // - If no fonts are loaded, dear imgui will use the default font. You can also load multiple fonts and use ImGui::PushFont()/PopFont() to select them.
    // - AddFontFromFileTTF() will return the ImFont* so you can store it if you need to select the font among multiple.
    // - If the file cannot be loaded, the function will return NULL. Please handle those errors in your application (e.g. use an assertion, or display an error and quit).
    // - The fonts will be rasterized at a given size (w/ oversampling) and stored into a texture when calling ImFontAtlas::Build()/GetTexDataAsXXXX(), which ImGui_ImplXXXX_NewFrame below will call.
    // - Read 'docs/FONTS.md' for more instructions and details.
    // - Remember that in C/C++ if you want to include a backslash \ in a string literal you need to write a double backslash \\ !
    //io.Fonts->AddFontDefault();
    //io.Fonts->AddFontFromFileTTF("../../misc/fonts/Roboto-Medium.ttf", 16.0f);
    //io.Fonts->AddFontFromFileTTF("../../misc/fonts/Cousine-Regular.ttf", 15.0f);
    //io.Fonts->AddFontFromFileTTF("../../misc/fonts/DroidSans.ttf", 16.0f);
    //io.Fonts->AddFontFromFileTTF("../../misc/fonts/ProggyTiny.ttf", 10.0f);
    //ImFont* font = io.Fonts->AddFontFromFileTTF("c:\\Windows\\Fonts\\ArialUni.ttf", 18.0f, NULL, io.Fonts->GetGlyphRangesJapanese());
    //IM_ASSERT(font != NULL);

    // Our state
    bool show_demo_window = true;
    bool show_another_window = false;
    ImVec4 clear_color = ImVec4(0.45f, 0.55f, 0.60f, 1.00f);

    // Main loop
    MSG msg;
    ZeroMemory(&msg, sizeof(msg));
    while (msg.message != WM_QUIT)
    {
        // Poll and handle messages (inputs, window resize, etc.)
        // You can read the io.WantCaptureMouse, io.WantCaptureKeyboard flags to tell if dear imgui wants to use your inputs.
        // - When io.WantCaptureMouse is true, do not dispatch mouse input data to your main application.
        // - When io.WantCaptureKeyboard is true, do not dispatch keyboard input data to your main application.
        // Generally you may always pass all inputs to dear imgui, and hide them from your application based on those two flags.
        if (::PeekMessage(&msg, NULL, 0U, 0U, PM_REMOVE))
        {
            ::TranslateMessage(&msg);
            ::DispatchMessage(&msg);
            continue;
        }

        // Start the Dear ImGui frame
        ImGui_ImplDX12_NewFrame();
        ImGui_ImplWin32_NewFrame();
        ImGui::NewFrame();

        // 1. Show the big demo window (Most of the sample code is in ImGui::ShowDemoWindow()! You can browse its code to learn more about Dear ImGui!).
        if (show_demo_window)
            ImGui::ShowDemoWindow(&show_demo_window);

        // 2. Show a simple window that we create ourselves. We use a Begin/End pair to created a named window.
        {
            static float f = 0.0f;
            static int counter = 0;

            ImGui::Begin("Hello, world!");                          // Create a window called "Hello, world!" and append into it.

            ImGui::Text("This is some useful text.");               // Display some text (you can use a format strings too)
            ImGui::Checkbox("Demo Window", &show_demo_window);      // Edit bools storing our window open/close state
            ImGui::Checkbox("Another Window", &show_another_window);

            ImGui::SliderFloat("float", &f, 0.0f, 1.0f);            // Edit 1 float using a slider from 0.0f to 1.0f
            ImGui::ColorEdit3("clear color", (float*)&clear_color); // Edit 3 floats representing a color

            if (ImGui::Button("Button"))                            // Buttons return true when clicked (most widgets return true when edited/activated)
                counter++;
            ImGui::SameLine();
            ImGui::Text("counter = %d", counter);

            ImGui::Text("Application average %.3f ms/frame (%.1f FPS)", 1000.0f / ImGui::GetIO().Framerate, ImGui::GetIO().Framerate);
            ImGui::End();
        }

        // 3. Show another simple window.
        if (show_another_window)
        {
            ImGui::Begin("Another Window", &show_another_window);   // Pass a pointer to our bool variable (the window will have a closing button that will clear the bool when clicked)
            ImGui::Text("Hello from another window!");
            if (ImGui::Button("Close Me"))
                show_another_window = false;
            ImGui::End();
        }

        // Rendering
        FrameContext* frameCtxt = WaitForNextFrameResources();
        UINT backBufferIdx = g_pSwapChain->GetCurrentBackBufferIndex();
        frameCtxt->CommandAllocator->Reset();

        D3D12_RESOURCE_BARRIER barrier = {};
        barrier.Type                   = D3D12_RESOURCE_BARRIER_TYPE_TRANSITION;
        barrier.Flags                  = D3D12_RESOURCE_BARRIER_FLAG_NONE;
        barrier.Transition.pResource   = g_mainRenderTargetResource[backBufferIdx];
        barrier.Transition.Subresource = D3D12_RESOURCE_BARRIER_ALL_SUBRESOURCES;
        barrier.Transition.StateBefore = D3D12_RESOURCE_STATE_PRESENT;
        barrier.Transition.StateAfter  = D3D12_RESOURCE_STATE_RENDER_TARGET;

        g_pd3dCommandList->Reset(frameCtxt->CommandAllocator, NULL);
        g_pd3dCommandList->ResourceBarrier(1, &barrier);
        g_pd3dCommandList->ClearRenderTargetView(g_mainRenderTargetDescriptor[backBufferIdx], (float*)&clear_color, 0, NULL);
        g_pd3dCommandList->OMSetRenderTargets(1, &g_mainRenderTargetDescriptor[backBufferIdx], FALSE, NULL);
        g_pd3dCommandList->SetDescriptorHeaps(1, &g_pd3dSrvDescHeap);
        ImGui::Render();
        ImGui_ImplDX12_RenderDrawData(ImGui::GetDrawData(), g_pd3dCommandList);
        barrier.Transition.StateBefore = D3D12_RESOURCE_STATE_RENDER_TARGET;
        barrier.Transition.StateAfter  = D3D12_RESOURCE_STATE_PRESENT;
        g_pd3dCommandList->ResourceBarrier(1, &barrier);
        g_pd3dCommandList->Close();

        g_pd3dCommandQueue->ExecuteCommandLists(1, (ID3D12CommandList* const*)&g_pd3dCommandList);

        // Update and Render additional Platform Windows
        if (io.ConfigFlags & ImGuiConfigFlags_ViewportsEnable)
        {
            ImGui::UpdatePlatformWindows();
            ImGui::RenderPlatformWindowsDefault(NULL, (void*)g_pd3dCommandList);
        }

        g_pSwapChain->Present(1, 0); // Present with vsync
        //g_pSwapChain->Present(0, 0); // Present without vsync

        UINT64 fenceValue = g_fenceLastSignaledValue + 1;
        g_pd3dCommandQueue->Signal(g_fence, fenceValue);
        g_fenceLastSignaledValue = fenceValue;
        frameCtxt->FenceValue = fenceValue;
    }

    WaitForLastSubmittedFrame();
    ImGui_ImplDX12_Shutdown();
    ImGui_ImplWin32_Shutdown();
    ImGui::DestroyContext();

    CleanupDeviceD3D();
    ::DestroyWindow(hwnd);
    ::UnregisterClass(wc.lpszClassName, wc.hInstance);

    return 0;
}

// Helper functions

bool CreateDeviceD3D(HWND hWnd)
{
    // Setup swap chain
    DXGI_SWAP_CHAIN_DESC1 sd;
    {
        ZeroMemory(&sd, sizeof(sd));
        sd.BufferCount = NUM_BACK_BUFFERS;
        sd.Width = 0;
        sd.Height = 0;
        sd.Format = DXGI_FORMAT_R8G8B8A8_UNORM;
        sd.Flags = DXGI_SWAP_CHAIN_FLAG_FRAME_LATENCY_WAITABLE_OBJECT;
        sd.BufferUsage = DXGI_USAGE_RENDER_TARGET_OUTPUT;
        sd.SampleDesc.Count = 1;
        sd.SampleDesc.Quality = 0;
        sd.SwapEffect = DXGI_SWAP_EFFECT_FLIP_DISCARD;
        sd.AlphaMode = DXGI_ALPHA_MODE_UNSPECIFIED;
        sd.Scaling = DXGI_SCALING_STRETCH;
        sd.Stereo = FALSE;
    }

    // [DEBUG] Enable debug interface
#ifdef DX12_ENABLE_DEBUG_LAYER
    ID3D12Debug* pdx12Debug = NULL;
    if (SUCCEEDED(D3D12GetDebugInterface(IID_PPV_ARGS(&pdx12Debug))))
        pdx12Debug->EnableDebugLayer();
#endif

    // Create device
    D3D_FEATURE_LEVEL featureLevel = D3D_FEATURE_LEVEL_11_0;
    if (D3D12CreateDevice(NULL, featureLevel, IID_PPV_ARGS(&g_pd3dDevice)) != S_OK)
        return false;

    // [DEBUG] Setup debug interface to break on any warnings/errors
#ifdef DX12_ENABLE_DEBUG_LAYER
    if (pdx12Debug != NULL)
    {
        ID3D12InfoQueue* pInfoQueue = NULL;
        g_pd3dDevice->QueryInterface(IID_PPV_ARGS(&pInfoQueue));
        pInfoQueue->SetBreakOnSeverity(D3D12_MESSAGE_SEVERITY_ERROR, true);
        pInfoQueue->SetBreakOnSeverity(D3D12_MESSAGE_SEVERITY_CORRUPTION, true);
        pInfoQueue->SetBreakOnSeverity(D3D12_MESSAGE_SEVERITY_WARNING, true);
        pInfoQueue->Release();
        pdx12Debug->Release();
    }
#endif

    {
        D3D12_DESCRIPTOR_HEAP_DESC desc = {};
        desc.Type = D3D12_DESCRIPTOR_HEAP_TYPE_RTV;
        desc.NumDescriptors = NUM_BACK_BUFFERS;
        desc.Flags = D3D12_DESCRIPTOR_HEAP_FLAG_NONE;
        desc.NodeMask = 1;
        if (g_pd3dDevice->CreateDescriptorHeap(&desc, IID_PPV_ARGS(&g_pd3dRtvDescHeap)) != S_OK)
            return false;

        SIZE_T rtvDescriptorSize = g_pd3dDevice->GetDescriptorHandleIncrementSize(D3D12_DESCRIPTOR_HEAP_TYPE_RTV);
        D3D12_CPU_DESCRIPTOR_HANDLE rtvHandle = g_pd3dRtvDescHeap->GetCPUDescriptorHandleForHeapStart();
        for (UINT i = 0; i < NUM_BACK_BUFFERS; i++)
        {
            g_mainRenderTargetDescriptor[i] = rtvHandle;
            rtvHandle.ptr += rtvDescriptorSize;
        }
    }

    {
        D3D12_DESCRIPTOR_HEAP_DESC desc = {};
        desc.Type = D3D12_DESCRIPTOR_HEAP_TYPE_CBV_SRV_UAV;
        desc.NumDescriptors = 1;
        desc.Flags = D3D12_DESCRIPTOR_HEAP_FLAG_SHADER_VISIBLE;
        if (g_pd3dDevice->CreateDescriptorHeap(&desc, IID_PPV_ARGS(&g_pd3dSrvDescHeap)) != S_OK)
            return false;
    }

    {
        D3D12_COMMAND_QUEUE_DESC desc = {};
        desc.Type = D3D12_COMMAND_LIST_TYPE_DIRECT;
        desc.Flags = D3D12_COMMAND_QUEUE_FLAG_NONE;
        desc.NodeMask = 1;
        if (g_pd3dDevice->CreateCommandQueue(&desc, IID_PPV_ARGS(&g_pd3dCommandQueue)) != S_OK)
            return false;
    }

    for (UINT i = 0; i < NUM_FRAMES_IN_FLIGHT; i++)
        if (g_pd3dDevice->CreateCommandAllocator(D3D12_COMMAND_LIST_TYPE_DIRECT, IID_PPV_ARGS(&g_frameContext[i].CommandAllocator)) != S_OK)
            return false;

    if (g_pd3dDevice->CreateCommandList(0, D3D12_COMMAND_LIST_TYPE_DIRECT, g_frameContext[0].CommandAllocator, NULL, IID_PPV_ARGS(&g_pd3dCommandList)) != S_OK ||
        g_pd3dCommandList->Close() != S_OK)
        return false;

    if (g_pd3dDevice->CreateFence(0, D3D12_FENCE_FLAG_NONE, IID_PPV_ARGS(&g_fence)) != S_OK)
        return false;

    g_fenceEvent = CreateEvent(NULL, FALSE, FALSE, NULL);
    if (g_fenceEvent == NULL)
        return false;

    {
        IDXGIFactory4* dxgiFactory = NULL;
        IDXGISwapChain1* swapChain1 = NULL;
        if (CreateDXGIFactory1(IID_PPV_ARGS(&dxgiFactory)) != S_OK ||
            dxgiFactory->CreateSwapChainForHwnd(g_pd3dCommandQueue, hWnd, &sd, NULL, NULL, &swapChain1) != S_OK ||
            swapChain1->QueryInterface(IID_PPV_ARGS(&g_pSwapChain)) != S_OK)
            return false;
        swapChain1->Release();
        dxgiFactory->Release();
        g_pSwapChain->SetMaximumFrameLatency(NUM_BACK_BUFFERS);
        g_hSwapChainWaitableObject = g_pSwapChain->GetFrameLatencyWaitableObject();
    }

    CreateRenderTarget();
    return true;
}

void CleanupDeviceD3D()
{
    CleanupRenderTarget();
    if (g_pSwapChain) { g_pSwapChain->Release(); g_pSwapChain = NULL; }
    if (g_hSwapChainWaitableObject != NULL) { CloseHandle(g_hSwapChainWaitableObject); }
    for (UINT i = 0; i < NUM_FRAMES_IN_FLIGHT; i++)
        if (g_frameContext[i].CommandAllocator) { g_frameContext[i].CommandAllocator->Release(); g_frameContext[i].CommandAllocator = NULL; }
    if (g_pd3dCommandQueue) { g_pd3dCommandQueue->Release(); g_pd3dCommandQueue = NULL; }
    if (g_pd3dCommandList) { g_pd3dCommandList->Release(); g_pd3dCommandList = NULL; }
    if (g_pd3dRtvDescHeap) { g_pd3dRtvDescHeap->Release(); g_pd3dRtvDescHeap = NULL; }
    if (g_pd3dSrvDescHeap) { g_pd3dSrvDescHeap->Release(); g_pd3dSrvDescHeap = NULL; }
    if (g_fence) { g_fence->Release(); g_fence = NULL; }
    if (g_fenceEvent) { CloseHandle(g_fenceEvent); g_fenceEvent = NULL; }
    if (g_pd3dDevice) { g_pd3dDevice->Release(); g_pd3dDevice = NULL; }

#ifdef DX12_ENABLE_DEBUG_LAYER
    IDXGIDebug1* pDebug = NULL;
    if (SUCCEEDED(DXGIGetDebugInterface1(0, IID_PPV_ARGS(&pDebug))))
    {
        pDebug->ReportLiveObjects(DXGI_DEBUG_ALL, DXGI_DEBUG_RLO_SUMMARY);
        pDebug->Release();
    }
#endif
}

void CreateRenderTarget()
{
    for (UINT i = 0; i < NUM_BACK_BUFFERS; i++)
    {
        ID3D12Resource* pBackBuffer = NULL;
        g_pSwapChain->GetBuffer(i, IID_PPV_ARGS(&pBackBuffer));
        g_pd3dDevice->CreateRenderTargetView(pBackBuffer, NULL, g_mainRenderTargetDescriptor[i]);
        g_mainRenderTargetResource[i] = pBackBuffer;
    }
}

void CleanupRenderTarget()
{
    WaitForLastSubmittedFrame();

    for (UINT i = 0; i < NUM_BACK_BUFFERS; i++)
        if (g_mainRenderTargetResource[i]) { g_mainRenderTargetResource[i]->Release(); g_mainRenderTargetResource[i] = NULL; }
}

void WaitForLastSubmittedFrame()
{
    FrameContext* frameCtxt = &g_frameContext[g_frameIndex % NUM_FRAMES_IN_FLIGHT];

    UINT64 fenceValue = frameCtxt->FenceValue;
    if (fenceValue == 0)
        return; // No fence was signaled

    frameCtxt->FenceValue = 0;
    if (g_fence->GetCompletedValue() >= fenceValue)
        return;

    g_fence->SetEventOnCompletion(fenceValue, g_fenceEvent);
    WaitForSingleObject(g_fenceEvent, INFINITE);
}

FrameContext* WaitForNextFrameResources()
{
    UINT nextFrameIndex = g_frameIndex + 1;
    g_frameIndex = nextFrameIndex;

    HANDLE waitableObjects[] = { g_hSwapChainWaitableObject, NULL };
    DWORD numWaitableObjects = 1;

    FrameContext* frameCtxt = &g_frameContext[nextFrameIndex % NUM_FRAMES_IN_FLIGHT];
    UINT64 fenceValue = frameCtxt->FenceValue;
    if (fenceValue != 0) // means no fence was signaled
    {
        frameCtxt->FenceValue = 0;
        g_fence->SetEventOnCompletion(fenceValue, g_fenceEvent);
        waitableObjects[1] = g_fenceEvent;
        numWaitableObjects = 2;
    }

    WaitForMultipleObjects(numWaitableObjects, waitableObjects, TRUE, INFINITE);

    return frameCtxt;
}

void ResizeSwapChain(HWND hWnd, int width, int height)
{
    DXGI_SWAP_CHAIN_DESC1 sd;
    g_pSwapChain->GetDesc1(&sd);
    sd.Width = width;
    sd.Height = height;

    IDXGIFactory4* dxgiFactory = NULL;
    g_pSwapChain->GetParent(IID_PPV_ARGS(&dxgiFactory));

    g_pSwapChain->Release();
    CloseHandle(g_hSwapChainWaitableObject);

    IDXGISwapChain1* swapChain1 = NULL;
    dxgiFactory->CreateSwapChainForHwnd(g_pd3dCommandQueue, hWnd, &sd, NULL, NULL, &swapChain1);
    swapChain1->QueryInterface(IID_PPV_ARGS(&g_pSwapChain));
    swapChain1->Release();
    dxgiFactory->Release();

    g_pSwapChain->SetMaximumFrameLatency(NUM_BACK_BUFFERS);

    g_hSwapChainWaitableObject = g_pSwapChain->GetFrameLatencyWaitableObject();
    assert(g_hSwapChainWaitableObject != NULL);
}

// Forward declare message handler from imgui_impl_win32.cpp
extern IMGUI_IMPL_API LRESULT ImGui_ImplWin32_WndProcHandler(HWND hWnd, UINT msg, WPARAM wParam, LPARAM lParam);

// Win32 message handler
LRESULT WINAPI WndProc(HWND hWnd, UINT msg, WPARAM wParam, LPARAM lParam)
{
    if (ImGui_ImplWin32_WndProcHandler(hWnd, msg, wParam, lParam))
        return true;

    switch (msg)
    {
    case WM_SIZE:
        if (g_pd3dDevice != NULL && wParam != SIZE_MINIMIZED)
        {
            WaitForLastSubmittedFrame();
            ImGui_ImplDX12_InvalidateDeviceObjects();
            CleanupRenderTarget();
            ResizeSwapChain(hWnd, (UINT)LOWORD(lParam), (UINT)HIWORD(lParam));
            CreateRenderTarget();
            ImGui_ImplDX12_CreateDeviceObjects();
        }
        return 0;
    case WM_SYSCOMMAND:
        if ((wParam & 0xfff0) == SC_KEYMENU) // Disable ALT application menu
            return 0;
        break;
    case WM_DESTROY:
        ::PostQuitMessage(0);
        return 0;
    }
    return ::DefWindowProc(hWnd, msg, wParam, lParam);
}<|MERGE_RESOLUTION|>--- conflicted
+++ resolved
@@ -90,7 +90,6 @@
     ImGui::StyleColorsDark();
     //ImGui::StyleColorsClassic();
 
-<<<<<<< HEAD
     // When viewports are enabled we tweak WindowRounding/WindowBg so platform windows can look identical to regular ones.
     ImGuiStyle& style = ImGui::GetStyle();
     if (io.ConfigFlags & ImGuiConfigFlags_ViewportsEnable)
@@ -99,10 +98,7 @@
         style.Colors[ImGuiCol_WindowBg].w = 1.0f;
     }
 
-    // Setup Platform/Renderer bindings
-=======
     // Setup Platform/Renderer backends
->>>>>>> b1a18d82
     ImGui_ImplWin32_Init(hwnd);
     ImGui_ImplDX12_Init(g_pd3dDevice, NUM_FRAMES_IN_FLIGHT,
         DXGI_FORMAT_R8G8B8A8_UNORM, g_pd3dSrvDescHeap,
