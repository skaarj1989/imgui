// dear imgui: standalone example application for DirectX 12
// If you are new to dear imgui, see examples/README.txt and documentation at the top of imgui.cpp.
// FIXME: 64-bit only for now! (Because sizeof(ImTextureId) == sizeof(void*))

#include "imgui.h"
#include "imgui_impl_win32.h"
#include "imgui_impl_dx12.h"
#include <d3d12.h>
#include <dxgi1_4.h>
#include <tchar.h>

#define DX12_ENABLE_DEBUG_LAYER     0

struct FrameContext
{
    ID3D12CommandAllocator* CommandAllocator;
    UINT64                  FenceValue;
};

// Data
static int const                    NUM_FRAMES_IN_FLIGHT = 3;
static FrameContext                 g_frameContext[NUM_FRAMES_IN_FLIGHT] = {};
static UINT                         g_frameIndex = 0;

static int const                    NUM_BACK_BUFFERS = 3;
static ID3D12Device*                g_pd3dDevice = NULL;
static ID3D12DescriptorHeap*        g_pd3dRtvDescHeap = NULL;
static ID3D12DescriptorHeap*        g_pd3dSrvDescHeap = NULL;
static ID3D12CommandQueue*          g_pd3dCommandQueue = NULL;
static ID3D12GraphicsCommandList*   g_pd3dCommandList = NULL;
static ID3D12Fence*                 g_fence = NULL;
static HANDLE                       g_fenceEvent = NULL;
static UINT64                       g_fenceLastSignaledValue = 0;
static IDXGISwapChain3*             g_pSwapChain = NULL;
static HANDLE                       g_hSwapChainWaitableObject = NULL;
static ID3D12Resource*              g_mainRenderTargetResource[NUM_BACK_BUFFERS] = {};
static D3D12_CPU_DESCRIPTOR_HANDLE  g_mainRenderTargetDescriptor[NUM_BACK_BUFFERS] = {};

void CreateRenderTarget()
{
    ID3D12Resource* pBackBuffer;
    for (UINT i = 0; i < NUM_BACK_BUFFERS; i++)
    {
        g_pSwapChain->GetBuffer(i, IID_PPV_ARGS(&pBackBuffer));
        g_pd3dDevice->CreateRenderTargetView(pBackBuffer, NULL, g_mainRenderTargetDescriptor[i]);
        g_mainRenderTargetResource[i] = pBackBuffer;
    }
}

void WaitForLastSubmittedFrame()
{
    FrameContext* frameCtxt = &g_frameContext[g_frameIndex % NUM_FRAMES_IN_FLIGHT];

    UINT64 fenceValue = frameCtxt->FenceValue;
    if (fenceValue == 0)
        return; // No fence was signaled

    frameCtxt->FenceValue = 0;
    if (g_fence->GetCompletedValue() >= fenceValue)
        return;

    g_fence->SetEventOnCompletion(fenceValue, g_fenceEvent);
    WaitForSingleObject(g_fenceEvent, INFINITE);
}

FrameContext* WaitForNextFrameResources()
{
    UINT nextFrameIndex = g_frameIndex + 1;
    g_frameIndex = nextFrameIndex;

    HANDLE waitableObjects[] = { g_hSwapChainWaitableObject, NULL };
    DWORD numWaitableObjects = 1;

    FrameContext* frameCtxt = &g_frameContext[nextFrameIndex % NUM_FRAMES_IN_FLIGHT];
    UINT64 fenceValue = frameCtxt->FenceValue;
    if (fenceValue != 0) // means no fence was signaled
    {
        frameCtxt->FenceValue = 0;
        g_fence->SetEventOnCompletion(fenceValue, g_fenceEvent);
        waitableObjects[1] = g_fenceEvent;
        numWaitableObjects = 2;
    }

    WaitForMultipleObjects(numWaitableObjects, waitableObjects, TRUE, INFINITE);

    return frameCtxt;
}

void ResizeSwapChain(HWND hWnd, int width, int height)
{
    DXGI_SWAP_CHAIN_DESC1 sd;
    g_pSwapChain->GetDesc1(&sd);
    sd.Width = width;
    sd.Height = height;

    IDXGIFactory4* dxgiFactory = NULL;
    g_pSwapChain->GetParent(IID_PPV_ARGS(&dxgiFactory));

    g_pSwapChain->Release();
    CloseHandle(g_hSwapChainWaitableObject);

    IDXGISwapChain1* swapChain1 = NULL;
    dxgiFactory->CreateSwapChainForHwnd(g_pd3dCommandQueue, hWnd, &sd, NULL, NULL, &swapChain1);
    swapChain1->QueryInterface(IID_PPV_ARGS(&g_pSwapChain));
    swapChain1->Release();
    dxgiFactory->Release();

    g_pSwapChain->SetMaximumFrameLatency(NUM_BACK_BUFFERS);

    g_hSwapChainWaitableObject = g_pSwapChain->GetFrameLatencyWaitableObject();
    assert(g_hSwapChainWaitableObject != NULL);
}

void CleanupRenderTarget()
{
    WaitForLastSubmittedFrame();

    for (UINT i = 0; i < NUM_BACK_BUFFERS; i++)
        if (g_mainRenderTargetResource[i]) { g_mainRenderTargetResource[i]->Release(); g_mainRenderTargetResource[i] = NULL; }
}

HRESULT CreateDeviceD3D(HWND hWnd)
{
    // Setup swap chain
    DXGI_SWAP_CHAIN_DESC1 sd;
    {
        ZeroMemory(&sd, sizeof(sd));
        sd.BufferCount = NUM_BACK_BUFFERS;
        sd.Width = 0;
        sd.Height = 0;
        sd.Format = DXGI_FORMAT_R8G8B8A8_UNORM;
        sd.Flags = DXGI_SWAP_CHAIN_FLAG_FRAME_LATENCY_WAITABLE_OBJECT;
        sd.BufferUsage = DXGI_USAGE_RENDER_TARGET_OUTPUT;
        sd.SampleDesc.Count = 1;
        sd.SampleDesc.Quality = 0;
        sd.SwapEffect = DXGI_SWAP_EFFECT_FLIP_DISCARD;
        sd.AlphaMode = DXGI_ALPHA_MODE_UNSPECIFIED;
        sd.Scaling = DXGI_SCALING_STRETCH;
        sd.Stereo = FALSE;
    }

    if (DX12_ENABLE_DEBUG_LAYER)
    {
        ID3D12Debug* dx12Debug = NULL;
        if (SUCCEEDED(D3D12GetDebugInterface(IID_PPV_ARGS(&dx12Debug))))
        {
            dx12Debug->EnableDebugLayer();
            dx12Debug->Release();
        }
    }

    D3D_FEATURE_LEVEL featureLevel = D3D_FEATURE_LEVEL_11_0;
    if (D3D12CreateDevice(NULL, featureLevel, IID_PPV_ARGS(&g_pd3dDevice)) != S_OK)
        return E_FAIL;

    {
        D3D12_DESCRIPTOR_HEAP_DESC desc = {};
        desc.Type           = D3D12_DESCRIPTOR_HEAP_TYPE_RTV;
        desc.NumDescriptors = NUM_BACK_BUFFERS;
        desc.Flags          = D3D12_DESCRIPTOR_HEAP_FLAG_NONE;
        desc.NodeMask       = 1;
        if (g_pd3dDevice->CreateDescriptorHeap(&desc, IID_PPV_ARGS(&g_pd3dRtvDescHeap)) != S_OK)
            return E_FAIL;

        SIZE_T rtvDescriptorSize = g_pd3dDevice->GetDescriptorHandleIncrementSize(D3D12_DESCRIPTOR_HEAP_TYPE_RTV);
        D3D12_CPU_DESCRIPTOR_HANDLE rtvHandle = g_pd3dRtvDescHeap->GetCPUDescriptorHandleForHeapStart();
        for (UINT i = 0; i < NUM_BACK_BUFFERS; i++) 
        {
            g_mainRenderTargetDescriptor[i] = rtvHandle;
            rtvHandle.ptr += rtvDescriptorSize;
        }
    }

    {
        D3D12_DESCRIPTOR_HEAP_DESC desc = {};
        desc.Type = D3D12_DESCRIPTOR_HEAP_TYPE_CBV_SRV_UAV;
        desc.NumDescriptors = 1;
        desc.Flags = D3D12_DESCRIPTOR_HEAP_FLAG_SHADER_VISIBLE;
        if (g_pd3dDevice->CreateDescriptorHeap(&desc, IID_PPV_ARGS(&g_pd3dSrvDescHeap)) != S_OK)
            return E_FAIL;
    }

    {
        D3D12_COMMAND_QUEUE_DESC desc = {};
        desc.Type     = D3D12_COMMAND_LIST_TYPE_DIRECT;
        desc.Flags    = D3D12_COMMAND_QUEUE_FLAG_NONE;
        desc.NodeMask = 1;
        if (g_pd3dDevice->CreateCommandQueue(&desc, IID_PPV_ARGS(&g_pd3dCommandQueue)) != S_OK)
            return E_FAIL;
    }

    for (UINT i = 0; i < NUM_FRAMES_IN_FLIGHT; i++)
        if (g_pd3dDevice->CreateCommandAllocator(D3D12_COMMAND_LIST_TYPE_DIRECT, IID_PPV_ARGS(&g_frameContext[i].CommandAllocator)) != S_OK)
            return E_FAIL;

    if (g_pd3dDevice->CreateCommandList(0, D3D12_COMMAND_LIST_TYPE_DIRECT, g_frameContext[0].CommandAllocator, NULL, IID_PPV_ARGS(&g_pd3dCommandList)) != S_OK ||
        g_pd3dCommandList->Close() != S_OK)
        return E_FAIL;

    if (g_pd3dDevice->CreateFence(0, D3D12_FENCE_FLAG_NONE, IID_PPV_ARGS(&g_fence)) != S_OK)
        return E_FAIL;

    g_fenceEvent = CreateEvent(NULL, FALSE, FALSE, NULL);
    if (g_fenceEvent == NULL)
        return E_FAIL;

    {
        IDXGIFactory4* dxgiFactory = NULL;
        IDXGISwapChain1* swapChain1 = NULL;
        if (CreateDXGIFactory1(IID_PPV_ARGS(&dxgiFactory)) != S_OK ||
            dxgiFactory->CreateSwapChainForHwnd(g_pd3dCommandQueue, hWnd, &sd, NULL, NULL, &swapChain1) != S_OK ||
            swapChain1->QueryInterface(IID_PPV_ARGS(&g_pSwapChain)) != S_OK)
            return E_FAIL;
        swapChain1->Release();
        dxgiFactory->Release();
        g_pSwapChain->SetMaximumFrameLatency(NUM_BACK_BUFFERS);
        g_hSwapChainWaitableObject = g_pSwapChain->GetFrameLatencyWaitableObject();
    }

    CreateRenderTarget();

    return S_OK;
}

void CleanupDeviceD3D()
{
    CleanupRenderTarget();
    if (g_pSwapChain) { g_pSwapChain->Release(); g_pSwapChain = NULL; }
    if (g_hSwapChainWaitableObject != NULL) { CloseHandle(g_hSwapChainWaitableObject); }
    for (UINT i = 0; i < NUM_FRAMES_IN_FLIGHT; i++)
        if (g_frameContext[i].CommandAllocator) { g_frameContext[i].CommandAllocator->Release(); g_frameContext[i].CommandAllocator = NULL; }
    if (g_pd3dCommandQueue) { g_pd3dCommandQueue->Release(); g_pd3dCommandQueue = NULL; }
    if (g_pd3dCommandList) { g_pd3dCommandList->Release(); g_pd3dCommandList = NULL; }
    if (g_pd3dRtvDescHeap) { g_pd3dRtvDescHeap->Release(); g_pd3dRtvDescHeap = NULL; }
    if (g_pd3dSrvDescHeap) { g_pd3dSrvDescHeap->Release(); g_pd3dSrvDescHeap = NULL; }
    if (g_fence) { g_fence->Release(); g_fence = NULL; }
    if (g_fenceEvent) { CloseHandle(g_fenceEvent); g_fenceEvent = NULL; }
    if (g_pd3dDevice) { g_pd3dDevice->Release(); g_pd3dDevice = NULL; }
}

extern LRESULT ImGui_ImplWin32_WndProcHandler(HWND hWnd, UINT msg, WPARAM wParam, LPARAM lParam);
LRESULT WINAPI WndProc(HWND hWnd, UINT msg, WPARAM wParam, LPARAM lParam)
{
    if (ImGui_ImplWin32_WndProcHandler(hWnd, msg, wParam, lParam))
        return true;

    switch (msg)
    {
    case WM_SIZE:
        if (g_pd3dDevice != NULL && wParam != SIZE_MINIMIZED)
        {
            ImGui_ImplDX12_InvalidateDeviceObjects();
            CleanupRenderTarget();
            ResizeSwapChain(hWnd, (UINT)LOWORD(lParam), (UINT)HIWORD(lParam));
            CreateRenderTarget();
            ImGui_ImplDX12_CreateDeviceObjects();
        }
        return 0;
    case WM_SYSCOMMAND:
        if ((wParam & 0xfff0) == SC_KEYMENU) // Disable ALT application menu
            return 0;
        break;
    case WM_DESTROY:
        PostQuitMessage(0);
        return 0;
    }
    return DefWindowProc(hWnd, msg, wParam, lParam);
}

int main(int, char**)
{
    // Create application window
    WNDCLASSEX wc = { sizeof(WNDCLASSEX), CS_CLASSDC, WndProc, 0L, 0L, GetModuleHandle(NULL), NULL, NULL, NULL, NULL, _T("ImGui Example"), NULL };
    RegisterClassEx(&wc);
    HWND hwnd = CreateWindow(_T("ImGui Example"), _T("Dear ImGui DirectX12 Example"), WS_OVERLAPPEDWINDOW, 100, 100, 1280, 800, NULL, NULL, wc.hInstance, NULL);

    // Initialize Direct3D
    if (CreateDeviceD3D(hwnd) < 0)
    {
        CleanupDeviceD3D();
        UnregisterClass(_T("ImGui Example"), wc.hInstance);
        return 1;
    }

    // Show the window
    ShowWindow(hwnd, SW_SHOWDEFAULT);
    UpdateWindow(hwnd);

    // Setup Dear ImGui binding
    IMGUI_CHECKVERSION();
    ImGui::CreateContext();
    ImGuiIO& io = ImGui::GetIO(); (void)io;
<<<<<<< HEAD
    io.ConfigFlags |= ImGuiConfigFlags_NavEnableKeyboard;       // Enable Keyboard Controls
    io.ConfigFlags |= ImGuiConfigFlags_DockingEnable;           // Enable Docking
    io.ConfigFlags |= ImGuiConfigFlags_ViewportsEnable;         // Enable Multi-Viewport / Platform Windows
    //io.ConfigFlags |= ImGuiConfigFlags_ViewportsNoTaskBarIcons;
    //io.ConfigFlags |= ImGuiConfigFlags_ViewportsNoMerge;
=======
    //io.ConfigFlags |= ImGuiConfigFlags_ViewportsEnable;
    //io.ConfigFlags |= ImGuiConfigFlags_NavEnableKeyboard;  // Enable Keyboard Controls
>>>>>>> 132d8c5a

    ImGui_ImplWin32_Init(hwnd);
    ImGui_ImplDX12_Init(g_pd3dDevice, NUM_FRAMES_IN_FLIGHT, 
        DXGI_FORMAT_R8G8B8A8_UNORM,
        g_pd3dSrvDescHeap->GetCPUDescriptorHandleForHeapStart(), 
        g_pd3dSrvDescHeap->GetGPUDescriptorHandleForHeapStart());

    // Setup style
    ImGui::StyleColorsDark();
    //ImGui::StyleColorsClassic();

    // Load Fonts
    // - If no fonts are loaded, dear imgui will use the default font. You can also load multiple fonts and use ImGui::PushFont()/PopFont() to select them. 
    // - AddFontFromFileTTF() will return the ImFont* so you can store it if you need to select the font among multiple. 
    // - If the file cannot be loaded, the function will return NULL. Please handle those errors in your application (e.g. use an assertion, or display an error and quit).
    // - The fonts will be rasterized at a given size (w/ oversampling) and stored into a texture when calling ImFontAtlas::Build()/GetTexDataAsXXXX(), which ImGui_ImplXXXX_NewFrame below will call.
    // - Read 'misc/fonts/README.txt' for more instructions and details.
    // - Remember that in C/C++ if you want to include a backslash \ in a string literal you need to write a double backslash \\ !
    //io.Fonts->AddFontDefault();
    //io.Fonts->AddFontFromFileTTF("../../misc/fonts/Roboto-Medium.ttf", 16.0f);
    //io.Fonts->AddFontFromFileTTF("../../misc/fonts/Cousine-Regular.ttf", 15.0f);
    //io.Fonts->AddFontFromFileTTF("../../misc/fonts/DroidSans.ttf", 16.0f);
    //io.Fonts->AddFontFromFileTTF("../../misc/fonts/ProggyTiny.ttf", 10.0f);
    //ImFont* font = io.Fonts->AddFontFromFileTTF("c:\\Windows\\Fonts\\ArialUni.ttf", 18.0f, NULL, io.Fonts->GetGlyphRangesJapanese());
    //IM_ASSERT(font != NULL);

    bool show_demo_window = true;
    bool show_another_window = false;
    ImVec4 clear_color = ImVec4(0.45f, 0.55f, 0.60f, 1.00f);

    // Main loop
    MSG msg;
    ZeroMemory(&msg, sizeof(msg));
    while (msg.message != WM_QUIT)
    {
        // Poll and handle messages (inputs, window resize, etc.)
        // You can read the io.WantCaptureMouse, io.WantCaptureKeyboard flags to tell if dear imgui wants to use your inputs.
        // - When io.WantCaptureMouse is true, do not dispatch mouse input data to your main application.
        // - When io.WantCaptureKeyboard is true, do not dispatch keyboard input data to your main application.
        // Generally you may always pass all inputs to dear imgui, and hide them from your application based on those two flags.
        if (PeekMessage(&msg, NULL, 0U, 0U, PM_REMOVE))
        {
            TranslateMessage(&msg);
            DispatchMessage(&msg);
            continue;
        }

        // Start the Dear ImGui frame
        ImGui_ImplDX12_NewFrame();
        ImGui_ImplWin32_NewFrame();
        ImGui::NewFrame();

        // 1. Show the big demo window (Most of the sample code is in ImGui::ShowDemoWindow()! You can browse its code to learn more about Dear ImGui!).
        if (show_demo_window)
            ImGui::ShowDemoWindow(&show_demo_window);

        // 2. Show a simple window that we create ourselves. We use a Begin/End pair to created a named window.
        {
            static float f = 0.0f;
            static int counter = 0;

            ImGui::Begin("Hello, world!");                          // Create a window called "Hello, world!" and append into it.

            ImGui::Text("This is some useful text.");               // Display some text (you can use a format strings too)
            ImGui::Checkbox("Demo Window", &show_demo_window);      // Edit bools storing our window open/close state
            ImGui::Checkbox("Another Window", &show_another_window);

            ImGui::SliderFloat("float", &f, 0.0f, 1.0f);            // Edit 1 float using a slider from 0.0f to 1.0f    
            ImGui::ColorEdit3("clear color", (float*)&clear_color); // Edit 3 floats representing a color

            if (ImGui::Button("Button"))                            // Buttons return true when clicked (most widgets return true when edited/activated)
                counter++;
            ImGui::SameLine();
            ImGui::Text("counter = %d", counter);

            ImGui::Text("Application average %.3f ms/frame (%.1f FPS)", 1000.0f / ImGui::GetIO().Framerate, ImGui::GetIO().Framerate);
            ImGui::End();
        }

        // 3. Show another simple window.
        if (show_another_window)
        {
            ImGui::Begin("Another Window", &show_another_window);   // Pass a pointer to our bool variable (the window will have a closing button that will clear the bool when clicked)
            ImGui::Text("Hello from another window!");
            if (ImGui::Button("Close Me"))
                show_another_window = false;
            ImGui::End();
        }

        // Rendering
        FrameContext* frameCtxt = WaitForNextFrameResources();
        UINT backBufferIdx = g_pSwapChain->GetCurrentBackBufferIndex();
        frameCtxt->CommandAllocator->Reset();

        D3D12_RESOURCE_BARRIER barrier = {};
        barrier.Type                   = D3D12_RESOURCE_BARRIER_TYPE_TRANSITION;
        barrier.Flags                  = D3D12_RESOURCE_BARRIER_FLAG_NONE;
        barrier.Transition.pResource   = g_mainRenderTargetResource[backBufferIdx];
        barrier.Transition.Subresource = D3D12_RESOURCE_BARRIER_ALL_SUBRESOURCES;
        barrier.Transition.StateBefore = D3D12_RESOURCE_STATE_PRESENT;
        barrier.Transition.StateAfter  = D3D12_RESOURCE_STATE_RENDER_TARGET;

        g_pd3dCommandList->Reset(frameCtxt->CommandAllocator, NULL);
        g_pd3dCommandList->ResourceBarrier(1, &barrier);
        g_pd3dCommandList->ClearRenderTargetView(g_mainRenderTargetDescriptor[backBufferIdx], (float*)&clear_color, 0, NULL);
        g_pd3dCommandList->OMSetRenderTargets(1, &g_mainRenderTargetDescriptor[backBufferIdx], FALSE, NULL);
        g_pd3dCommandList->SetDescriptorHeaps(1, &g_pd3dSrvDescHeap);
        ImGui::Render();
        ImGui_ImplDX12_RenderDrawData(ImGui::GetDrawData(), g_pd3dCommandList);
        barrier.Transition.StateBefore = D3D12_RESOURCE_STATE_RENDER_TARGET;
        barrier.Transition.StateAfter  = D3D12_RESOURCE_STATE_PRESENT;
        g_pd3dCommandList->ResourceBarrier(1, &barrier);
        g_pd3dCommandList->Close();

        g_pd3dCommandQueue->ExecuteCommandLists(1, (ID3D12CommandList* const*)&g_pd3dCommandList);

        // Update and Render additional Platform Windows
        if (io.ConfigFlags & ImGuiConfigFlags_ViewportsEnable)
        {
            ImGui::UpdatePlatformWindows();
            ImGui::RenderPlatformWindowsDefault();
        }

        g_pSwapChain->Present(1, 0); // Present with vsync
        //g_pSwapChain->Present(0, 0); // Present without vsync

        UINT64 fenceValue = g_fenceLastSignaledValue + 1;
        g_pd3dCommandQueue->Signal(g_fence, fenceValue);
        g_fenceLastSignaledValue = fenceValue;
        frameCtxt->FenceValue = fenceValue;
    }

    WaitForLastSubmittedFrame();
    ImGui_ImplDX12_Shutdown();
    ImGui_ImplWin32_Shutdown();
    ImGui::DestroyContext();

    CleanupDeviceD3D();
    DestroyWindow(hwnd);
    UnregisterClass(_T("ImGui Example"), wc.hInstance);

    return 0;
}<|MERGE_RESOLUTION|>--- conflicted
+++ resolved
@@ -290,16 +290,11 @@
     IMGUI_CHECKVERSION();
     ImGui::CreateContext();
     ImGuiIO& io = ImGui::GetIO(); (void)io;
-<<<<<<< HEAD
     io.ConfigFlags |= ImGuiConfigFlags_NavEnableKeyboard;       // Enable Keyboard Controls
     io.ConfigFlags |= ImGuiConfigFlags_DockingEnable;           // Enable Docking
     io.ConfigFlags |= ImGuiConfigFlags_ViewportsEnable;         // Enable Multi-Viewport / Platform Windows
     //io.ConfigFlags |= ImGuiConfigFlags_ViewportsNoTaskBarIcons;
     //io.ConfigFlags |= ImGuiConfigFlags_ViewportsNoMerge;
-=======
-    //io.ConfigFlags |= ImGuiConfigFlags_ViewportsEnable;
-    //io.ConfigFlags |= ImGuiConfigFlags_NavEnableKeyboard;  // Enable Keyboard Controls
->>>>>>> 132d8c5a
 
     ImGui_ImplWin32_Init(hwnd);
     ImGui_ImplDX12_Init(g_pd3dDevice, NUM_FRAMES_IN_FLIGHT, 
