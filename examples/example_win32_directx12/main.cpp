--- conflicted
+++ resolved
@@ -42,21 +42,13 @@
 void CreateRenderTarget();
 void CleanupRenderTarget();
 void WaitForLastSubmittedFrame();
-FrameContext*   WaitForNextFrameResources();
+FrameContext* WaitForNextFrameResources();
 void ResizeSwapChain(HWND hWnd, int width, int height);
 LRESULT WINAPI WndProc(HWND hWnd, UINT msg, WPARAM wParam, LPARAM lParam);
 
 // Main code
 int main(int, char**)
 {
-<<<<<<< HEAD
-    for (UINT i = 0; i < NUM_BACK_BUFFERS; i++)
-    {
-        ID3D12Resource* pBackBuffer = NULL;
-        g_pSwapChain->GetBuffer(i, IID_PPV_ARGS(&pBackBuffer));
-        g_pd3dDevice->CreateRenderTargetView(pBackBuffer, NULL, g_mainRenderTargetDescriptor[i]);
-        g_mainRenderTargetResource[i] = pBackBuffer;
-=======
     // Create application window
     WNDCLASSEX wc = { sizeof(WNDCLASSEX), CS_CLASSDC, WndProc, 0L, 0L, GetModuleHandle(NULL), NULL, NULL, NULL, NULL, _T("ImGui Example"), NULL };
     ::RegisterClassEx(&wc);
@@ -68,7 +60,6 @@
         CleanupDeviceD3D();
         ::UnregisterClass(wc.lpszClassName, wc.hInstance);
         return 1;
->>>>>>> 6767b0a1
     }
 
     // Show the window
@@ -79,11 +70,24 @@
     IMGUI_CHECKVERSION();
     ImGui::CreateContext();
     ImGuiIO& io = ImGui::GetIO(); (void)io;
-    //io.ConfigFlags |= ImGuiConfigFlags_NavEnableKeyboard;  // Enable Keyboard Controls
+    io.ConfigFlags |= ImGuiConfigFlags_NavEnableKeyboard;       // Enable Keyboard Controls
+    //io.ConfigFlags |= ImGuiConfigFlags_NavEnableGamepad;      // Enable Gamepad Controls
+    io.ConfigFlags |= ImGuiConfigFlags_DockingEnable;           // Enable Docking
+    //io.ConfigFlags |= ImGuiConfigFlags_ViewportsEnable;       // Enable Multi-Viewport / Platform Windows (FIXME: Currently broken in DX12 back-end, need some work!)
+    //io.ConfigViewportsNoAutoMerge = true;
+    //io.ConfigViewportsNoTaskBarIcon = true;
 
     // Setup Dear ImGui style
     ImGui::StyleColorsDark();
     //ImGui::StyleColorsClassic();
+
+    // When viewports are enabled we tweak WindowRounding/WindowBg so platform windows can look identical to regular ones.
+    ImGuiStyle& style = ImGui::GetStyle();
+    if (io.ConfigFlags & ImGuiConfigFlags_ViewportsEnable)
+    {
+        style.WindowRounding = 0.0f;
+        style.Colors[ImGuiCol_WindowBg].w = 1.0f;
+    }
 
     // Setup Platform/Renderer bindings
     ImGui_ImplWin32_Init(hwnd);
@@ -198,6 +202,13 @@
 
         g_pd3dCommandQueue->ExecuteCommandLists(1, (ID3D12CommandList* const*)&g_pd3dCommandList);
 
+        // Update and Render additional Platform Windows
+        if (io.ConfigFlags & ImGuiConfigFlags_ViewportsEnable)
+        {
+            ImGui::UpdatePlatformWindows();
+            ImGui::RenderPlatformWindowsDefault(NULL, (void*)g_pd3dCommandList);
+        }
+
         g_pSwapChain->Present(1, 0); // Present with vsync
         //g_pSwapChain->Present(0, 0); // Present without vsync
 
@@ -257,10 +268,10 @@
 
     {
         D3D12_DESCRIPTOR_HEAP_DESC desc = {};
-        desc.Type = D3D12_DESCRIPTOR_HEAP_TYPE_RTV;
+        desc.Type           = D3D12_DESCRIPTOR_HEAP_TYPE_RTV;
         desc.NumDescriptors = NUM_BACK_BUFFERS;
-        desc.Flags = D3D12_DESCRIPTOR_HEAP_FLAG_NONE;
-        desc.NodeMask = 1;
+        desc.Flags          = D3D12_DESCRIPTOR_HEAP_FLAG_NONE;
+        desc.NodeMask       = 1;
         if (g_pd3dDevice->CreateDescriptorHeap(&desc, IID_PPV_ARGS(&g_pd3dRtvDescHeap)) != S_OK)
             return false;
 
@@ -284,8 +295,8 @@
 
     {
         D3D12_COMMAND_QUEUE_DESC desc = {};
-        desc.Type = D3D12_COMMAND_LIST_TYPE_DIRECT;
-        desc.Flags = D3D12_COMMAND_QUEUE_FLAG_NONE;
+        desc.Type     = D3D12_COMMAND_LIST_TYPE_DIRECT;
+        desc.Flags    = D3D12_COMMAND_QUEUE_FLAG_NONE;
         desc.NodeMask = 1;
         if (g_pd3dDevice->CreateCommandQueue(&desc, IID_PPV_ARGS(&g_pd3dCommandQueue)) != S_OK)
             return false;
@@ -341,9 +352,9 @@
 
 void CreateRenderTarget()
 {
-    ID3D12Resource* pBackBuffer;
     for (UINT i = 0; i < NUM_BACK_BUFFERS; i++)
     {
+        ID3D12Resource* pBackBuffer = NULL;
         g_pSwapChain->GetBuffer(i, IID_PPV_ARGS(&pBackBuffer));
         g_pd3dDevice->CreateRenderTargetView(pBackBuffer, NULL, g_mainRenderTargetDescriptor[i]);
         g_mainRenderTargetResource[i] = pBackBuffer;
@@ -362,47 +373,17 @@
 {
     FrameContext* frameCtxt = &g_frameContext[g_frameIndex % NUM_FRAMES_IN_FLIGHT];
 
-<<<<<<< HEAD
-    // Setup Dear ImGui context
-    IMGUI_CHECKVERSION();
-    ImGui::CreateContext();
-    ImGuiIO& io = ImGui::GetIO(); (void)io;
-    io.ConfigFlags |= ImGuiConfigFlags_NavEnableKeyboard;       // Enable Keyboard Controls
-    //io.ConfigFlags |= ImGuiConfigFlags_NavEnableGamepad;      // Enable Gamepad Controls
-    io.ConfigFlags |= ImGuiConfigFlags_DockingEnable;           // Enable Docking
-    //io.ConfigFlags |= ImGuiConfigFlags_ViewportsEnable;       // Enable Multi-Viewport / Platform Windows (FIXME: Currently broken in DX12 back-end, need some work!)
-    //io.ConfigViewportsNoAutoMerge = true;
-    //io.ConfigViewportsNoTaskBarIcon = true;
-=======
     UINT64 fenceValue = frameCtxt->FenceValue;
     if (fenceValue == 0)
         return; // No fence was signaled
->>>>>>> 6767b0a1
 
     frameCtxt->FenceValue = 0;
     if (g_fence->GetCompletedValue() >= fenceValue)
         return;
 
-<<<<<<< HEAD
-    // When viewports are enabled we tweak WindowRounding/WindowBg so platform windows can look identical to regular ones.
-    ImGuiStyle& style = ImGui::GetStyle();
-    if (io.ConfigFlags & ImGuiConfigFlags_ViewportsEnable)
-    {
-        style.WindowRounding = 0.0f;
-        style.Colors[ImGuiCol_WindowBg].w = 1.0f;
-    }
-
-    // Setup Platform/Renderer bindings
-    ImGui_ImplWin32_Init(hwnd);
-    ImGui_ImplDX12_Init(g_pd3dDevice, NUM_FRAMES_IN_FLIGHT,
-        DXGI_FORMAT_R8G8B8A8_UNORM,
-        g_pd3dSrvDescHeap->GetCPUDescriptorHandleForHeapStart(),
-        g_pd3dSrvDescHeap->GetGPUDescriptorHandleForHeapStart());
-=======
     g_fence->SetEventOnCompletion(fenceValue, g_fenceEvent);
     WaitForSingleObject(g_fenceEvent, INFINITE);
 }
->>>>>>> 6767b0a1
 
 FrameContext* WaitForNextFrameResources()
 {
@@ -470,50 +451,6 @@
             CreateRenderTarget();
             ImGui_ImplDX12_CreateDeviceObjects();
         }
-<<<<<<< HEAD
-
-        // Rendering
-        FrameContext* frameCtxt = WaitForNextFrameResources();
-        UINT backBufferIdx = g_pSwapChain->GetCurrentBackBufferIndex();
-        frameCtxt->CommandAllocator->Reset();
-
-        D3D12_RESOURCE_BARRIER barrier = {};
-        barrier.Type                   = D3D12_RESOURCE_BARRIER_TYPE_TRANSITION;
-        barrier.Flags                  = D3D12_RESOURCE_BARRIER_FLAG_NONE;
-        barrier.Transition.pResource   = g_mainRenderTargetResource[backBufferIdx];
-        barrier.Transition.Subresource = D3D12_RESOURCE_BARRIER_ALL_SUBRESOURCES;
-        barrier.Transition.StateBefore = D3D12_RESOURCE_STATE_PRESENT;
-        barrier.Transition.StateAfter  = D3D12_RESOURCE_STATE_RENDER_TARGET;
-
-        g_pd3dCommandList->Reset(frameCtxt->CommandAllocator, NULL);
-        g_pd3dCommandList->ResourceBarrier(1, &barrier);
-        g_pd3dCommandList->ClearRenderTargetView(g_mainRenderTargetDescriptor[backBufferIdx], (float*)&clear_color, 0, NULL);
-        g_pd3dCommandList->OMSetRenderTargets(1, &g_mainRenderTargetDescriptor[backBufferIdx], FALSE, NULL);
-        g_pd3dCommandList->SetDescriptorHeaps(1, &g_pd3dSrvDescHeap);
-        ImGui::Render();
-        ImGui_ImplDX12_RenderDrawData(ImGui::GetDrawData(), g_pd3dCommandList);
-        barrier.Transition.StateBefore = D3D12_RESOURCE_STATE_RENDER_TARGET;
-        barrier.Transition.StateAfter  = D3D12_RESOURCE_STATE_PRESENT;
-        g_pd3dCommandList->ResourceBarrier(1, &barrier);
-        g_pd3dCommandList->Close();
-
-        g_pd3dCommandQueue->ExecuteCommandLists(1, (ID3D12CommandList* const*)&g_pd3dCommandList);
-
-        // Update and Render additional Platform Windows
-        if (io.ConfigFlags & ImGuiConfigFlags_ViewportsEnable)
-        {
-            ImGui::UpdatePlatformWindows();
-            ImGui::RenderPlatformWindowsDefault(NULL, (void*)g_pd3dCommandList);
-        }
-
-        g_pSwapChain->Present(1, 0); // Present with vsync
-        //g_pSwapChain->Present(0, 0); // Present without vsync
-
-        UINT64 fenceValue = g_fenceLastSignaledValue + 1;
-        g_pd3dCommandQueue->Signal(g_fence, fenceValue);
-        g_fenceLastSignaledValue = fenceValue;
-        frameCtxt->FenceValue = fenceValue;
-=======
         return 0;
     case WM_SYSCOMMAND:
         if ((wParam & 0xfff0) == SC_KEYMENU) // Disable ALT application menu
@@ -522,7 +459,6 @@
     case WM_DESTROY:
         ::PostQuitMessage(0);
         return 0;
->>>>>>> 6767b0a1
     }
     return ::DefWindowProc(hWnd, msg, wParam, lParam);
 }