--- conflicted
+++ resolved
@@ -19,11 +19,8 @@
 
 // CHANGELOG 
 // (minor and older changes stripped away, please see git history for details)
-<<<<<<< HEAD
 //  2018-XX-XX: Platform: Added support for multiple windows via the ImGuiPlatformIO interface.
-=======
 //  2018-11-30: Misc: Setting up io.BackendRendererName so it can be displayed in the About Window.
->>>>>>> a423f032
 //  2018-08-03: OpenGL: Disabling/restoring GL_LIGHTING and GL_COLOR_MATERIAL to increase compatibility with legacy OpenGL applications.
 //  2018-06-08: Misc: Extracted imgui_impl_opengl2.cpp/.h away from the old combined GLFW/SDL+OpenGL2 examples.
 //  2018-06-08: OpenGL: Use draw_data->DisplayPos and draw_data->DisplaySize to setup projection matrix and clipping rectangle.
@@ -63,16 +60,12 @@
 // Functions
 bool    ImGui_ImplOpenGL2_Init()
 {
-<<<<<<< HEAD
     // Setup back-end capabilities flags
     ImGuiIO& io = ImGui::GetIO();
     io.BackendFlags |= ImGuiBackendFlags_RendererHasViewports;    // We can create multi-viewports on the Renderer side (optional)
+    io.BackendRendererName = "imgui_impl_opengl2";
     if (io.ConfigFlags & ImGuiConfigFlags_ViewportsEnable)
         ImGui_ImplOpenGL2_InitPlatformInterface();
-=======
-    ImGuiIO& io = ImGui::GetIO();
-    io.BackendRendererName = "imgui_impl_opengl2";
->>>>>>> a423f032
     return true;
 }
 
