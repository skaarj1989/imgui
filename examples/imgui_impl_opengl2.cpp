// dear imgui: Renderer for OpenGL2 (legacy OpenGL, fixed pipeline)
// This needs to be used along with a Platform Binding (e.g. GLFW, SDL, Win32, custom..)

// Implemented features:
//  [X] Renderer: User texture binding. Use 'GLuint' OpenGL texture identifier as void*/ImTextureID. Read the FAQ about ImTextureID in imgui.cpp.
//  [X] Renderer: Multi-viewport support. Enable with 'io.ConfigFlags |= ImGuiConfigFlags_ViewportsEnable'.

// You can copy and use unmodified imgui_impl_* files in your project. See main.cpp for an example of using this.
// If you are new to dear imgui, read examples/README.txt and read the documentation at the top of imgui.cpp.
// https://github.com/ocornut/imgui

// **DO NOT USE THIS CODE IF YOUR CODE/ENGINE IS USING MODERN OPENGL (SHADERS, VBO, VAO, etc.)**
// **Prefer using the code in imgui_impl_opengl3.cpp**
// This code is mostly provided as a reference to learn how ImGui integration works, because it is shorter to read.
// If your code is using GL3+ context or any semi modern OpenGL calls, using this is likely to make everything more
// complicated, will require your code to reset every single OpenGL attributes to their initial state, and might
// confuse your GPU driver. 
// The GL2 code is unable to reset attributes or even call e.g. "glUseProgram(0)" because they don't exist in that API.

// CHANGELOG 
// (minor and older changes stripped away, please see git history for details)
//  2018-XX-XX: Platform: Added support for multiple windows via the ImGuiPlatformIO interface.
//  2018-08-03: OpenGL: Disabling/restoring GL_LIGHTING and GL_COLOR_MATERIAL to increase compatibility with legacy OpenGL applications.
//  2018-06-08: Misc: Extracted imgui_impl_opengl2.cpp/.h away from the old combined GLFW/SDL+OpenGL2 examples.
//  2018-06-08: OpenGL: Use draw_data->DisplayPos and draw_data->DisplaySize to setup projection matrix and clipping rectangle.
//  2018-02-16: Misc: Obsoleted the io.RenderDrawListsFn callback and exposed ImGui_ImplGlfwGL2_RenderDrawData() in the .h file so you can call it yourself.
//  2017-09-01: OpenGL: Save and restore current polygon mode.
//  2016-09-10: OpenGL: Uploading font texture as RGBA32 to increase compatibility with users shaders (not ideal).
//  2016-09-05: OpenGL: Fixed save and restore of current scissor rectangle.

#include "imgui.h"
#include "imgui_impl_opengl2.h"
#if defined(_MSC_VER) && _MSC_VER <= 1500 // MSVC 2008 or earlier
#include <stddef.h>     // intptr_t
#else
#include <stdint.h>     // intptr_t
#endif

// Include OpenGL header (without an OpenGL loader) requires a bit of fiddling
#if defined(_WIN32) && !defined(APIENTRY)
#define APIENTRY __stdcall                  // It is customary to use APIENTRY for OpenGL function pointer declarations on all platforms.  Additionally, the Windows OpenGL header needs APIENTRY.
#endif
#if defined(_WIN32) && !defined(WINGDIAPI)
#define WINGDIAPI __declspec(dllimport)     // Some Windows OpenGL headers need this
#endif
#if defined(__APPLE__)
#include <OpenGL/gl.h>
#else
#include <GL/gl.h>
#endif

// OpenGL Data
static GLuint       g_FontTexture = 0;

// Forward Declarations
static void ImGui_ImplOpenGL2_InitPlatformInterface();
static void ImGui_ImplOpenGL2_ShutdownPlatformInterface();

// Functions
bool    ImGui_ImplOpenGL2_Init()
{
    // Setup back-end capabilities flags
    ImGuiIO& io = ImGui::GetIO();
    io.BackendFlags |= ImGuiBackendFlags_RendererHasViewports;    // We can create multi-viewports on the Renderer side (optional)
    if (io.ConfigFlags & ImGuiConfigFlags_ViewportsEnable)
        ImGui_ImplOpenGL2_InitPlatformInterface();
    return true;
}

void    ImGui_ImplOpenGL2_Shutdown()
{
    ImGui_ImplOpenGL2_ShutdownPlatformInterface();
    ImGui_ImplOpenGL2_DestroyDeviceObjects();
}

void    ImGui_ImplOpenGL2_NewFrame()
{
    if (!g_FontTexture)
        ImGui_ImplOpenGL2_CreateDeviceObjects();
}

// OpenGL2 Render function.
// (this used to be set in io.RenderDrawListsFn and called by ImGui::Render(), but you can now call this directly from your main loop)
// Note that this implementation is little overcomplicated because we are saving/setting up/restoring every OpenGL state explicitly, in order to be able to run within any OpenGL engine that doesn't do so. 
void ImGui_ImplOpenGL2_RenderDrawData(ImDrawData* draw_data)
{
    // Avoid rendering when minimized, scale coordinates for retina displays (screen coordinates != framebuffer coordinates)
    ImGuiIO& io = ImGui::GetIO();
    int fb_width = (int)(draw_data->DisplaySize.x * io.DisplayFramebufferScale.x);
    int fb_height = (int)(draw_data->DisplaySize.y * io.DisplayFramebufferScale.y);
    if (fb_width == 0 || fb_height == 0)
        return;
    draw_data->ScaleClipRects(io.DisplayFramebufferScale);

    // We are using the OpenGL fixed pipeline to make the example code simpler to read!
    // Setup render state: alpha-blending enabled, no face culling, no depth testing, scissor enabled, vertex/texcoord/color pointers, polygon fill.
    GLint last_texture; glGetIntegerv(GL_TEXTURE_BINDING_2D, &last_texture);
    GLint last_polygon_mode[2]; glGetIntegerv(GL_POLYGON_MODE, last_polygon_mode);
    GLint last_viewport[4]; glGetIntegerv(GL_VIEWPORT, last_viewport);
    GLint last_scissor_box[4]; glGetIntegerv(GL_SCISSOR_BOX, last_scissor_box); 
    glPushAttrib(GL_ENABLE_BIT | GL_COLOR_BUFFER_BIT | GL_TRANSFORM_BIT);
    glEnable(GL_BLEND);
    glBlendFunc(GL_SRC_ALPHA, GL_ONE_MINUS_SRC_ALPHA);
    glDisable(GL_CULL_FACE);
    glDisable(GL_DEPTH_TEST);
    glDisable(GL_LIGHTING);
    glDisable(GL_COLOR_MATERIAL);
    glEnable(GL_SCISSOR_TEST);
    glEnableClientState(GL_VERTEX_ARRAY);
    glEnableClientState(GL_TEXTURE_COORD_ARRAY);
    glEnableClientState(GL_COLOR_ARRAY);
    glEnable(GL_TEXTURE_2D);
    glPolygonMode(GL_FRONT_AND_BACK, GL_FILL);
    //glUseProgram(0); // You may want this if using this code in an OpenGL 3+ context where shaders may be bound

    // Setup viewport, orthographic projection matrix
<<<<<<< HEAD
    // Our visible imgui space lies from draw_data->DisplayPos (top left) to draw_data->DisplayPos+data_data->DisplaySize (bottom right). DisplayMin is (0,0) for single viewport apps.
=======
    // Our visible imgui space lies from draw_data->DisplayPos (top left) to draw_data->DisplayPos+data_data->DisplaySize (bottom right). DisplayMin is typically (0,0) for single viewport apps.
>>>>>>> c12da2a6
    glViewport(0, 0, (GLsizei)fb_width, (GLsizei)fb_height);
    glMatrixMode(GL_PROJECTION);
    glPushMatrix();
    glLoadIdentity();
    glOrtho(draw_data->DisplayPos.x, draw_data->DisplayPos.x + draw_data->DisplaySize.x, draw_data->DisplayPos.y + draw_data->DisplaySize.y, draw_data->DisplayPos.y, -1.0f, +1.0f);
    glMatrixMode(GL_MODELVIEW);
    glPushMatrix();
    glLoadIdentity();

    // Render command lists
    ImVec2 pos = draw_data->DisplayPos;
    for (int n = 0; n < draw_data->CmdListsCount; n++)
    {
        const ImDrawList* cmd_list = draw_data->CmdLists[n];
        const ImDrawVert* vtx_buffer = cmd_list->VtxBuffer.Data;
        const ImDrawIdx* idx_buffer = cmd_list->IdxBuffer.Data;
        glVertexPointer(2, GL_FLOAT, sizeof(ImDrawVert), (const GLvoid*)((const char*)vtx_buffer + IM_OFFSETOF(ImDrawVert, pos)));
        glTexCoordPointer(2, GL_FLOAT, sizeof(ImDrawVert), (const GLvoid*)((const char*)vtx_buffer + IM_OFFSETOF(ImDrawVert, uv)));
        glColorPointer(4, GL_UNSIGNED_BYTE, sizeof(ImDrawVert), (const GLvoid*)((const char*)vtx_buffer + IM_OFFSETOF(ImDrawVert, col)));

        for (int cmd_i = 0; cmd_i < cmd_list->CmdBuffer.Size; cmd_i++)
        {
            const ImDrawCmd* pcmd = &cmd_list->CmdBuffer[cmd_i];
            if (pcmd->UserCallback)
            {
                // User callback (registered via ImDrawList::AddCallback)
                pcmd->UserCallback(cmd_list, pcmd);
            }
            else
            {
                ImVec4 clip_rect = ImVec4(pcmd->ClipRect.x - pos.x, pcmd->ClipRect.y - pos.y, pcmd->ClipRect.z - pos.x, pcmd->ClipRect.w - pos.y);
                if (clip_rect.x < fb_width && clip_rect.y < fb_height && clip_rect.z >= 0.0f && clip_rect.w >= 0.0f)
                {
                    // Apply scissor/clipping rectangle
                    glScissor((int)clip_rect.x, (int)(fb_height - clip_rect.w), (int)(clip_rect.z - clip_rect.x), (int)(clip_rect.w - clip_rect.y));

                    // Bind texture, Draw
                    glBindTexture(GL_TEXTURE_2D, (GLuint)(intptr_t)pcmd->TextureId);
                    glDrawElements(GL_TRIANGLES, (GLsizei)pcmd->ElemCount, sizeof(ImDrawIdx) == 2 ? GL_UNSIGNED_SHORT : GL_UNSIGNED_INT, idx_buffer);
                }
            }
            idx_buffer += pcmd->ElemCount;
        }
    }

    // Restore modified state
    glDisableClientState(GL_COLOR_ARRAY);
    glDisableClientState(GL_TEXTURE_COORD_ARRAY);
    glDisableClientState(GL_VERTEX_ARRAY);
    glBindTexture(GL_TEXTURE_2D, (GLuint)last_texture);
    glMatrixMode(GL_MODELVIEW);
    glPopMatrix();
    glMatrixMode(GL_PROJECTION);
    glPopMatrix();
    glPopAttrib();
    glPolygonMode(GL_FRONT, (GLenum)last_polygon_mode[0]); glPolygonMode(GL_BACK, (GLenum)last_polygon_mode[1]);
    glViewport(last_viewport[0], last_viewport[1], (GLsizei)last_viewport[2], (GLsizei)last_viewport[3]);
    glScissor(last_scissor_box[0], last_scissor_box[1], (GLsizei)last_scissor_box[2], (GLsizei)last_scissor_box[3]);
}

bool ImGui_ImplOpenGL2_CreateFontsTexture()
{
    // Build texture atlas
    ImGuiIO& io = ImGui::GetIO();
    unsigned char* pixels;
    int width, height;
    io.Fonts->GetTexDataAsRGBA32(&pixels, &width, &height);   // Load as RGBA 32-bits (75% of the memory is wasted, but default font is so small) because it is more likely to be compatible with user's existing shaders. If your ImTextureId represent a higher-level concept than just a GL texture id, consider calling GetTexDataAsAlpha8() instead to save on GPU memory.

    // Upload texture to graphics system
    GLint last_texture;
    glGetIntegerv(GL_TEXTURE_BINDING_2D, &last_texture);
    glGenTextures(1, &g_FontTexture);
    glBindTexture(GL_TEXTURE_2D, g_FontTexture);
    glTexParameteri(GL_TEXTURE_2D, GL_TEXTURE_MIN_FILTER, GL_LINEAR);
    glTexParameteri(GL_TEXTURE_2D, GL_TEXTURE_MAG_FILTER, GL_LINEAR);
    glPixelStorei(GL_UNPACK_ROW_LENGTH, 0);
    glTexImage2D(GL_TEXTURE_2D, 0, GL_RGBA, width, height, 0, GL_RGBA, GL_UNSIGNED_BYTE, pixels);

    // Store our identifier
    io.Fonts->TexID = (ImTextureID)(intptr_t)g_FontTexture;

    // Restore state
    glBindTexture(GL_TEXTURE_2D, last_texture);

    return true;
}

void ImGui_ImplOpenGL2_DestroyFontsTexture()
{
    if (g_FontTexture)
    {
        ImGuiIO& io = ImGui::GetIO();
        glDeleteTextures(1, &g_FontTexture);
        io.Fonts->TexID = 0;
        g_FontTexture = 0;
    }
}

bool    ImGui_ImplOpenGL2_CreateDeviceObjects()
{
    return ImGui_ImplOpenGL2_CreateFontsTexture();
}

void    ImGui_ImplOpenGL2_DestroyDeviceObjects()
{
    ImGui_ImplOpenGL2_DestroyFontsTexture();
}

//--------------------------------------------------------------------------------------------------------
// MULTI-VIEWPORT / PLATFORM INTERFACE SUPPORT
// This is an _advanced_ and _optional_ feature, allowing the back-end to create and handle multiple viewports simultaneously.
// If you are new to dear imgui or creating a new binding for dear imgui, it is recommended that you completely ignore this section first..
//--------------------------------------------------------------------------------------------------------

static void ImGui_ImplOpenGL2_RenderWindow(ImGuiViewport* viewport, void*)
{
    if (!(viewport->Flags & ImGuiViewportFlags_NoRendererClear))
    {
        ImVec4 clear_color = ImVec4(0.0f, 0.0f, 0.0f, 1.0f);
        glClearColor(clear_color.x, clear_color.y, clear_color.z, clear_color.w);
        glClear(GL_COLOR_BUFFER_BIT);
    }
    ImGui_ImplOpenGL2_RenderDrawData(viewport->DrawData);
}

static void ImGui_ImplOpenGL2_InitPlatformInterface()
{
    ImGuiPlatformIO& platform_io = ImGui::GetPlatformIO();
    platform_io.Renderer_RenderWindow = ImGui_ImplOpenGL2_RenderWindow;
}

static void ImGui_ImplOpenGL2_ShutdownPlatformInterface()
{
    ImGui::DestroyPlatformWindows();
}<|MERGE_RESOLUTION|>--- conflicted
+++ resolved
@@ -114,11 +114,7 @@
     //glUseProgram(0); // You may want this if using this code in an OpenGL 3+ context where shaders may be bound
 
     // Setup viewport, orthographic projection matrix
-<<<<<<< HEAD
     // Our visible imgui space lies from draw_data->DisplayPos (top left) to draw_data->DisplayPos+data_data->DisplaySize (bottom right). DisplayMin is (0,0) for single viewport apps.
-=======
-    // Our visible imgui space lies from draw_data->DisplayPos (top left) to draw_data->DisplayPos+data_data->DisplaySize (bottom right). DisplayMin is typically (0,0) for single viewport apps.
->>>>>>> c12da2a6
     glViewport(0, 0, (GLsizei)fb_width, (GLsizei)fb_height);
     glMatrixMode(GL_PROJECTION);
     glPushMatrix();
