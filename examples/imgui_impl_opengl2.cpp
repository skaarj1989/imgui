--- conflicted
+++ resolved
@@ -19,11 +19,8 @@
 
 // CHANGELOG
 // (minor and older changes stripped away, please see git history for details)
-<<<<<<< HEAD
-//  2018-XX-XX: Platform: Added support for multiple windows via the ImGuiPlatformIO interface.
-=======
+//  2020-XX-XX: Platform: Added support for multiple windows via the ImGuiPlatformIO interface.
 //  2020-01-23: OpenGL: Explicitly backup, setup and restore GL_TEXTURE_ENV to increase compatibility with legacy OpenGL applications.
->>>>>>> 4d4e3b97
 //  2019-04-30: OpenGL: Added support for special ImDrawCallback_ResetRenderState callback to reset render state.
 //  2019-02-11: OpenGL: Projecting clipping rectangles correctly using draw_data->FramebufferScale to allow multi-viewports for retina display.
 //  2018-11-30: Misc: Setting up io.BackendRendererName so it can be displayed in the About Window.
