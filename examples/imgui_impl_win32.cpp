--- conflicted
+++ resolved
@@ -29,11 +29,8 @@
 
 // CHANGELOG
 // (minor and older changes stripped away, please see git history for details)
-<<<<<<< HEAD
 //  2020-XX-XX: Platform: Added support for multiple windows via the ImGuiPlatformIO interface.
-=======
 //  2020-03-03: Inputs: Calling AddInputCharacterUTF16() to support surrogate pairs leading to codepoint >= 0x10000 (for more complete CJK inputs)
->>>>>>> 0850b46c
 //  2020-02-17: Added ImGui_ImplWin32_EnableDpiAwareness(), ImGui_ImplWin32_GetDpiScaleForHwnd(), ImGui_ImplWin32_GetDpiScaleForMonitor() helper functions.
 //  2020-01-14: Inputs: Added support for #define IMGUI_IMPL_WIN32_DISABLE_GAMEPAD/IMGUI_IMPL_WIN32_DISABLE_LINKING_XINPUT.
 //  2019-12-05: Inputs: Added support for ImGuiMouseCursor_NotAllowed mouse cursor.
