--- conflicted
+++ resolved
@@ -29,11 +29,8 @@
 
 // CHANGELOG
 // (minor and older changes stripped away, please see git history for details)
-<<<<<<< HEAD
 //  2020-XX-XX: Platform: Added support for multiple windows via the ImGuiPlatformIO interface.
-=======
 //  2020-02-17: Added ImGui_ImplWin32_EnableDpiAwareness(), ImGui_ImplWin32_GetDpiScaleForHwnd(), ImGui_ImplWin32_GetDpiScaleForMonitor() helper functions.
->>>>>>> 8836975d
 //  2020-01-14: Inputs: Added support for #define IMGUI_IMPL_WIN32_DISABLE_GAMEPAD/IMGUI_IMPL_WIN32_DISABLE_LINKING_XINPUT.
 //  2019-12-05: Inputs: Added support for ImGuiMouseCursor_NotAllowed mouse cursor.
 //  2019-05-11: Inputs: Don't filter value from WM_CHAR before calling AddInputCharacter().
@@ -427,29 +424,6 @@
     return 0;
 }
 
-<<<<<<< HEAD
-//--------------------------------------------------------------------------------------------------------
-// DPI handling
-// Those in theory should be simple calls but Windows has multiple ways to handle DPI, and most of them
-// require recent Windows versions at runtime or recent Windows SDK at compile-time. Neither we want to depend on.
-// So we dynamically select and load those functions to avoid dependencies. This is the scheme successfully
-// used by GLFW (from which we borrowed some of the code here) and other applications aiming to be portable.
-//---------------------------------------------------------------------------------------------------------
-// At this point ImGui_ImplWin32_EnableDpiAwareness() is just a helper called by main.cpp, we don't call it automatically.
-//---------------------------------------------------------------------------------------------------------
-
-static BOOL IsWindowsVersionOrGreater(WORD major, WORD minor, WORD sp)
-{
-    OSVERSIONINFOEXW osvi = { sizeof(osvi), major, minor, 0, 0,{ 0 }, sp };
-    DWORD mask = VER_MAJORVERSION | VER_MINORVERSION | VER_SERVICEPACKMAJOR;
-    ULONGLONG cond = VerSetConditionMask(0, VER_MAJORVERSION, VER_GREATER_EQUAL);
-    cond = VerSetConditionMask(cond, VER_MINORVERSION, VER_GREATER_EQUAL);
-    cond = VerSetConditionMask(cond, VER_SERVICEPACKMAJOR, VER_GREATER_EQUAL);
-    return VerifyVersionInfoW(&osvi, mask, cond);
-}
-#define IsWindows8Point1OrGreater()  IsWindowsVersionOrGreater(HIBYTE(0x0602), LOBYTE(0x0602), 0) // _WIN32_WINNT_WINBLUE
-#define IsWindows10OrGreater()       IsWindowsVersionOrGreater(HIBYTE(0x0A00), LOBYTE(0x0A00), 0) // _WIN32_WINNT_WIN10
-=======
 
 //--------------------------------------------------------------------------------------------------------
 // DPI-related helpers (optional)
@@ -478,7 +452,6 @@
 }
 #define IsWindows8Point1OrGreater()  IsWindowsVersionOrGreater(HIBYTE(0x0602), LOBYTE(0x0602), 0) // _WIN32_WINNT_WINBLUE
 #endif
->>>>>>> 8836975d
 
 #ifndef DPI_ENUMS_DECLARED
 typedef enum { PROCESS_DPI_UNAWARE = 0, PROCESS_SYSTEM_DPI_AWARE = 1, PROCESS_PER_MONITOR_DPI_AWARE = 2 } PROCESS_DPI_AWARENESS;
@@ -491,15 +464,6 @@
 #ifndef DPI_AWARENESS_CONTEXT_PER_MONITOR_AWARE_V2
 #define DPI_AWARENESS_CONTEXT_PER_MONITOR_AWARE_V2 (DPI_AWARENESS_CONTEXT)-4
 #endif
-<<<<<<< HEAD
-typedef HRESULT(WINAPI * PFN_SetProcessDpiAwareness)(PROCESS_DPI_AWARENESS);                     // Shcore.lib+dll, Windows 8.1
-typedef HRESULT(WINAPI * PFN_GetDpiForMonitor)(HMONITOR, MONITOR_DPI_TYPE, UINT*, UINT*);        // Shcore.lib+dll, Windows 8.1
-typedef DPI_AWARENESS_CONTEXT(WINAPI * PFN_SetThreadDpiAwarenessContext)(DPI_AWARENESS_CONTEXT); // User32.lib+dll, Windows 10 v1607 (Creators Update)
-
-void ImGui_ImplWin32_EnableDpiAwareness()
-{
-    // if (IsWindows10OrGreater()) // FIXME-DPI: This needs a manifest to succeed. Instead we try to grab the function pointer.
-=======
 typedef HRESULT(WINAPI* PFN_SetProcessDpiAwareness)(PROCESS_DPI_AWARENESS);                     // Shcore.lib + dll, Windows 8.1+
 typedef HRESULT(WINAPI* PFN_GetDpiForMonitor)(HMONITOR, MONITOR_DPI_TYPE, UINT*, UINT*);        // Shcore.lib + dll, Windows 8.1+
 typedef DPI_AWARENESS_CONTEXT(WINAPI* PFN_SetThreadDpiAwarenessContext)(DPI_AWARENESS_CONTEXT); // User32.lib + dll, Windows 10 v1607+ (Creators Update)
@@ -508,7 +472,6 @@
 void ImGui_ImplWin32_EnableDpiAwareness()
 {
     // if (IsWindows10OrGreater()) // This needs a manifest to succeed. Instead we try to grab the function pointer!
->>>>>>> 8836975d
     {
         static HINSTANCE user32_dll = ::LoadLibraryA("user32.dll"); // Reference counted per-process
         if (PFN_SetThreadDpiAwarenessContext SetThreadDpiAwarenessContextFn = (PFN_SetThreadDpiAwarenessContext)::GetProcAddress(user32_dll, "SetThreadDpiAwarenessContext"))
@@ -521,18 +484,6 @@
     {
         static HINSTANCE shcore_dll = ::LoadLibraryA("shcore.dll"); // Reference counted per-process
         if (PFN_SetProcessDpiAwareness SetProcessDpiAwarenessFn = (PFN_SetProcessDpiAwareness)::GetProcAddress(shcore_dll, "SetProcessDpiAwareness"))
-<<<<<<< HEAD
-            SetProcessDpiAwarenessFn(PROCESS_PER_MONITOR_DPI_AWARE);
-    }
-    else
-    {
-        SetProcessDPIAware();
-    }
-}
-
-#ifdef _MSC_VER
-#pragma comment(lib, "gdi32")   // GetDeviceCaps()
-=======
         {
             SetProcessDpiAwarenessFn(PROCESS_PER_MONITOR_DPI_AWARE);
             return;
@@ -543,17 +494,12 @@
 
 #ifdef _MSC_VER
 #pragma comment(lib, "gdi32")   // Link with gdi32.lib for GetDeviceCaps()
->>>>>>> 8836975d
 #endif
 
 float ImGui_ImplWin32_GetDpiScaleForMonitor(void* monitor)
 {
     UINT xdpi = 96, ydpi = 96;
-<<<<<<< HEAD
-    if (::IsWindows8Point1OrGreater())
-=======
     if (IsWindows8Point1OrGreater())
->>>>>>> 8836975d
     {
         static HINSTANCE shcore_dll = ::LoadLibraryA("shcore.dll"); // Reference counted per-process
         if (PFN_GetDpiForMonitor GetDpiForMonitorFn = (PFN_GetDpiForMonitor)::GetProcAddress(shcore_dll, "GetDpiForMonitor"))
@@ -576,7 +522,7 @@
     return ImGui_ImplWin32_GetDpiScaleForMonitor(monitor);
 }
 
-<<<<<<< HEAD
+
 //--------------------------------------------------------------------------------------------------------
 // IME (Input Method Editor) basic support for e.g. Asian language users
 //--------------------------------------------------------------------------------------------------------
@@ -914,6 +860,5 @@
 {
     ::UnregisterClass(_T("ImGui Platform"), ::GetModuleHandle(NULL));
 }
-=======
-//---------------------------------------------------------------------------------------------------------
->>>>>>> 8836975d
+
+//---------------------------------------------------------------------------------------------------------