// dear imgui: Platform Binding for Windows (standard windows API for 32 and 64 bits applications)
// This needs to be used along with a Renderer (e.g. DirectX11, OpenGL3, Vulkan..)

// Implemented features:
//  [X] Platform: Clipboard support (for Win32 this is actually part of core imgui)
//  [X] Platform: Mouse cursor shape and visibility. Disable with 'io.ConfigFlags |= ImGuiConfigFlags_NoMouseCursorChange'.
//  [X] Platform: Keyboard arrays indexed using VK_* Virtual Key Codes, e.g. ImGui::IsKeyPressed(VK_SPACE).
//  [X] Platform: Gamepad support. Enabled with 'io.ConfigFlags |= ImGuiConfigFlags_NavEnableGamepad'.
//  [X] Platform: Multi-viewport support (multiple windows). Enable with 'io.ConfigFlags |= ImGuiConfigFlags_ViewportsEnable'.

#include "imgui.h"
#include "imgui_impl_win32.h"
#ifndef WIN32_LEAN_AND_MEAN
#define WIN32_LEAN_AND_MEAN
#endif
#include <windows.h>
#include <XInput.h>
#include <tchar.h>

// CHANGELOG
// (minor and older changes stripped away, please see git history for details)
<<<<<<< HEAD
//  2018-XX-XX: Platform: Added support for multiple windows via the ImGuiPlatformIO interface.
//  2019-01-15: Inputs: Using GetForegroundWindow() instead of GetActiveWindow() to be compatible with windows created in a different thread.
=======
//  2019-01-17: Inputs: Using GetForegroundWindow()+IsChild() instead of GetActiveWindow() to be compatible with windows created in a different thread or parent.
>>>>>>> 87247754
//  2019-01-15: Inputs: Added support for XInput gamepads (if ImGuiConfigFlags_NavEnableGamepad is set by user application).
//  2018-11-30: Misc: Setting up io.BackendPlatformName so it can be displayed in the About Window.
//  2018-06-29: Inputs: Added support for the ImGuiMouseCursor_Hand cursor.
//  2018-06-10: Inputs: Fixed handling of mouse wheel messages to support fine position messages (typically sent by track-pads).
//  2018-06-08: Misc: Extracted imgui_impl_win32.cpp/.h away from the old combined DX9/DX10/DX11/DX12 examples.
//  2018-03-20: Misc: Setup io.BackendFlags ImGuiBackendFlags_HasMouseCursors and ImGuiBackendFlags_HasSetMousePos flags + honor ImGuiConfigFlags_NoMouseCursorChange flag.
//  2018-02-20: Inputs: Added support for mouse cursors (ImGui::GetMouseCursor() value and WM_SETCURSOR message handling).
//  2018-02-06: Inputs: Added mapping for ImGuiKey_Space.
//  2018-02-06: Inputs: Honoring the io.WantSetMousePos by repositioning the mouse (when using navigation and ImGuiConfigFlags_NavMoveMouse is set).
//  2018-02-06: Misc: Removed call to ImGui::Shutdown() which is not available from 1.60 WIP, user needs to call CreateContext/DestroyContext themselves.
//  2018-01-20: Inputs: Added Horizontal Mouse Wheel support.
//  2018-01-08: Inputs: Added mapping for ImGuiKey_Insert.
//  2018-01-05: Inputs: Added WM_LBUTTONDBLCLK double-click handlers for window classes with the CS_DBLCLKS flag.
//  2017-10-23: Inputs: Added WM_SYSKEYDOWN / WM_SYSKEYUP handlers so e.g. the VK_MENU key can be read.
//  2017-10-23: Inputs: Using Win32 ::SetCapture/::GetCapture() to retrieve mouse positions outside the client area when dragging. 
//  2016-11-12: Inputs: Only call Win32 ::SetCursor(NULL) when io.MouseDrawCursor is set.

// Win32 Data
static HWND                 g_hWnd = 0;
static INT64                g_Time = 0;
static INT64                g_TicksPerSecond = 0;
static ImGuiMouseCursor     g_LastMouseCursor = ImGuiMouseCursor_COUNT;
static bool                 g_HasGamepad = false;
static bool                 g_WantUpdateHasGamepad = true;
static bool                 g_WantUpdateMonitors = true;

// Forward Declarations
static void ImGui_ImplWin32_InitPlatformInterface();
static void ImGui_ImplWin32_ShutdownPlatformInterface();
static void ImGui_ImplWin32_UpdateMonitors();

// Functions
bool    ImGui_ImplWin32_Init(void* hwnd)
{
    if (!::QueryPerformanceFrequency((LARGE_INTEGER *)&g_TicksPerSecond))
        return false;
    if (!::QueryPerformanceCounter((LARGE_INTEGER *)&g_Time))
        return false;

    // Setup back-end capabilities flags
    ImGuiIO& io = ImGui::GetIO();
    io.BackendFlags |= ImGuiBackendFlags_HasMouseCursors;         // We can honor GetMouseCursor() values (optional)
    io.BackendFlags |= ImGuiBackendFlags_HasSetMousePos;          // We can honor io.WantSetMousePos requests (optional, rarely used)
    io.BackendFlags |= ImGuiBackendFlags_PlatformHasViewports;    // We can create multi-viewports on the Platform side (optional)
    io.BackendFlags |= ImGuiBackendFlags_HasMouseHoveredViewport; // We can set io.MouseHoveredViewport correctly (optional, not easy)
    io.BackendPlatformName = "imgui_impl_win32";

    // Our mouse update function expect PlatformHandle to be filled for the main viewport
    g_hWnd = (HWND)hwnd;
    ImGuiViewport* main_viewport = ImGui::GetMainViewport();
    main_viewport->PlatformHandle = (void*)g_hWnd;
    if (io.ConfigFlags & ImGuiConfigFlags_ViewportsEnable)
        ImGui_ImplWin32_InitPlatformInterface();

    // Keyboard mapping. ImGui will use those indices to peek into the io.KeysDown[] array that we will update during the application lifetime.
    io.KeyMap[ImGuiKey_Tab] = VK_TAB;
    io.KeyMap[ImGuiKey_LeftArrow] = VK_LEFT;
    io.KeyMap[ImGuiKey_RightArrow] = VK_RIGHT;
    io.KeyMap[ImGuiKey_UpArrow] = VK_UP;
    io.KeyMap[ImGuiKey_DownArrow] = VK_DOWN;
    io.KeyMap[ImGuiKey_PageUp] = VK_PRIOR;
    io.KeyMap[ImGuiKey_PageDown] = VK_NEXT;
    io.KeyMap[ImGuiKey_Home] = VK_HOME;
    io.KeyMap[ImGuiKey_End] = VK_END;
    io.KeyMap[ImGuiKey_Insert] = VK_INSERT;
    io.KeyMap[ImGuiKey_Delete] = VK_DELETE;
    io.KeyMap[ImGuiKey_Backspace] = VK_BACK;
    io.KeyMap[ImGuiKey_Space] = VK_SPACE;
    io.KeyMap[ImGuiKey_Enter] = VK_RETURN;
    io.KeyMap[ImGuiKey_Escape] = VK_ESCAPE;
    io.KeyMap[ImGuiKey_A] = 'A';
    io.KeyMap[ImGuiKey_C] = 'C';
    io.KeyMap[ImGuiKey_V] = 'V';
    io.KeyMap[ImGuiKey_X] = 'X';
    io.KeyMap[ImGuiKey_Y] = 'Y';
    io.KeyMap[ImGuiKey_Z] = 'Z';

    return true;
}

void    ImGui_ImplWin32_Shutdown()
{
    ImGui_ImplWin32_ShutdownPlatformInterface();
    g_hWnd = (HWND)0;
}

static bool ImGui_ImplWin32_UpdateMouseCursor()
{
    ImGuiIO& io = ImGui::GetIO();
    if (io.ConfigFlags & ImGuiConfigFlags_NoMouseCursorChange)
        return false;

    ImGuiMouseCursor imgui_cursor = ImGui::GetMouseCursor();
    if (imgui_cursor == ImGuiMouseCursor_None || io.MouseDrawCursor)
    {
        // Hide OS mouse cursor if imgui is drawing it or if it wants no cursor
        ::SetCursor(NULL);
    }
    else
    {
        // Show OS mouse cursor
        LPTSTR win32_cursor = IDC_ARROW;
        switch (imgui_cursor)
        {
        case ImGuiMouseCursor_Arrow:        win32_cursor = IDC_ARROW; break;
        case ImGuiMouseCursor_TextInput:    win32_cursor = IDC_IBEAM; break;
        case ImGuiMouseCursor_ResizeAll:    win32_cursor = IDC_SIZEALL; break;
        case ImGuiMouseCursor_ResizeEW:     win32_cursor = IDC_SIZEWE; break;
        case ImGuiMouseCursor_ResizeNS:     win32_cursor = IDC_SIZENS; break;
        case ImGuiMouseCursor_ResizeNESW:   win32_cursor = IDC_SIZENESW; break;
        case ImGuiMouseCursor_ResizeNWSE:   win32_cursor = IDC_SIZENWSE; break;
        case ImGuiMouseCursor_Hand:         win32_cursor = IDC_HAND; break;
        }
        ::SetCursor(::LoadCursor(NULL, win32_cursor));
    }
    return true;
}

// This code supports multi-viewports (multiple OS Windows mapped into different Dear ImGui viewports)
// Because of that, it is a little more complicated than your typical single-viewport binding code!
static void ImGui_ImplWin32_UpdateMousePos()
{
    ImGuiIO& io = ImGui::GetIO();

    // Set OS mouse position if requested (rarely used, only when ImGuiConfigFlags_NavEnableSetMousePos is enabled by user)
    // (When multi-viewports are enabled, all imgui positions are same as OS positions)
    if (io.WantSetMousePos)
    {
        POINT pos = { (int)io.MousePos.x, (int)io.MousePos.y };
        if ((io.ConfigFlags & ImGuiConfigFlags_ViewportsEnable) == 0)
            ::ClientToScreen(g_hWnd, &pos);
        ::SetCursorPos(pos.x, pos.y);
    }

    io.MousePos = ImVec2(-FLT_MAX, -FLT_MAX);
<<<<<<< HEAD
    io.MouseHoveredViewport = 0;

    // Set imgui mouse position
    POINT mouse_screen_pos;
    if (!::GetCursorPos(&mouse_screen_pos))
        return;
    if (HWND focused_hwnd = ::GetForegroundWindow())
    {
        if (io.ConfigFlags & ImGuiConfigFlags_ViewportsEnable)
        {
            // Multi-viewport mode: mouse position in OS absolute coordinates (io.MousePos is (0,0) when the mouse is on the upper-left of the primary monitor)
            // This is the position you can get with GetCursorPos(). In theory adding viewport->Pos is also the reverse operation of doing ScreenToClient().
            if (ImGui::FindViewportByPlatformHandle((void*)focused_hwnd) != NULL)
                io.MousePos = ImVec2((float)mouse_screen_pos.x, (float)mouse_screen_pos.y);
        }
        else
        {
            // Single viewport mode: mouse position in client window coordinates (io.MousePos is (0,0) when the mouse is on the upper-left corner of the app window.)
            // This is the position you can get with GetCursorPos() + ScreenToClient() or from WM_MOUSEMOVE.
            if (focused_hwnd == g_hWnd)
            {
                POINT mouse_client_pos = mouse_screen_pos;
                ::ScreenToClient(focused_hwnd, &mouse_client_pos);
                io.MousePos = ImVec2((float)mouse_client_pos.x, (float)mouse_client_pos.y);
            }
        }
    }

    // (Optional) When using multiple viewports: set io.MouseHoveredViewport to the viewport the OS mouse cursor is hovering.
    // Important: this information is not easy to provide and many high-level windowing library won't be able to provide it correctly, because
    // - This is _ignoring_ viewports with the ImGuiViewportFlags_NoInputs flag (pass-through windows).
    // - This is _regardless_ of whether another viewport is focused or being dragged from.
    // If ImGuiBackendFlags_HasMouseHoveredViewport is not set by the back-end, imgui will ignore this field and infer the information by relying on the
    // rectangles and last focused time of every viewports it knows about. It will be unaware of foreign windows that may be sitting between or over your windows.
    if (HWND hovered_hwnd = ::WindowFromPoint(mouse_screen_pos))
        if (ImGuiViewport* viewport = ImGui::FindViewportByPlatformHandle((void*)hovered_hwnd))
            if ((viewport->Flags & ImGuiViewportFlags_NoInputs) == 0) // FIXME: We still get our NoInputs window with WM_NCHITTEST/HTTRANSPARENT code when decorated?
                io.MouseHoveredViewport = viewport->ID;
=======
    POINT pos;
    if (HWND active_window = ::GetForegroundWindow())
        if (active_window == g_hWnd || ::IsChild(active_window, g_hWnd))
            if (::GetCursorPos(&pos) && ::ScreenToClient(g_hWnd, &pos))
                io.MousePos = ImVec2((float)pos.x, (float)pos.y);
>>>>>>> 87247754
}

#ifdef _MSC_VER
#pragma comment(lib, "xinput")
#endif

// Gamepad navigation mapping
void    ImGui_ImplWin32_UpdateGameControllers()
{
    ImGuiIO& io = ImGui::GetIO();
    memset(io.NavInputs, 0, sizeof(io.NavInputs));
    if ((io.ConfigFlags & ImGuiConfigFlags_NavEnableGamepad) == 0)
        return;

    // Calling XInputGetState() every frame on disconnected gamepads is unfortunately too slow.
    // Instead we refresh gamepad availability by calling XInputGetCapabilities() _only_ after receiving WM_DEVICECHANGE.
    if (g_WantUpdateHasGamepad)
    {
        XINPUT_CAPABILITIES caps;
        g_HasGamepad = (XInputGetCapabilities(0, XINPUT_FLAG_GAMEPAD, &caps) == ERROR_SUCCESS);
        g_WantUpdateHasGamepad = false;
    }

    XINPUT_STATE xinput_state;
    io.BackendFlags &= ~ImGuiBackendFlags_HasGamepad;
    if (g_HasGamepad && XInputGetState(0, &xinput_state) == ERROR_SUCCESS)
    {
        const XINPUT_GAMEPAD& gamepad = xinput_state.Gamepad;
        io.BackendFlags |= ImGuiBackendFlags_HasGamepad;

        #define MAP_BUTTON(NAV_NO, BUTTON_ENUM)     { io.NavInputs[NAV_NO] = (gamepad.wButtons & BUTTON_ENUM) ? 1.0f : 0.0f; }
        #define MAP_ANALOG(NAV_NO, VALUE, V0, V1)   { float vn = (float)(VALUE - V0) / (float)(V1 - V0); if (vn > 1.0f) vn = 1.0f; if (vn > 0.0f && io.NavInputs[NAV_NO] < vn) io.NavInputs[NAV_NO] = vn; }
        MAP_BUTTON(ImGuiNavInput_Activate,      XINPUT_GAMEPAD_A);              // Cross / A
        MAP_BUTTON(ImGuiNavInput_Cancel,        XINPUT_GAMEPAD_B);              // Circle / B
        MAP_BUTTON(ImGuiNavInput_Menu,          XINPUT_GAMEPAD_X);              // Square / X
        MAP_BUTTON(ImGuiNavInput_Input,         XINPUT_GAMEPAD_Y);              // Triangle / Y
        MAP_BUTTON(ImGuiNavInput_DpadLeft,      XINPUT_GAMEPAD_DPAD_LEFT);      // D-Pad Left
        MAP_BUTTON(ImGuiNavInput_DpadRight,     XINPUT_GAMEPAD_DPAD_RIGHT);     // D-Pad Right
        MAP_BUTTON(ImGuiNavInput_DpadUp,        XINPUT_GAMEPAD_DPAD_UP);        // D-Pad Up
        MAP_BUTTON(ImGuiNavInput_DpadDown,      XINPUT_GAMEPAD_DPAD_DOWN);      // D-Pad Down
        MAP_BUTTON(ImGuiNavInput_FocusPrev,     XINPUT_GAMEPAD_LEFT_SHOULDER);  // L1 / LB
        MAP_BUTTON(ImGuiNavInput_FocusNext,     XINPUT_GAMEPAD_RIGHT_SHOULDER); // R1 / RB
        MAP_BUTTON(ImGuiNavInput_TweakSlow,     XINPUT_GAMEPAD_LEFT_SHOULDER);  // L1 / LB
        MAP_BUTTON(ImGuiNavInput_TweakFast,     XINPUT_GAMEPAD_RIGHT_SHOULDER); // R1 / RB
        MAP_ANALOG(ImGuiNavInput_LStickLeft,    gamepad.sThumbLX,  -XINPUT_GAMEPAD_LEFT_THUMB_DEADZONE, -32768);
        MAP_ANALOG(ImGuiNavInput_LStickRight,   gamepad.sThumbLX,  +XINPUT_GAMEPAD_LEFT_THUMB_DEADZONE, +32767);
        MAP_ANALOG(ImGuiNavInput_LStickUp,      gamepad.sThumbLY,  +XINPUT_GAMEPAD_LEFT_THUMB_DEADZONE, +32767);
        MAP_ANALOG(ImGuiNavInput_LStickDown,    gamepad.sThumbLY,  -XINPUT_GAMEPAD_LEFT_THUMB_DEADZONE, -32767);
        #undef MAP_BUTTON
        #undef MAP_ANALOG
    }
}

void    ImGui_ImplWin32_NewFrame()
{
    ImGuiIO& io = ImGui::GetIO();
    IM_ASSERT(io.Fonts->IsBuilt() && "Font atlas not built! It is generally built by the renderer back-end. Missing call to renderer _NewFrame() function? e.g. ImGui_ImplOpenGL3_NewFrame().");

    // Setup display size (every frame to accommodate for window resizing)
    RECT rect;
    ::GetClientRect(g_hWnd, &rect);
    io.DisplaySize = ImVec2((float)(rect.right - rect.left), (float)(rect.bottom - rect.top));
    if (g_WantUpdateMonitors)
        ImGui_ImplWin32_UpdateMonitors();

    // Setup time step
    INT64 current_time;
    ::QueryPerformanceCounter((LARGE_INTEGER *)&current_time);
    io.DeltaTime = (float)(current_time - g_Time) / g_TicksPerSecond;
    g_Time = current_time;

    // Read keyboard modifiers inputs
    io.KeyCtrl = (::GetKeyState(VK_CONTROL) & 0x8000) != 0;
    io.KeyShift = (::GetKeyState(VK_SHIFT) & 0x8000) != 0;
    io.KeyAlt = (::GetKeyState(VK_MENU) & 0x8000) != 0;
    io.KeySuper = false;
    // io.KeysDown[], io.MousePos, io.MouseDown[], io.MouseWheel: filled by the WndProc handler below.

    // Update OS mouse position
    ImGui_ImplWin32_UpdateMousePos();

    // Update OS mouse cursor with the cursor requested by imgui
    ImGuiMouseCursor mouse_cursor = io.MouseDrawCursor ? ImGuiMouseCursor_None : ImGui::GetMouseCursor();
    if (g_LastMouseCursor != mouse_cursor)
    {
        g_LastMouseCursor = mouse_cursor;
        ImGui_ImplWin32_UpdateMouseCursor();
    }

    // Update game controllers (if available)
    ImGui_ImplWin32_UpdateGameControllers();
}

// Allow compilation with old Windows SDK. MinGW doesn't have default _WIN32_WINNT/WINVER versions.
#ifndef WM_MOUSEHWHEEL
#define WM_MOUSEHWHEEL 0x020E
#endif
#ifndef DBT_DEVNODES_CHANGED
#define DBT_DEVNODES_CHANGED 0x0007
#endif

// Process Win32 mouse/keyboard inputs. 
// You can read the io.WantCaptureMouse, io.WantCaptureKeyboard flags to tell if dear imgui wants to use your inputs.
// - When io.WantCaptureMouse is true, do not dispatch mouse input data to your main application.
// - When io.WantCaptureKeyboard is true, do not dispatch keyboard input data to your main application.
// Generally you may always pass all inputs to dear imgui, and hide them from your application based on those two flags.
// PS: In this Win32 handler, we use the capture API (GetCapture/SetCapture/ReleaseCapture) to be able to read mouse coordinations when dragging mouse outside of our window bounds.
// PS: We treat DBLCLK messages as regular mouse down messages, so this code will work on windows classes that have the CS_DBLCLKS flag set. Our own example app code doesn't set this flag.
IMGUI_IMPL_API LRESULT ImGui_ImplWin32_WndProcHandler(HWND hwnd, UINT msg, WPARAM wParam, LPARAM lParam)
{
    if (ImGui::GetCurrentContext() == NULL)
        return 0;

    ImGuiIO& io = ImGui::GetIO();
    switch (msg)
    {
    case WM_LBUTTONDOWN: case WM_LBUTTONDBLCLK:
    case WM_RBUTTONDOWN: case WM_RBUTTONDBLCLK:
    case WM_MBUTTONDOWN: case WM_MBUTTONDBLCLK:
    {
        int button = 0;
        if (msg == WM_LBUTTONDOWN || msg == WM_LBUTTONDBLCLK) button = 0;
        if (msg == WM_RBUTTONDOWN || msg == WM_RBUTTONDBLCLK) button = 1;
        if (msg == WM_MBUTTONDOWN || msg == WM_MBUTTONDBLCLK) button = 2;
        if (!ImGui::IsAnyMouseDown() && ::GetCapture() == NULL)
            ::SetCapture(hwnd);
        io.MouseDown[button] = true;
        return 0;
    }
    case WM_LBUTTONUP:
    case WM_RBUTTONUP:
    case WM_MBUTTONUP:
    {
        int button = 0;
        if (msg == WM_LBUTTONUP) button = 0;
        if (msg == WM_RBUTTONUP) button = 1;
        if (msg == WM_MBUTTONUP) button = 2;
        io.MouseDown[button] = false;
        if (!ImGui::IsAnyMouseDown() && ::GetCapture() == hwnd)
            ::ReleaseCapture();
        return 0;
    }
    case WM_MOUSEWHEEL:
        io.MouseWheel += (float)GET_WHEEL_DELTA_WPARAM(wParam) / (float)WHEEL_DELTA;
        return 0;
    case WM_MOUSEHWHEEL:
        io.MouseWheelH += (float)GET_WHEEL_DELTA_WPARAM(wParam) / (float)WHEEL_DELTA;
        return 0;
    case WM_KEYDOWN:
    case WM_SYSKEYDOWN:
        if (wParam < 256)
            io.KeysDown[wParam] = 1;
        return 0;
    case WM_KEYUP:
    case WM_SYSKEYUP:
        if (wParam < 256)
            io.KeysDown[wParam] = 0;
        return 0;
    case WM_CHAR:
        // You can also use ToAscii()+GetKeyboardState() to retrieve characters.
        if (wParam > 0 && wParam < 0x10000)
            io.AddInputCharacter((unsigned short)wParam);
        return 0;
    case WM_SETCURSOR:
        if (LOWORD(lParam) == HTCLIENT && ImGui_ImplWin32_UpdateMouseCursor())
            return 1;
        return 0;
    case WM_DEVICECHANGE:
        if ((UINT)wParam == DBT_DEVNODES_CHANGED)
            g_WantUpdateHasGamepad = true;
        return 0;
    case WM_DISPLAYCHANGE:
        g_WantUpdateMonitors = true;
        return 0;
    }
    return 0;
}

//--------------------------------------------------------------------------------------------------------
// DPI handling
// Those in theory should be simple calls but Windows has multiple ways to handle DPI, and most of them
// require recent Windows versions at runtime or recent Windows SDK at compile-time. Neither we want to depend on.
// So we dynamically select and load those functions to avoid dependencies. This is the scheme successfully 
// used by GLFW (from which we borrowed some of the code here) and other applications aiming to be portable.
//---------------------------------------------------------------------------------------------------------
// At this point ImGui_ImplWin32_EnableDpiAwareness() is just a helper called by main.cpp, we don't call it automatically.
//---------------------------------------------------------------------------------------------------------

static BOOL IsWindowsVersionOrGreater(WORD major, WORD minor, WORD sp)
{
    OSVERSIONINFOEXW osvi = { sizeof(osvi), major, minor, 0, 0,{ 0 }, sp };
    DWORD mask = VER_MAJORVERSION | VER_MINORVERSION | VER_SERVICEPACKMAJOR;
    ULONGLONG cond = VerSetConditionMask(0, VER_MAJORVERSION, VER_GREATER_EQUAL);
    cond = VerSetConditionMask(cond, VER_MINORVERSION, VER_GREATER_EQUAL);
    cond = VerSetConditionMask(cond, VER_SERVICEPACKMAJOR, VER_GREATER_EQUAL);
    return VerifyVersionInfoW(&osvi, mask, cond);
}
#define IsWindows8Point1OrGreater()  IsWindowsVersionOrGreater(HIBYTE(0x0602), LOBYTE(0x0602), 0) // _WIN32_WINNT_WINBLUE
#define IsWindows10OrGreater()       IsWindowsVersionOrGreater(HIBYTE(0x0A00), LOBYTE(0x0A00), 0) // _WIN32_WINNT_WIN10

#ifndef DPI_ENUMS_DECLARED
typedef enum { PROCESS_DPI_UNAWARE = 0, PROCESS_SYSTEM_DPI_AWARE = 1, PROCESS_PER_MONITOR_DPI_AWARE = 2 } PROCESS_DPI_AWARENESS;
typedef enum { MDT_EFFECTIVE_DPI = 0, MDT_ANGULAR_DPI = 1, MDT_RAW_DPI = 2, MDT_DEFAULT = MDT_EFFECTIVE_DPI } MONITOR_DPI_TYPE;
#endif
#ifndef _DPI_AWARENESS_CONTEXTS_
DECLARE_HANDLE(DPI_AWARENESS_CONTEXT);
#define DPI_AWARENESS_CONTEXT_PER_MONITOR_AWARE    (DPI_AWARENESS_CONTEXT)-3
#define DPI_AWARENESS_CONTEXT_PER_MONITOR_AWARE_V2 (DPI_AWARENESS_CONTEXT)-4
#endif
typedef HRESULT(WINAPI * PFN_SetProcessDpiAwareness)(PROCESS_DPI_AWARENESS);                     // Shcore.lib+dll, Windows 8.1
typedef HRESULT(WINAPI * PFN_GetDpiForMonitor)(HMONITOR, MONITOR_DPI_TYPE, UINT*, UINT*);        // Shcore.lib+dll, Windows 8.1
typedef DPI_AWARENESS_CONTEXT(WINAPI * PFN_SetThreadDpiAwarenessContext)(DPI_AWARENESS_CONTEXT); // User32.lib+dll, Windows 10 v1607 (Creators Update)

void ImGui_ImplWin32_EnableDpiAwareness()
{
    // if (IsWindows10OrGreater()) // FIXME-DPI: This needs a manifest to succeed. Instead we try to grab the function pointer.
    {
        static HINSTANCE user32_dll = ::LoadLibraryA("user32.dll"); // Reference counted per-process
        if (PFN_SetThreadDpiAwarenessContext SetThreadDpiAwarenessContextFn = (PFN_SetThreadDpiAwarenessContext)::GetProcAddress(user32_dll, "SetThreadDpiAwarenessContext"))
        {
            SetThreadDpiAwarenessContextFn(DPI_AWARENESS_CONTEXT_PER_MONITOR_AWARE_V2);
            return;
        }
    }
    if (IsWindows8Point1OrGreater())
    {
        static HINSTANCE shcore_dll = ::LoadLibraryA("shcore.dll"); // Reference counted per-process
        if (PFN_SetProcessDpiAwareness SetProcessDpiAwarenessFn = (PFN_SetProcessDpiAwareness)::GetProcAddress(shcore_dll, "SetProcessDpiAwareness"))
            SetProcessDpiAwarenessFn(PROCESS_PER_MONITOR_DPI_AWARE);
    }
    else
    {
        SetProcessDPIAware();
    }
}

float ImGui_ImplWin32_GetDpiScaleForMonitor(void* monitor)
{
    UINT xdpi = 96, ydpi = 96;
    if (::IsWindows8Point1OrGreater())
    {
        static HINSTANCE shcore_dll = ::LoadLibraryA("shcore.dll"); // Reference counted per-process
        if (PFN_GetDpiForMonitor GetDpiForMonitorFn = (PFN_GetDpiForMonitor)::GetProcAddress(shcore_dll, "GetDpiForMonitor"))
            GetDpiForMonitorFn((HMONITOR)monitor, MDT_EFFECTIVE_DPI, &xdpi, &ydpi);
    }
    else
    {
        const HDC dc = ::GetDC(NULL);
        xdpi = ::GetDeviceCaps(dc, LOGPIXELSX);
        ydpi = ::GetDeviceCaps(dc, LOGPIXELSY);
        ::ReleaseDC(NULL, dc);
    }
    IM_ASSERT(xdpi == ydpi); // Please contact me if you hit this assert!
    return xdpi / 96.0f;
}

float ImGui_ImplWin32_GetDpiScaleForHwnd(void* hwnd)
{
    HMONITOR monitor = ::MonitorFromWindow((HWND)hwnd, MONITOR_DEFAULTTONEAREST);
    return ImGui_ImplWin32_GetDpiScaleForMonitor(monitor);
}

//--------------------------------------------------------------------------------------------------------
// IME (Input Method Editor) basic support for e.g. Asian language users
//--------------------------------------------------------------------------------------------------------

#if defined(_WIN32) && !defined(IMGUI_DISABLE_WIN32_FUNCTIONS) && !defined(IMGUI_DISABLE_WIN32_DEFAULT_IME_FUNCTIONS) && !defined(__GNUC__)
#define HAS_WIN32_IME   1
#include <imm.h>
#ifdef _MSC_VER
#pragma comment(lib, "imm32")
#endif
static void ImGui_ImplWin32_SetImeInputPos(ImGuiViewport* viewport, ImVec2 pos)
{
    COMPOSITIONFORM cf = { CFS_FORCE_POSITION,{ (LONG)(pos.x - viewport->Pos.x), (LONG)(pos.y - viewport->Pos.y) },{ 0, 0, 0, 0 } };
    if (HWND hwnd = (HWND)viewport->PlatformHandle)
        if (HIMC himc = ::ImmGetContext(hwnd))
        {
            ::ImmSetCompositionWindow(himc, &cf);
            ::ImmReleaseContext(hwnd, himc);
        }
}
#else
#define HAS_WIN32_IME   0
#endif

//--------------------------------------------------------------------------------------------------------
// MULTI-VIEWPORT / PLATFORM INTERFACE SUPPORT
// This is an _advanced_ and _optional_ feature, allowing the back-end to create and handle multiple viewports simultaneously.
// If you are new to dear imgui or creating a new binding for dear imgui, it is recommended that you completely ignore this section first..
//--------------------------------------------------------------------------------------------------------

struct ImGuiViewportDataWin32
{
    HWND    Hwnd;
    bool    HwndOwned;
    DWORD   DwStyle;
    DWORD   DwExStyle;

    ImGuiViewportDataWin32() { Hwnd = NULL; HwndOwned = false;  DwStyle = DwExStyle = 0; }
    ~ImGuiViewportDataWin32() { IM_ASSERT(Hwnd == NULL); }
};

static void ImGui_ImplWin32_GetWin32StyleFromViewportFlags(ImGuiViewportFlags flags, DWORD* out_style, DWORD* out_ex_style)
{
    if (flags & ImGuiViewportFlags_NoDecoration)
        *out_style = WS_POPUP;
    else
        *out_style = WS_OVERLAPPEDWINDOW;

    if (flags & ImGuiViewportFlags_NoTaskBarIcon)
        *out_ex_style = WS_EX_TOOLWINDOW;
    else
        *out_ex_style = WS_EX_APPWINDOW;

    if (flags & ImGuiViewportFlags_TopMost)
        *out_ex_style |= WS_EX_TOPMOST;
}

static void ImGui_ImplWin32_CreateWindow(ImGuiViewport* viewport)
{
    ImGuiViewportDataWin32* data = IM_NEW(ImGuiViewportDataWin32)();
    viewport->PlatformUserData = data;

    // Select style and parent window
    ImGui_ImplWin32_GetWin32StyleFromViewportFlags(viewport->Flags, &data->DwStyle, &data->DwExStyle);
    HWND parent_window = NULL;
    if (viewport->ParentViewportId != 0)
        if (ImGuiViewport* parent_viewport = ImGui::FindViewportByID(viewport->ParentViewportId))
            parent_window = (HWND)parent_viewport->PlatformHandle;

    // Create window
    RECT rect = { (LONG)viewport->Pos.x, (LONG)viewport->Pos.y, (LONG)(viewport->Pos.x + viewport->Size.x), (LONG)(viewport->Pos.y + viewport->Size.y) };
    ::AdjustWindowRectEx(&rect, data->DwStyle, FALSE, data->DwExStyle);
    data->Hwnd = ::CreateWindowEx(
        data->DwExStyle, _T("ImGui Platform"), _T("Untitled"), data->DwStyle,   // Style, class name, window name
        rect.left, rect.top, rect.right - rect.left, rect.bottom - rect.top,    // Window area
        parent_window, NULL, ::GetModuleHandle(NULL), NULL);                    // Parent window, Menu, Instance, Param
    data->HwndOwned = true;
    viewport->PlatformRequestResize = false;
    viewport->PlatformHandle = data->Hwnd;
}

static void ImGui_ImplWin32_DestroyWindow(ImGuiViewport* viewport)
{
    if (ImGuiViewportDataWin32* data = (ImGuiViewportDataWin32*)viewport->PlatformUserData)
    {
        if (::GetCapture() == data->Hwnd)
        {
            // Transfer capture so if we started dragging from a window that later disappears, we'll still receive the MOUSEUP event.
            ::ReleaseCapture();
            ::SetCapture(g_hWnd);
        }
        if (data->Hwnd && data->HwndOwned)
            ::DestroyWindow(data->Hwnd);
        data->Hwnd = NULL;
        IM_DELETE(data);
    }
    viewport->PlatformUserData = viewport->PlatformHandle = NULL;
}

static void ImGui_ImplWin32_ShowWindow(ImGuiViewport* viewport)
{
    ImGuiViewportDataWin32* data = (ImGuiViewportDataWin32*)viewport->PlatformUserData;
    IM_ASSERT(data->Hwnd != 0);
    if (viewport->Flags & ImGuiViewportFlags_NoFocusOnAppearing)
        ::ShowWindow(data->Hwnd, SW_SHOWNA);
    else
        ::ShowWindow(data->Hwnd, SW_SHOW);
}

static void ImGui_ImplWin32_UpdateWindow(ImGuiViewport* viewport)
{
    // (Optional) Update Win32 style if it changed _after_ creation. 
    // Generally they won't change unless configuration flags are changed, but advanced uses (such as manually rewriting viewport flags) make this useful.
    ImGuiViewportDataWin32* data = (ImGuiViewportDataWin32*)viewport->PlatformUserData;
    IM_ASSERT(data->Hwnd != 0);
    DWORD new_style;
    DWORD new_ex_style;
    ImGui_ImplWin32_GetWin32StyleFromViewportFlags(viewport->Flags, &new_style, &new_ex_style);

    // Only reapply the flags that have been changed from our point of view (as other flags are being modified by Windows)
    if (data->DwStyle != new_style || data->DwExStyle != new_ex_style)
    {
        data->DwStyle = new_style;
        data->DwExStyle = new_ex_style;
        ::SetWindowLong(data->Hwnd, GWL_STYLE, data->DwStyle);
        ::SetWindowLong(data->Hwnd, GWL_EXSTYLE, data->DwExStyle);
        RECT rect = { (LONG)viewport->Pos.x, (LONG)viewport->Pos.y, (LONG)(viewport->Pos.x + viewport->Size.x), (LONG)(viewport->Pos.y + viewport->Size.y) };
        ::AdjustWindowRectEx(&rect, data->DwStyle, FALSE, data->DwExStyle); // Client to Screen
        ::SetWindowPos(data->Hwnd, NULL, rect.left, rect.top, rect.right - rect.left, rect.bottom - rect.top, SWP_NOZORDER | SWP_NOACTIVATE | SWP_FRAMECHANGED);
        ::ShowWindow(data->Hwnd, SW_SHOWNA); // This is necessary when we alter the style
        viewport->PlatformRequestMove = viewport->PlatformRequestResize = true;
    }
}

static ImVec2 ImGui_ImplWin32_GetWindowPos(ImGuiViewport* viewport)
{
    ImGuiViewportDataWin32* data = (ImGuiViewportDataWin32*)viewport->PlatformUserData;
    IM_ASSERT(data->Hwnd != 0);
    POINT pos = { 0, 0 };
    ::ClientToScreen(data->Hwnd, &pos);
    return ImVec2((float)pos.x, (float)pos.y);
}

static void ImGui_ImplWin32_SetWindowPos(ImGuiViewport* viewport, ImVec2 pos)
{
    ImGuiViewportDataWin32* data = (ImGuiViewportDataWin32*)viewport->PlatformUserData;
    IM_ASSERT(data->Hwnd != 0);
    RECT rect = { (LONG)pos.x, (LONG)pos.y, (LONG)pos.x, (LONG)pos.y };
    ::AdjustWindowRectEx(&rect, data->DwStyle, FALSE, data->DwExStyle);
    ::SetWindowPos(data->Hwnd, NULL, rect.left, rect.top, 0, 0, SWP_NOZORDER | SWP_NOSIZE | SWP_NOACTIVATE);
}

static ImVec2 ImGui_ImplWin32_GetWindowSize(ImGuiViewport* viewport)
{
    ImGuiViewportDataWin32* data = (ImGuiViewportDataWin32*)viewport->PlatformUserData;
    IM_ASSERT(data->Hwnd != 0);
    RECT rect;
    ::GetClientRect(data->Hwnd, &rect);
    return ImVec2(float(rect.right - rect.left), float(rect.bottom - rect.top));
}

static void ImGui_ImplWin32_SetWindowSize(ImGuiViewport* viewport, ImVec2 size)
{
    ImGuiViewportDataWin32* data = (ImGuiViewportDataWin32*)viewport->PlatformUserData;
    IM_ASSERT(data->Hwnd != 0);
    RECT rect = { 0, 0, (LONG)size.x, (LONG)size.y };
    ::AdjustWindowRectEx(&rect, data->DwStyle, FALSE, data->DwExStyle); // Client to Screen
    ::SetWindowPos(data->Hwnd, NULL, 0, 0, rect.right - rect.left, rect.bottom - rect.top, SWP_NOZORDER | SWP_NOMOVE | SWP_NOACTIVATE);
}

static void ImGui_ImplWin32_SetWindowFocus(ImGuiViewport* viewport)
{
    ImGuiViewportDataWin32* data = (ImGuiViewportDataWin32*)viewport->PlatformUserData;
    IM_ASSERT(data->Hwnd != 0);
    ::BringWindowToTop(data->Hwnd);
    ::SetForegroundWindow(data->Hwnd);
    ::SetFocus(data->Hwnd);
}

static bool ImGui_ImplWin32_GetWindowFocus(ImGuiViewport* viewport)
{
    ImGuiViewportDataWin32* data = (ImGuiViewportDataWin32*)viewport->PlatformUserData;
    IM_ASSERT(data->Hwnd != 0);
    return ::GetForegroundWindow() == data->Hwnd;
}

static bool ImGui_ImplWin32_GetWindowMinimized(ImGuiViewport* viewport)
{
    ImGuiViewportDataWin32* data = (ImGuiViewportDataWin32*)viewport->PlatformUserData;
    IM_ASSERT(data->Hwnd != 0);
    return ::IsIconic(data->Hwnd) != 0;
}

static void ImGui_ImplWin32_SetWindowTitle(ImGuiViewport* viewport, const char* title)
{
    // ::SetWindowTextA() doesn't properly handle UTF-8 so we explicitely convert our string.
    ImGuiViewportDataWin32* data = (ImGuiViewportDataWin32*)viewport->PlatformUserData;
    IM_ASSERT(data->Hwnd != 0);
    int n = ::MultiByteToWideChar(CP_UTF8, 0, title, -1, NULL, 0);
    ImVector<wchar_t> title_w;
    title_w.resize(n);
    ::MultiByteToWideChar(CP_UTF8, 0, title, -1, title_w.Data, n);
    ::SetWindowTextW(data->Hwnd, title_w.Data);
}

static void ImGui_ImplWin32_SetWindowAlpha(ImGuiViewport* viewport, float alpha)
{
    ImGuiViewportDataWin32* data = (ImGuiViewportDataWin32*)viewport->PlatformUserData;
    IM_ASSERT(data->Hwnd != 0);
    IM_ASSERT(alpha >= 0.0f && alpha <= 1.0f);
    if (alpha < 1.0f)
    {
        DWORD style = ::GetWindowLongW(data->Hwnd, GWL_EXSTYLE) | WS_EX_LAYERED;
        ::SetWindowLongW(data->Hwnd, GWL_EXSTYLE, style);
        ::SetLayeredWindowAttributes(data->Hwnd, 0, (BYTE)(255 * alpha), LWA_ALPHA);
    }
    else
    {
        DWORD style = ::GetWindowLongW(data->Hwnd, GWL_EXSTYLE) & ~WS_EX_LAYERED;
        ::SetWindowLongW(data->Hwnd, GWL_EXSTYLE, style);
    }
}

static float ImGui_ImplWin32_GetWindowDpiScale(ImGuiViewport* viewport)
{
    ImGuiViewportDataWin32* data = (ImGuiViewportDataWin32*)viewport->PlatformUserData;
    IM_ASSERT(data->Hwnd != 0);
    return ImGui_ImplWin32_GetDpiScaleForHwnd(data->Hwnd);
}

// FIXME-DPI: Testing DPI related ideas
static void ImGui_ImplWin32_OnChangedViewport(ImGuiViewport* viewport)
{
    (void)viewport;
#if 0
    ImGuiStyle default_style;
    //default_style.WindowPadding = ImVec2(0, 0);
    //default_style.WindowBorderSize = 0.0f;
    //default_style.ItemSpacing.y = 3.0f;
    //default_style.FramePadding = ImVec2(0, 0);
    default_style.ScaleAllSizes(viewport->DpiScale);
    ImGuiStyle& style = ImGui::GetStyle();
    style = default_style;
#endif
}

static LRESULT CALLBACK ImGui_ImplWin32_WndProcHandler_PlatformWindow(HWND hWnd, UINT msg, WPARAM wParam, LPARAM lParam)
{
    if (ImGui_ImplWin32_WndProcHandler(hWnd, msg, wParam, lParam))
        return true;

    if (ImGuiViewport* viewport = ImGui::FindViewportByPlatformHandle((void*)hWnd))
    {
        switch (msg)
        {
        case WM_CLOSE:
            viewport->PlatformRequestClose = true;
            return 0;
        case WM_MOVE:
            viewport->PlatformRequestMove = true;
            break;
        case WM_SIZE:
            viewport->PlatformRequestResize = true;
            break;
        case WM_NCHITTEST:
            // Let mouse pass-through the window. This will allow the back-end to set io.MouseHoveredViewport properly (which is OPTIONAL).
            // The ImGuiViewportFlags_NoInputs flag is set while dragging a viewport, as want to detect the window behind the one we are dragging.
            // If you cannot easily access those viewport flags from your windowing/event code: you may manually synchronize its state e.g. in
            // your main loop after calling UpdatePlatformWindows(). Iterate all viewports/platform windows and pass the flag to your windowing system.
            if (viewport->Flags & ImGuiViewportFlags_NoInputs)
                return HTTRANSPARENT;
            break;
        }
    }

    return DefWindowProc(hWnd, msg, wParam, lParam);
}

static BOOL CALLBACK ImGui_ImplWin32_UpdateMonitors_EnumFunc(HMONITOR monitor, HDC, LPRECT, LPARAM)
{
    MONITORINFO info = { 0 };
    info.cbSize = sizeof(MONITORINFO);
    if (!::GetMonitorInfo(monitor, &info))
        return TRUE;
    ImGuiPlatformMonitor imgui_monitor;
    imgui_monitor.MainPos = ImVec2((float)info.rcMonitor.left, (float)info.rcMonitor.top);
    imgui_monitor.MainSize = ImVec2((float)(info.rcMonitor.right - info.rcMonitor.left), (float)(info.rcMonitor.bottom - info.rcMonitor.top));
    imgui_monitor.WorkPos = ImVec2((float)info.rcWork.left, (float)info.rcWork.top);
    imgui_monitor.WorkSize = ImVec2((float)(info.rcWork.right - info.rcWork.left), (float)(info.rcWork.bottom - info.rcWork.top));
    imgui_monitor.DpiScale = ImGui_ImplWin32_GetDpiScaleForMonitor(monitor);
    ImGuiPlatformIO& io = ImGui::GetPlatformIO();
    if (info.dwFlags & MONITORINFOF_PRIMARY)
        io.Monitors.push_front(imgui_monitor);
    else
        io.Monitors.push_back(imgui_monitor);
    return TRUE;
}

static void ImGui_ImplWin32_UpdateMonitors()
{
    ImGui::GetPlatformIO().Monitors.resize(0);
    ::EnumDisplayMonitors(NULL, NULL, ImGui_ImplWin32_UpdateMonitors_EnumFunc, NULL);
    g_WantUpdateMonitors = false;
}

static void ImGui_ImplWin32_InitPlatformInterface()
{
    WNDCLASSEX wcex;
    wcex.cbSize = sizeof(WNDCLASSEX);
    wcex.style = CS_HREDRAW | CS_VREDRAW;
    wcex.lpfnWndProc = ImGui_ImplWin32_WndProcHandler_PlatformWindow;
    wcex.cbClsExtra = 0;
    wcex.cbWndExtra = 0;
    wcex.hInstance = ::GetModuleHandle(NULL);
    wcex.hIcon = NULL;
    wcex.hCursor = NULL;
    wcex.hbrBackground = (HBRUSH)(COLOR_BACKGROUND + 1);
    wcex.lpszMenuName = NULL;
    wcex.lpszClassName = _T("ImGui Platform");
    wcex.hIconSm = NULL;
    ::RegisterClassEx(&wcex);

    ImGui_ImplWin32_UpdateMonitors();

    // Register platform interface (will be coupled with a renderer interface)
    ImGuiPlatformIO& platform_io = ImGui::GetPlatformIO();
    platform_io.Platform_CreateWindow = ImGui_ImplWin32_CreateWindow;
    platform_io.Platform_DestroyWindow = ImGui_ImplWin32_DestroyWindow;
    platform_io.Platform_ShowWindow = ImGui_ImplWin32_ShowWindow;
    platform_io.Platform_SetWindowPos = ImGui_ImplWin32_SetWindowPos;
    platform_io.Platform_GetWindowPos = ImGui_ImplWin32_GetWindowPos;
    platform_io.Platform_SetWindowSize = ImGui_ImplWin32_SetWindowSize;
    platform_io.Platform_GetWindowSize = ImGui_ImplWin32_GetWindowSize;
    platform_io.Platform_SetWindowFocus = ImGui_ImplWin32_SetWindowFocus;
    platform_io.Platform_GetWindowFocus = ImGui_ImplWin32_GetWindowFocus;
    platform_io.Platform_GetWindowMinimized = ImGui_ImplWin32_GetWindowMinimized;
    platform_io.Platform_SetWindowTitle = ImGui_ImplWin32_SetWindowTitle;
    platform_io.Platform_SetWindowAlpha = ImGui_ImplWin32_SetWindowAlpha;
    platform_io.Platform_UpdateWindow = ImGui_ImplWin32_UpdateWindow;
    platform_io.Platform_GetWindowDpiScale = ImGui_ImplWin32_GetWindowDpiScale; // FIXME-DPI
    platform_io.Platform_OnChangedViewport = ImGui_ImplWin32_OnChangedViewport; // FIXME-DPI
#if HAS_WIN32_IME
    platform_io.Platform_SetImeInputPos = ImGui_ImplWin32_SetImeInputPos;
#endif

    // Register main window handle (which is owned by the main application, not by us)
    ImGuiViewport* main_viewport = ImGui::GetMainViewport();
    ImGuiViewportDataWin32* data = IM_NEW(ImGuiViewportDataWin32)();
    data->Hwnd = g_hWnd;
    data->HwndOwned = false;
    main_viewport->PlatformUserData = data;
    main_viewport->PlatformHandle = (void*)g_hWnd;
}

static void ImGui_ImplWin32_ShutdownPlatformInterface()
{
    ::UnregisterClass(_T("ImGui Platform"), ::GetModuleHandle(NULL));
}<|MERGE_RESOLUTION|>--- conflicted
+++ resolved
@@ -19,12 +19,8 @@
 
 // CHANGELOG
 // (minor and older changes stripped away, please see git history for details)
-<<<<<<< HEAD
 //  2018-XX-XX: Platform: Added support for multiple windows via the ImGuiPlatformIO interface.
-//  2019-01-15: Inputs: Using GetForegroundWindow() instead of GetActiveWindow() to be compatible with windows created in a different thread.
-=======
 //  2019-01-17: Inputs: Using GetForegroundWindow()+IsChild() instead of GetActiveWindow() to be compatible with windows created in a different thread or parent.
->>>>>>> 87247754
 //  2019-01-15: Inputs: Added support for XInput gamepads (if ImGuiConfigFlags_NavEnableGamepad is set by user application).
 //  2018-11-30: Misc: Setting up io.BackendPlatformName so it can be displayed in the About Window.
 //  2018-06-29: Inputs: Added support for the ImGuiMouseCursor_Hand cursor.
@@ -160,7 +156,6 @@
     }
 
     io.MousePos = ImVec2(-FLT_MAX, -FLT_MAX);
-<<<<<<< HEAD
     io.MouseHoveredViewport = 0;
 
     // Set imgui mouse position
@@ -169,6 +164,8 @@
         return;
     if (HWND focused_hwnd = ::GetForegroundWindow())
     {
+        if (::IsChild(focused_hwnd, g_hWnd))
+            focused_hwnd = g_hWnd;
         if (io.ConfigFlags & ImGuiConfigFlags_ViewportsEnable)
         {
             // Multi-viewport mode: mouse position in OS absolute coordinates (io.MousePos is (0,0) when the mouse is on the upper-left of the primary monitor)
@@ -199,13 +196,14 @@
         if (ImGuiViewport* viewport = ImGui::FindViewportByPlatformHandle((void*)hovered_hwnd))
             if ((viewport->Flags & ImGuiViewportFlags_NoInputs) == 0) // FIXME: We still get our NoInputs window with WM_NCHITTEST/HTTRANSPARENT code when decorated?
                 io.MouseHoveredViewport = viewport->ID;
-=======
+
+#if 0
     POINT pos;
     if (HWND active_window = ::GetForegroundWindow())
         if (active_window == g_hWnd || ::IsChild(active_window, g_hWnd))
             if (::GetCursorPos(&pos) && ::ScreenToClient(g_hWnd, &pos))
                 io.MousePos = ImVec2((float)pos.x, (float)pos.y);
->>>>>>> 87247754
+#endif
 }
 
 #ifdef _MSC_VER
