--- conflicted
+++ resolved
@@ -386,7 +386,6 @@
     ImGui::StyleColorsDark();
     //ImGui::StyleColorsClassic();
 
-<<<<<<< HEAD
     // When viewports are enabled we tweak WindowRounding/WindowBg so platform windows can look identical to regular ones.
     ImGuiStyle& style = ImGui::GetStyle();
     if (io.ConfigFlags & ImGuiConfigFlags_ViewportsEnable)
@@ -395,10 +394,7 @@
         style.Colors[ImGuiCol_WindowBg].w = 1.0f;
     }
 
-    // Setup Platform/Renderer bindings
-=======
     // Setup Platform/Renderer backends
->>>>>>> b1a18d82
     ImGui_ImplGlfw_InitForVulkan(window, true);
     ImGui_ImplVulkan_InitInfo init_info = {};
     init_info.Instance = g_Instance;
