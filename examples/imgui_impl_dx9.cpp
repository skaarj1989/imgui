--- conflicted
+++ resolved
@@ -11,11 +11,8 @@
 
 // CHANGELOG
 // (minor and older changes stripped away, please see git history for details)
-<<<<<<< HEAD
 //  2018-XX-XX: Platform: Added support for multiple windows via the ImGuiPlatformIO interface.
-=======
 //  2019-04-30: DirectX9: Added support for special ImDrawCallback_ResetRenderState callback to reset render state.
->>>>>>> a1c432d1
 //  2019-03-29: Misc: Fixed erroneous assert in ImGui_ImplDX9_InvalidateDeviceObjects().
 //  2019-01-16: Misc: Disabled fog before drawing UI's. Fixes issue #2288.
 //  2018-11-30: Misc: Setting up io.BackendRendererName so it can be displayed in the About Window.
@@ -48,11 +45,10 @@
 };
 #define D3DFVF_CUSTOMVERTEX (D3DFVF_XYZ|D3DFVF_DIFFUSE|D3DFVF_TEX1)
 
-<<<<<<< HEAD
 // Forward Declarations
 static void ImGui_ImplDX9_InitPlatformInterface();
 static void ImGui_ImplDX9_ShutdownPlatformInterface();
-=======
+
 static void ImGui_ImplDX9_SetupRenderState(ImDrawData* draw_data)
 {
     // Setup viewport
@@ -88,7 +84,7 @@
     g_pd3dDevice->SetSamplerState(0, D3DSAMP_MAGFILTER, D3DTEXF_LINEAR);
 
     // Setup orthographic projection matrix
-    // Our visible imgui space lies from draw_data->DisplayPos (top left) to draw_data->DisplayPos+data_data->DisplaySize (bottom right).
+    // Our visible imgui space lies from draw_data->DisplayPos (top left) to draw_data->DisplayPos+data_data->DisplaySize (bottom right). DisplayMin is (0,0) for single viewport apps.
     // Being agnostic of whether <d3dx9.h> or <DirectXMath.h> can be used, we aren't relying on D3DXMatrixIdentity()/D3DXMatrixOrthoOffCenterLH() or DirectX::XMMatrixIdentity()/DirectX::XMMatrixOrthographicOffCenterLH()
     {
         float L = draw_data->DisplayPos.x + 0.5f;
@@ -108,7 +104,6 @@
         g_pd3dDevice->SetTransform(D3DTS_PROJECTION, &mat_projection);
     }
 }
->>>>>>> a1c432d1
 
 // Render function.
 // (this used to be set in io.RenderDrawListsFn and called by ImGui::Render(), but you can now call this directly from your main loop)
@@ -179,63 +174,8 @@
     g_pd3dDevice->SetIndices(g_pIB);
     g_pd3dDevice->SetFVF(D3DFVF_CUSTOMVERTEX);
 
-<<<<<<< HEAD
-    // Setup viewport
-    D3DVIEWPORT9 vp;
-    vp.X = vp.Y = 0;
-    vp.Width = (DWORD)draw_data->DisplaySize.x;
-    vp.Height = (DWORD)draw_data->DisplaySize.y;
-    vp.MinZ = 0.0f;
-    vp.MaxZ = 1.0f;
-    g_pd3dDevice->SetViewport(&vp);
-
-    // Setup render state: fixed-pipeline, alpha-blending, no face culling, no depth testing, shade mode (for gradient)
-    g_pd3dDevice->SetPixelShader(NULL);
-    g_pd3dDevice->SetVertexShader(NULL);
-    g_pd3dDevice->SetRenderState(D3DRS_CULLMODE, D3DCULL_NONE);
-    g_pd3dDevice->SetRenderState(D3DRS_LIGHTING, false);
-    g_pd3dDevice->SetRenderState(D3DRS_ZENABLE, false);
-    g_pd3dDevice->SetRenderState(D3DRS_ALPHABLENDENABLE, true);
-    g_pd3dDevice->SetRenderState(D3DRS_ALPHATESTENABLE, false);
-    g_pd3dDevice->SetRenderState(D3DRS_BLENDOP, D3DBLENDOP_ADD);
-    g_pd3dDevice->SetRenderState(D3DRS_SRCBLEND, D3DBLEND_SRCALPHA);
-    g_pd3dDevice->SetRenderState(D3DRS_DESTBLEND, D3DBLEND_INVSRCALPHA);
-    g_pd3dDevice->SetRenderState(D3DRS_SCISSORTESTENABLE, true);
-    g_pd3dDevice->SetRenderState(D3DRS_SHADEMODE, D3DSHADE_GOURAUD);
-    g_pd3dDevice->SetRenderState(D3DRS_FOGENABLE, false);
-    g_pd3dDevice->SetTextureStageState(0, D3DTSS_COLOROP, D3DTOP_MODULATE);
-    g_pd3dDevice->SetTextureStageState(0, D3DTSS_COLORARG1, D3DTA_TEXTURE);
-    g_pd3dDevice->SetTextureStageState(0, D3DTSS_COLORARG2, D3DTA_DIFFUSE);
-    g_pd3dDevice->SetTextureStageState(0, D3DTSS_ALPHAOP, D3DTOP_MODULATE);
-    g_pd3dDevice->SetTextureStageState(0, D3DTSS_ALPHAARG1, D3DTA_TEXTURE);
-    g_pd3dDevice->SetTextureStageState(0, D3DTSS_ALPHAARG2, D3DTA_DIFFUSE);
-    g_pd3dDevice->SetSamplerState(0, D3DSAMP_MINFILTER, D3DTEXF_LINEAR);
-    g_pd3dDevice->SetSamplerState(0, D3DSAMP_MAGFILTER, D3DTEXF_LINEAR);
-
-    // Setup orthographic projection matrix
-    // Our visible imgui space lies from draw_data->DisplayPos (top left) to draw_data->DisplayPos+data_data->DisplaySize (bottom right). DisplayMin is (0,0) for single viewport apps.
-    // Being agnostic of whether <d3dx9.h> or <DirectXMath.h> can be used, we aren't relying on D3DXMatrixIdentity()/D3DXMatrixOrthoOffCenterLH() or DirectX::XMMatrixIdentity()/DirectX::XMMatrixOrthographicOffCenterLH()
-    {
-        float L = draw_data->DisplayPos.x + 0.5f;
-        float R = draw_data->DisplayPos.x + draw_data->DisplaySize.x + 0.5f;
-        float T = draw_data->DisplayPos.y + 0.5f;
-        float B = draw_data->DisplayPos.y + draw_data->DisplaySize.y + 0.5f;
-        D3DMATRIX mat_identity = { { { 1.0f, 0.0f, 0.0f, 0.0f,  0.0f, 1.0f, 0.0f, 0.0f,  0.0f, 0.0f, 1.0f, 0.0f,  0.0f, 0.0f, 0.0f, 1.0f } } };
-        D3DMATRIX mat_projection =
-        { { {
-            2.0f/(R-L),   0.0f,         0.0f,  0.0f,
-            0.0f,         2.0f/(T-B),   0.0f,  0.0f,
-            0.0f,         0.0f,         0.5f,  0.0f,
-            (L+R)/(L-R),  (T+B)/(B-T),  0.5f,  1.0f
-        } } };
-        g_pd3dDevice->SetTransform(D3DTS_WORLD, &mat_identity);
-        g_pd3dDevice->SetTransform(D3DTS_VIEW, &mat_identity);
-        g_pd3dDevice->SetTransform(D3DTS_PROJECTION, &mat_projection);
-    }
-=======
     // Setup desired DX state
     ImGui_ImplDX9_SetupRenderState(draw_data);
->>>>>>> a1c432d1
 
     // Render command lists
     int vtx_offset = 0;
