// dear imgui: standalone example application for DirectX 9
// If you are new to dear imgui, see examples/README.txt and documentation at the top of imgui.cpp.

#include "imgui.h"
#include "imgui_impl_dx9.h"
#include "imgui_impl_win32.h"
#include <d3d9.h>
#define DIRECTINPUT_VERSION 0x0800
#include <dinput.h>
#include <tchar.h>

// Data
static LPDIRECT3DDEVICE9        g_pd3dDevice = NULL;
static D3DPRESENT_PARAMETERS    g_d3dpp;

extern LRESULT ImGui_ImplWin32_WndProcHandler(HWND hWnd, UINT msg, WPARAM wParam, LPARAM lParam);
LRESULT WINAPI WndProc(HWND hWnd, UINT msg, WPARAM wParam, LPARAM lParam)
{
    if (ImGui_ImplWin32_WndProcHandler(hWnd, msg, wParam, lParam))
        return true;

    switch (msg)
    {
    case WM_SIZE:
        if (g_pd3dDevice != NULL && wParam != SIZE_MINIMIZED)
        {
            ImGui_ImplDX9_InvalidateDeviceObjects();
            g_d3dpp.BackBufferWidth  = LOWORD(lParam);
            g_d3dpp.BackBufferHeight = HIWORD(lParam);
            HRESULT hr = g_pd3dDevice->Reset(&g_d3dpp);
            if (hr == D3DERR_INVALIDCALL)
                IM_ASSERT(0);
            ImGui_ImplDX9_CreateDeviceObjects();
        }
        return 0;
    case WM_SYSCOMMAND:
        if ((wParam & 0xfff0) == SC_KEYMENU) // Disable ALT application menu
            return 0;
        break;
    case WM_DESTROY:
        PostQuitMessage(0);
        return 0;
    }
    return DefWindowProc(hWnd, msg, wParam, lParam);
}

int main(int, char**)
{
    // Create application window
    WNDCLASSEX wc = { sizeof(WNDCLASSEX), CS_CLASSDC, WndProc, 0L, 0L, GetModuleHandle(NULL), NULL, NULL, NULL, NULL, _T("ImGui Example"), NULL };
    RegisterClassEx(&wc);
    HWND hwnd = CreateWindow(_T("ImGui Example"), _T("Dear ImGui DirectX9 Example"), WS_OVERLAPPEDWINDOW, 100, 100, 1280, 800, NULL, NULL, wc.hInstance, NULL);

    // Initialize Direct3D
    LPDIRECT3D9 pD3D;
    if ((pD3D = Direct3DCreate9(D3D_SDK_VERSION)) == NULL)
    {
        UnregisterClass(_T("ImGui Example"), wc.hInstance);
        return 0;
    }
    ZeroMemory(&g_d3dpp, sizeof(g_d3dpp));
    g_d3dpp.Windowed = TRUE;
    g_d3dpp.SwapEffect = D3DSWAPEFFECT_DISCARD;
    g_d3dpp.BackBufferFormat = D3DFMT_UNKNOWN;
    g_d3dpp.EnableAutoDepthStencil = TRUE;
    g_d3dpp.AutoDepthStencilFormat = D3DFMT_D16;
    g_d3dpp.PresentationInterval = D3DPRESENT_INTERVAL_ONE; // Present with vsync
    //g_d3dpp.PresentationInterval = D3DPRESENT_INTERVAL_IMMEDIATE; // Present without vsync, maximum unthrottled framerate

    // Create the D3DDevice
    if (pD3D->CreateDevice(D3DADAPTER_DEFAULT, D3DDEVTYPE_HAL, hwnd, D3DCREATE_HARDWARE_VERTEXPROCESSING, &g_d3dpp, &g_pd3dDevice) < 0)
    {
        pD3D->Release();
        UnregisterClass(_T("ImGui Example"), wc.hInstance);
        return 0;
    }

    // Setup Dear ImGui binding
    IMGUI_CHECKVERSION();
    ImGui::CreateContext();
    ImGuiIO& io = ImGui::GetIO(); (void)io;
    io.ConfigFlags |= ImGuiConfigFlags_NavEnableKeyboard;       // Enable Keyboard Controls
<<<<<<< HEAD
    io.ConfigFlags |= ImGuiConfigFlags_DockingEnable;           // Enable Docking
=======
    io.ConfigFlags |= ImGuiConfigFlags_ViewportsEnable;         // Enable Multi-Viewport / Platform Windows
    //io.ConfigFlags |= ImGuiConfigFlags_ViewportsNoTaskBarIcons;
    //io.ConfigFlags |= ImGuiConfigFlags_ViewportsNoMerge;
>>>>>>> 5eabf440

    ImGui_ImplWin32_Init(hwnd);
    ImGui_ImplDX9_Init(g_pd3dDevice);

    // Setup style
    ImGui::StyleColorsDark();
    //ImGui::StyleColorsClassic();

    // Load Fonts
    // - If no fonts are loaded, dear imgui will use the default font. You can also load multiple fonts and use ImGui::PushFont()/PopFont() to select them. 
    // - AddFontFromFileTTF() will return the ImFont* so you can store it if you need to select the font among multiple. 
    // - If the file cannot be loaded, the function will return NULL. Please handle those errors in your application (e.g. use an assertion, or display an error and quit).
    // - The fonts will be rasterized at a given size (w/ oversampling) and stored into a texture when calling ImFontAtlas::Build()/GetTexDataAsXXXX(), which ImGui_ImplXXXX_NewFrame below will call.
    // - Read 'misc/fonts/README.txt' for more instructions and details.
    // - Remember that in C/C++ if you want to include a backslash \ in a string literal you need to write a double backslash \\ !
    //io.Fonts->AddFontDefault();
    //io.Fonts->AddFontFromFileTTF("../../misc/fonts/Roboto-Medium.ttf", 16.0f);
    //io.Fonts->AddFontFromFileTTF("../../misc/fonts/Cousine-Regular.ttf", 15.0f);
    //io.Fonts->AddFontFromFileTTF("../../misc/fonts/DroidSans.ttf", 16.0f);
    //io.Fonts->AddFontFromFileTTF("../../misc/fonts/ProggyTiny.ttf", 10.0f);
    //ImFont* font = io.Fonts->AddFontFromFileTTF("c:\\Windows\\Fonts\\ArialUni.ttf", 18.0f, NULL, io.Fonts->GetGlyphRangesJapanese());
    //IM_ASSERT(font != NULL);

    bool show_demo_window = true;
    bool show_another_window = false;
    ImVec4 clear_color = ImVec4(0.45f, 0.55f, 0.60f, 1.00f);

    // Main loop
    MSG msg;
    ZeroMemory(&msg, sizeof(msg));
    ShowWindow(hwnd, SW_SHOWDEFAULT);
    UpdateWindow(hwnd);
    while (msg.message != WM_QUIT)
    {
        // Poll and handle messages (inputs, window resize, etc.)
        // You can read the io.WantCaptureMouse, io.WantCaptureKeyboard flags to tell if dear imgui wants to use your inputs.
        // - When io.WantCaptureMouse is true, do not dispatch mouse input data to your main application.
        // - When io.WantCaptureKeyboard is true, do not dispatch keyboard input data to your main application.
        // Generally you may always pass all inputs to dear imgui, and hide them from your application based on those two flags.
        if (PeekMessage(&msg, NULL, 0U, 0U, PM_REMOVE))
        {
            TranslateMessage(&msg);
            DispatchMessage(&msg);
            continue;
        }

        // Start the Dear ImGui frame
        ImGui_ImplDX9_NewFrame();
        ImGui_ImplWin32_NewFrame();
        ImGui::NewFrame();

        // 1. Show the big demo window (Most of the sample code is in ImGui::ShowDemoWindow()! You can browse its code to learn more about Dear ImGui!).
        if (show_demo_window)
            ImGui::ShowDemoWindow(&show_demo_window);

        // 2. Show a simple window that we create ourselves. We use a Begin/End pair to created a named window.
        {
            static float f = 0.0f;
            static int counter = 0;

            ImGui::Begin("Hello, world!");                          // Create a window called "Hello, world!" and append into it.

            ImGui::Text("This is some useful text.");               // Display some text (you can use a format strings too)
            ImGui::Checkbox("Demo Window", &show_demo_window);      // Edit bools storing our window open/close state
            ImGui::Checkbox("Another Window", &show_another_window);

            ImGui::SliderFloat("float", &f, 0.0f, 1.0f);            // Edit 1 float using a slider from 0.0f to 1.0f    
            ImGui::ColorEdit3("clear color", (float*)&clear_color); // Edit 3 floats representing a color

            if (ImGui::Button("Button"))                            // Buttons return true when clicked (most widgets return true when edited/activated)
                counter++;
            ImGui::SameLine();
            ImGui::Text("counter = %d", counter);

            ImGui::Text("Application average %.3f ms/frame (%.1f FPS)", 1000.0f / ImGui::GetIO().Framerate, ImGui::GetIO().Framerate);
            ImGui::End();
        }

        // 3. Show another simple window.
        if (show_another_window)
        {
            ImGui::Begin("Another Window", &show_another_window);   // Pass a pointer to our bool variable (the window will have a closing button that will clear the bool when clicked)
            ImGui::Text("Hello from another window!");
            if (ImGui::Button("Close Me"))
                show_another_window = false;
            ImGui::End();
        }

        // Rendering
        ImGui::EndFrame();
        g_pd3dDevice->SetRenderState(D3DRS_ZENABLE, false);
        g_pd3dDevice->SetRenderState(D3DRS_ALPHABLENDENABLE, false);
        g_pd3dDevice->SetRenderState(D3DRS_SCISSORTESTENABLE, false);
        D3DCOLOR clear_col_dx = D3DCOLOR_RGBA((int)(clear_color.x*255.0f), (int)(clear_color.y*255.0f), (int)(clear_color.z*255.0f), (int)(clear_color.w*255.0f));
        g_pd3dDevice->Clear(0, NULL, D3DCLEAR_TARGET | D3DCLEAR_ZBUFFER, clear_col_dx, 1.0f, 0);
        if (g_pd3dDevice->BeginScene() >= 0)
        {
            ImGui::Render();
            ImGui_ImplDX9_RenderDrawData(ImGui::GetDrawData());
            g_pd3dDevice->EndScene();
        }
        HRESULT result = g_pd3dDevice->Present(NULL, NULL, NULL, NULL);

        // Handle loss of D3D9 device
        if (result == D3DERR_DEVICELOST && g_pd3dDevice->TestCooperativeLevel() == D3DERR_DEVICENOTRESET)
        {
            ImGui_ImplDX9_InvalidateDeviceObjects();
            g_pd3dDevice->Reset(&g_d3dpp);
            ImGui_ImplDX9_CreateDeviceObjects();
        }
    }

    ImGui_ImplDX9_Shutdown();
    ImGui_ImplWin32_Shutdown();
    ImGui::DestroyContext();

    if (g_pd3dDevice) g_pd3dDevice->Release();
    if (pD3D) pD3D->Release();
    DestroyWindow(hwnd);
    UnregisterClass(_T("ImGui Example"), wc.hInstance);

    return 0;
}<|MERGE_RESOLUTION|>--- conflicted
+++ resolved
@@ -80,13 +80,10 @@
     ImGui::CreateContext();
     ImGuiIO& io = ImGui::GetIO(); (void)io;
     io.ConfigFlags |= ImGuiConfigFlags_NavEnableKeyboard;       // Enable Keyboard Controls
-<<<<<<< HEAD
     io.ConfigFlags |= ImGuiConfigFlags_DockingEnable;           // Enable Docking
-=======
     io.ConfigFlags |= ImGuiConfigFlags_ViewportsEnable;         // Enable Multi-Viewport / Platform Windows
     //io.ConfigFlags |= ImGuiConfigFlags_ViewportsNoTaskBarIcons;
     //io.ConfigFlags |= ImGuiConfigFlags_ViewportsNoMerge;
->>>>>>> 5eabf440
 
     ImGui_ImplWin32_Init(hwnd);
     ImGui_ImplDX9_Init(g_pd3dDevice);
