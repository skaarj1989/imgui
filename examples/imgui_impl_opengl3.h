--- conflicted
+++ resolved
@@ -4,12 +4,8 @@
 // This needs to be used along with a Platform Binding (e.g. GLFW, SDL, Win32, custom..)
 
 // Implemented features:
-<<<<<<< HEAD
-//  [X] Renderer: User texture binding. Use 'GLuint' OpenGL texture identifier as void*/ImTextureID. Read the FAQ about ImTextureID in imgui.cpp.
+//  [X] Renderer: User texture binding. Use 'GLuint' OpenGL texture identifier as void*/ImTextureID. Read the FAQ about ImTextureID!
 //  [X] Renderer: Multi-viewport support. Enable with 'io.ConfigFlags |= ImGuiConfigFlags_ViewportsEnable'.
-=======
-//  [X] Renderer: User texture binding. Use 'GLuint' OpenGL texture identifier as void*/ImTextureID. Read the FAQ about ImTextureID!
->>>>>>> 4de32cc8
 //  [x] Renderer: Desktop GL only: Support for large meshes (64k+ vertices) with 16-bits indices.
 
 // You can copy and use unmodified imgui_impl_* files in your project. See main.cpp for an example of using this.
