// ImGui - standalone example application for SDL2 + OpenGL
// If you are new to ImGui, see examples/README.txt and documentation at the top of imgui.cpp.
// (SDL is a cross-platform general purpose library for handling windows, inputs, OpenGL/Vulkan graphics context creation, etc.)

// **DO NOT USE THIS CODE IF YOUR CODE/ENGINE IS USING MODERN OPENGL (SHADERS, VBO, VAO, etc.)**
// **Prefer using the code in the sdl_opengl3_example/ folder**
// See imgui_impl_sdl.cpp for details.

#include "imgui.h"
#include "imgui_impl_sdl2.h"
#include "imgui_impl_opengl2.h"
#include <stdio.h>
#include <SDL.h>
#include <SDL_opengl.h>

int main(int, char**)
{
    // Setup SDL
    if (SDL_Init(SDL_INIT_VIDEO|SDL_INIT_TIMER) != 0)
    {
        printf("Error: %s\n", SDL_GetError());
        return -1;
    }

    // Setup window
    SDL_GL_SetAttribute(SDL_GL_DOUBLEBUFFER, 1);
    SDL_GL_SetAttribute(SDL_GL_DEPTH_SIZE, 24);
    SDL_GL_SetAttribute(SDL_GL_STENCIL_SIZE, 8);
    SDL_GL_SetAttribute(SDL_GL_CONTEXT_MAJOR_VERSION, 2);
    SDL_GL_SetAttribute(SDL_GL_CONTEXT_MINOR_VERSION, 2);
    SDL_DisplayMode current;
    SDL_GetCurrentDisplayMode(0, &current);
    SDL_Window* window = SDL_CreateWindow("ImGui SDL2+OpenGL example", SDL_WINDOWPOS_CENTERED, SDL_WINDOWPOS_CENTERED, 1280, 720, SDL_WINDOW_OPENGL|SDL_WINDOW_RESIZABLE);
    SDL_GLContext gl_context = SDL_GL_CreateContext(window);
    SDL_GL_SetSwapInterval(1); // Enable vsync

    // Setup Dear ImGui binding
    IMGUI_CHECKVERSION();
    ImGui::CreateContext();
    ImGuiIO& io = ImGui::GetIO(); (void)io;
    //io.ConfigFlags |= ImGuiConfigFlags_NavEnableKeyboard;  // Enable Keyboard Controls

<<<<<<< HEAD
    ImGui_ImplSDL2_Init(window, gl_context);
=======
    ImGui_ImplSDL2_InitForOpenGL(window, gl_context);
>>>>>>> 85f9694b
    ImGui_ImplOpenGL2_Init();

    // Setup style
    ImGui::StyleColorsDark();
    //ImGui::StyleColorsClassic();

    // Load Fonts
    // - If no fonts are loaded, dear imgui will use the default font. You can also load multiple fonts and use ImGui::PushFont()/PopFont() to select them. 
    // - AddFontFromFileTTF() will return the ImFont* so you can store it if you need to select the font among multiple. 
    // - If the file cannot be loaded, the function will return NULL. Please handle those errors in your application (e.g. use an assertion, or display an error and quit).
    // - The fonts will be rasterized at a given size (w/ oversampling) and stored into a texture when calling ImFontAtlas::Build()/GetTexDataAsXXXX(), which ImGui_ImplXXXX_NewFrame below will call.
    // - Read 'misc/fonts/README.txt' for more instructions and details.
    // - Remember that in C/C++ if you want to include a backslash \ in a string literal you need to write a double backslash \\ !
    //io.Fonts->AddFontDefault();
    //io.Fonts->AddFontFromFileTTF("../../misc/fonts/Roboto-Medium.ttf", 16.0f);
    //io.Fonts->AddFontFromFileTTF("../../misc/fonts/Cousine-Regular.ttf", 15.0f);
    //io.Fonts->AddFontFromFileTTF("../../misc/fonts/DroidSans.ttf", 16.0f);
    //io.Fonts->AddFontFromFileTTF("../../misc/fonts/ProggyTiny.ttf", 10.0f);
    //ImFont* font = io.Fonts->AddFontFromFileTTF("c:\\Windows\\Fonts\\ArialUni.ttf", 18.0f, NULL, io.Fonts->GetGlyphRangesJapanese());
    //IM_ASSERT(font != NULL);

    bool show_demo_window = true;
    bool show_another_window = false;
    ImVec4 clear_color = ImVec4(0.45f, 0.55f, 0.60f, 1.00f);

    // Main loop
    bool done = false;
    while (!done)
    {
        // Poll and handle events (inputs, window resize, etc.)
        // You can read the io.WantCaptureMouse, io.WantCaptureKeyboard flags to tell if dear imgui wants to use your inputs.
        // - When io.WantCaptureMouse is true, do not dispatch mouse input data to your main application.
        // - When io.WantCaptureKeyboard is true, do not dispatch keyboard input data to your main application.
        // Generally you may always pass all inputs to dear imgui, and hide them from your application based on those two flags.
        SDL_Event event;
        while (SDL_PollEvent(&event))
        {
            ImGui_ImplSDL2_ProcessEvent(&event);
            if (event.type == SDL_QUIT)
                done = true;
        }

        // Start the ImGui frame
        ImGui_ImplOpenGL2_NewFrame();
        ImGui_ImplSDL2_NewFrame(window);
        ImGui::NewFrame();

        // 1. Show a simple window.
        // Tip: if we don't call ImGui::Begin()/ImGui::End() the widgets automatically appears in a window called "Debug".
        {
            static float f = 0.0f;
            static int counter = 0;
            ImGui::Text("Hello, world!");                           // Display some text (you can use a format string too)
            ImGui::SliderFloat("float", &f, 0.0f, 1.0f);            // Edit 1 float using a slider from 0.0f to 1.0f    
            ImGui::ColorEdit3("clear color", (float*)&clear_color); // Edit 3 floats representing a color

            ImGui::Checkbox("Demo Window", &show_demo_window);      // Edit bools storing our windows open/close state
            ImGui::Checkbox("Another Window", &show_another_window);

            if (ImGui::Button("Button"))                            // Buttons return true when clicked (NB: most widgets return true when edited/activated)
                counter++;
            ImGui::SameLine();
            ImGui::Text("counter = %d", counter);

            ImGui::Text("Application average %.3f ms/frame (%.1f FPS)", 1000.0f / ImGui::GetIO().Framerate, ImGui::GetIO().Framerate);
        }

        // 2. Show another simple window. In most cases you will use an explicit Begin/End pair to name your windows.
        if (show_another_window)
        {
            ImGui::Begin("Another Window", &show_another_window);
            ImGui::Text("Hello from another window!");
            if (ImGui::Button("Close Me"))
                show_another_window = false;
            ImGui::End();
        }

        // 3. Show the ImGui demo window. Most of the sample code is in ImGui::ShowDemoWindow(). Read its code to learn more about Dear ImGui!
        if (show_demo_window)
        {
            ImGui::SetNextWindowPos(ImVec2(650, 20), ImGuiCond_FirstUseEver); // Normally user code doesn't need/want to call this because positions are saved in .ini file anyway. Here we just want to make the demo initial state a bit more friendly!
            ImGui::ShowDemoWindow(&show_demo_window);
        }

        // Rendering
        ImGui::Render();
        glViewport(0, 0, (int)io.DisplaySize.x, (int)io.DisplaySize.y);
        glClearColor(clear_color.x, clear_color.y, clear_color.z, clear_color.w);
        glClear(GL_COLOR_BUFFER_BIT);
        //glUseProgram(0); // You may want this if using this code in an OpenGL 3+ context where shaders may be bound
        ImGui_ImplOpenGL2_RenderDrawData(ImGui::GetDrawData());
        SDL_GL_SwapWindow(window);
    }

    // Cleanup
    ImGui_ImplOpenGL2_Shutdown();
    ImGui_ImplSDL2_Shutdown();
    ImGui::DestroyContext();

    SDL_GL_DeleteContext(gl_context);
    SDL_DestroyWindow(window);
    SDL_Quit();

    return 0;
}<|MERGE_RESOLUTION|>--- conflicted
+++ resolved
@@ -40,11 +40,7 @@
     ImGuiIO& io = ImGui::GetIO(); (void)io;
     //io.ConfigFlags |= ImGuiConfigFlags_NavEnableKeyboard;  // Enable Keyboard Controls
 
-<<<<<<< HEAD
-    ImGui_ImplSDL2_Init(window, gl_context);
-=======
     ImGui_ImplSDL2_InitForOpenGL(window, gl_context);
->>>>>>> 85f9694b
     ImGui_ImplOpenGL2_Init();
 
     // Setup style
