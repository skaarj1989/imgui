// dear imgui - standalone example application for DirectX 11
// If you are new to dear imgui, see examples/README.txt and documentation at the top of imgui.cpp.

#include "imgui.h"
#include "imgui_impl_win32.h"
#include "imgui_impl_dx11.h"
#include <d3d11.h>
#define DIRECTINPUT_VERSION 0x0800
#include <dinput.h>
#include <tchar.h>

// Data
static ID3D11Device*            g_pd3dDevice = NULL;
static ID3D11DeviceContext*     g_pd3dDeviceContext = NULL;
static IDXGISwapChain*          g_pSwapChain = NULL;
static ID3D11RenderTargetView*  g_mainRenderTargetView = NULL;

void CreateRenderTarget()
{
    ID3D11Texture2D* pBackBuffer;
    g_pSwapChain->GetBuffer(0, __uuidof(ID3D11Texture2D), (LPVOID*)&pBackBuffer);
    g_pd3dDevice->CreateRenderTargetView(pBackBuffer, NULL, &g_mainRenderTargetView);
    pBackBuffer->Release();
}

void CleanupRenderTarget()
{
    if (g_mainRenderTargetView) { g_mainRenderTargetView->Release(); g_mainRenderTargetView = NULL; }
}

HRESULT CreateDeviceD3D(HWND hWnd)
{
    // Setup swap chain
    DXGI_SWAP_CHAIN_DESC sd;
    ZeroMemory(&sd, sizeof(sd));
    sd.BufferCount = 2;
    sd.BufferDesc.Width = 0;
    sd.BufferDesc.Height = 0;
    sd.BufferDesc.Format = DXGI_FORMAT_R8G8B8A8_UNORM;
    sd.BufferDesc.RefreshRate.Numerator = 60;
    sd.BufferDesc.RefreshRate.Denominator = 1;
    sd.Flags = DXGI_SWAP_CHAIN_FLAG_ALLOW_MODE_SWITCH;
    sd.BufferUsage = DXGI_USAGE_RENDER_TARGET_OUTPUT;
    sd.OutputWindow = hWnd;
    sd.SampleDesc.Count = 1;
    sd.SampleDesc.Quality = 0;
    sd.Windowed = TRUE;
    sd.SwapEffect = DXGI_SWAP_EFFECT_DISCARD;

    UINT createDeviceFlags = 0;
    //createDeviceFlags |= D3D11_CREATE_DEVICE_DEBUG;
    D3D_FEATURE_LEVEL featureLevel;
    const D3D_FEATURE_LEVEL featureLevelArray[2] = { D3D_FEATURE_LEVEL_11_0, D3D_FEATURE_LEVEL_10_0, };
    if (D3D11CreateDeviceAndSwapChain(NULL, D3D_DRIVER_TYPE_HARDWARE, NULL, createDeviceFlags, featureLevelArray, 2, D3D11_SDK_VERSION, &sd, &g_pSwapChain, &g_pd3dDevice, &featureLevel, &g_pd3dDeviceContext) != S_OK)
        return E_FAIL;

    CreateRenderTarget();

    return S_OK;
}

void CleanupDeviceD3D()
{
    CleanupRenderTarget();
    if (g_pSwapChain) { g_pSwapChain->Release(); g_pSwapChain = NULL; }
    if (g_pd3dDeviceContext) { g_pd3dDeviceContext->Release(); g_pd3dDeviceContext = NULL; }
    if (g_pd3dDevice) { g_pd3dDevice->Release(); g_pd3dDevice = NULL; }
}

#ifndef WM_DPICHANGED
#define WM_DPICHANGED 0x02E0 // From Windows SDK 8.1+ headers
#endif

extern LRESULT ImGui_ImplWin32_WndProcHandler(HWND hWnd, UINT msg, WPARAM wParam, LPARAM lParam);
LRESULT WINAPI WndProc(HWND hWnd, UINT msg, WPARAM wParam, LPARAM lParam)
{
    if (ImGui_ImplWin32_WndProcHandler(hWnd, msg, wParam, lParam))
        return true;

    switch (msg)
    {
    case WM_SIZE:
        if (g_pd3dDevice != NULL && wParam != SIZE_MINIMIZED)
        {
            CleanupRenderTarget();
            g_pSwapChain->ResizeBuffers(0, (UINT)LOWORD(lParam), (UINT)HIWORD(lParam), DXGI_FORMAT_UNKNOWN, 0);
            CreateRenderTarget();
        }
        return 0;
    case WM_SYSCOMMAND:
        if ((wParam & 0xfff0) == SC_KEYMENU) // Disable ALT application menu
            return 0;
        break;
    case WM_DESTROY:
        PostQuitMessage(0);
        return 0;
    case WM_DPICHANGED:
        if (ImGui::GetIO().ConfigFlags & ImGuiConfigFlags_DpiEnableScaleViewports)
        {
            //const int dpi = HIWORD(wParam);
            //printf("WM_DPICHANGED to %d (%.0f%%)\n", dpi, (float)dpi / 96.0f * 100.0f);
            const RECT* suggested_rect = (RECT*)lParam;
            ::SetWindowPos(hWnd, NULL, suggested_rect->left, suggested_rect->top, suggested_rect->right - suggested_rect->left, suggested_rect->bottom - suggested_rect->top, SWP_NOZORDER | SWP_NOACTIVATE);
        }
        break;
    }
    return DefWindowProc(hWnd, msg, wParam, lParam);
}

int main(int, char**)
{
    ImGui_ImplWin32_EnableDpiAwareness();

    // Create application window
    WNDCLASSEX wc = { sizeof(WNDCLASSEX), CS_CLASSDC, WndProc, 0L, 0L, GetModuleHandle(NULL), NULL, NULL, NULL, NULL, _T("ImGui Example"), NULL };
    RegisterClassEx(&wc);
    HWND hwnd = CreateWindow(_T("ImGui Example"), _T("Dear ImGui DirectX11 Example"), WS_OVERLAPPEDWINDOW, 100, 100, 1280, 800, NULL, NULL, wc.hInstance, NULL);

    // Initialize Direct3D
    if (CreateDeviceD3D(hwnd) < 0)
    {
        CleanupDeviceD3D();
        UnregisterClass(_T("ImGui Example"), wc.hInstance);
        return 1;
    }

    // Show the window
    ShowWindow(hwnd, SW_SHOWDEFAULT);
    UpdateWindow(hwnd);

    // Setup Dear ImGui context
    IMGUI_CHECKVERSION();
    ImGui::CreateContext();
    ImGuiIO& io = ImGui::GetIO(); (void)io;
    io.ConfigFlags |= ImGuiConfigFlags_NavEnableKeyboard;       // Enable Keyboard Controls
    //io.ConfigFlags |= ImGuiConfigFlags_NavEnableGamepad;      // Enable Gamepad Controls
    io.ConfigFlags |= ImGuiConfigFlags_ViewportsEnable;         // Enable Multi-Viewport / Platform Windows
    //io.ConfigFlags |= ImGuiConfigFlags_ViewportsNoTaskBarIcons;
    //io.ConfigFlags |= ImGuiConfigFlags_ViewportsNoMerge;
    io.ConfigFlags |= ImGuiConfigFlags_DpiEnableScaleFonts;     // FIXME-DPI: THIS CURRENTLY DOESN'T WORK AS EXPECTED. DON'T USE IN USER APP!
    io.ConfigFlags |= ImGuiConfigFlags_DpiEnableScaleViewports; // FIXME-DPI

    // Setup Dear ImGui style
    ImGui::StyleColorsDark();
    //ImGui::StyleColorsClassic();

    // Setup Platform/Renderer bindings
    ImGui_ImplWin32_Init(hwnd);
    ImGui_ImplDX11_Init(g_pd3dDevice, g_pd3dDeviceContext);

<<<<<<< HEAD
    // Setup Style
    ImGui::StyleColorsDark();
    //ImGui::StyleColorsClassic();

    ImGuiStyle& style = ImGui::GetStyle();
    style.WindowRounding = 0.0f;                                // When viewports are enabled it is preferable to disable WinodwRounding
    style.Colors[ImGuiCol_WindowBg].w = 1.0f;                   // When viewports are enabled it is preferable to disable WindowBg alpha

=======
>>>>>>> d5b22fb6
    // Load Fonts
    // - If no fonts are loaded, dear imgui will use the default font. You can also load multiple fonts and use ImGui::PushFont()/PopFont() to select them. 
    // - AddFontFromFileTTF() will return the ImFont* so you can store it if you need to select the font among multiple. 
    // - If the file cannot be loaded, the function will return NULL. Please handle those errors in your application (e.g. use an assertion, or display an error and quit).
    // - The fonts will be rasterized at a given size (w/ oversampling) and stored into a texture when calling ImFontAtlas::Build()/GetTexDataAsXXXX(), which ImGui_ImplXXXX_NewFrame below will call.
    // - Read 'misc/fonts/README.txt' for more instructions and details.
    // - Remember that in C/C++ if you want to include a backslash \ in a string literal you need to write a double backslash \\ !
    //io.Fonts->AddFontDefault();
    //io.Fonts->AddFontFromFileTTF("../../misc/fonts/Roboto-Medium.ttf", 16.0f);
    //io.Fonts->AddFontFromFileTTF("../../misc/fonts/Cousine-Regular.ttf", 15.0f);
    //io.Fonts->AddFontFromFileTTF("../../misc/fonts/DroidSans.ttf", 16.0f);
    //io.Fonts->AddFontFromFileTTF("../../misc/fonts/ProggyTiny.ttf", 10.0f);
    //ImFont* font = io.Fonts->AddFontFromFileTTF("c:\\Windows\\Fonts\\ArialUni.ttf", 18.0f, NULL, io.Fonts->GetGlyphRangesJapanese());
    //IM_ASSERT(font != NULL);

    // Our state
    bool show_demo_window = true;
    bool show_another_window = false;
    ImVec4 clear_color = ImVec4(0.45f, 0.55f, 0.60f, 1.00f);

    // Main loop
    MSG msg;
    ZeroMemory(&msg, sizeof(msg));
    while (msg.message != WM_QUIT)
    {
        // Poll and handle messages (inputs, window resize, etc.)
        // You can read the io.WantCaptureMouse, io.WantCaptureKeyboard flags to tell if dear imgui wants to use your inputs.
        // - When io.WantCaptureMouse is true, do not dispatch mouse input data to your main application.
        // - When io.WantCaptureKeyboard is true, do not dispatch keyboard input data to your main application.
        // Generally you may always pass all inputs to dear imgui, and hide them from your application based on those two flags.
        if (PeekMessage(&msg, NULL, 0U, 0U, PM_REMOVE))
        {
            TranslateMessage(&msg);
            DispatchMessage(&msg);
            continue;
        }

        // Start the Dear ImGui frame
        ImGui_ImplDX11_NewFrame();
        ImGui_ImplWin32_NewFrame();
        ImGui::NewFrame();

        // 1. Show the big demo window (Most of the sample code is in ImGui::ShowDemoWindow()! You can browse its code to learn more about Dear ImGui!).
        if (show_demo_window)
            ImGui::ShowDemoWindow(&show_demo_window);

        // 2. Show a simple window that we create ourselves. We use a Begin/End pair to created a named window.
        {
            static float f = 0.0f;
            static int counter = 0;

            ImGui::Begin("Hello, world!");                          // Create a window called "Hello, world!" and append into it.

            ImGui::Text("This is some useful text.");               // Display some text (you can use a format strings too)
            ImGui::Checkbox("Demo Window", &show_demo_window);      // Edit bools storing our window open/close state
            ImGui::Checkbox("Another Window", &show_another_window);

            ImGui::SliderFloat("float", &f, 0.0f, 1.0f);            // Edit 1 float using a slider from 0.0f to 1.0f    
            ImGui::ColorEdit3("clear color", (float*)&clear_color); // Edit 3 floats representing a color

            if (ImGui::Button("Button"))                            // Buttons return true when clicked (most widgets return true when edited/activated)
                counter++;
            ImGui::SameLine();
            ImGui::Text("counter = %d", counter);

            ImGui::Text("Application average %.3f ms/frame (%.1f FPS)", 1000.0f / ImGui::GetIO().Framerate, ImGui::GetIO().Framerate);
            ImGui::End();
        }

        // 3. Show another simple window.
        if (show_another_window)
        {
            ImGui::Begin("Another Window", &show_another_window);   // Pass a pointer to our bool variable (the window will have a closing button that will clear the bool when clicked)
            ImGui::Text("Hello from another window!");
            if (ImGui::Button("Close Me"))
                show_another_window = false;
            ImGui::End();
        }

        // Rendering
        ImGui::Render();
        g_pd3dDeviceContext->OMSetRenderTargets(1, &g_mainRenderTargetView, NULL);
        g_pd3dDeviceContext->ClearRenderTargetView(g_mainRenderTargetView, (float*)&clear_color);
        ImGui_ImplDX11_RenderDrawData(ImGui::GetDrawData());

        // Update and Render additional Platform Windows
        if (io.ConfigFlags & ImGuiConfigFlags_ViewportsEnable)
        {
            ImGui::UpdatePlatformWindows();
            ImGui::RenderPlatformWindowsDefault();
        }

        g_pSwapChain->Present(1, 0); // Present with vsync
        //g_pSwapChain->Present(0, 0); // Present without vsync
    }

    ImGui_ImplDX11_Shutdown();
    ImGui_ImplWin32_Shutdown();
    ImGui::DestroyContext();

    CleanupDeviceD3D();
    DestroyWindow(hwnd);
    UnregisterClass(_T("ImGui Example"), wc.hInstance);

    return 0;
}<|MERGE_RESOLUTION|>--- conflicted
+++ resolved
@@ -144,21 +144,18 @@
     ImGui::StyleColorsDark();
     //ImGui::StyleColorsClassic();
 
+    // When viewports are enabled we tweak WindowRounding/WindowBg so platform windows can look identical to regular ones.
+    ImGuiStyle& style = ImGui::GetStyle();
+    if (io.ConfigFlags & ImGuiConfigFlags_ViewportsEnable)
+    {
+        style.WindowRounding = 0.0f;
+        style.Colors[ImGuiCol_WindowBg].w = 1.0f;
+    }
+
     // Setup Platform/Renderer bindings
     ImGui_ImplWin32_Init(hwnd);
     ImGui_ImplDX11_Init(g_pd3dDevice, g_pd3dDeviceContext);
 
-<<<<<<< HEAD
-    // Setup Style
-    ImGui::StyleColorsDark();
-    //ImGui::StyleColorsClassic();
-
-    ImGuiStyle& style = ImGui::GetStyle();
-    style.WindowRounding = 0.0f;                                // When viewports are enabled it is preferable to disable WinodwRounding
-    style.Colors[ImGuiCol_WindowBg].w = 1.0f;                   // When viewports are enabled it is preferable to disable WindowBg alpha
-
-=======
->>>>>>> d5b22fb6
     // Load Fonts
     // - If no fonts are loaded, dear imgui will use the default font. You can also load multiple fonts and use ImGui::PushFont()/PopFont() to select them. 
     // - AddFontFromFileTTF() will return the ImFont* so you can store it if you need to select the font among multiple. 
