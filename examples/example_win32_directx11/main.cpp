// dear imgui - standalone example application for DirectX 11
// If you are new to dear imgui, see examples/README.txt and documentation at the top of imgui.cpp.

#include "imgui.h"
#include "imgui_impl_win32.h"
#include "imgui_impl_dx11.h"
#include <d3d11.h>
#define DIRECTINPUT_VERSION 0x0800
#include <dinput.h>
#include <tchar.h>

// Data
static ID3D11Device*            g_pd3dDevice = NULL;
static ID3D11DeviceContext*     g_pd3dDeviceContext = NULL;
static IDXGISwapChain*          g_pSwapChain = NULL;
static ID3D11RenderTargetView*  g_mainRenderTargetView = NULL;

void CreateRenderTarget()
{
    ID3D11Texture2D* pBackBuffer;
    g_pSwapChain->GetBuffer(0, __uuidof(ID3D11Texture2D), (LPVOID*)&pBackBuffer);
    g_pd3dDevice->CreateRenderTargetView(pBackBuffer, NULL, &g_mainRenderTargetView);
    pBackBuffer->Release();
}

void CleanupRenderTarget()
{
    if (g_mainRenderTargetView) { g_mainRenderTargetView->Release(); g_mainRenderTargetView = NULL; }
}

HRESULT CreateDeviceD3D(HWND hWnd)
{
    // Setup swap chain
    DXGI_SWAP_CHAIN_DESC sd;
    ZeroMemory(&sd, sizeof(sd));
    sd.BufferCount = 2;
    sd.BufferDesc.Width = 0;
    sd.BufferDesc.Height = 0;
    sd.BufferDesc.Format = DXGI_FORMAT_R8G8B8A8_UNORM;
    sd.BufferDesc.RefreshRate.Numerator = 60;
    sd.BufferDesc.RefreshRate.Denominator = 1;
    sd.Flags = DXGI_SWAP_CHAIN_FLAG_ALLOW_MODE_SWITCH;
    sd.BufferUsage = DXGI_USAGE_RENDER_TARGET_OUTPUT;
    sd.OutputWindow = hWnd;
    sd.SampleDesc.Count = 1;
    sd.SampleDesc.Quality = 0;
    sd.Windowed = TRUE;
    sd.SwapEffect = DXGI_SWAP_EFFECT_DISCARD;

    UINT createDeviceFlags = 0;
    //createDeviceFlags |= D3D11_CREATE_DEVICE_DEBUG;
    D3D_FEATURE_LEVEL featureLevel;
    const D3D_FEATURE_LEVEL featureLevelArray[2] = { D3D_FEATURE_LEVEL_11_0, D3D_FEATURE_LEVEL_10_0, };
    if (D3D11CreateDeviceAndSwapChain(NULL, D3D_DRIVER_TYPE_HARDWARE, NULL, createDeviceFlags, featureLevelArray, 2, D3D11_SDK_VERSION, &sd, &g_pSwapChain, &g_pd3dDevice, &featureLevel, &g_pd3dDeviceContext) != S_OK)
        return E_FAIL;

    CreateRenderTarget();

    return S_OK;
}

void CleanupDeviceD3D()
{
    CleanupRenderTarget();
    if (g_pSwapChain) { g_pSwapChain->Release(); g_pSwapChain = NULL; }
    if (g_pd3dDeviceContext) { g_pd3dDeviceContext->Release(); g_pd3dDeviceContext = NULL; }
    if (g_pd3dDevice) { g_pd3dDevice->Release(); g_pd3dDevice = NULL; }
}

#ifndef WM_DPICHANGED
#define WM_DPICHANGED 0x02E0 // From Windows SDK 8.1+ headers
#endif

extern LRESULT ImGui_ImplWin32_WndProcHandler(HWND hWnd, UINT msg, WPARAM wParam, LPARAM lParam);
LRESULT WINAPI WndProc(HWND hWnd, UINT msg, WPARAM wParam, LPARAM lParam)
{
    if (ImGui_ImplWin32_WndProcHandler(hWnd, msg, wParam, lParam))
        return true;

    switch (msg)
    {
    case WM_SIZE:
        if (g_pd3dDevice != NULL && wParam != SIZE_MINIMIZED)
        {
            CleanupRenderTarget();
            g_pSwapChain->ResizeBuffers(0, (UINT)LOWORD(lParam), (UINT)HIWORD(lParam), DXGI_FORMAT_UNKNOWN, 0);
            CreateRenderTarget();
        }
        return 0;
    case WM_SYSCOMMAND:
        if ((wParam & 0xfff0) == SC_KEYMENU) // Disable ALT application menu
            return 0;
        break;
    case WM_DESTROY:
        PostQuitMessage(0);
        return 0;
    case WM_DPICHANGED:
        if (ImGui::GetIO().ConfigFlags & ImGuiConfigFlags_DpiEnableScaleViewports)
        {
            //const int dpi = HIWORD(wParam);
            //printf("WM_DPICHANGED to %d (%.0f%%)\n", dpi, (float)dpi / 96.0f * 100.0f);
            const RECT* suggested_rect = (RECT*)lParam;
            ::SetWindowPos(hWnd, NULL, suggested_rect->left, suggested_rect->top, suggested_rect->right - suggested_rect->left, suggested_rect->bottom - suggested_rect->top, SWP_NOZORDER | SWP_NOACTIVATE);
        }
        break;
    }
    return DefWindowProc(hWnd, msg, wParam, lParam);
}

int main(int, char**)
{
    ImGui_ImplWin32_EnableDpiAwareness();

    // Create application window
    WNDCLASSEX wc = { sizeof(WNDCLASSEX), CS_CLASSDC, WndProc, 0L, 0L, GetModuleHandle(NULL), NULL, NULL, NULL, NULL, _T("ImGui Example"), NULL };
    RegisterClassEx(&wc);
    HWND hwnd = CreateWindow(_T("ImGui Example"), _T("Dear ImGui DirectX11 Example"), WS_OVERLAPPEDWINDOW, 100, 100, 1280, 800, NULL, NULL, wc.hInstance, NULL);

    // Initialize Direct3D
    if (CreateDeviceD3D(hwnd) < 0)
    {
        CleanupDeviceD3D();
        UnregisterClass(_T("ImGui Example"), wc.hInstance);
        return 1;
    }

    // Show the window
    ShowWindow(hwnd, SW_SHOWDEFAULT);
    UpdateWindow(hwnd);

    // Setup Dear ImGui context
    IMGUI_CHECKVERSION();
    ImGui::CreateContext();
    ImGuiIO& io = ImGui::GetIO(); (void)io;
    io.ConfigFlags |= ImGuiConfigFlags_NavEnableKeyboard;       // Enable Keyboard Controls
    //io.ConfigFlags |= ImGuiConfigFlags_NavEnableGamepad;      // Enable Gamepad Controls
    io.ConfigFlags |= ImGuiConfigFlags_ViewportsEnable;         // Enable Multi-Viewport / Platform Windows
    //io.ConfigFlags |= ImGuiConfigFlags_ViewportsNoTaskBarIcons;
    //io.ConfigFlags |= ImGuiConfigFlags_ViewportsNoMerge;
    io.ConfigFlags |= ImGuiConfigFlags_DpiEnableScaleFonts;     // FIXME-DPI: THIS CURRENTLY DOESN'T WORK AS EXPECTED. DON'T USE IN USER APP!
    io.ConfigFlags |= ImGuiConfigFlags_DpiEnableScaleViewports; // FIXME-DPI

    // Setup Platform/Renderer bindings
    ImGui_ImplWin32_Init(hwnd);
    ImGui_ImplDX11_Init(g_pd3dDevice, g_pd3dDeviceContext);

<<<<<<< HEAD
    // Setup style
    ImGui::GetStyle().WindowRounding = 0.0f;
=======
    // Setup Style
>>>>>>> 77235437
    ImGui::StyleColorsDark();
    //ImGui::StyleColorsClassic();

    // Load Fonts
    // - If no fonts are loaded, dear imgui will use the default font. You can also load multiple fonts and use ImGui::PushFont()/PopFont() to select them. 
    // - AddFontFromFileTTF() will return the ImFont* so you can store it if you need to select the font among multiple. 
    // - If the file cannot be loaded, the function will return NULL. Please handle those errors in your application (e.g. use an assertion, or display an error and quit).
    // - The fonts will be rasterized at a given size (w/ oversampling) and stored into a texture when calling ImFontAtlas::Build()/GetTexDataAsXXXX(), which ImGui_ImplXXXX_NewFrame below will call.
    // - Read 'misc/fonts/README.txt' for more instructions and details.
    // - Remember that in C/C++ if you want to include a backslash \ in a string literal you need to write a double backslash \\ !
    //io.Fonts->AddFontDefault();
    //io.Fonts->AddFontFromFileTTF("../../misc/fonts/Roboto-Medium.ttf", 16.0f);
    //io.Fonts->AddFontFromFileTTF("../../misc/fonts/Cousine-Regular.ttf", 15.0f);
    //io.Fonts->AddFontFromFileTTF("../../misc/fonts/DroidSans.ttf", 16.0f);
    //io.Fonts->AddFontFromFileTTF("../../misc/fonts/ProggyTiny.ttf", 10.0f);
    //ImFont* font = io.Fonts->AddFontFromFileTTF("c:\\Windows\\Fonts\\ArialUni.ttf", 18.0f, NULL, io.Fonts->GetGlyphRangesJapanese());
    //IM_ASSERT(font != NULL);

    // Our state
    bool show_demo_window = true;
    bool show_another_window = false;
    ImVec4 clear_color = ImVec4(0.45f, 0.55f, 0.60f, 1.00f);

    // Main loop
    MSG msg;
    ZeroMemory(&msg, sizeof(msg));
    while (msg.message != WM_QUIT)
    {
        // Poll and handle messages (inputs, window resize, etc.)
        // You can read the io.WantCaptureMouse, io.WantCaptureKeyboard flags to tell if dear imgui wants to use your inputs.
        // - When io.WantCaptureMouse is true, do not dispatch mouse input data to your main application.
        // - When io.WantCaptureKeyboard is true, do not dispatch keyboard input data to your main application.
        // Generally you may always pass all inputs to dear imgui, and hide them from your application based on those two flags.
        if (PeekMessage(&msg, NULL, 0U, 0U, PM_REMOVE))
        {
            TranslateMessage(&msg);
            DispatchMessage(&msg);
            continue;
        }

        // Start the Dear ImGui frame
        ImGui_ImplDX11_NewFrame();
        ImGui_ImplWin32_NewFrame();
        ImGui::NewFrame();

        // 1. Show the big demo window (Most of the sample code is in ImGui::ShowDemoWindow()! You can browse its code to learn more about Dear ImGui!).
        if (show_demo_window)
            ImGui::ShowDemoWindow(&show_demo_window);

        // 2. Show a simple window that we create ourselves. We use a Begin/End pair to created a named window.
        {
            static float f = 0.0f;
            static int counter = 0;

            ImGui::Begin("Hello, world!");                          // Create a window called "Hello, world!" and append into it.

            ImGui::Text("This is some useful text.");               // Display some text (you can use a format strings too)
            ImGui::Checkbox("Demo Window", &show_demo_window);      // Edit bools storing our window open/close state
            ImGui::Checkbox("Another Window", &show_another_window);

            ImGui::SliderFloat("float", &f, 0.0f, 1.0f);            // Edit 1 float using a slider from 0.0f to 1.0f    
            ImGui::ColorEdit3("clear color", (float*)&clear_color); // Edit 3 floats representing a color

            if (ImGui::Button("Button"))                            // Buttons return true when clicked (most widgets return true when edited/activated)
                counter++;
            ImGui::SameLine();
            ImGui::Text("counter = %d", counter);

            ImGui::Text("Application average %.3f ms/frame (%.1f FPS)", 1000.0f / ImGui::GetIO().Framerate, ImGui::GetIO().Framerate);
            ImGui::End();
        }

        // 3. Show another simple window.
        if (show_another_window)
        {
            ImGui::Begin("Another Window", &show_another_window);   // Pass a pointer to our bool variable (the window will have a closing button that will clear the bool when clicked)
            ImGui::Text("Hello from another window!");
            if (ImGui::Button("Close Me"))
                show_another_window = false;
            ImGui::End();
        }

        // Rendering
        ImGui::Render();
        g_pd3dDeviceContext->OMSetRenderTargets(1, &g_mainRenderTargetView, NULL);
        g_pd3dDeviceContext->ClearRenderTargetView(g_mainRenderTargetView, (float*)&clear_color);
        ImGui_ImplDX11_RenderDrawData(ImGui::GetDrawData());

        // Update and Render additional Platform Windows
        if (io.ConfigFlags & ImGuiConfigFlags_ViewportsEnable)
        {
            ImGui::UpdatePlatformWindows();
            ImGui::RenderPlatformWindowsDefault();
        }

        g_pSwapChain->Present(1, 0); // Present with vsync
        //g_pSwapChain->Present(0, 0); // Present without vsync
    }

    ImGui_ImplDX11_Shutdown();
    ImGui_ImplWin32_Shutdown();
    ImGui::DestroyContext();

    CleanupDeviceD3D();
    DestroyWindow(hwnd);
    UnregisterClass(_T("ImGui Example"), wc.hInstance);

    return 0;
}<|MERGE_RESOLUTION|>--- conflicted
+++ resolved
@@ -144,12 +144,8 @@
     ImGui_ImplWin32_Init(hwnd);
     ImGui_ImplDX11_Init(g_pd3dDevice, g_pd3dDeviceContext);
 
-<<<<<<< HEAD
-    // Setup style
+    // Setup Style
     ImGui::GetStyle().WindowRounding = 0.0f;
-=======
-    // Setup Style
->>>>>>> 77235437
     ImGui::StyleColorsDark();
     //ImGui::StyleColorsClassic();
 
