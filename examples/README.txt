--- conflicted
+++ resolved
@@ -92,11 +92,7 @@
      This is counter-intuitive, but this will get you running faster! Once you better understand how imgui
      works and is bound, you can rewrite the code using your own systems.
 
-<<<<<<< HEAD
- - From Dear ImGui 1.XX we added an (optional) feature called "viewport" which allows imgui windows to be
-=======
  - Road-map: Dear ImGui 1.80 (WIP currently in the "docking" branch) will allows imgui windows to be
->>>>>>> d88121ff
    seamlessly detached from the main application window. This is achieved using an extra layer to the
    platform and renderer bindings, which allows imgui to communicate platform-specific requests such as
    "create an additional OS window", "create a render context", "get the OS position of this window" etc.
