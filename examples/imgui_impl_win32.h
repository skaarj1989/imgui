// dear imgui: Platform Binding for Windows (standard windows API for 32 and 64 bits applications)
// This needs to be used along with a Renderer (e.g. DirectX11, OpenGL3, Vulkan..)

// Implemented features:
//  [X] Platform: Clipboard support (for Win32 this is actually part of core imgui)
//  [X] Platform: Mouse cursor shape and visibility. Disable with 'io.ConfigFlags |= ImGuiConfigFlags_NoMouseCursorChange'.
//  [X] Platform: Keyboard arrays indexed using VK_* Virtual Key Codes, e.g. ImGui::IsKeyPressed(VK_SPACE).
//  [X] Platform: Gamepad support. Enabled with 'io.ConfigFlags |= ImGuiConfigFlags_NavEnableGamepad'.
//  [X] Platform: Multi-viewport support (multiple windows). Enable with 'io.ConfigFlags |= ImGuiConfigFlags_ViewportsEnable'.

#pragma once

IMGUI_IMPL_API bool     ImGui_ImplWin32_Init(void* hwnd);
IMGUI_IMPL_API void     ImGui_ImplWin32_Shutdown();
IMGUI_IMPL_API void     ImGui_ImplWin32_NewFrame();

<<<<<<< HEAD
// DPI-related helpers (which run and compile without requiring 8.1 or 10, neither Windows version, neither associated SDK)
IMGUI_IMPL_API void     ImGui_ImplWin32_EnableDpiAwareness();
IMGUI_IMPL_API float    ImGui_ImplWin32_GetDpiScaleForHwnd(void* hwnd);       // HWND hwnd
IMGUI_IMPL_API float    ImGui_ImplWin32_GetDpiScaleForMonitor(void* monitor); // HMONITOR monitor
=======
// Configuration: Disable gamepad support or linking with xinput.lib
//#define IMGUI_IMPL_WIN32_DISABLE_GAMEPAD
//#define IMGUI_IMPL_WIN32_DISABLE_LINKING_XINPUT
>>>>>>> 2ebe08be

// Handler for Win32 messages, update mouse/keyboard data.
// You may or not need this for your implementation, but it can serve as reference for handling inputs.
// Intentionally commented out to avoid dragging dependencies on <windows.h> types. You can COPY this line into your .cpp code instead.
#if 0
IMGUI_IMPL_API LRESULT  ImGui_ImplWin32_WndProcHandler(HWND hWnd, UINT msg, WPARAM wParam, LPARAM lParam);
#endif<|MERGE_RESOLUTION|>--- conflicted
+++ resolved
@@ -14,16 +14,14 @@
 IMGUI_IMPL_API void     ImGui_ImplWin32_Shutdown();
 IMGUI_IMPL_API void     ImGui_ImplWin32_NewFrame();
 
-<<<<<<< HEAD
+// Configuration: Disable gamepad support or linking with xinput.lib
+//#define IMGUI_IMPL_WIN32_DISABLE_GAMEPAD
+//#define IMGUI_IMPL_WIN32_DISABLE_LINKING_XINPUT
+
 // DPI-related helpers (which run and compile without requiring 8.1 or 10, neither Windows version, neither associated SDK)
 IMGUI_IMPL_API void     ImGui_ImplWin32_EnableDpiAwareness();
 IMGUI_IMPL_API float    ImGui_ImplWin32_GetDpiScaleForHwnd(void* hwnd);       // HWND hwnd
 IMGUI_IMPL_API float    ImGui_ImplWin32_GetDpiScaleForMonitor(void* monitor); // HMONITOR monitor
-=======
-// Configuration: Disable gamepad support or linking with xinput.lib
-//#define IMGUI_IMPL_WIN32_DISABLE_GAMEPAD
-//#define IMGUI_IMPL_WIN32_DISABLE_LINKING_XINPUT
->>>>>>> 2ebe08be
 
 // Handler for Win32 messages, update mouse/keyboard data.
 // You may or not need this for your implementation, but it can serve as reference for handling inputs.
