// dear imgui: Platform Binding for Windows (standard windows API for 32 and 64 bits applications)
// This needs to be used along with a Renderer (e.g. DirectX11, OpenGL3, Vulkan..)

// Implemented features:
//  [X] Platform: Clipboard support (for Win32 this is actually part of core dear imgui)
//  [X] Platform: Mouse cursor shape and visibility. Disable with 'io.ConfigFlags |= ImGuiConfigFlags_NoMouseCursorChange'.
//  [X] Platform: Keyboard arrays indexed using VK_* Virtual Key Codes, e.g. ImGui::IsKeyPressed(VK_SPACE).
//  [X] Platform: Gamepad support. Enabled with 'io.ConfigFlags |= ImGuiConfigFlags_NavEnableGamepad'.
//  [X] Platform: Multi-viewport support (multiple windows). Enable with 'io.ConfigFlags |= ImGuiConfigFlags_ViewportsEnable'.

#pragma once

IMGUI_IMPL_API bool     ImGui_ImplWin32_Init(void* hwnd);
IMGUI_IMPL_API void     ImGui_ImplWin32_Shutdown();
IMGUI_IMPL_API void     ImGui_ImplWin32_NewFrame();

// Configuration: Disable gamepad support or linking with xinput.lib
//#define IMGUI_IMPL_WIN32_DISABLE_GAMEPAD
//#define IMGUI_IMPL_WIN32_DISABLE_LINKING_XINPUT

<<<<<<< HEAD
// DPI-related helpers (which run and compile without requiring 8.1 or 10, neither Windows version, neither associated SDK)
IMGUI_IMPL_API void     ImGui_ImplWin32_EnableDpiAwareness();
IMGUI_IMPL_API float    ImGui_ImplWin32_GetDpiScaleForHwnd(void* hwnd);       // HWND hwnd
IMGUI_IMPL_API float    ImGui_ImplWin32_GetDpiScaleForMonitor(void* monitor); // HMONITOR monitor

// Handler for Win32 messages, update mouse/keyboard data.
// You may or not need this for your implementation, but it can serve as reference for handling inputs.
// Intentionally commented out to avoid dragging dependencies on <windows.h> types. You can COPY this line into your .cpp code instead.
=======
// Win32 message handler
// - Intentionally commented out in a '#if 0' block to avoid dragging dependencies on <windows.h>
// - You can COPY this line into your .cpp code to forward declare the function.
>>>>>>> 8836975d
#if 0
extern IMGUI_IMPL_API LRESULT ImGui_ImplWin32_WndProcHandler(HWND hWnd, UINT msg, WPARAM wParam, LPARAM lParam);
#endif

// DPI-related helpers (optional)
// - Use to enable DPI awareness without having to create an application manifest.
// - Your own app may already do this via a manifest or explicit calls. This is mostly useful for our examples/ apps.
// - In theory we could call simple functions from Windows SDK such as SetProcessDPIAware(), SetProcessDpiAwareness(), etc.
//   but most of the functions provided by Microsoft require Windows 8.1/10+ SDK at compile time and Windows 8/10+ at runtime,
//   neither we want to require the user to have. So we dynamically select and load those functions to avoid dependencies.
IMGUI_IMPL_API void     ImGui_ImplWin32_EnableDpiAwareness();
IMGUI_IMPL_API float    ImGui_ImplWin32_GetDpiScaleForHwnd(void* hwnd);       // HWND hwnd
IMGUI_IMPL_API float    ImGui_ImplWin32_GetDpiScaleForMonitor(void* monitor); // HMONITOR monitor<|MERGE_RESOLUTION|>--- conflicted
+++ resolved
@@ -18,20 +18,9 @@
 //#define IMGUI_IMPL_WIN32_DISABLE_GAMEPAD
 //#define IMGUI_IMPL_WIN32_DISABLE_LINKING_XINPUT
 
-<<<<<<< HEAD
-// DPI-related helpers (which run and compile without requiring 8.1 or 10, neither Windows version, neither associated SDK)
-IMGUI_IMPL_API void     ImGui_ImplWin32_EnableDpiAwareness();
-IMGUI_IMPL_API float    ImGui_ImplWin32_GetDpiScaleForHwnd(void* hwnd);       // HWND hwnd
-IMGUI_IMPL_API float    ImGui_ImplWin32_GetDpiScaleForMonitor(void* monitor); // HMONITOR monitor
-
-// Handler for Win32 messages, update mouse/keyboard data.
-// You may or not need this for your implementation, but it can serve as reference for handling inputs.
-// Intentionally commented out to avoid dragging dependencies on <windows.h> types. You can COPY this line into your .cpp code instead.
-=======
 // Win32 message handler
 // - Intentionally commented out in a '#if 0' block to avoid dragging dependencies on <windows.h>
 // - You can COPY this line into your .cpp code to forward declare the function.
->>>>>>> 8836975d
 #if 0
 extern IMGUI_IMPL_API LRESULT ImGui_ImplWin32_WndProcHandler(HWND hWnd, UINT msg, WPARAM wParam, LPARAM lParam);
 #endif
