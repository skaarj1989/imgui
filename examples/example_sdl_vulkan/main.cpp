--- conflicted
+++ resolved
@@ -355,16 +355,12 @@
     // Setup Dear ImGui context
     ImGui::CreateContext();
     ImGuiIO& io = ImGui::GetIO(); (void)io;
-<<<<<<< HEAD
     io.ConfigFlags |= ImGuiConfigFlags_NavEnableKeyboard;       // Enable Keyboard Controls
+    //io.ConfigFlags |= ImGuiConfigFlags_NavEnableGamepad;      // Enable Gamepad Controls
     io.ConfigFlags |= ImGuiConfigFlags_DockingEnable;           // Enable Docking
     io.ConfigFlags |= ImGuiConfigFlags_ViewportsEnable;         // Enable Multi-Viewport / Platform Windows
     //io.ConfigFlags |= ImGuiConfigFlags_ViewportsNoTaskBarIcons;
     //io.ConfigFlags |= ImGuiConfigFlags_ViewportsNoMerge;
-=======
-    //io.ConfigFlags |= ImGuiConfigFlags_NavEnableKeyboard;  // Enable Keyboard Controls
-    //io.ConfigFlags |= ImGuiConfigFlags_NavEnableGamepad;   // Enable Gamepad Controls
->>>>>>> 56c3aaf6
 
     // Setup Dear ImGui style
     ImGui::StyleColorsDark();
