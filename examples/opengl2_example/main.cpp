--- conflicted
+++ resolved
@@ -34,11 +34,8 @@
     io.ConfigFlags |= ImGuiConfigFlags_ViewportsEnable;
     io.ConfigFlags |= ImGuiConfigFlags_ViewportsNoTaskBarIcons;
     //io.ConfigFlags |= ImGuiConfigFlags_NavEnableKeyboard;  // Enable Keyboard Controls
-<<<<<<< HEAD
-=======
     //io.ConfigFlags |= ImGuiConfigFlags_NavEnableGamepad;   // Enable Gamepad Controls
 
->>>>>>> 85f9694b
     ImGui_ImplGlfw_InitForOpenGL(window, true);
     ImGui_ImplOpenGL2_Init();
 
@@ -127,7 +124,6 @@
         //glUseProgram(0); // You may want this if using this code in an OpenGL 3+ context where shaders may be bound, but prefer using the GL3+ code.
         ImGui_ImplOpenGL2_RenderDrawData(ImGui::GetDrawData());
 
-<<<<<<< HEAD
         // Update and Render additional Platform Windows
         if (io.ConfigFlags & ImGuiConfigFlags_ViewportsEnable)
         {
@@ -135,8 +131,6 @@
             ImGui::RenderPlatformWindowsDefault();
         }
 
-=======
->>>>>>> 85f9694b
         glfwMakeContextCurrent(window);
         glfwSwapBuffers(window);
     }
