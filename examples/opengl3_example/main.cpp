// ImGui - standalone example application for GLFW + OpenGL 3, using programmable pipeline
// If you are new to ImGui, see examples/README.txt and documentation at the top of imgui.cpp.
// (GLFW is a cross-platform general purpose library for handling windows, inputs, OpenGL/Vulkan graphics context creation, etc.)
// (GL3W is a helper library to access OpenGL functions since there is no standard header to access modern OpenGL functions easily. Alternatives are GLEW, Glad, etc.)

#include "imgui.h"
#include "imgui_impl_glfw_gl3.h"
#include <stdio.h>
#include <GL/gl3w.h>    // This example is using gl3w to access OpenGL functions (because it is small). You may use glew/glad/glLoadGen/etc. whatever already works for you.
#include <GLFW/glfw3.h>

static void error_callback(int error, const char* description)
{
    fprintf(stderr, "Error %d: %s\n", error, description);
}

int main(int, char**)
{
    // Setup window
    glfwSetErrorCallback(error_callback);
    if (!glfwInit())
        return 1;
    glfwWindowHint(GLFW_CONTEXT_VERSION_MAJOR, 3);
    glfwWindowHint(GLFW_CONTEXT_VERSION_MINOR, 2);
    glfwWindowHint(GLFW_OPENGL_PROFILE, GLFW_OPENGL_CORE_PROFILE);
#if __APPLE__
    glfwWindowHint(GLFW_OPENGL_FORWARD_COMPAT, GL_TRUE);
#endif
    GLFWwindow* window = glfwCreateWindow(1280, 720, "ImGui OpenGL3 example", NULL, NULL);
    glfwMakeContextCurrent(window);
    glfwSwapInterval(1); // Enable vsync
    gl3wInit();

    // Setup ImGui binding
<<<<<<< HEAD
    ImGuiIO& io = ImGui::GetIO(); (void)io;
=======
    ImGui::CreateContext();
>>>>>>> cea8017e
    ImGui_ImplGlfwGL3_Init(window, true);
    //io.NavFlags |= ImGuiNavFlags_EnableKeyboard;  // Enable Keyboard Controls
    //io.NavFlags |= ImGuiNavFlags_EnableGamepad;   // Enable Gamepad Controls

    // Setup style
    ImGui::StyleColorsDark();
    //ImGui::StyleColorsClassic();

    // Load Fonts
    // - If no fonts are loaded, dear imgui will use the default font. You can also load multiple fonts and use ImGui::PushFont()/PopFont() to select them. 
    // - AddFontFromFileTTF() will return the ImFont* so you can store it if you need to select the font among multiple. 
    // - If the file cannot be loaded, the function will return NULL. Please handle those errors in your application (e.g. use an assertion, or display an error and quit).
    // - The fonts will be rasterized at a given size (w/ oversampling) and stored into a texture when calling ImFontAtlas::Build()/GetTexDataAsXXXX(), which ImGui_ImplXXXX_NewFrame below will call.
    // - Read 'misc/fonts/README.txt' for more instructions and details.
    // - Remember that in C/C++ if you want to include a backslash \ in a string literal you need to write a double backslash \\ !
    //io.Fonts->AddFontDefault();
    //io.Fonts->AddFontFromFileTTF("../../misc/fonts/Roboto-Medium.ttf", 16.0f);
    //io.Fonts->AddFontFromFileTTF("../../misc/fonts/Cousine-Regular.ttf", 15.0f);
    //io.Fonts->AddFontFromFileTTF("../../misc/fonts/DroidSans.ttf", 16.0f);
    //io.Fonts->AddFontFromFileTTF("../../misc/fonts/ProggyTiny.ttf", 10.0f);
    //ImFont* font = io.Fonts->AddFontFromFileTTF("c:\\Windows\\Fonts\\ArialUni.ttf", 18.0f, NULL, io.Fonts->GetGlyphRangesJapanese());
    //IM_ASSERT(font != NULL);

    bool show_demo_window = true;
    bool show_another_window = false;
    ImVec4 clear_color = ImVec4(0.45f, 0.55f, 0.60f, 1.00f);

    // Main loop
    while (!glfwWindowShouldClose(window))
    {
        // You can read the io.WantCaptureMouse, io.WantCaptureKeyboard flags to tell if dear imgui wants to use your inputs.
        // - When io.WantCaptureMouse is true, do not dispatch mouse input data to your main application.
        // - When io.WantCaptureKeyboard is true, do not dispatch keyboard input data to your main application.
        // Generally you may always pass all inputs to dear imgui, and hide them from your application based on those two flags.
        glfwPollEvents();
        ImGui_ImplGlfwGL3_NewFrame();

        // 1. Show a simple window.
        // Tip: if we don't call ImGui::Begin()/ImGui::End() the widgets automatically appears in a window called "Debug".
        {
            static float f = 0.0f;
            static int counter = 0;
            ImGui::Text("Hello, world!");                           // Display some text (you can use a format string too)
            ImGui::SliderFloat("float", &f, 0.0f, 1.0f);            // Edit 1 float using a slider from 0.0f to 1.0f    
            ImGui::ColorEdit3("clear color", (float*)&clear_color); // Edit 3 floats representing a color

            ImGui::Checkbox("Demo Window", &show_demo_window);      // Edit bools storing our windows open/close state
            ImGui::Checkbox("Another Window", &show_another_window);

            if (ImGui::Button("Button"))                            // Buttons return true when clicked (NB: most widgets return true when edited/activated)
                counter++;
            ImGui::SameLine();
            ImGui::Text("counter = %d", counter);

            ImGui::Text("Application average %.3f ms/frame (%.1f FPS)", 1000.0f / ImGui::GetIO().Framerate, ImGui::GetIO().Framerate);
        }

        // 2. Show another simple window. In most cases you will use an explicit Begin/End pair to name your windows.
        if (show_another_window)
        {
            ImGui::Begin("Another Window", &show_another_window);
            ImGui::Text("Hello from another window!");
            if (ImGui::Button("Close Me"))
                show_another_window = false;
            ImGui::End();
        }

        // 3. Show the ImGui demo window. Most of the sample code is in ImGui::ShowDemoWindow(). Read its code to learn more about Dear ImGui!
        if (show_demo_window)
        {
            ImGui::SetNextWindowPos(ImVec2(650, 20), ImGuiCond_FirstUseEver); // Normally user code doesn't need/want to call this because positions are saved in .ini file anyway. Here we just want to make the demo initial state a bit more friendly!
            ImGui::ShowDemoWindow(&show_demo_window);
        }

        // Rendering
        int display_w, display_h;
        glfwGetFramebufferSize(window, &display_w, &display_h);
        glViewport(0, 0, display_w, display_h);
        glClearColor(clear_color.x, clear_color.y, clear_color.z, clear_color.w);
        glClear(GL_COLOR_BUFFER_BIT);
        ImGui::Render();
        glfwSwapBuffers(window);
    }

    // Cleanup
    ImGui_ImplGlfwGL3_Shutdown();
    ImGui::DestroyContext();
    glfwTerminate();

    return 0;
}<|MERGE_RESOLUTION|>--- conflicted
+++ resolved
@@ -32,11 +32,8 @@
     gl3wInit();
 
     // Setup ImGui binding
-<<<<<<< HEAD
+    ImGui::CreateContext();
     ImGuiIO& io = ImGui::GetIO(); (void)io;
-=======
-    ImGui::CreateContext();
->>>>>>> cea8017e
     ImGui_ImplGlfwGL3_Init(window, true);
     //io.NavFlags |= ImGuiNavFlags_EnableKeyboard;  // Enable Keyboard Controls
     //io.NavFlags |= ImGuiNavFlags_EnableGamepad;   // Enable Gamepad Controls
