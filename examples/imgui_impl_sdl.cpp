--- conflicted
+++ resolved
@@ -18,11 +18,8 @@
 
 // CHANGELOG
 // (minor and older changes stripped away, please see git history for details)
-<<<<<<< HEAD
 //  2018-XX-XX: Platform: Added support for multiple windows via the ImGuiPlatformIO interface.
-=======
 //  2018-11-30: Misc: Setting up io.BackendPlatformName so it can be displayed in the About Window.
->>>>>>> a423f032
 //  2018-11-14: Changed the signature of ImGui_ImplSDL2_ProcessEvent() to take a 'const SDL_Event*'.
 //  2018-08-01: Inputs: Workaround for Emscripten which doesn't seem to handle focus related calls.
 //  2018-06-29: Inputs: Added support for the ImGuiMouseCursor_Hand cursor.
@@ -154,14 +151,11 @@
     io.BackendFlags |= ImGuiBackendFlags_HasMouseCursors;       // We can honor GetMouseCursor() values (optional)
 #if SDL_HAS_WARP_MOUSE_GLOBAL
     io.BackendFlags |= ImGuiBackendFlags_HasSetMousePos;        // We can honor io.WantSetMousePos requests (optional, rarely used)
-<<<<<<< HEAD
 #endif
 #if SDL_HAS_CAPTURE_MOUSE
     io.BackendFlags |= ImGuiBackendFlags_PlatformHasViewports;  // We can create multi-viewports on the Platform side (optional)
 #endif
-=======
-    io.BackendPlatformName = "imgui_impl_sdl"
->>>>>>> a423f032
+    io.BackendPlatformName = "imgui_impl_sdl";
 
     // Keyboard mapping. ImGui will use those indices to peek into the io.KeysDown[] array.
     io.KeyMap[ImGuiKey_Tab] = SDL_SCANCODE_TAB;
