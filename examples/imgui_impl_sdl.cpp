// dear imgui: Platform Binding for SDL2
// This needs to be used along with a Renderer (e.g. DirectX11, OpenGL3, Vulkan..)
// (Info: SDL2 is a cross-platform general purpose library for handling windows, inputs, graphics context creation, etc.)
// (Requires: SDL 2.0. Prefer SDL 2.0.4+ for full feature support.)

// Implemented features:
//  [X] Platform: Mouse cursor shape and visibility. Disable with 'io.ConfigFlags |= ImGuiConfigFlags_NoMouseCursorChange'.
//  [X] Platform: Clipboard support.
//  [X] Platform: Keyboard arrays indexed using SDL_SCANCODE_* codes, e.g. ImGui::IsKeyPressed(SDL_SCANCODE_SPACE).
//  [X] Platform: Multi-viewport support (multiple windows). Enable with 'io.ConfigFlags |= ImGuiConfigFlags_ViewportsEnable'.
// Missing features:
//  [ ] Platform: SDL2 handling of IME under Windows appears to be broken and it explicitly disable the regular Windows IME. You can restore Windows IME by compiling SDL with SDL_DISABLE_WINDOWS_IME.
//  [ ] Platform: Gamepad support (need to use SDL_GameController API to fill the io.NavInputs[] value when ImGuiConfigFlags_NavEnableGamepad is set).
//  [ ] Platform: Multi-viewport + Minimized windows seems to break mouse wheel events (at least under Windows).

// You can copy and use unmodified imgui_impl_* files in your project. See main.cpp for an example of using this.
// If you are new to dear imgui, read examples/README.txt and read the documentation at the top of imgui.cpp.
// https://github.com/ocornut/imgui

// CHANGELOG
// (minor and older changes stripped away, please see git history for details)
<<<<<<< HEAD
//  2018-XX-XX: Platform: Added support for multiple windows via the ImGuiPlatformIO interface.
=======
//  2019-03-12: Misc: Preserve DisplayFramebufferScale when main window is minimized.
>>>>>>> cfa8f672
//  2018-12-21: Inputs: Workaround for Android/iOS which don't seem to handle focus related calls.
//  2018-11-30: Misc: Setting up io.BackendPlatformName so it can be displayed in the About Window.
//  2018-11-14: Changed the signature of ImGui_ImplSDL2_ProcessEvent() to take a 'const SDL_Event*'.
//  2018-08-01: Inputs: Workaround for Emscripten which doesn't seem to handle focus related calls.
//  2018-06-29: Inputs: Added support for the ImGuiMouseCursor_Hand cursor.
//  2018-06-08: Misc: Extracted imgui_impl_sdl.cpp/.h away from the old combined SDL2+OpenGL/Vulkan examples.
//  2018-06-08: Misc: ImGui_ImplSDL2_InitForOpenGL() now takes a SDL_GLContext parameter.
//  2018-05-09: Misc: Fixed clipboard paste memory leak (we didn't call SDL_FreeMemory on the data returned by SDL_GetClipboardText).
//  2018-03-20: Misc: Setup io.BackendFlags ImGuiBackendFlags_HasMouseCursors flag + honor ImGuiConfigFlags_NoMouseCursorChange flag.
//  2018-02-16: Inputs: Added support for mouse cursors, honoring ImGui::GetMouseCursor() value.
//  2018-02-06: Misc: Removed call to ImGui::Shutdown() which is not available from 1.60 WIP, user needs to call CreateContext/DestroyContext themselves.
//  2018-02-06: Inputs: Added mapping for ImGuiKey_Space.
//  2018-02-05: Misc: Using SDL_GetPerformanceCounter() instead of SDL_GetTicks() to be able to handle very high framerate (1000+ FPS).
//  2018-02-05: Inputs: Keyboard mapping is using scancodes everywhere instead of a confusing mixture of keycodes and scancodes.
//  2018-01-20: Inputs: Added Horizontal Mouse Wheel support.
//  2018-01-19: Inputs: When available (SDL 2.0.4+) using SDL_CaptureMouse() to retrieve coordinates outside of client area when dragging. Otherwise (SDL 2.0.3 and before) testing for SDL_WINDOW_INPUT_FOCUS instead of SDL_WINDOW_MOUSE_FOCUS.
//  2018-01-18: Inputs: Added mapping for ImGuiKey_Insert.
//  2017-08-25: Inputs: MousePos set to -FLT_MAX,-FLT_MAX when mouse is unavailable/missing (instead of -1,-1).
//  2016-10-15: Misc: Added a void* user_data parameter to Clipboard function handlers.

#include "imgui.h"
#include "imgui_impl_sdl.h"

// SDL
// (the multi-viewports feature requires SDL features supported from SDL 2.0.4+. SDL 2.0.5+ is highly recommended)
#include <SDL.h>
#include <SDL_syswm.h>
#if defined(__APPLE__)
#include "TargetConditionals.h"
#endif

#define SDL_HAS_CAPTURE_AND_GLOBAL_MOUSE    SDL_VERSION_ATLEAST(2,0,4)
#define SDL_HAS_WINDOW_ALPHA                SDL_VERSION_ATLEAST(2,0,5)
#define SDL_HAS_ALWAYS_ON_TOP               SDL_VERSION_ATLEAST(2,0,5)
#define SDL_HAS_USABLE_DISPLAY_BOUNDS       SDL_VERSION_ATLEAST(2,0,5)
#define SDL_HAS_PER_MONITOR_DPI             SDL_VERSION_ATLEAST(2,0,4)
#define SDL_HAS_VULKAN                      SDL_VERSION_ATLEAST(2,0,6)
#define SDL_HAS_MOUSE_FOCUS_CLICKTHROUGH    SDL_VERSION_ATLEAST(2,0,5)
#if !SDL_HAS_VULKAN
static const Uint32 SDL_WINDOW_VULKAN = 0x10000000;
#endif

// Data
static SDL_Window*  g_Window = NULL;
static Uint64       g_Time = 0;
static bool         g_MousePressed[3] = { false, false, false };
static SDL_Cursor*  g_MouseCursors[ImGuiMouseCursor_COUNT] = { 0 };
static char*        g_ClipboardTextData = NULL;

// Forward Declarations
static void ImGui_ImplSDL2_InitPlatformInterface(SDL_Window* window, void* sdl_gl_context);
static void ImGui_ImplSDL2_ShutdownPlatformInterface();

static const char* ImGui_ImplSDL2_GetClipboardText(void*)
{
    if (g_ClipboardTextData)
        SDL_free(g_ClipboardTextData);
    g_ClipboardTextData = SDL_GetClipboardText();
    return g_ClipboardTextData;
}

static void ImGui_ImplSDL2_SetClipboardText(void*, const char* text)
{
    SDL_SetClipboardText(text);
}

// You can read the io.WantCaptureMouse, io.WantCaptureKeyboard flags to tell if dear imgui wants to use your inputs.
// - When io.WantCaptureMouse is true, do not dispatch mouse input data to your main application.
// - When io.WantCaptureKeyboard is true, do not dispatch keyboard input data to your main application.
// Generally you may always pass all inputs to dear imgui, and hide them from your application based on those two flags.
// If you have multiple SDL events and some of them are not meant to be used by dear imgui, you may need to filter events based on their windowID field.
bool ImGui_ImplSDL2_ProcessEvent(const SDL_Event* event)
{
    ImGuiIO& io = ImGui::GetIO();
    switch (event->type)
    {
    case SDL_MOUSEWHEEL:
        {
            if (event->wheel.x > 0) io.MouseWheelH += 1;
            if (event->wheel.x < 0) io.MouseWheelH -= 1;
            if (event->wheel.y > 0) io.MouseWheel += 1;
            if (event->wheel.y < 0) io.MouseWheel -= 1;
            return true;
        }
    case SDL_MOUSEBUTTONDOWN:
        {
            if (event->button.button == SDL_BUTTON_LEFT) g_MousePressed[0] = true;
            if (event->button.button == SDL_BUTTON_RIGHT) g_MousePressed[1] = true;
            if (event->button.button == SDL_BUTTON_MIDDLE) g_MousePressed[2] = true;
            return true;
        }
    case SDL_TEXTINPUT:
        {
            io.AddInputCharactersUTF8(event->text.text);
            return true;
        }
    case SDL_KEYDOWN:
    case SDL_KEYUP:
        {
            int key = event->key.keysym.scancode;
            IM_ASSERT(key >= 0 && key < IM_ARRAYSIZE(io.KeysDown));
            io.KeysDown[key] = (event->type == SDL_KEYDOWN);
            io.KeyShift = ((SDL_GetModState() & KMOD_SHIFT) != 0);
            io.KeyCtrl = ((SDL_GetModState() & KMOD_CTRL) != 0);
            io.KeyAlt = ((SDL_GetModState() & KMOD_ALT) != 0);
            io.KeySuper = ((SDL_GetModState() & KMOD_GUI) != 0);
            return true;
        }
    // Multi-viewport support
    case SDL_WINDOWEVENT:
        Uint8 window_event = event->window.event;
        if (window_event == SDL_WINDOWEVENT_CLOSE || window_event == SDL_WINDOWEVENT_MOVED || window_event == SDL_WINDOWEVENT_RESIZED)
            if (ImGuiViewport* viewport = ImGui::FindViewportByPlatformHandle((void*)SDL_GetWindowFromID(event->window.windowID)))
            {
                if (window_event == SDL_WINDOWEVENT_CLOSE)
                    viewport->PlatformRequestClose = true;
                if (window_event == SDL_WINDOWEVENT_MOVED)
                    viewport->PlatformRequestMove = true;
                if (window_event == SDL_WINDOWEVENT_RESIZED)
                    viewport->PlatformRequestResize = true;
                return true;
            }
        break;
    }
    return false;
}

static bool ImGui_ImplSDL2_Init(SDL_Window* window, void* sdl_gl_context)
{
    g_Window = window;

    // Setup back-end capabilities flags
    ImGuiIO& io = ImGui::GetIO();
    io.BackendFlags |= ImGuiBackendFlags_HasMouseCursors;       // We can honor GetMouseCursor() values (optional)
#if SDL_HAS_CAPTURE_AND_GLOBAL_MOUSE
    io.BackendFlags |= ImGuiBackendFlags_PlatformHasViewports;  // We can create multi-viewports on the Platform side (optional)
#endif
    io.BackendPlatformName = "imgui_impl_sdl";

    // Keyboard mapping. ImGui will use those indices to peek into the io.KeysDown[] array.
    io.KeyMap[ImGuiKey_Tab] = SDL_SCANCODE_TAB;
    io.KeyMap[ImGuiKey_LeftArrow] = SDL_SCANCODE_LEFT;
    io.KeyMap[ImGuiKey_RightArrow] = SDL_SCANCODE_RIGHT;
    io.KeyMap[ImGuiKey_UpArrow] = SDL_SCANCODE_UP;
    io.KeyMap[ImGuiKey_DownArrow] = SDL_SCANCODE_DOWN;
    io.KeyMap[ImGuiKey_PageUp] = SDL_SCANCODE_PAGEUP;
    io.KeyMap[ImGuiKey_PageDown] = SDL_SCANCODE_PAGEDOWN;
    io.KeyMap[ImGuiKey_Home] = SDL_SCANCODE_HOME;
    io.KeyMap[ImGuiKey_End] = SDL_SCANCODE_END;
    io.KeyMap[ImGuiKey_Insert] = SDL_SCANCODE_INSERT;
    io.KeyMap[ImGuiKey_Delete] = SDL_SCANCODE_DELETE;
    io.KeyMap[ImGuiKey_Backspace] = SDL_SCANCODE_BACKSPACE;
    io.KeyMap[ImGuiKey_Space] = SDL_SCANCODE_SPACE;
    io.KeyMap[ImGuiKey_Enter] = SDL_SCANCODE_RETURN;
    io.KeyMap[ImGuiKey_Escape] = SDL_SCANCODE_ESCAPE;
    io.KeyMap[ImGuiKey_A] = SDL_SCANCODE_A;
    io.KeyMap[ImGuiKey_C] = SDL_SCANCODE_C;
    io.KeyMap[ImGuiKey_V] = SDL_SCANCODE_V;
    io.KeyMap[ImGuiKey_X] = SDL_SCANCODE_X;
    io.KeyMap[ImGuiKey_Y] = SDL_SCANCODE_Y;
    io.KeyMap[ImGuiKey_Z] = SDL_SCANCODE_Z;

    io.SetClipboardTextFn = ImGui_ImplSDL2_SetClipboardText;
    io.GetClipboardTextFn = ImGui_ImplSDL2_GetClipboardText;
    io.ClipboardUserData = NULL;

    g_MouseCursors[ImGuiMouseCursor_Arrow] = SDL_CreateSystemCursor(SDL_SYSTEM_CURSOR_ARROW);
    g_MouseCursors[ImGuiMouseCursor_TextInput] = SDL_CreateSystemCursor(SDL_SYSTEM_CURSOR_IBEAM);
    g_MouseCursors[ImGuiMouseCursor_ResizeAll] = SDL_CreateSystemCursor(SDL_SYSTEM_CURSOR_SIZEALL);
    g_MouseCursors[ImGuiMouseCursor_ResizeNS] = SDL_CreateSystemCursor(SDL_SYSTEM_CURSOR_SIZENS);
    g_MouseCursors[ImGuiMouseCursor_ResizeEW] = SDL_CreateSystemCursor(SDL_SYSTEM_CURSOR_SIZEWE);
    g_MouseCursors[ImGuiMouseCursor_ResizeNESW] = SDL_CreateSystemCursor(SDL_SYSTEM_CURSOR_SIZENESW);
    g_MouseCursors[ImGuiMouseCursor_ResizeNWSE] = SDL_CreateSystemCursor(SDL_SYSTEM_CURSOR_SIZENWSE);
    g_MouseCursors[ImGuiMouseCursor_Hand] = SDL_CreateSystemCursor(SDL_SYSTEM_CURSOR_HAND);

    // Our mouse update function expect PlatformHandle to be filled for the main viewport
    ImGuiViewport* main_viewport = ImGui::GetMainViewport();
    main_viewport->PlatformHandle = (void*)window;

    // We need SDL_CaptureMouse(), SDL_GetGlobalMouseState() from SDL 2.0.4+ to support multiple viewports.
    // We left the call to ImGui_ImplSDL2_InitPlatformInterface() outside of #ifdef to avoid unused-function warnings.
    if ((io.ConfigFlags & ImGuiConfigFlags_ViewportsEnable) && (io.BackendFlags & ImGuiBackendFlags_PlatformHasViewports))
        ImGui_ImplSDL2_InitPlatformInterface(window, sdl_gl_context);

    return true;
}

bool ImGui_ImplSDL2_InitForOpenGL(SDL_Window* window, void* sdl_gl_context)
{
    (void)sdl_gl_context; // Viewport branch will need this.
    return ImGui_ImplSDL2_Init(window, sdl_gl_context);
}

bool ImGui_ImplSDL2_InitForVulkan(SDL_Window* window)
{
#if !SDL_HAS_VULKAN
    IM_ASSERT(0 && "Unsupported");
#endif
    return ImGui_ImplSDL2_Init(window, NULL);
}

void ImGui_ImplSDL2_Shutdown()
{
    ImGui_ImplSDL2_ShutdownPlatformInterface();
    g_Window = NULL;

    // Destroy last known clipboard data
    if (g_ClipboardTextData)
        SDL_free(g_ClipboardTextData);
    g_ClipboardTextData = NULL;

    // Destroy SDL mouse cursors
    for (ImGuiMouseCursor cursor_n = 0; cursor_n < ImGuiMouseCursor_COUNT; cursor_n++)
        SDL_FreeCursor(g_MouseCursors[cursor_n]);
    memset(g_MouseCursors, 0, sizeof(g_MouseCursors));
}

// This code is incredibly messy because some of the functions we need for full viewport support are not available in SDL < 2.0.4. 
static void ImGui_ImplSDL2_UpdateMousePosAndButtons()
{
    ImGuiIO& io = ImGui::GetIO();
    io.MouseHoveredViewport = 0;

    // [1]
    // Only when requested by io.WantSetMousePos: set OS mouse pos from Dear ImGui mouse pos.
    // (rarely used, mostly when ImGuiConfigFlags_NavEnableSetMousePos is enabled by user)
    if (io.WantSetMousePos)
    {
#if SDL_HAS_CAPTURE_AND_GLOBAL_MOUSE
        if (io.ConfigFlags & ImGuiConfigFlags_ViewportsEnable)
            SDL_WarpMouseGlobal((int)io.MousePos.x, (int)io.MousePos.y);
        else
#endif
            SDL_WarpMouseInWindow(g_Window, (int)io.MousePos.x, (int)io.MousePos.y);
    }
    else
    {
        io.MousePos = ImVec2(-FLT_MAX, -FLT_MAX);
    }
    
    // [2]
    // Set Dear ImGui mouse pos from OS mouse pos + get buttons. (this is the common behavior)
    int mouse_x_local, mouse_y_local;
    Uint32 mouse_buttons = SDL_GetMouseState(&mouse_x_local, &mouse_y_local);
    io.MouseDown[0] = g_MousePressed[0] || (mouse_buttons & SDL_BUTTON(SDL_BUTTON_LEFT)) != 0;      // If a mouse press event came, always pass it as "mouse held this frame", so we don't miss click-release events that are shorter than 1 frame.
    io.MouseDown[1] = g_MousePressed[1] || (mouse_buttons & SDL_BUTTON(SDL_BUTTON_RIGHT)) != 0;
    io.MouseDown[2] = g_MousePressed[2] || (mouse_buttons & SDL_BUTTON(SDL_BUTTON_MIDDLE)) != 0;
    g_MousePressed[0] = g_MousePressed[1] = g_MousePressed[2] = false;

#if SDL_HAS_CAPTURE_AND_GLOBAL_MOUSE && !defined(__EMSCRIPTEN__) && !defined(__ANDROID__) && !(defined(__APPLE__) && TARGET_OS_IOS)

    // SDL 2.0.4 and later has SDL_GetGlobalMouseState() and SDL_CaptureMouse()
    int mouse_x_global, mouse_y_global;
    SDL_GetGlobalMouseState(&mouse_x_global, &mouse_y_global);

    if (io.ConfigFlags & ImGuiConfigFlags_ViewportsEnable)
    {
        // Multi-viewport mode: mouse position in OS absolute coordinates (io.MousePos is (0,0) when the mouse is on the upper-left of the primary monitor)
        if (SDL_Window* focused_window = SDL_GetKeyboardFocus())
            if (ImGui::FindViewportByPlatformHandle((void*)focused_window) != NULL)
                io.MousePos = ImVec2((float)mouse_x_global, (float)mouse_y_global);
    }
    else
    {
        // Single-viewport mode: mouse position in client window coordinatesio.MousePos is (0,0) when the mouse is on the upper-left corner of the app window)
        if (SDL_GetWindowFlags(g_Window) & SDL_WINDOW_INPUT_FOCUS)
        {
            int window_x, window_y;
            SDL_GetWindowPosition(g_Window, &window_x, &window_y);
            io.MousePos = ImVec2((float)(mouse_x_global - window_x), (float)(mouse_y_global - window_y));
        }
    }

    // SDL_CaptureMouse() let the OS know e.g. that our imgui drag outside the SDL window boundaries shouldn't e.g. trigger the OS window resize cursor.
    // The function is only supported from SDL 2.0.4 (released Jan 2016)
    bool any_mouse_button_down = ImGui::IsAnyMouseDown();
    SDL_CaptureMouse(any_mouse_button_down ? SDL_TRUE : SDL_FALSE);
#else
    // SDL 2.0.3 and before: single-viewport only
    if (SDL_GetWindowFlags(g_Window) & SDL_WINDOW_INPUT_FOCUS)
        io.MousePos = ImVec2((float)mouse_x_local, (float)mouse_y_local);
#endif
}

static void ImGui_ImplSDL2_UpdateMouseCursor()
{
    ImGuiIO& io = ImGui::GetIO();
    if (io.ConfigFlags & ImGuiConfigFlags_NoMouseCursorChange)
        return;

    ImGuiMouseCursor imgui_cursor = ImGui::GetMouseCursor();
    if (io.MouseDrawCursor || imgui_cursor == ImGuiMouseCursor_None)
    {
        // Hide OS mouse cursor if imgui is drawing it or if it wants no cursor
        SDL_ShowCursor(SDL_FALSE);
    }
    else
    {
        // Show OS mouse cursor
        SDL_SetCursor(g_MouseCursors[imgui_cursor] ? g_MouseCursors[imgui_cursor] : g_MouseCursors[ImGuiMouseCursor_Arrow]);
        SDL_ShowCursor(SDL_TRUE);
    }
}

void ImGui_ImplSDL2_NewFrame(SDL_Window* window)
{
    ImGuiIO& io = ImGui::GetIO();
    IM_ASSERT(io.Fonts->IsBuilt() && "Font atlas not built! It is generally built by the renderer back-end. Missing call to renderer _NewFrame() function? e.g. ImGui_ImplOpenGL3_NewFrame().");

    // Setup display size (every frame to accommodate for window resizing)
    int w, h;
    int display_w, display_h;
    SDL_GetWindowSize(window, &w, &h);
    SDL_GL_GetDrawableSize(window, &display_w, &display_h);
    io.DisplaySize = ImVec2((float)w, (float)h);
    if (w > 0 && h > 0)
        io.DisplayFramebufferScale = ImVec2((float)display_w / w, (float)display_h / h);

    // Setup time step (we don't use SDL_GetTicks() because it is using millisecond resolution)
    static Uint64 frequency = SDL_GetPerformanceFrequency();
    Uint64 current_time = SDL_GetPerformanceCounter();
    io.DeltaTime = g_Time > 0 ? (float)((double)(current_time - g_Time) / frequency) : (float)(1.0f / 60.0f);
    g_Time = current_time;

    ImGui_ImplSDL2_UpdateMousePosAndButtons();
    ImGui_ImplSDL2_UpdateMouseCursor();
}

//--------------------------------------------------------------------------------------------------------
// MULTI-VIEWPORT / PLATFORM INTERFACE SUPPORT
// This is an _advanced_ and _optional_ feature, allowing the back-end to create and handle multiple viewports simultaneously.
// If you are new to dear imgui or creating a new binding for dear imgui, it is recommended that you completely ignore this section first..
//--------------------------------------------------------------------------------------------------------

struct ImGuiViewportDataSDL2
{
    SDL_Window*     Window;
    Uint32          WindowID;
    bool            WindowOwned;
    SDL_GLContext   GLContext;

    ImGuiViewportDataSDL2() { Window = NULL; WindowID = 0; WindowOwned = false; GLContext = NULL; }
    ~ImGuiViewportDataSDL2() { IM_ASSERT(Window == NULL && GLContext == NULL); }
};

static void ImGui_ImplSDL2_CreateWindow(ImGuiViewport* viewport)
{
    ImGuiViewportDataSDL2* data = IM_NEW(ImGuiViewportDataSDL2)();
    viewport->PlatformUserData = data;

    ImGuiViewport* main_viewport = ImGui::GetMainViewport();
    ImGuiViewportDataSDL2* main_viewport_data = (ImGuiViewportDataSDL2*)main_viewport->PlatformUserData;

    // Share GL resources with main context
    bool use_opengl = (main_viewport_data->GLContext != NULL);
    SDL_GLContext backup_context = NULL;
    if (use_opengl)
    {
        backup_context = SDL_GL_GetCurrentContext();
        SDL_GL_SetAttribute(SDL_GL_SHARE_WITH_CURRENT_CONTEXT, 1);
        SDL_GL_MakeCurrent(main_viewport_data->Window, main_viewport_data->GLContext);
    }

    Uint32 sdl_flags = 0;
    sdl_flags |= use_opengl ? SDL_WINDOW_OPENGL : SDL_WINDOW_VULKAN;
    sdl_flags |= SDL_GetWindowFlags(g_Window) & SDL_WINDOW_ALLOW_HIGHDPI;
    sdl_flags |= SDL_WINDOW_HIDDEN;
    sdl_flags |= (viewport->Flags & ImGuiViewportFlags_NoDecoration) ? SDL_WINDOW_BORDERLESS : 0;
    sdl_flags |= (viewport->Flags & ImGuiViewportFlags_NoDecoration) ? 0 : SDL_WINDOW_RESIZABLE;
#if SDL_HAS_ALWAYS_ON_TOP
    sdl_flags |= (viewport->Flags & ImGuiViewportFlags_TopMost) ? SDL_WINDOW_ALWAYS_ON_TOP : 0;
#endif
    data->Window = SDL_CreateWindow("No Title Yet", (int)viewport->Pos.x, (int)viewport->Pos.y, (int)viewport->Size.x, (int)viewport->Size.y, sdl_flags);
    data->WindowOwned = true; 
    if (use_opengl)
    {
        data->GLContext = SDL_GL_CreateContext(data->Window);
        SDL_GL_SetSwapInterval(0);
    }
    if (use_opengl && backup_context)
        SDL_GL_MakeCurrent(data->Window, backup_context);
    viewport->PlatformHandle = (void*)data->Window;
}

static void ImGui_ImplSDL2_DestroyWindow(ImGuiViewport* viewport)
{
    if (ImGuiViewportDataSDL2* data = (ImGuiViewportDataSDL2*)viewport->PlatformUserData)
    {
        if (data->GLContext && data->WindowOwned)
            SDL_GL_DeleteContext(data->GLContext);
        if (data->Window && data->WindowOwned)
            SDL_DestroyWindow(data->Window);
        data->GLContext = NULL;
        data->Window = NULL;
        IM_DELETE(data);
    }
    viewport->PlatformUserData = viewport->PlatformHandle = NULL;
}

static void ImGui_ImplSDL2_ShowWindow(ImGuiViewport* viewport)
{
    ImGuiViewportDataSDL2* data = (ImGuiViewportDataSDL2*)viewport->PlatformUserData;
#if defined(_WIN32)
    SDL_SysWMinfo info;
    SDL_VERSION(&info.version);
    if (SDL_GetWindowWMInfo(data->Window, &info))
    {
        HWND hwnd = info.info.win.window;

        // SDL hack: Hide icon from task bar
        // Note: SDL 2.0.6+ has a SDL_WINDOW_SKIP_TASKBAR flag which is supported under Windows but the way it create the window breaks our seamless transition.
        if (viewport->Flags & ImGuiViewportFlags_NoTaskBarIcon)
        {
            LONG ex_style = ::GetWindowLong(hwnd, GWL_EXSTYLE);
            ex_style &= ~WS_EX_APPWINDOW;
            ex_style |= WS_EX_TOOLWINDOW;
            ::SetWindowLong(hwnd, GWL_EXSTYLE, ex_style);
        }

        // SDL hack: SDL always activate/focus windows :/
        if (viewport->Flags & ImGuiViewportFlags_NoFocusOnAppearing)
        {
            ::ShowWindow(hwnd, SW_SHOWNA);
            return;
        }
    }
#endif

    SDL_ShowWindow(data->Window);
}

static ImVec2 ImGui_ImplSDL2_GetWindowPos(ImGuiViewport* viewport)
{
    ImGuiViewportDataSDL2* data = (ImGuiViewportDataSDL2*)viewport->PlatformUserData;
    int x = 0, y = 0;
    SDL_GetWindowPosition(data->Window, &x, &y);
    return ImVec2((float)x, (float)y);
}

static void ImGui_ImplSDL2_SetWindowPos(ImGuiViewport* viewport, ImVec2 pos)
{
    ImGuiViewportDataSDL2* data = (ImGuiViewportDataSDL2*)viewport->PlatformUserData;
    SDL_SetWindowPosition(data->Window, (int)pos.x, (int)pos.y);
}

static ImVec2 ImGui_ImplSDL2_GetWindowSize(ImGuiViewport* viewport)
{
    ImGuiViewportDataSDL2* data = (ImGuiViewportDataSDL2*)viewport->PlatformUserData;
    int w = 0, h = 0;
    SDL_GetWindowSize(data->Window, &w, &h);
    return ImVec2((float)w, (float)h);
}

static void ImGui_ImplSDL2_SetWindowSize(ImGuiViewport* viewport, ImVec2 size)
{
    ImGuiViewportDataSDL2* data = (ImGuiViewportDataSDL2*)viewport->PlatformUserData;
    SDL_SetWindowSize(data->Window, (int)size.x, (int)size.y);
}

static void ImGui_ImplSDL2_SetWindowTitle(ImGuiViewport* viewport, const char* title)
{
    ImGuiViewportDataSDL2* data = (ImGuiViewportDataSDL2*)viewport->PlatformUserData;
    SDL_SetWindowTitle(data->Window, title);
}

#if SDL_HAS_WINDOW_ALPHA
static void ImGui_ImplSDL2_SetWindowAlpha(ImGuiViewport* viewport, float alpha)
{
    ImGuiViewportDataSDL2* data = (ImGuiViewportDataSDL2*)viewport->PlatformUserData;
    SDL_SetWindowOpacity(data->Window, alpha);
}
#endif

static void ImGui_ImplSDL2_SetWindowFocus(ImGuiViewport* viewport)
{
    ImGuiViewportDataSDL2* data = (ImGuiViewportDataSDL2*)viewport->PlatformUserData;
    SDL_RaiseWindow(data->Window);
}

static bool ImGui_ImplSDL2_GetWindowFocus(ImGuiViewport* viewport)
{
    ImGuiViewportDataSDL2* data = (ImGuiViewportDataSDL2*)viewport->PlatformUserData;
    return (SDL_GetWindowFlags(data->Window) & SDL_WINDOW_INPUT_FOCUS) != 0;
}

static bool ImGui_ImplSDL2_GetWindowMinimized(ImGuiViewport* viewport)
{
    ImGuiViewportDataSDL2* data = (ImGuiViewportDataSDL2*)viewport->PlatformUserData;
    return (SDL_GetWindowFlags(data->Window) & SDL_WINDOW_MINIMIZED) != 0;
}

static void ImGui_ImplSDL2_RenderWindow(ImGuiViewport* viewport, void*)
{
    ImGuiViewportDataSDL2* data = (ImGuiViewportDataSDL2*)viewport->PlatformUserData;
    if (data->GLContext)
        SDL_GL_MakeCurrent(data->Window, data->GLContext);
}

static void ImGui_ImplSDL2_SwapBuffers(ImGuiViewport* viewport, void*)
{
    ImGuiViewportDataSDL2* data = (ImGuiViewportDataSDL2*)viewport->PlatformUserData;
    if (data->GLContext)
    {
        SDL_GL_MakeCurrent(data->Window, data->GLContext);
        SDL_GL_SwapWindow(data->Window);
    }
}

// Vulkan support (the Vulkan renderer needs to call a platform-side support function to create the surface)
// SDL is graceful enough to _not_ need <vulkan/vulkan.h> so we can safely include this.
#if SDL_HAS_VULKAN
#include <SDL_vulkan.h>
static int ImGui_ImplSDL2_CreateVkSurface(ImGuiViewport* viewport, ImU64 vk_instance, const void* vk_allocator, ImU64* out_vk_surface)
{
    ImGuiViewportDataSDL2* data = (ImGuiViewportDataSDL2*)viewport->PlatformUserData;
    (void)vk_allocator;
    SDL_bool ret = SDL_Vulkan_CreateSurface(data->Window, (VkInstance)vk_instance, (VkSurfaceKHR*)out_vk_surface);
    return ret ? 0 : 1; // ret ? VK_SUCCESS : VK_NOT_READY 
}
#endif // SDL_HAS_VULKAN

// FIXME-PLATFORM: SDL doesn't have an event to notify the application of display/monitor changes
static void ImGui_ImplSDL2_UpdateMonitors()
{
    ImGuiPlatformIO& platform_io = ImGui::GetPlatformIO();
    platform_io.Monitors.resize(0);
    int display_count = SDL_GetNumVideoDisplays();
    for (int n = 0; n < display_count; n++)
    {
        // Warning: the validity of monitor DPI information on Windows depends on the application DPI awareness settings, which generally needs to be set in the manifest or at runtime.
        ImGuiPlatformMonitor monitor;
        SDL_Rect r;
        SDL_GetDisplayBounds(n, &r);
        monitor.MainPos = monitor.WorkPos = ImVec2((float)r.x, (float)r.y);
        monitor.MainSize = monitor.WorkSize = ImVec2((float)r.w, (float)r.h);
#if SDL_HAS_USABLE_DISPLAY_BOUNDS
        SDL_GetDisplayUsableBounds(n, &r);
        monitor.WorkPos = ImVec2((float)r.x, (float)r.y);
        monitor.WorkSize = ImVec2((float)r.w, (float)r.h);
#endif
#if SDL_HAS_PER_MONITOR_DPI
        float dpi = 0.0f;
        if (!SDL_GetDisplayDPI(n, &dpi, NULL, NULL))
            monitor.DpiScale = dpi / 96.0f;
#endif
        platform_io.Monitors.push_back(monitor);
    }
}

static void ImGui_ImplSDL2_InitPlatformInterface(SDL_Window* window, void* sdl_gl_context)
{
    // Register platform interface (will be coupled with a renderer interface)
    ImGuiPlatformIO& platform_io = ImGui::GetPlatformIO();
    platform_io.Platform_CreateWindow = ImGui_ImplSDL2_CreateWindow;
    platform_io.Platform_DestroyWindow = ImGui_ImplSDL2_DestroyWindow;
    platform_io.Platform_ShowWindow = ImGui_ImplSDL2_ShowWindow;
    platform_io.Platform_SetWindowPos = ImGui_ImplSDL2_SetWindowPos;
    platform_io.Platform_GetWindowPos = ImGui_ImplSDL2_GetWindowPos;
    platform_io.Platform_SetWindowSize = ImGui_ImplSDL2_SetWindowSize;
    platform_io.Platform_GetWindowSize = ImGui_ImplSDL2_GetWindowSize;
    platform_io.Platform_SetWindowFocus = ImGui_ImplSDL2_SetWindowFocus;
    platform_io.Platform_GetWindowFocus = ImGui_ImplSDL2_GetWindowFocus;
    platform_io.Platform_GetWindowMinimized = ImGui_ImplSDL2_GetWindowMinimized;
    platform_io.Platform_SetWindowTitle = ImGui_ImplSDL2_SetWindowTitle;
    platform_io.Platform_RenderWindow = ImGui_ImplSDL2_RenderWindow;
    platform_io.Platform_SwapBuffers = ImGui_ImplSDL2_SwapBuffers;
#if SDL_HAS_WINDOW_ALPHA
    platform_io.Platform_SetWindowAlpha = ImGui_ImplSDL2_SetWindowAlpha;
#endif
#if SDL_HAS_VULKAN
    platform_io.Platform_CreateVkSurface = ImGui_ImplSDL2_CreateVkSurface;
#endif

    // SDL2 by default doesn't pass mouse clicks to the application when the click focused a window. This is getting in the way of our interactions and we disable that behavior.
#if SDL_HAS_MOUSE_FOCUS_CLICKTHROUGH
    SDL_SetHint(SDL_HINT_MOUSE_FOCUS_CLICKTHROUGH, "1");
#endif

    ImGui_ImplSDL2_UpdateMonitors();

    // Register main window handle (which is owned by the main application, not by us)
    ImGuiViewport* main_viewport = ImGui::GetMainViewport();
    ImGuiViewportDataSDL2* data = IM_NEW(ImGuiViewportDataSDL2)();
    data->Window = window;
    data->WindowID = SDL_GetWindowID(window);
    data->WindowOwned = false;
    data->GLContext = sdl_gl_context;
    main_viewport->PlatformUserData = data;
    main_viewport->PlatformHandle = data->Window;
}

static void ImGui_ImplSDL2_ShutdownPlatformInterface()
{
}<|MERGE_RESOLUTION|>--- conflicted
+++ resolved
@@ -19,11 +19,8 @@
 
 // CHANGELOG
 // (minor and older changes stripped away, please see git history for details)
-<<<<<<< HEAD
 //  2018-XX-XX: Platform: Added support for multiple windows via the ImGuiPlatformIO interface.
-=======
 //  2019-03-12: Misc: Preserve DisplayFramebufferScale when main window is minimized.
->>>>>>> cfa8f672
 //  2018-12-21: Inputs: Workaround for Android/iOS which don't seem to handle focus related calls.
 //  2018-11-30: Misc: Setting up io.BackendPlatformName so it can be displayed in the About Window.
 //  2018-11-14: Changed the signature of ImGui_ImplSDL2_ProcessEvent() to take a 'const SDL_Event*'.
