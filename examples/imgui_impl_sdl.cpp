--- conflicted
+++ resolved
@@ -138,11 +138,7 @@
     return false;
 }
 
-<<<<<<< HEAD
-static bool    ImGui_ImplSDL2_Init(SDL_Window* window, void* sdl_gl_context)
-=======
-static bool ImGui_ImplSDL2_Init(SDL_Window* window)
->>>>>>> 9cf94d5d
+static bool ImGui_ImplSDL2_Init(SDL_Window* window, void* sdl_gl_context)
 {
     g_Window = window;
 
