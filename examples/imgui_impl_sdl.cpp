// ImGui Platform Binding for: SDL2
// This needs to be used along with a Renderer (e.g. DirectX11, OpenGL3, Vulkan..)
// (Info: SDL2 is a cross-platform general purpose library for handling windows, inputs, graphics context creation, etc.)

// Implemented features:
//  [X] Platform: Mouse cursor shape and visibility. Disable with 'io.ConfigFlags |= ImGuiConfigFlags_NoMouseCursorChange'.
//  [X] Platform: Clipboard support.
//  [X] Platform: Keyboard arrays indexed using SDL_SCANCODE_* codes, e.g. ImGui::IsKeyPressed(SDL_SCANCODE_SPACE).
//  [X] Platform: Multi-viewport support (multiple windows). Enable with 'io.ConfigFlags |= ImGuiConfigFlags_ViewportsEnable'.
// Missing features:
//  [ ] Platform: SDL2 handling of IME under Windows appears to be broken and it explicitly disable the regular Windows IME. You can restore Windows IME by compiling SDL with SDL_DISABLE_WINDOWS_IME.

// You can copy and use unmodified imgui_impl_* files in your project. See main.cpp for an example of using this.
// If you are new to dear imgui, read examples/README.txt and read the documentation at the top of imgui.cpp.
// https://github.com/ocornut/imgui

// CHANGELOG
// (minor and older changes stripped away, please see git history for details)
//  2018-XX-XX: Platform: Added support for multiple windows via the ImGuiPlatformIO interface.
//  2018-06-29: Inputs: Added support for the ImGuiMouseCursor_Hand cursor.
//  2018-06-08: Misc: Extracted imgui_impl_sdl.cpp/.h away from the old combined SDL2+OpenGL/Vulkan examples.
//  2018-06-08: Misc: ImGui_ImplSDL2_InitForOpenGL() now takes a SDL_GLContext parameter. 
//  2018-05-09: Misc: Fixed clipboard paste memory leak (we didn't call SDL_FreeMemory on the data returned by SDL_GetClipboardText).
//  2018-03-20: Misc: Setup io.BackendFlags ImGuiBackendFlags_HasMouseCursors flag + honor ImGuiConfigFlags_NoMouseCursorChange flag.
//  2018-02-16: Inputs: Added support for mouse cursors, honoring ImGui::GetMouseCursor() value.
//  2018-02-06: Misc: Removed call to ImGui::Shutdown() which is not available from 1.60 WIP, user needs to call CreateContext/DestroyContext themselves.
//  2018-02-06: Inputs: Added mapping for ImGuiKey_Space.
//  2018-02-05: Misc: Using SDL_GetPerformanceCounter() instead of SDL_GetTicks() to be able to handle very high framerate (1000+ FPS).
//  2018-02-05: Inputs: Keyboard mapping is using scancodes everywhere instead of a confusing mixture of keycodes and scancodes. 
//  2018-01-20: Inputs: Added Horizontal Mouse Wheel support.
//  2018-01-19: Inputs: When available (SDL 2.0.4+) using SDL_CaptureMouse() to retrieve coordinates outside of client area when dragging. Otherwise (SDL 2.0.3 and before) testing for SDL_WINDOW_INPUT_FOCUS instead of SDL_WINDOW_MOUSE_FOCUS.
//  2018-01-18: Inputs: Added mapping for ImGuiKey_Insert.
//  2017-08-25: Inputs: MousePos set to -FLT_MAX,-FLT_MAX when mouse is unavailable/missing (instead of -1,-1).
//  2016-10-15: Misc: Added a void* user_data parameter to Clipboard function handlers.

#include "imgui.h"
#include "imgui_impl_sdl.h"

// SDL
// (the multi-viewports feature requires SDL features supported from SDL 2.0.5+)
#include <SDL.h>
#include <SDL_syswm.h>
<<<<<<< HEAD
#define SDL_HAS_WARP_MOUSE_GLOBAL           SDL_VERSION_ATLEAST(2,0,4)
=======

>>>>>>> 357534e5
#define SDL_HAS_CAPTURE_MOUSE               SDL_VERSION_ATLEAST(2,0,4)
#define SDL_HAS_WINDOW_OPACITY              SDL_VERSION_ATLEAST(2,0,5)
#define SDL_HAS_ALWAYS_ON_TOP               SDL_VERSION_ATLEAST(2,0,5)
#define SDL_HAS_USABLE_DISPLAY_BOUNDS       SDL_VERSION_ATLEAST(2,0,5)
#define SDL_HAS_PER_MONITOR_DPI             SDL_VERSION_ATLEAST(2,0,4)
#define SDL_HAS_VULKAN                      SDL_VERSION_ATLEAST(2,0,6)
#define SDL_HAS_MOUSE_FOCUS_CLICKTHROUGH    SDL_VERSION_ATLEAST(2,0,5)
#if !SDL_HAS_VULKAN
static const Uint32 SDL_WINDOW_VULKAN = 0x10000000;
#endif

// Data
static SDL_Window*  g_Window = NULL;
static Uint64       g_Time = 0;
static bool         g_MousePressed[3] = { false, false, false };
static SDL_Cursor*  g_MouseCursors[ImGuiMouseCursor_COUNT] = { 0 };
static char*        g_ClipboardTextData = NULL;

// Forward Declarations
static void ImGui_ImplSDL2_InitPlatformInterface(SDL_Window* window, void* sdl_gl_context);
static void ImGui_ImplSDL2_ShutdownPlatformInterface();

static const char* ImGui_ImplSDL2_GetClipboardText(void*)
{
    if (g_ClipboardTextData)
        SDL_free(g_ClipboardTextData);
    g_ClipboardTextData = SDL_GetClipboardText();
    return g_ClipboardTextData;
}

static void ImGui_ImplSDL2_SetClipboardText(void*, const char* text)
{
    SDL_SetClipboardText(text);
}

// You can read the io.WantCaptureMouse, io.WantCaptureKeyboard flags to tell if dear imgui wants to use your inputs.
// - When io.WantCaptureMouse is true, do not dispatch mouse input data to your main application.
// - When io.WantCaptureKeyboard is true, do not dispatch keyboard input data to your main application.
// Generally you may always pass all inputs to dear imgui, and hide them from your application based on those two flags.
bool ImGui_ImplSDL2_ProcessEvent(SDL_Event* event)
{
    ImGuiIO& io = ImGui::GetIO();
    switch (event->type)
    {
    case SDL_MOUSEWHEEL:
        {
            if (event->wheel.x > 0) io.MouseWheelH += 1;
            if (event->wheel.x < 0) io.MouseWheelH -= 1;
            if (event->wheel.y > 0) io.MouseWheel += 1;
            if (event->wheel.y < 0) io.MouseWheel -= 1;
            return true;
        }
    case SDL_MOUSEBUTTONDOWN:
        {
            if (event->button.button == SDL_BUTTON_LEFT) g_MousePressed[0] = true;
            if (event->button.button == SDL_BUTTON_RIGHT) g_MousePressed[1] = true;
            if (event->button.button == SDL_BUTTON_MIDDLE) g_MousePressed[2] = true;
            return true;
        }
    case SDL_TEXTINPUT:
        {
            io.AddInputCharactersUTF8(event->text.text);
            return true;
        }
    case SDL_KEYDOWN:
    case SDL_KEYUP:
        {
            int key = event->key.keysym.scancode;
            IM_ASSERT(key >= 0 && key < IM_ARRAYSIZE(io.KeysDown));
            io.KeysDown[key] = (event->type == SDL_KEYDOWN);
            io.KeyShift = ((SDL_GetModState() & KMOD_SHIFT) != 0);
            io.KeyCtrl = ((SDL_GetModState() & KMOD_CTRL) != 0);
            io.KeyAlt = ((SDL_GetModState() & KMOD_ALT) != 0);
            io.KeySuper = ((SDL_GetModState() & KMOD_GUI) != 0);
            return true;
        }
    // Multi-viewport support
    case SDL_WINDOWEVENT:
        Uint8 window_event = event->window.event;
        if (window_event == SDL_WINDOWEVENT_CLOSE || window_event == SDL_WINDOWEVENT_MOVED || window_event == SDL_WINDOWEVENT_RESIZED)
            if (ImGuiViewport* viewport = ImGui::FindViewportByPlatformHandle((void*)SDL_GetWindowFromID(event->window.windowID)))
            {
                if (window_event == SDL_WINDOWEVENT_CLOSE)
                    viewport->PlatformRequestClose = true;
                if (window_event == SDL_WINDOWEVENT_MOVED)
                    viewport->PlatformRequestMove = true;
                if (window_event == SDL_WINDOWEVENT_RESIZED)
                    viewport->PlatformRequestResize = true;
                return true;
            }
        break;
    }
    return false;
}

static bool    ImGui_ImplSDL2_Init(SDL_Window* window, void* sdl_gl_context)
{
    g_Window = window;

    // Setup back-end capabilities flags
    ImGuiIO& io = ImGui::GetIO();
    io.BackendFlags |= ImGuiBackendFlags_HasMouseCursors;       // We can honor GetMouseCursor() values (optional)
    io.BackendFlags |= ImGuiBackendFlags_HasSetMousePos;        // We can honor io.WantSetMousePos requests (optional, rarely used)
<<<<<<< HEAD
#endif
#if SDL_HAS_CAPTURE_MOUSE
    io.BackendFlags |= ImGuiBackendFlags_PlatformHasViewports;  // We can create multi-viewports on the Platform side (optional)
#endif
=======
>>>>>>> 357534e5

    // Keyboard mapping. ImGui will use those indices to peek into the io.KeysDown[] array.
    io.KeyMap[ImGuiKey_Tab] = SDL_SCANCODE_TAB;
    io.KeyMap[ImGuiKey_LeftArrow] = SDL_SCANCODE_LEFT;
    io.KeyMap[ImGuiKey_RightArrow] = SDL_SCANCODE_RIGHT;
    io.KeyMap[ImGuiKey_UpArrow] = SDL_SCANCODE_UP;
    io.KeyMap[ImGuiKey_DownArrow] = SDL_SCANCODE_DOWN;
    io.KeyMap[ImGuiKey_PageUp] = SDL_SCANCODE_PAGEUP;
    io.KeyMap[ImGuiKey_PageDown] = SDL_SCANCODE_PAGEDOWN;
    io.KeyMap[ImGuiKey_Home] = SDL_SCANCODE_HOME;
    io.KeyMap[ImGuiKey_End] = SDL_SCANCODE_END;
    io.KeyMap[ImGuiKey_Insert] = SDL_SCANCODE_INSERT;
    io.KeyMap[ImGuiKey_Delete] = SDL_SCANCODE_DELETE;
    io.KeyMap[ImGuiKey_Backspace] = SDL_SCANCODE_BACKSPACE;
    io.KeyMap[ImGuiKey_Space] = SDL_SCANCODE_SPACE;
    io.KeyMap[ImGuiKey_Enter] = SDL_SCANCODE_RETURN;
    io.KeyMap[ImGuiKey_Escape] = SDL_SCANCODE_ESCAPE;
    io.KeyMap[ImGuiKey_A] = SDL_SCANCODE_A;
    io.KeyMap[ImGuiKey_C] = SDL_SCANCODE_C;
    io.KeyMap[ImGuiKey_V] = SDL_SCANCODE_V;
    io.KeyMap[ImGuiKey_X] = SDL_SCANCODE_X;
    io.KeyMap[ImGuiKey_Y] = SDL_SCANCODE_Y;
    io.KeyMap[ImGuiKey_Z] = SDL_SCANCODE_Z;

    io.SetClipboardTextFn = ImGui_ImplSDL2_SetClipboardText;
    io.GetClipboardTextFn = ImGui_ImplSDL2_GetClipboardText;
    io.ClipboardUserData = NULL;

    g_MouseCursors[ImGuiMouseCursor_Arrow] = SDL_CreateSystemCursor(SDL_SYSTEM_CURSOR_ARROW);
    g_MouseCursors[ImGuiMouseCursor_TextInput] = SDL_CreateSystemCursor(SDL_SYSTEM_CURSOR_IBEAM);
    g_MouseCursors[ImGuiMouseCursor_ResizeAll] = SDL_CreateSystemCursor(SDL_SYSTEM_CURSOR_SIZEALL);
    g_MouseCursors[ImGuiMouseCursor_ResizeNS] = SDL_CreateSystemCursor(SDL_SYSTEM_CURSOR_SIZENS);
    g_MouseCursors[ImGuiMouseCursor_ResizeEW] = SDL_CreateSystemCursor(SDL_SYSTEM_CURSOR_SIZEWE);
    g_MouseCursors[ImGuiMouseCursor_ResizeNESW] = SDL_CreateSystemCursor(SDL_SYSTEM_CURSOR_SIZENESW);
    g_MouseCursors[ImGuiMouseCursor_ResizeNWSE] = SDL_CreateSystemCursor(SDL_SYSTEM_CURSOR_SIZENWSE);
    g_MouseCursors[ImGuiMouseCursor_Hand] = SDL_CreateSystemCursor(SDL_SYSTEM_CURSOR_HAND);

    // Our mouse update function expect PlatformHandle to be filled for the main viewport
    ImGuiViewport* main_viewport = ImGui::GetMainViewport();
    main_viewport->PlatformHandle = (void*)window;

    // We need SDL_CaptureMouse(), SDL_GetGlobalMouseState() from SDL 2.0.4+ to support multiple viewports.
    // We left the call to ImGui_ImplSDL2_InitPlatformInterface() outside of #ifdef to avoid unused-function warnings.
    if ((io.ConfigFlags & ImGuiConfigFlags_ViewportsEnable) && (io.BackendFlags & ImGuiBackendFlags_PlatformHasViewports))
        ImGui_ImplSDL2_InitPlatformInterface(window, sdl_gl_context);

    return true;
}

bool ImGui_ImplSDL2_InitForOpenGL(SDL_Window* window, void* sdl_gl_context)
{
    (void)sdl_gl_context; // Viewport branch will need this.
    return ImGui_ImplSDL2_Init(window, sdl_gl_context);
}

bool ImGui_ImplSDL2_InitForVulkan(SDL_Window* window)
{
    #if !SDL_HAS_VULKAN
    IM_ASSERT(0 && "Unsupported");
    #endif
    return ImGui_ImplSDL2_Init(window, NULL);
}

void ImGui_ImplSDL2_Shutdown()
{
    ImGui_ImplSDL2_ShutdownPlatformInterface();
    g_Window = NULL;

    // Destroy last known clipboard data
    if (g_ClipboardTextData)
        SDL_free(g_ClipboardTextData);
    g_ClipboardTextData = NULL;

    // Destroy SDL mouse cursors
    for (ImGuiMouseCursor cursor_n = 0; cursor_n < ImGuiMouseCursor_COUNT; cursor_n++)
        SDL_FreeCursor(g_MouseCursors[cursor_n]);
    memset(g_MouseCursors, 0, sizeof(g_MouseCursors));
}

static void ImGui_ImplSDL2_UpdateMousePosAndButtons()
{
    ImGuiIO& io = ImGui::GetIO();
<<<<<<< HEAD
    const ImVec2 mouse_pos_backup = io.MousePos;
    io.MousePos = ImVec2(-FLT_MAX, -FLT_MAX);
    io.MouseHoveredViewport = 0;
=======
>>>>>>> 357534e5

    // Set OS mouse position if requested (rarely used, only when ImGuiConfigFlags_NavEnableSetMousePos is enabled by user)
    if (io.WantSetMousePos)
<<<<<<< HEAD
    {
        if ((io.ConfigFlags & ImGuiConfigFlags_ViewportsEnable) == 0)
            SDL_WarpMouseInWindow(g_Window, (int)mouse_pos_backup.x, (int)mouse_pos_backup.y);
        else
            SDL_WarpMouseGlobal((int)mouse_pos_backup.x, (int)mouse_pos_backup.y);
    }
#endif
=======
        SDL_WarpMouseInWindow(g_Window, (int)io.MousePos.x, (int)io.MousePos.y);
    else
        io.MousePos = ImVec2(-FLT_MAX, -FLT_MAX);
>>>>>>> 357534e5

    int mx, my;
    Uint32 mouse_buttons = SDL_GetMouseState(&mx, &my);
    io.MouseDown[0] = g_MousePressed[0] || (mouse_buttons & SDL_BUTTON(SDL_BUTTON_LEFT)) != 0;  // If a mouse press event came, always pass it as "mouse held this frame", so we don't miss click-release events that are shorter than 1 frame.
    io.MouseDown[1] = g_MousePressed[1] || (mouse_buttons & SDL_BUTTON(SDL_BUTTON_RIGHT)) != 0;
    io.MouseDown[2] = g_MousePressed[2] || (mouse_buttons & SDL_BUTTON(SDL_BUTTON_MIDDLE)) != 0;
    g_MousePressed[0] = g_MousePressed[1] = g_MousePressed[2] = false;

#if SDL_HAS_CAPTURE_MOUSE
    SDL_Window* focused_window = SDL_GetKeyboardFocus();
    if (focused_window)
    {
        // SDL_GetMouseState() gives mouse position seemingly based on the last window entered/focused(?)
        // The creation of new windows at runtime and SDL_CaptureMouse both seems to severely mess up with that, so we retrieve that position globally.
        int wx, wy;
        SDL_GetWindowPosition(focused_window, &wx, &wy);
        SDL_GetGlobalMouseState(&mx, &my);
        mx -= wx;
        my -= wy;
    }
    if (ImGuiViewport* viewport = ImGui::FindViewportByPlatformHandle((void*)focused_window))
        io.MousePos = ImVec2(viewport->Pos.x + (float)mx, viewport->Pos.y + (float)my);

    // We already retrieve global mouse position, SDL_CaptureMouse() also let the OS know e.g. that our imgui drag outside the SDL window boundaries shouldn't trigger the OS window resize cursor
    // The function is only supported from SDL 2.0.4 (released Jan 2016)
    bool any_mouse_button_down = ImGui::IsAnyMouseDown();
    SDL_CaptureMouse(any_mouse_button_down ? SDL_TRUE : SDL_FALSE);
#else
    if (SDL_GetWindowFlags(g_Window) & SDL_WINDOW_INPUT_FOCUS)
        io.MousePos = ImVec2((float)mx, (float)my);
#endif
}

static void ImGui_ImplSDL2_UpdateMouseCursor()
{
    ImGuiIO& io = ImGui::GetIO();
    if (io.ConfigFlags & ImGuiConfigFlags_NoMouseCursorChange)
        return;

    ImGuiMouseCursor imgui_cursor = ImGui::GetMouseCursor();
    if (io.MouseDrawCursor || imgui_cursor == ImGuiMouseCursor_None)
    {
        // Hide OS mouse cursor if imgui is drawing it or if it wants no cursor
        SDL_ShowCursor(SDL_FALSE);
    }
    else
    {
        // Show OS mouse cursor
        SDL_SetCursor(g_MouseCursors[imgui_cursor] ? g_MouseCursors[imgui_cursor] : g_MouseCursors[ImGuiMouseCursor_Arrow]);
        SDL_ShowCursor(SDL_TRUE);
    }
}

void ImGui_ImplSDL2_NewFrame(SDL_Window* window)
{
    ImGuiIO& io = ImGui::GetIO();
    IM_ASSERT(io.Fonts->IsBuilt());     // Font atlas needs to be built, call renderer _NewFrame() function e.g. ImGui_ImplOpenGL3_NewFrame() 

    // Setup display size (every frame to accommodate for window resizing)
    int w, h;
    int display_w, display_h;
    SDL_GetWindowSize(window, &w, &h);
    SDL_GL_GetDrawableSize(window, &display_w, &display_h);
    io.DisplaySize = ImVec2((float)w, (float)h);
    io.DisplayFramebufferScale = ImVec2(w > 0 ? ((float)display_w / w) : 0, h > 0 ? ((float)display_h / h) : 0);

    // Setup time step (we don't use SDL_GetTicks() because it is using millisecond resolution)
    static Uint64 frequency = SDL_GetPerformanceFrequency();
    Uint64 current_time = SDL_GetPerformanceCounter();
    io.DeltaTime = g_Time > 0 ? (float)((double)(current_time - g_Time) / frequency) : (float)(1.0f / 60.0f);
    g_Time = current_time;

    ImGui_ImplSDL2_UpdateMousePosAndButtons();
    ImGui_ImplSDL2_UpdateMouseCursor();
}

//--------------------------------------------------------------------------------------------------------
// MULTI-VIEWPORT / PLATFORM INTERFACE SUPPORT
// This is an _advanced_ and _optional_ feature, allowing the back-end to create and handle multiple viewports simultaneously.
// If you are new to dear imgui or creating a new binding for dear imgui, it is recommended that you completely ignore this section first..
//--------------------------------------------------------------------------------------------------------

struct ImGuiViewportDataSDL2
{
    SDL_Window*     Window;
    Uint32          WindowID;
    bool            WindowOwned;
    SDL_GLContext   GLContext;

    ImGuiViewportDataSDL2() { Window = NULL; WindowID = 0; WindowOwned = false; GLContext = NULL; }
    ~ImGuiViewportDataSDL2() { IM_ASSERT(Window == NULL && GLContext == NULL); }
};

static void ImGui_ImplSDL2_CreateWindow(ImGuiViewport* viewport)
{
    ImGuiViewportDataSDL2* data = IM_NEW(ImGuiViewportDataSDL2)();
    viewport->PlatformUserData = data;

    ImGuiViewport* main_viewport = ImGui::GetMainViewport();
    ImGuiViewportDataSDL2* main_viewport_data = (ImGuiViewportDataSDL2*)main_viewport->PlatformUserData;

    // Share GL resources with main context
    bool use_opengl = (main_viewport_data->GLContext != NULL);
    SDL_GLContext backup_context = NULL;
    if (use_opengl)
    {
        backup_context = SDL_GL_GetCurrentContext();
        SDL_GL_SetAttribute(SDL_GL_SHARE_WITH_CURRENT_CONTEXT, 1);
        SDL_GL_MakeCurrent(main_viewport_data->Window, main_viewport_data->GLContext);
    }

    // We don't enable SDL_WINDOW_RESIZABLE because it enforce windows decorations
    Uint32 sdl_flags = 0;
    sdl_flags |= use_opengl ? SDL_WINDOW_OPENGL : SDL_WINDOW_VULKAN;
    sdl_flags |= SDL_WINDOW_HIDDEN;
    sdl_flags |= (viewport->Flags & ImGuiViewportFlags_NoDecoration) ? SDL_WINDOW_BORDERLESS : 0;
    sdl_flags |= (viewport->Flags & ImGuiViewportFlags_NoDecoration) ? 0 : SDL_WINDOW_RESIZABLE;
#if SDL_HAS_ALWAYS_ON_TOP
    sdl_flags |= (viewport->Flags & ImGuiViewportFlags_TopMost) ? SDL_WINDOW_ALWAYS_ON_TOP : 0;
#endif
    data->Window = SDL_CreateWindow("No Title Yet", (int)viewport->Pos.x, (int)viewport->Pos.y, (int)viewport->Size.x, (int)viewport->Size.y, sdl_flags);
    data->WindowOwned = true; 
    if (use_opengl)
        data->GLContext = SDL_GL_CreateContext(data->Window);
    if (use_opengl && backup_context)
        SDL_GL_MakeCurrent(data->Window, backup_context);
    viewport->PlatformHandle = (void*)data->Window;
}

static void ImGui_ImplSDL2_DestroyWindow(ImGuiViewport* viewport)
{
    if (ImGuiViewportDataSDL2* data = (ImGuiViewportDataSDL2*)viewport->PlatformUserData)
    {
        if (data->GLContext && data->WindowOwned)
            SDL_GL_DeleteContext(data->GLContext);
        if (data->Window && data->WindowOwned)
            SDL_DestroyWindow(data->Window);
        data->GLContext = NULL;
        data->Window = NULL;
        IM_DELETE(data);
    }
    viewport->PlatformUserData = viewport->PlatformHandle = NULL;
}

static void ImGui_ImplSDL2_ShowWindow(ImGuiViewport* viewport)
{
    ImGuiViewportDataSDL2* data = (ImGuiViewportDataSDL2*)viewport->PlatformUserData;
#if defined(_WIN32)
    SDL_SysWMinfo info;
    SDL_VERSION(&info.version);
    if (SDL_GetWindowWMInfo(data->Window, &info))
    {
        HWND hwnd = info.info.win.window;

        // SDL hack: Hide icon from task bar
        // Note: SDL 2.0.6+ has a SDL_WINDOW_SKIP_TASKBAR flag which is supported under Windows but the way it create the window breaks our seamless transition.
        if (viewport->Flags & ImGuiViewportFlags_NoTaskBarIcon)
        {
            LONG ex_style = ::GetWindowLong(hwnd, GWL_EXSTYLE);
            ex_style &= ~WS_EX_APPWINDOW;
            ex_style |= WS_EX_TOOLWINDOW;
            ::SetWindowLong(hwnd, GWL_EXSTYLE, ex_style);
        }

        // SDL hack: SDL always activate/focus windows :/
        if (viewport->Flags & ImGuiViewportFlags_NoFocusOnAppearing)
        {
            ::ShowWindow(hwnd, SW_SHOWNA);
            return;
        }
    }
#endif

    SDL_ShowWindow(data->Window);
}

static ImVec2 ImGui_ImplSDL2_GetWindowPos(ImGuiViewport* viewport)
{
    ImGuiViewportDataSDL2* data = (ImGuiViewportDataSDL2*)viewport->PlatformUserData;
    int x = 0, y = 0;
    SDL_GetWindowPosition(data->Window, &x, &y);
    return ImVec2((float)x, (float)y);
}

static void ImGui_ImplSDL2_SetWindowPos(ImGuiViewport* viewport, ImVec2 pos)
{
    ImGuiViewportDataSDL2* data = (ImGuiViewportDataSDL2*)viewport->PlatformUserData;
    SDL_SetWindowPosition(data->Window, (int)pos.x, (int)pos.y);
}

static ImVec2 ImGui_ImplSDL2_GetWindowSize(ImGuiViewport* viewport)
{
    ImGuiViewportDataSDL2* data = (ImGuiViewportDataSDL2*)viewport->PlatformUserData;
    int w = 0, h = 0;
    SDL_GetWindowSize(data->Window, &w, &h);
    return ImVec2((float)w, (float)h);
}

static void ImGui_ImplSDL2_SetWindowSize(ImGuiViewport* viewport, ImVec2 size)
{
    ImGuiViewportDataSDL2* data = (ImGuiViewportDataSDL2*)viewport->PlatformUserData;
    SDL_SetWindowSize(data->Window, (int)size.x, (int)size.y);
}

static void ImGui_ImplSDL2_SetWindowTitle(ImGuiViewport* viewport, const char* title)
{
    ImGuiViewportDataSDL2* data = (ImGuiViewportDataSDL2*)viewport->PlatformUserData;
    SDL_SetWindowTitle(data->Window, title);
}

static void ImGui_ImplSDL2_SetWindowFocus(ImGuiViewport* viewport)
{
    ImGuiViewportDataSDL2* data = (ImGuiViewportDataSDL2*)viewport->PlatformUserData;
    SDL_RaiseWindow(data->Window);
}

static bool ImGui_ImplSDL2_GetWindowFocus(ImGuiViewport* viewport)
{
    ImGuiViewportDataSDL2* data = (ImGuiViewportDataSDL2*)viewport->PlatformUserData;
    return (SDL_GetWindowFlags(data->Window) & SDL_WINDOW_INPUT_FOCUS) != 0;
}

static void ImGui_ImplSDL2_RenderWindow(ImGuiViewport* viewport, void*)
{
    ImGuiViewportDataSDL2* data = (ImGuiViewportDataSDL2*)viewport->PlatformUserData;
    if (data->GLContext)
        SDL_GL_MakeCurrent(data->Window, data->GLContext);
}

static void ImGui_ImplSDL2_SwapBuffers(ImGuiViewport* viewport, void*)
{
    ImGuiViewportDataSDL2* data = (ImGuiViewportDataSDL2*)viewport->PlatformUserData;
    if (data->GLContext)
    {
        SDL_GL_MakeCurrent(data->Window, data->GLContext);
        SDL_GL_SwapWindow(data->Window);
    }
}

// Vulkan support (the Vulkan renderer needs to call a platform-side support function to create the surface)
// SDL is graceful enough to _not_ need <vulkan/vulkan.h> so we can safely include this.
#if SDL_HAS_VULKAN
#include <SDL_vulkan.h>
static int ImGui_ImplSDL2_CreateVkSurface(ImGuiViewport* viewport, ImU64 vk_instance, const void* vk_allocator, ImU64* out_vk_surface)
{
    ImGuiViewportDataSDL2* data = (ImGuiViewportDataSDL2*)viewport->PlatformUserData;
    (void)vk_allocator;
    SDL_bool ret = SDL_Vulkan_CreateSurface(data->Window, (VkInstance)vk_instance, (VkSurfaceKHR*)out_vk_surface);
    return ret ? 0 : 1; // ret ? VK_SUCCESS : VK_NOT_READY 
}
#endif // SDL_HAS_VULKAN

// FIXME-PLATFORM: SDL doesn't have an event to notify the application of display/monitor changes
static void ImGui_ImplSDL2_UpdateMonitors()
{
    ImGuiPlatformIO& platform_io = ImGui::GetPlatformIO();
    platform_io.Monitors.resize(0);
    int display_count = SDL_GetNumVideoDisplays();
    for (int n = 0; n < display_count; n++)
    {
        // Warning: the validity of monitor DPI information on Windows depends on the application DPI awareness settings, which generally needs to be set in the manifest or at runtime.
        ImGuiPlatformMonitor monitor;
        SDL_Rect r;
        SDL_GetDisplayBounds(n, &r);
        monitor.MainPos = monitor.WorkPos = ImVec2((float)r.x, (float)r.y);
        monitor.MainSize = monitor.WorkSize = ImVec2((float)r.w, (float)r.h);
#if SDL_HAS_USABLE_DISPLAY_BOUNDS
        SDL_GetDisplayUsableBounds(n, &r);
        monitor.WorkPos = ImVec2((float)r.x, (float)r.y);
        monitor.WorkSize = ImVec2((float)r.w, (float)r.h);
#endif
#if SDL_HAS_PER_MONITOR_DPI
        float dpi = 0.0f;
        if (SDL_GetDisplayDPI(n, &dpi, NULL, NULL))
            monitor.DpiScale = dpi / 96.0f;
#endif
        platform_io.Monitors.push_back(monitor);
    }
}

static void ImGui_ImplSDL2_InitPlatformInterface(SDL_Window* window, void* sdl_gl_context)
{
    // Register platform interface (will be coupled with a renderer interface)
    ImGuiPlatformIO& platform_io = ImGui::GetPlatformIO();
    platform_io.Platform_CreateWindow = ImGui_ImplSDL2_CreateWindow;
    platform_io.Platform_DestroyWindow = ImGui_ImplSDL2_DestroyWindow;
    platform_io.Platform_ShowWindow = ImGui_ImplSDL2_ShowWindow;
    platform_io.Platform_SetWindowPos = ImGui_ImplSDL2_SetWindowPos;
    platform_io.Platform_GetWindowPos = ImGui_ImplSDL2_GetWindowPos;
    platform_io.Platform_SetWindowSize = ImGui_ImplSDL2_SetWindowSize;
    platform_io.Platform_GetWindowSize = ImGui_ImplSDL2_GetWindowSize;
    platform_io.Platform_SetWindowFocus = ImGui_ImplSDL2_SetWindowFocus;
    platform_io.Platform_GetWindowFocus = ImGui_ImplSDL2_GetWindowFocus;
    platform_io.Platform_SetWindowTitle = ImGui_ImplSDL2_SetWindowTitle;
    platform_io.Platform_RenderWindow = ImGui_ImplSDL2_RenderWindow;
    platform_io.Platform_SwapBuffers = ImGui_ImplSDL2_SwapBuffers;
#if SDL_HAS_VULKAN
    platform_io.Platform_CreateVkSurface = ImGui_ImplSDL2_CreateVkSurface;
#endif

    // SDL2 by default doesn't pass mouse clicks to the application when the click focused a window. This is getting in the way of our interactions and we disable that behavior.
#if SDL_HAS_MOUSE_FOCUS_CLICKTHROUGH
    SDL_SetHint(SDL_HINT_MOUSE_FOCUS_CLICKTHROUGH, "1");
#endif

    ImGui_ImplSDL2_UpdateMonitors();

    // Register main window handle (which is owned by the main application, not by us)
    ImGuiViewport* main_viewport = ImGui::GetMainViewport();
    ImGuiViewportDataSDL2* data = IM_NEW(ImGuiViewportDataSDL2)();
    data->Window = window;
    data->WindowID = SDL_GetWindowID(window);
    data->WindowOwned = false;
    data->GLContext = sdl_gl_context;
    main_viewport->PlatformUserData = data;
    main_viewport->PlatformHandle = data->Window;
}

static void ImGui_ImplSDL2_ShutdownPlatformInterface()
{
}<|MERGE_RESOLUTION|>--- conflicted
+++ resolved
@@ -40,11 +40,7 @@
 // (the multi-viewports feature requires SDL features supported from SDL 2.0.5+)
 #include <SDL.h>
 #include <SDL_syswm.h>
-<<<<<<< HEAD
 #define SDL_HAS_WARP_MOUSE_GLOBAL           SDL_VERSION_ATLEAST(2,0,4)
-=======
-
->>>>>>> 357534e5
 #define SDL_HAS_CAPTURE_MOUSE               SDL_VERSION_ATLEAST(2,0,4)
 #define SDL_HAS_WINDOW_OPACITY              SDL_VERSION_ATLEAST(2,0,5)
 #define SDL_HAS_ALWAYS_ON_TOP               SDL_VERSION_ATLEAST(2,0,5)
@@ -147,14 +143,12 @@
     // Setup back-end capabilities flags
     ImGuiIO& io = ImGui::GetIO();
     io.BackendFlags |= ImGuiBackendFlags_HasMouseCursors;       // We can honor GetMouseCursor() values (optional)
+#if SDL_HAS_WARP_MOUSE_GLOBAL
     io.BackendFlags |= ImGuiBackendFlags_HasSetMousePos;        // We can honor io.WantSetMousePos requests (optional, rarely used)
-<<<<<<< HEAD
 #endif
 #if SDL_HAS_CAPTURE_MOUSE
     io.BackendFlags |= ImGuiBackendFlags_PlatformHasViewports;  // We can create multi-viewports on the Platform side (optional)
 #endif
-=======
->>>>>>> 357534e5
 
     // Keyboard mapping. ImGui will use those indices to peek into the io.KeysDown[] array.
     io.KeyMap[ImGuiKey_Tab] = SDL_SCANCODE_TAB;
@@ -237,28 +231,20 @@
 static void ImGui_ImplSDL2_UpdateMousePosAndButtons()
 {
     ImGuiIO& io = ImGui::GetIO();
-<<<<<<< HEAD
-    const ImVec2 mouse_pos_backup = io.MousePos;
-    io.MousePos = ImVec2(-FLT_MAX, -FLT_MAX);
     io.MouseHoveredViewport = 0;
-=======
->>>>>>> 357534e5
 
     // Set OS mouse position if requested (rarely used, only when ImGuiConfigFlags_NavEnableSetMousePos is enabled by user)
-    if (io.WantSetMousePos)
-<<<<<<< HEAD
-    {
-        if ((io.ConfigFlags & ImGuiConfigFlags_ViewportsEnable) == 0)
-            SDL_WarpMouseInWindow(g_Window, (int)mouse_pos_backup.x, (int)mouse_pos_backup.y);
-        else
-            SDL_WarpMouseGlobal((int)mouse_pos_backup.x, (int)mouse_pos_backup.y);
-    }
-#endif
-=======
+    // (When multi-viewports are enabled, all imgui positions are same as OS positions.)
+#if SDL_HAS_WARP_MOUSE_GLOBAL
+    if (!io.WantSetMousePos)
+        io.MousePos = ImVec2(-FLT_MAX, -FLT_MAX);
+    else if ((io.ConfigFlags & ImGuiConfigFlags_ViewportsEnable) == 0)
         SDL_WarpMouseInWindow(g_Window, (int)io.MousePos.x, (int)io.MousePos.y);
     else
-        io.MousePos = ImVec2(-FLT_MAX, -FLT_MAX);
->>>>>>> 357534e5
+        SDL_WarpMouseGlobal((int)io.MousePos.x, (int)io.MousePos.y);
+#else
+    io.MousePos = ImVec2(-FLT_MAX, -FLT_MAX);
+#endif
 
     int mx, my;
     Uint32 mouse_buttons = SDL_GetMouseState(&mx, &my);
