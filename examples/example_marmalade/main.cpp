--- conflicted
+++ resolved
@@ -20,15 +20,10 @@
     IMGUI_CHECKVERSION();
     ImGui::CreateContext();
     ImGuiIO& io = ImGui::GetIO(); (void)io;
-<<<<<<< HEAD
-    //io.ConfigFlags |= ImGuiConfigFlags_NavEnableKeyboard;     // Enable Keyboard Controls
-    io.ConfigFlags |= ImGuiConfigFlags_DockingEnable;           // Enable Docking
-
-=======
     //io.ConfigFlags |= ImGuiConfigFlags_NavEnableKeyboard;  // Enable Keyboard Controls
+    io.ConfigFlags |= ImGuiConfigFlags_DockingEnable;        // Enable Docking
 
     // Setup Platform/Renderer bindings
->>>>>>> dcbf976a
     ImGui_Marmalade_Init(true);
 
     // Setup Style
