// dear imgui: Renderer for Vulkan
// This needs to be used along with a Platform Binding (e.g. GLFW, SDL, Win32, custom..)

// Missing features:
//  [ ] Platform: Multi-viewport / platform windows.
//  [ ] Renderer: User texture binding. Changes of ImTextureID aren't supported by this binding! See https://github.com/ocornut/imgui/pull/914

// You can copy and use unmodified imgui_impl_* files in your project. See main.cpp for an example of using this.
// If you are new to dear imgui, read examples/README.txt and read the documentation at the top of imgui.cpp.
// https://github.com/ocornut/imgui

// The aim of imgui_impl_vulkan.h/.cpp is to be usable in your engine without any modification.
// IF YOU FEEL YOU NEED TO MAKE ANY CHANGE TO THIS CODE, please share them and your feedback at https://github.com/ocornut/imgui/

// Important note to the reader who wish to integrate imgui_impl_vulkan.cpp/.h in their own engine/app.
// - Common ImGui_ImplVulkan_XXXX functions and structures are used to interface with imgui_impl_vulkan.cpp/.h.
//   You will use those if you want to use this rendering back-end in your engine/app.
// - Helper ImGui_ImplVulkanH_XXXX functions and structures are only used by this example (main.cpp) and by 
//   the back-end itself (imgui_impl_vulkan.cpp), but should PROBABLY NOT be used by your own engine/app code.
// Read comments in imgui_impl_vulkan.h.

// CHANGELOG
// (minor and older changes stripped away, please see git history for details)
//  2019-XX-XX: *BREAKING CHANGE*: Vulkan: Added extra parameter to ImGui_ImplVulkan_RenderDrawData(). Engine/app is in charge of owning/storing 1 ImGui_ImplVulkan_FrameRenderBuffers per in-flight rendering frame. (The demo helper ImGui_ImplVulkanH_Window structure carries them.)
//  2019-XX-XX: *BREAKING CHANGE*: Vulkan: Added MinImageCount field in ImGui_ImplVulkan_InitInfo, required for initialization (was previously a hard #define IMGUI_VK_QUEUED_FRAMES 2). Added ImGui_ImplVulkan_SetSwapChainMinImageCount().
//  2019-XX-XX: Vulkan: Added VkInstance argument to ImGui_ImplVulkanH_CreateWindow() optional helper.
//  2019-04-04: Vulkan: Avoid passing negative coordinates to vkCmdSetScissor, which debug validation layers do not like.
//  2019-04-01: Vulkan: Support for 32-bit index buffer (#define ImDrawIdx unsigned int).
//  2019-02-16: Vulkan: Viewport and clipping rectangles correctly using draw_data->FramebufferScale to allow retina display.
//  2018-11-30: Misc: Setting up io.BackendRendererName so it can be displayed in the About Window.
//  2018-08-25: Vulkan: Fixed mishandled VkSurfaceCapabilitiesKHR::maxImageCount=0 case.
//  2018-06-22: Inverted the parameters to ImGui_ImplVulkan_RenderDrawData() to be consistent with other bindings.
//  2018-06-08: Misc: Extracted imgui_impl_vulkan.cpp/.h away from the old combined GLFW+Vulkan example.
//  2018-06-08: Vulkan: Use draw_data->DisplayPos and draw_data->DisplaySize to setup projection matrix and clipping rectangle.
//  2018-03-03: Vulkan: Various refactor, created a couple of ImGui_ImplVulkanH_XXX helper that the example can use and that viewport support will use.
//  2018-03-01: Vulkan: Renamed ImGui_ImplVulkan_Init_Info to ImGui_ImplVulkan_InitInfo and fields to match more closely Vulkan terminology.
//  2018-02-16: Misc: Obsoleted the io.RenderDrawListsFn callback, ImGui_ImplVulkan_Render() calls ImGui_ImplVulkan_RenderDrawData() itself.
//  2018-02-06: Misc: Removed call to ImGui::Shutdown() which is not available from 1.60 WIP, user needs to call CreateContext/DestroyContext themselves.
//  2017-05-15: Vulkan: Fix scissor offset being negative. Fix new Vulkan validation warnings. Set required depth member for buffer image copy.
//  2016-11-13: Vulkan: Fix validation layer warnings and errors and redeclare gl_PerVertex.
//  2016-10-18: Vulkan: Add location decorators & change to use structs as in/out in glsl, update embedded spv (produced with glslangValidator -x). Null the released resources.
//  2016-08-27: Vulkan: Fix Vulkan example for use when a depth buffer is active.

#include "imgui.h"
#include "imgui_impl_vulkan.h"
#include <stdio.h>

// Vulkan data
static ImGui_ImplVulkan_InitInfo g_VulkanInitInfo = {};
static VkRenderPass             g_RenderPass = VK_NULL_HANDLE;
static VkDeviceSize             g_BufferMemoryAlignment = 256;
static VkPipelineCreateFlags    g_PipelineCreateFlags = 0x00;
static VkDescriptorSetLayout    g_DescriptorSetLayout = VK_NULL_HANDLE;
static VkPipelineLayout         g_PipelineLayout = VK_NULL_HANDLE;
static VkDescriptorSet          g_DescriptorSet = VK_NULL_HANDLE;
static VkPipeline               g_Pipeline = VK_NULL_HANDLE;

// Font data
static VkSampler                g_FontSampler = VK_NULL_HANDLE;
static VkDeviceMemory           g_FontMemory = VK_NULL_HANDLE;
static VkImage                  g_FontImage = VK_NULL_HANDLE;
static VkImageView              g_FontView = VK_NULL_HANDLE;
static VkDeviceMemory           g_UploadBufferMemory = VK_NULL_HANDLE;
static VkBuffer                 g_UploadBuffer = VK_NULL_HANDLE;

// Forward Declarations
void ImGui_ImplVulkanH_DestroyFrame(VkInstance instance, VkDevice device, ImGui_ImplVulkanH_Frame* fd, const VkAllocationCallbacks* allocator);
void ImGui_ImplVulkanH_CreateWindowSwapChain(VkInstance instance, VkPhysicalDevice physical_device, VkDevice device, ImGui_ImplVulkanH_Window* wd, const VkAllocationCallbacks* allocator, int w, int h, uint32_t min_image_count);
void ImGui_ImplVulkanH_CreateWindowCommandBuffers(VkInstance instance, VkPhysicalDevice physical_device, VkDevice device, ImGui_ImplVulkanH_Window* wd, uint32_t queue_family, const VkAllocationCallbacks* allocator);

//-----------------------------------------------------------------------------
// SHADERS
//-----------------------------------------------------------------------------

// Forward Declarations
static void ImGui_ImplVulkan_InitPlatformInterface();
static void ImGui_ImplVulkan_ShutdownPlatformInterface();

// glsl_shader.vert, compiled with:
// # glslangValidator -V -x -o glsl_shader.vert.u32 glsl_shader.vert
/*
#version 450 core
layout(location = 0) in vec2 aPos;
layout(location = 1) in vec2 aUV;
layout(location = 2) in vec4 aColor;
layout(push_constant) uniform uPushConstant { vec2 uScale; vec2 uTranslate; } pc;

out gl_PerVertex { vec4 gl_Position; };
layout(location = 0) out struct { vec4 Color; vec2 UV; } Out;

void main()
{
    Out.Color = aColor;
    Out.UV = aUV;
    gl_Position = vec4(aPos * pc.uScale + pc.uTranslate, 0, 1);
}
*/
static uint32_t __glsl_shader_vert_spv[] =
{
    0x07230203,0x00010000,0x00080001,0x0000002e,0x00000000,0x00020011,0x00000001,0x0006000b,
    0x00000001,0x4c534c47,0x6474732e,0x3035342e,0x00000000,0x0003000e,0x00000000,0x00000001,
    0x000a000f,0x00000000,0x00000004,0x6e69616d,0x00000000,0x0000000b,0x0000000f,0x00000015,
    0x0000001b,0x0000001c,0x00030003,0x00000002,0x000001c2,0x00040005,0x00000004,0x6e69616d,
    0x00000000,0x00030005,0x00000009,0x00000000,0x00050006,0x00000009,0x00000000,0x6f6c6f43,
    0x00000072,0x00040006,0x00000009,0x00000001,0x00005655,0x00030005,0x0000000b,0x0074754f,
    0x00040005,0x0000000f,0x6c6f4361,0x0000726f,0x00030005,0x00000015,0x00565561,0x00060005,
    0x00000019,0x505f6c67,0x65567265,0x78657472,0x00000000,0x00060006,0x00000019,0x00000000,
    0x505f6c67,0x7469736f,0x006e6f69,0x00030005,0x0000001b,0x00000000,0x00040005,0x0000001c,
    0x736f5061,0x00000000,0x00060005,0x0000001e,0x73755075,0x6e6f4368,0x6e617473,0x00000074,
    0x00050006,0x0000001e,0x00000000,0x61635375,0x0000656c,0x00060006,0x0000001e,0x00000001,
    0x61725475,0x616c736e,0x00006574,0x00030005,0x00000020,0x00006370,0x00040047,0x0000000b,
    0x0000001e,0x00000000,0x00040047,0x0000000f,0x0000001e,0x00000002,0x00040047,0x00000015,
    0x0000001e,0x00000001,0x00050048,0x00000019,0x00000000,0x0000000b,0x00000000,0x00030047,
    0x00000019,0x00000002,0x00040047,0x0000001c,0x0000001e,0x00000000,0x00050048,0x0000001e,
    0x00000000,0x00000023,0x00000000,0x00050048,0x0000001e,0x00000001,0x00000023,0x00000008,
    0x00030047,0x0000001e,0x00000002,0x00020013,0x00000002,0x00030021,0x00000003,0x00000002,
    0x00030016,0x00000006,0x00000020,0x00040017,0x00000007,0x00000006,0x00000004,0x00040017,
    0x00000008,0x00000006,0x00000002,0x0004001e,0x00000009,0x00000007,0x00000008,0x00040020,
    0x0000000a,0x00000003,0x00000009,0x0004003b,0x0000000a,0x0000000b,0x00000003,0x00040015,
    0x0000000c,0x00000020,0x00000001,0x0004002b,0x0000000c,0x0000000d,0x00000000,0x00040020,
    0x0000000e,0x00000001,0x00000007,0x0004003b,0x0000000e,0x0000000f,0x00000001,0x00040020,
    0x00000011,0x00000003,0x00000007,0x0004002b,0x0000000c,0x00000013,0x00000001,0x00040020,
    0x00000014,0x00000001,0x00000008,0x0004003b,0x00000014,0x00000015,0x00000001,0x00040020,
    0x00000017,0x00000003,0x00000008,0x0003001e,0x00000019,0x00000007,0x00040020,0x0000001a,
    0x00000003,0x00000019,0x0004003b,0x0000001a,0x0000001b,0x00000003,0x0004003b,0x00000014,
    0x0000001c,0x00000001,0x0004001e,0x0000001e,0x00000008,0x00000008,0x00040020,0x0000001f,
    0x00000009,0x0000001e,0x0004003b,0x0000001f,0x00000020,0x00000009,0x00040020,0x00000021,
    0x00000009,0x00000008,0x0004002b,0x00000006,0x00000028,0x00000000,0x0004002b,0x00000006,
    0x00000029,0x3f800000,0x00050036,0x00000002,0x00000004,0x00000000,0x00000003,0x000200f8,
    0x00000005,0x0004003d,0x00000007,0x00000010,0x0000000f,0x00050041,0x00000011,0x00000012,
    0x0000000b,0x0000000d,0x0003003e,0x00000012,0x00000010,0x0004003d,0x00000008,0x00000016,
    0x00000015,0x00050041,0x00000017,0x00000018,0x0000000b,0x00000013,0x0003003e,0x00000018,
    0x00000016,0x0004003d,0x00000008,0x0000001d,0x0000001c,0x00050041,0x00000021,0x00000022,
    0x00000020,0x0000000d,0x0004003d,0x00000008,0x00000023,0x00000022,0x00050085,0x00000008,
    0x00000024,0x0000001d,0x00000023,0x00050041,0x00000021,0x00000025,0x00000020,0x00000013,
    0x0004003d,0x00000008,0x00000026,0x00000025,0x00050081,0x00000008,0x00000027,0x00000024,
    0x00000026,0x00050051,0x00000006,0x0000002a,0x00000027,0x00000000,0x00050051,0x00000006,
    0x0000002b,0x00000027,0x00000001,0x00070050,0x00000007,0x0000002c,0x0000002a,0x0000002b,
    0x00000028,0x00000029,0x00050041,0x00000011,0x0000002d,0x0000001b,0x0000000d,0x0003003e,
    0x0000002d,0x0000002c,0x000100fd,0x00010038
};

// glsl_shader.frag, compiled with:
// # glslangValidator -V -x -o glsl_shader.frag.u32 glsl_shader.frag
/*
#version 450 core
layout(location = 0) out vec4 fColor;
layout(set=0, binding=0) uniform sampler2D sTexture;
layout(location = 0) in struct { vec4 Color; vec2 UV; } In;
void main()
{
    fColor = In.Color * texture(sTexture, In.UV.st);
}
*/
static uint32_t __glsl_shader_frag_spv[] =
{
    0x07230203,0x00010000,0x00080001,0x0000001e,0x00000000,0x00020011,0x00000001,0x0006000b,
    0x00000001,0x4c534c47,0x6474732e,0x3035342e,0x00000000,0x0003000e,0x00000000,0x00000001,
    0x0007000f,0x00000004,0x00000004,0x6e69616d,0x00000000,0x00000009,0x0000000d,0x00030010,
    0x00000004,0x00000007,0x00030003,0x00000002,0x000001c2,0x00040005,0x00000004,0x6e69616d,
    0x00000000,0x00040005,0x00000009,0x6c6f4366,0x0000726f,0x00030005,0x0000000b,0x00000000,
    0x00050006,0x0000000b,0x00000000,0x6f6c6f43,0x00000072,0x00040006,0x0000000b,0x00000001,
    0x00005655,0x00030005,0x0000000d,0x00006e49,0x00050005,0x00000016,0x78655473,0x65727574,
    0x00000000,0x00040047,0x00000009,0x0000001e,0x00000000,0x00040047,0x0000000d,0x0000001e,
    0x00000000,0x00040047,0x00000016,0x00000022,0x00000000,0x00040047,0x00000016,0x00000021,
    0x00000000,0x00020013,0x00000002,0x00030021,0x00000003,0x00000002,0x00030016,0x00000006,
    0x00000020,0x00040017,0x00000007,0x00000006,0x00000004,0x00040020,0x00000008,0x00000003,
    0x00000007,0x0004003b,0x00000008,0x00000009,0x00000003,0x00040017,0x0000000a,0x00000006,
    0x00000002,0x0004001e,0x0000000b,0x00000007,0x0000000a,0x00040020,0x0000000c,0x00000001,
    0x0000000b,0x0004003b,0x0000000c,0x0000000d,0x00000001,0x00040015,0x0000000e,0x00000020,
    0x00000001,0x0004002b,0x0000000e,0x0000000f,0x00000000,0x00040020,0x00000010,0x00000001,
    0x00000007,0x00090019,0x00000013,0x00000006,0x00000001,0x00000000,0x00000000,0x00000000,
    0x00000001,0x00000000,0x0003001b,0x00000014,0x00000013,0x00040020,0x00000015,0x00000000,
    0x00000014,0x0004003b,0x00000015,0x00000016,0x00000000,0x0004002b,0x0000000e,0x00000018,
    0x00000001,0x00040020,0x00000019,0x00000001,0x0000000a,0x00050036,0x00000002,0x00000004,
    0x00000000,0x00000003,0x000200f8,0x00000005,0x00050041,0x00000010,0x00000011,0x0000000d,
    0x0000000f,0x0004003d,0x00000007,0x00000012,0x00000011,0x0004003d,0x00000014,0x00000017,
    0x00000016,0x00050041,0x00000019,0x0000001a,0x0000000d,0x00000018,0x0004003d,0x0000000a,
    0x0000001b,0x0000001a,0x00050057,0x00000007,0x0000001c,0x00000017,0x0000001b,0x00050085,
    0x00000007,0x0000001d,0x00000012,0x0000001c,0x0003003e,0x00000009,0x0000001d,0x000100fd,
    0x00010038
};

//-----------------------------------------------------------------------------
// FUNCTIONS
//-----------------------------------------------------------------------------

static uint32_t ImGui_ImplVulkan_MemoryType(VkMemoryPropertyFlags properties, uint32_t type_bits)
{
    ImGui_ImplVulkan_InitInfo* v = &g_VulkanInitInfo;
    VkPhysicalDeviceMemoryProperties prop;
    vkGetPhysicalDeviceMemoryProperties(v->PhysicalDevice, &prop);
    for (uint32_t i = 0; i < prop.memoryTypeCount; i++)
        if ((prop.memoryTypes[i].propertyFlags & properties) == properties && type_bits & (1<<i))
            return i;
    return 0xFFFFFFFF; // Unable to find memoryType
}

static void check_vk_result(VkResult err)
{
    ImGui_ImplVulkan_InitInfo* v = &g_VulkanInitInfo;
    if (v->CheckVkResultFn)
        v->CheckVkResultFn(err);
}

static void CreateOrResizeBuffer(VkBuffer& buffer, VkDeviceMemory& buffer_memory, VkDeviceSize& p_buffer_size, size_t new_size, VkBufferUsageFlagBits usage)
{
    ImGui_ImplVulkan_InitInfo* v = &g_VulkanInitInfo;
    VkResult err;
    if (buffer != VK_NULL_HANDLE)
        vkDestroyBuffer(v->Device, buffer, v->Allocator);
    if (buffer_memory)
        vkFreeMemory(v->Device, buffer_memory, v->Allocator);

    VkDeviceSize vertex_buffer_size_aligned = ((new_size - 1) / g_BufferMemoryAlignment + 1) * g_BufferMemoryAlignment;
    VkBufferCreateInfo buffer_info = {};
    buffer_info.sType = VK_STRUCTURE_TYPE_BUFFER_CREATE_INFO;
    buffer_info.size = vertex_buffer_size_aligned;
    buffer_info.usage = usage;
    buffer_info.sharingMode = VK_SHARING_MODE_EXCLUSIVE;
    err = vkCreateBuffer(v->Device, &buffer_info, v->Allocator, &buffer);
    check_vk_result(err);

    VkMemoryRequirements req;
    vkGetBufferMemoryRequirements(v->Device, buffer, &req);
    g_BufferMemoryAlignment = (g_BufferMemoryAlignment > req.alignment) ? g_BufferMemoryAlignment : req.alignment;
    VkMemoryAllocateInfo alloc_info = {};
    alloc_info.sType = VK_STRUCTURE_TYPE_MEMORY_ALLOCATE_INFO;
    alloc_info.allocationSize = req.size;
    alloc_info.memoryTypeIndex = ImGui_ImplVulkan_MemoryType(VK_MEMORY_PROPERTY_HOST_VISIBLE_BIT, req.memoryTypeBits);
    err = vkAllocateMemory(v->Device, &alloc_info, v->Allocator, &buffer_memory);
    check_vk_result(err);

    err = vkBindBufferMemory(v->Device, buffer, buffer_memory, 0);
    check_vk_result(err);
    p_buffer_size = new_size;
}

// Render function
// (this used to be set in io.RenderDrawListsFn and called by ImGui::Render(), but you can now call this directly from your main loop)
void ImGui_ImplVulkan_RenderDrawData(ImDrawData* draw_data, VkCommandBuffer command_buffer, ImGui_ImplVulkan_FrameRenderBuffers* fd)
{
    // Avoid rendering when minimized, scale coordinates for retina displays (screen coordinates != framebuffer coordinates)
    int fb_width = (int)(draw_data->DisplaySize.x * draw_data->FramebufferScale.x);
    int fb_height = (int)(draw_data->DisplaySize.y * draw_data->FramebufferScale.y);
    if (fb_width <= 0 || fb_height <= 0 || draw_data->TotalVtxCount == 0)
        return;

    ImGui_ImplVulkan_InitInfo* v = &g_VulkanInitInfo;
    VkResult err;

    // Create the Vertex and Index buffers:
    size_t vertex_size = draw_data->TotalVtxCount * sizeof(ImDrawVert);
    size_t index_size = draw_data->TotalIdxCount * sizeof(ImDrawIdx);
    if (fd->VertexBuffer == VK_NULL_HANDLE || fd->VertexBufferSize < vertex_size)
        CreateOrResizeBuffer(fd->VertexBuffer, fd->VertexBufferMemory, fd->VertexBufferSize, vertex_size, VK_BUFFER_USAGE_VERTEX_BUFFER_BIT);
    if (fd->IndexBuffer == VK_NULL_HANDLE || fd->IndexBufferSize < index_size)
        CreateOrResizeBuffer(fd->IndexBuffer, fd->IndexBufferMemory, fd->IndexBufferSize, index_size, VK_BUFFER_USAGE_INDEX_BUFFER_BIT);

    // Upload vertex/index data into a single contiguous GPU buffer
    {
        ImDrawVert* vtx_dst = NULL;
        ImDrawIdx* idx_dst = NULL;
        err = vkMapMemory(v->Device, fd->VertexBufferMemory, 0, vertex_size, 0, (void**)(&vtx_dst));
        check_vk_result(err);
        err = vkMapMemory(v->Device, fd->IndexBufferMemory, 0, index_size, 0, (void**)(&idx_dst));
        check_vk_result(err);
        for (int n = 0; n < draw_data->CmdListsCount; n++)
        {
            const ImDrawList* cmd_list = draw_data->CmdLists[n];
            memcpy(vtx_dst, cmd_list->VtxBuffer.Data, cmd_list->VtxBuffer.Size * sizeof(ImDrawVert));
            memcpy(idx_dst, cmd_list->IdxBuffer.Data, cmd_list->IdxBuffer.Size * sizeof(ImDrawIdx));
            vtx_dst += cmd_list->VtxBuffer.Size;
            idx_dst += cmd_list->IdxBuffer.Size;
        }
        VkMappedMemoryRange range[2] = {};
        range[0].sType = VK_STRUCTURE_TYPE_MAPPED_MEMORY_RANGE;
        range[0].memory = fd->VertexBufferMemory;
        range[0].size = VK_WHOLE_SIZE;
        range[1].sType = VK_STRUCTURE_TYPE_MAPPED_MEMORY_RANGE;
        range[1].memory = fd->IndexBufferMemory;
        range[1].size = VK_WHOLE_SIZE;
        err = vkFlushMappedMemoryRanges(v->Device, 2, range);
        check_vk_result(err);
        vkUnmapMemory(v->Device, fd->VertexBufferMemory);
        vkUnmapMemory(v->Device, fd->IndexBufferMemory);
    }

    // Bind pipeline and descriptor sets:
    {
        vkCmdBindPipeline(command_buffer, VK_PIPELINE_BIND_POINT_GRAPHICS, g_Pipeline);
        VkDescriptorSet desc_set[1] = { g_DescriptorSet };
        vkCmdBindDescriptorSets(command_buffer, VK_PIPELINE_BIND_POINT_GRAPHICS, g_PipelineLayout, 0, 1, desc_set, 0, NULL);
    }

    // Bind Vertex And Index Buffer:
    {
        VkBuffer vertex_buffers[1] = { fd->VertexBuffer };
        VkDeviceSize vertex_offset[1] = { 0 };
        vkCmdBindVertexBuffers(command_buffer, 0, 1, vertex_buffers, vertex_offset);
        vkCmdBindIndexBuffer(command_buffer, fd->IndexBuffer, 0, sizeof(ImDrawIdx) == 2 ? VK_INDEX_TYPE_UINT16 : VK_INDEX_TYPE_UINT32);
    }

    // Setup viewport:
    {
        VkViewport viewport;
        viewport.x = 0;
        viewport.y = 0;
        viewport.width = (float)fb_width;
        viewport.height = (float)fb_height;
        viewport.minDepth = 0.0f;
        viewport.maxDepth = 1.0f;
        vkCmdSetViewport(command_buffer, 0, 1, &viewport);
    }

    // Setup scale and translation:
    // Our visible imgui space lies from draw_data->DisplayPps (top left) to draw_data->DisplayPos+data_data->DisplaySize (bottom right). DisplayMin is (0,0) for single viewport apps.
    {
        float scale[2];
        scale[0] = 2.0f / draw_data->DisplaySize.x;
        scale[1] = 2.0f / draw_data->DisplaySize.y;
        float translate[2];
        translate[0] = -1.0f - draw_data->DisplayPos.x * scale[0];
        translate[1] = -1.0f - draw_data->DisplayPos.y * scale[1];
        vkCmdPushConstants(command_buffer, g_PipelineLayout, VK_SHADER_STAGE_VERTEX_BIT, sizeof(float) * 0, sizeof(float) * 2, scale);
        vkCmdPushConstants(command_buffer, g_PipelineLayout, VK_SHADER_STAGE_VERTEX_BIT, sizeof(float) * 2, sizeof(float) * 2, translate);
    }

    // Will project scissor/clipping rectangles into framebuffer space
    ImVec2 clip_off = draw_data->DisplayPos;         // (0,0) unless using multi-viewports
    ImVec2 clip_scale = draw_data->FramebufferScale; // (1,1) unless using retina display which are often (2,2)

    // Render command lists
    int vtx_offset = 0;
    int idx_offset = 0;
    for (int n = 0; n < draw_data->CmdListsCount; n++)
    {
        const ImDrawList* cmd_list = draw_data->CmdLists[n];
        for (int cmd_i = 0; cmd_i < cmd_list->CmdBuffer.Size; cmd_i++)
        {
            const ImDrawCmd* pcmd = &cmd_list->CmdBuffer[cmd_i];
            if (pcmd->UserCallback)
            {
                // User callback (registered via ImDrawList::AddCallback)
                pcmd->UserCallback(cmd_list, pcmd);
            }
            else
            {
                // Project scissor/clipping rectangles into framebuffer space
                ImVec4 clip_rect;
                clip_rect.x = (pcmd->ClipRect.x - clip_off.x) * clip_scale.x;
                clip_rect.y = (pcmd->ClipRect.y - clip_off.y) * clip_scale.y;
                clip_rect.z = (pcmd->ClipRect.z - clip_off.x) * clip_scale.x;
                clip_rect.w = (pcmd->ClipRect.w - clip_off.y) * clip_scale.y;

                if (clip_rect.x < fb_width && clip_rect.y < fb_height && clip_rect.z >= 0.0f && clip_rect.w >= 0.0f)
                {
                    // Negative offsets are illegal for vkCmdSetScissor
                    if (clip_rect.x < 0.0f)
                        clip_rect.x = 0.0f;
                    if (clip_rect.y < 0.0f)
                        clip_rect.y = 0.0f;

                    // Apply scissor/clipping rectangle
                    VkRect2D scissor;
                    scissor.offset.x = (int32_t)(clip_rect.x);
                    scissor.offset.y = (int32_t)(clip_rect.y);
                    scissor.extent.width = (uint32_t)(clip_rect.z - clip_rect.x);
                    scissor.extent.height = (uint32_t)(clip_rect.w - clip_rect.y);
                    vkCmdSetScissor(command_buffer, 0, 1, &scissor);

                    // Draw
                    vkCmdDrawIndexed(command_buffer, pcmd->ElemCount, 1, idx_offset, vtx_offset, 0);
                }
            }
            idx_offset += pcmd->ElemCount;
        }
        vtx_offset += cmd_list->VtxBuffer.Size;
    }
}

bool ImGui_ImplVulkan_CreateFontsTexture(VkCommandBuffer command_buffer)
{
    ImGui_ImplVulkan_InitInfo* v = &g_VulkanInitInfo;
    ImGuiIO& io = ImGui::GetIO();

    unsigned char* pixels;
    int width, height;
    io.Fonts->GetTexDataAsRGBA32(&pixels, &width, &height);
    size_t upload_size = width*height*4*sizeof(char);

    VkResult err;

    // Create the Image:
    {
        VkImageCreateInfo info = {};
        info.sType = VK_STRUCTURE_TYPE_IMAGE_CREATE_INFO;
        info.imageType = VK_IMAGE_TYPE_2D;
        info.format = VK_FORMAT_R8G8B8A8_UNORM;
        info.extent.width = width;
        info.extent.height = height;
        info.extent.depth = 1;
        info.mipLevels = 1;
        info.arrayLayers = 1;
        info.samples = VK_SAMPLE_COUNT_1_BIT;
        info.tiling = VK_IMAGE_TILING_OPTIMAL;
        info.usage = VK_IMAGE_USAGE_SAMPLED_BIT | VK_IMAGE_USAGE_TRANSFER_DST_BIT;
        info.sharingMode = VK_SHARING_MODE_EXCLUSIVE;
        info.initialLayout = VK_IMAGE_LAYOUT_UNDEFINED;
        err = vkCreateImage(v->Device, &info, v->Allocator, &g_FontImage);
        check_vk_result(err);
        VkMemoryRequirements req;
        vkGetImageMemoryRequirements(v->Device, g_FontImage, &req);
        VkMemoryAllocateInfo alloc_info = {};
        alloc_info.sType = VK_STRUCTURE_TYPE_MEMORY_ALLOCATE_INFO;
        alloc_info.allocationSize = req.size;
        alloc_info.memoryTypeIndex = ImGui_ImplVulkan_MemoryType(VK_MEMORY_PROPERTY_DEVICE_LOCAL_BIT, req.memoryTypeBits);
        err = vkAllocateMemory(v->Device, &alloc_info, v->Allocator, &g_FontMemory);
        check_vk_result(err);
        err = vkBindImageMemory(v->Device, g_FontImage, g_FontMemory, 0);
        check_vk_result(err);
    }

    // Create the Image View:
    {
        VkImageViewCreateInfo info = {};
        info.sType = VK_STRUCTURE_TYPE_IMAGE_VIEW_CREATE_INFO;
        info.image = g_FontImage;
        info.viewType = VK_IMAGE_VIEW_TYPE_2D;
        info.format = VK_FORMAT_R8G8B8A8_UNORM;
        info.subresourceRange.aspectMask = VK_IMAGE_ASPECT_COLOR_BIT;
        info.subresourceRange.levelCount = 1;
        info.subresourceRange.layerCount = 1;
        err = vkCreateImageView(v->Device, &info, v->Allocator, &g_FontView);
        check_vk_result(err);
    }

    // Update the Descriptor Set:
    {
        VkDescriptorImageInfo desc_image[1] = {};
        desc_image[0].sampler = g_FontSampler;
        desc_image[0].imageView = g_FontView;
        desc_image[0].imageLayout = VK_IMAGE_LAYOUT_SHADER_READ_ONLY_OPTIMAL;
        VkWriteDescriptorSet write_desc[1] = {};
        write_desc[0].sType = VK_STRUCTURE_TYPE_WRITE_DESCRIPTOR_SET;
        write_desc[0].dstSet = g_DescriptorSet;
        write_desc[0].descriptorCount = 1;
        write_desc[0].descriptorType = VK_DESCRIPTOR_TYPE_COMBINED_IMAGE_SAMPLER;
        write_desc[0].pImageInfo = desc_image;
        vkUpdateDescriptorSets(v->Device, 1, write_desc, 0, NULL);
    }

    // Create the Upload Buffer:
    {
        VkBufferCreateInfo buffer_info = {};
        buffer_info.sType = VK_STRUCTURE_TYPE_BUFFER_CREATE_INFO;
        buffer_info.size = upload_size;
        buffer_info.usage = VK_BUFFER_USAGE_TRANSFER_SRC_BIT;
        buffer_info.sharingMode = VK_SHARING_MODE_EXCLUSIVE;
        err = vkCreateBuffer(v->Device, &buffer_info, v->Allocator, &g_UploadBuffer);
        check_vk_result(err);
        VkMemoryRequirements req;
        vkGetBufferMemoryRequirements(v->Device, g_UploadBuffer, &req);
        g_BufferMemoryAlignment = (g_BufferMemoryAlignment > req.alignment) ? g_BufferMemoryAlignment : req.alignment;
        VkMemoryAllocateInfo alloc_info = {};
        alloc_info.sType = VK_STRUCTURE_TYPE_MEMORY_ALLOCATE_INFO;
        alloc_info.allocationSize = req.size;
        alloc_info.memoryTypeIndex = ImGui_ImplVulkan_MemoryType(VK_MEMORY_PROPERTY_HOST_VISIBLE_BIT, req.memoryTypeBits);
        err = vkAllocateMemory(v->Device, &alloc_info, v->Allocator, &g_UploadBufferMemory);
        check_vk_result(err);
        err = vkBindBufferMemory(v->Device, g_UploadBuffer, g_UploadBufferMemory, 0);
        check_vk_result(err);
    }

    // Upload to Buffer:
    {
        char* map = NULL;
        err = vkMapMemory(v->Device, g_UploadBufferMemory, 0, upload_size, 0, (void**)(&map));
        check_vk_result(err);
        memcpy(map, pixels, upload_size);
        VkMappedMemoryRange range[1] = {};
        range[0].sType = VK_STRUCTURE_TYPE_MAPPED_MEMORY_RANGE;
        range[0].memory = g_UploadBufferMemory;
        range[0].size = upload_size;
        err = vkFlushMappedMemoryRanges(v->Device, 1, range);
        check_vk_result(err);
        vkUnmapMemory(v->Device, g_UploadBufferMemory);
    }

    // Copy to Image:
    {
        VkImageMemoryBarrier copy_barrier[1] = {};
        copy_barrier[0].sType = VK_STRUCTURE_TYPE_IMAGE_MEMORY_BARRIER;
        copy_barrier[0].dstAccessMask = VK_ACCESS_TRANSFER_WRITE_BIT;
        copy_barrier[0].oldLayout = VK_IMAGE_LAYOUT_UNDEFINED;
        copy_barrier[0].newLayout = VK_IMAGE_LAYOUT_TRANSFER_DST_OPTIMAL;
        copy_barrier[0].srcQueueFamilyIndex = VK_QUEUE_FAMILY_IGNORED;
        copy_barrier[0].dstQueueFamilyIndex = VK_QUEUE_FAMILY_IGNORED;
        copy_barrier[0].image = g_FontImage;
        copy_barrier[0].subresourceRange.aspectMask = VK_IMAGE_ASPECT_COLOR_BIT;
        copy_barrier[0].subresourceRange.levelCount = 1;
        copy_barrier[0].subresourceRange.layerCount = 1;
        vkCmdPipelineBarrier(command_buffer, VK_PIPELINE_STAGE_HOST_BIT, VK_PIPELINE_STAGE_TRANSFER_BIT, 0, 0, NULL, 0, NULL, 1, copy_barrier);

        VkBufferImageCopy region = {};
        region.imageSubresource.aspectMask = VK_IMAGE_ASPECT_COLOR_BIT;
        region.imageSubresource.layerCount = 1;
        region.imageExtent.width = width;
        region.imageExtent.height = height;
        region.imageExtent.depth = 1;
        vkCmdCopyBufferToImage(command_buffer, g_UploadBuffer, g_FontImage, VK_IMAGE_LAYOUT_TRANSFER_DST_OPTIMAL, 1, &region);

        VkImageMemoryBarrier use_barrier[1] = {};
        use_barrier[0].sType = VK_STRUCTURE_TYPE_IMAGE_MEMORY_BARRIER;
        use_barrier[0].srcAccessMask = VK_ACCESS_TRANSFER_WRITE_BIT;
        use_barrier[0].dstAccessMask = VK_ACCESS_SHADER_READ_BIT;
        use_barrier[0].oldLayout = VK_IMAGE_LAYOUT_TRANSFER_DST_OPTIMAL;
        use_barrier[0].newLayout = VK_IMAGE_LAYOUT_SHADER_READ_ONLY_OPTIMAL;
        use_barrier[0].srcQueueFamilyIndex = VK_QUEUE_FAMILY_IGNORED;
        use_barrier[0].dstQueueFamilyIndex = VK_QUEUE_FAMILY_IGNORED;
        use_barrier[0].image = g_FontImage;
        use_barrier[0].subresourceRange.aspectMask = VK_IMAGE_ASPECT_COLOR_BIT;
        use_barrier[0].subresourceRange.levelCount = 1;
        use_barrier[0].subresourceRange.layerCount = 1;
        vkCmdPipelineBarrier(command_buffer, VK_PIPELINE_STAGE_TRANSFER_BIT, VK_PIPELINE_STAGE_FRAGMENT_SHADER_BIT, 0, 0, NULL, 0, NULL, 1, use_barrier);
    }

    // Store our identifier
    io.Fonts->TexID = (ImTextureID)(intptr_t)g_FontImage;

    return true;
}

bool ImGui_ImplVulkan_CreateDeviceObjects()
{
    ImGui_ImplVulkan_InitInfo* v = &g_VulkanInitInfo;
    VkResult err;
    VkShaderModule vert_module;
    VkShaderModule frag_module;

    // Create The Shader Modules:
    {
        VkShaderModuleCreateInfo vert_info = {};
        vert_info.sType = VK_STRUCTURE_TYPE_SHADER_MODULE_CREATE_INFO;
        vert_info.codeSize = sizeof(__glsl_shader_vert_spv);
        vert_info.pCode = (uint32_t*)__glsl_shader_vert_spv;
        err = vkCreateShaderModule(v->Device, &vert_info, v->Allocator, &vert_module);
        check_vk_result(err);
        VkShaderModuleCreateInfo frag_info = {};
        frag_info.sType = VK_STRUCTURE_TYPE_SHADER_MODULE_CREATE_INFO;
        frag_info.codeSize = sizeof(__glsl_shader_frag_spv);
        frag_info.pCode = (uint32_t*)__glsl_shader_frag_spv;
        err = vkCreateShaderModule(v->Device, &frag_info, v->Allocator, &frag_module);
        check_vk_result(err);
    }

    if (!g_FontSampler)
    {
        VkSamplerCreateInfo info = {};
        info.sType = VK_STRUCTURE_TYPE_SAMPLER_CREATE_INFO;
        info.magFilter = VK_FILTER_LINEAR;
        info.minFilter = VK_FILTER_LINEAR;
        info.mipmapMode = VK_SAMPLER_MIPMAP_MODE_LINEAR;
        info.addressModeU = VK_SAMPLER_ADDRESS_MODE_REPEAT;
        info.addressModeV = VK_SAMPLER_ADDRESS_MODE_REPEAT;
        info.addressModeW = VK_SAMPLER_ADDRESS_MODE_REPEAT;
        info.minLod = -1000;
        info.maxLod = 1000;
        info.maxAnisotropy = 1.0f;
        err = vkCreateSampler(v->Device, &info, v->Allocator, &g_FontSampler);
        check_vk_result(err);
    }

    if (!g_DescriptorSetLayout)
    {
        VkSampler sampler[1] = {g_FontSampler};
        VkDescriptorSetLayoutBinding binding[1] = {};
        binding[0].descriptorType = VK_DESCRIPTOR_TYPE_COMBINED_IMAGE_SAMPLER;
        binding[0].descriptorCount = 1;
        binding[0].stageFlags = VK_SHADER_STAGE_FRAGMENT_BIT;
        binding[0].pImmutableSamplers = sampler;
        VkDescriptorSetLayoutCreateInfo info = {};
        info.sType = VK_STRUCTURE_TYPE_DESCRIPTOR_SET_LAYOUT_CREATE_INFO;
        info.bindingCount = 1;
        info.pBindings = binding;
        err = vkCreateDescriptorSetLayout(v->Device, &info, v->Allocator, &g_DescriptorSetLayout);
        check_vk_result(err);
    }

    // Create Descriptor Set:
    {
        VkDescriptorSetAllocateInfo alloc_info = {};
        alloc_info.sType = VK_STRUCTURE_TYPE_DESCRIPTOR_SET_ALLOCATE_INFO;
        alloc_info.descriptorPool = v->DescriptorPool;
        alloc_info.descriptorSetCount = 1;
        alloc_info.pSetLayouts = &g_DescriptorSetLayout;
        err = vkAllocateDescriptorSets(v->Device, &alloc_info, &g_DescriptorSet);
        check_vk_result(err);
    }

    if (!g_PipelineLayout)
    {
        // Constants: we are using 'vec2 offset' and 'vec2 scale' instead of a full 3d projection matrix
        VkPushConstantRange push_constants[1] = {};
        push_constants[0].stageFlags = VK_SHADER_STAGE_VERTEX_BIT;
        push_constants[0].offset = sizeof(float) * 0;
        push_constants[0].size = sizeof(float) * 4;
        VkDescriptorSetLayout set_layout[1] = { g_DescriptorSetLayout };
        VkPipelineLayoutCreateInfo layout_info = {};
        layout_info.sType = VK_STRUCTURE_TYPE_PIPELINE_LAYOUT_CREATE_INFO;
        layout_info.setLayoutCount = 1;
        layout_info.pSetLayouts = set_layout;
        layout_info.pushConstantRangeCount = 1;
        layout_info.pPushConstantRanges = push_constants;
        err = vkCreatePipelineLayout(v->Device, &layout_info, v->Allocator, &g_PipelineLayout);
        check_vk_result(err);
    }

    VkPipelineShaderStageCreateInfo stage[2] = {};
    stage[0].sType = VK_STRUCTURE_TYPE_PIPELINE_SHADER_STAGE_CREATE_INFO;
    stage[0].stage = VK_SHADER_STAGE_VERTEX_BIT;
    stage[0].module = vert_module;
    stage[0].pName = "main";
    stage[1].sType = VK_STRUCTURE_TYPE_PIPELINE_SHADER_STAGE_CREATE_INFO;
    stage[1].stage = VK_SHADER_STAGE_FRAGMENT_BIT;
    stage[1].module = frag_module;
    stage[1].pName = "main";

    VkVertexInputBindingDescription binding_desc[1] = {};
    binding_desc[0].stride = sizeof(ImDrawVert);
    binding_desc[0].inputRate = VK_VERTEX_INPUT_RATE_VERTEX;

    VkVertexInputAttributeDescription attribute_desc[3] = {};
    attribute_desc[0].location = 0;
    attribute_desc[0].binding = binding_desc[0].binding;
    attribute_desc[0].format = VK_FORMAT_R32G32_SFLOAT;
    attribute_desc[0].offset = IM_OFFSETOF(ImDrawVert, pos);
    attribute_desc[1].location = 1;
    attribute_desc[1].binding = binding_desc[0].binding;
    attribute_desc[1].format = VK_FORMAT_R32G32_SFLOAT;
    attribute_desc[1].offset = IM_OFFSETOF(ImDrawVert, uv);
    attribute_desc[2].location = 2;
    attribute_desc[2].binding = binding_desc[0].binding;
    attribute_desc[2].format = VK_FORMAT_R8G8B8A8_UNORM;
    attribute_desc[2].offset = IM_OFFSETOF(ImDrawVert, col);

    VkPipelineVertexInputStateCreateInfo vertex_info = {};
    vertex_info.sType = VK_STRUCTURE_TYPE_PIPELINE_VERTEX_INPUT_STATE_CREATE_INFO;
    vertex_info.vertexBindingDescriptionCount = 1;
    vertex_info.pVertexBindingDescriptions = binding_desc;
    vertex_info.vertexAttributeDescriptionCount = 3;
    vertex_info.pVertexAttributeDescriptions = attribute_desc;

    VkPipelineInputAssemblyStateCreateInfo ia_info = {};
    ia_info.sType = VK_STRUCTURE_TYPE_PIPELINE_INPUT_ASSEMBLY_STATE_CREATE_INFO;
    ia_info.topology = VK_PRIMITIVE_TOPOLOGY_TRIANGLE_LIST;

    VkPipelineViewportStateCreateInfo viewport_info = {};
    viewport_info.sType = VK_STRUCTURE_TYPE_PIPELINE_VIEWPORT_STATE_CREATE_INFO;
    viewport_info.viewportCount = 1;
    viewport_info.scissorCount = 1;

    VkPipelineRasterizationStateCreateInfo raster_info = {};
    raster_info.sType = VK_STRUCTURE_TYPE_PIPELINE_RASTERIZATION_STATE_CREATE_INFO;
    raster_info.polygonMode = VK_POLYGON_MODE_FILL;
    raster_info.cullMode = VK_CULL_MODE_NONE;
    raster_info.frontFace = VK_FRONT_FACE_COUNTER_CLOCKWISE;
    raster_info.lineWidth = 1.0f;

    VkPipelineMultisampleStateCreateInfo ms_info = {};
    ms_info.sType = VK_STRUCTURE_TYPE_PIPELINE_MULTISAMPLE_STATE_CREATE_INFO;
    ms_info.rasterizationSamples = VK_SAMPLE_COUNT_1_BIT;

    VkPipelineColorBlendAttachmentState color_attachment[1] = {};
    color_attachment[0].blendEnable = VK_TRUE;
    color_attachment[0].srcColorBlendFactor = VK_BLEND_FACTOR_SRC_ALPHA;
    color_attachment[0].dstColorBlendFactor = VK_BLEND_FACTOR_ONE_MINUS_SRC_ALPHA;
    color_attachment[0].colorBlendOp = VK_BLEND_OP_ADD;
    color_attachment[0].srcAlphaBlendFactor = VK_BLEND_FACTOR_ONE_MINUS_SRC_ALPHA;
    color_attachment[0].dstAlphaBlendFactor = VK_BLEND_FACTOR_ZERO;
    color_attachment[0].alphaBlendOp = VK_BLEND_OP_ADD;
    color_attachment[0].colorWriteMask = VK_COLOR_COMPONENT_R_BIT | VK_COLOR_COMPONENT_G_BIT | VK_COLOR_COMPONENT_B_BIT | VK_COLOR_COMPONENT_A_BIT;

    VkPipelineDepthStencilStateCreateInfo depth_info = {};
    depth_info.sType = VK_STRUCTURE_TYPE_PIPELINE_DEPTH_STENCIL_STATE_CREATE_INFO;

    VkPipelineColorBlendStateCreateInfo blend_info = {};
    blend_info.sType = VK_STRUCTURE_TYPE_PIPELINE_COLOR_BLEND_STATE_CREATE_INFO;
    blend_info.attachmentCount = 1;
    blend_info.pAttachments = color_attachment;

    VkDynamicState dynamic_states[2] = { VK_DYNAMIC_STATE_VIEWPORT, VK_DYNAMIC_STATE_SCISSOR };
    VkPipelineDynamicStateCreateInfo dynamic_state = {};
    dynamic_state.sType = VK_STRUCTURE_TYPE_PIPELINE_DYNAMIC_STATE_CREATE_INFO;
    dynamic_state.dynamicStateCount = (uint32_t)IM_ARRAYSIZE(dynamic_states);
    dynamic_state.pDynamicStates = dynamic_states;

    VkGraphicsPipelineCreateInfo info = {};
    info.sType = VK_STRUCTURE_TYPE_GRAPHICS_PIPELINE_CREATE_INFO;
    info.flags = g_PipelineCreateFlags;
    info.stageCount = 2;
    info.pStages = stage;
    info.pVertexInputState = &vertex_info;
    info.pInputAssemblyState = &ia_info;
    info.pViewportState = &viewport_info;
    info.pRasterizationState = &raster_info;
    info.pMultisampleState = &ms_info;
    info.pDepthStencilState = &depth_info;
    info.pColorBlendState = &blend_info;
    info.pDynamicState = &dynamic_state;
    info.layout = g_PipelineLayout;
    info.renderPass = g_RenderPass;
    err = vkCreateGraphicsPipelines(v->Device, v->PipelineCache, 1, &info, v->Allocator, &g_Pipeline);
    check_vk_result(err);

    vkDestroyShaderModule(v->Device, vert_module, v->Allocator);
    vkDestroyShaderModule(v->Device, frag_module, v->Allocator);

    return true;
}

void    ImGui_ImplVulkan_DestroyFontUploadObjects()
{
    ImGui_ImplVulkan_InitInfo* v = &g_VulkanInitInfo;
    if (g_UploadBuffer)
    {
        vkDestroyBuffer(v->Device, g_UploadBuffer, v->Allocator);
        g_UploadBuffer = VK_NULL_HANDLE;
    }
    if (g_UploadBufferMemory)
    {
        vkFreeMemory(v->Device, g_UploadBufferMemory, v->Allocator);
        g_UploadBufferMemory = VK_NULL_HANDLE;
    }
}

void    ImGui_ImplVulkan_DestroyDeviceObjects()
{
    ImGui_ImplVulkan_InitInfo* v = &g_VulkanInitInfo;

    ImGui_ImplVulkan_DestroyFontUploadObjects();
    if (g_FontView)             { vkDestroyImageView(v->Device, g_FontView, v->Allocator); g_FontView = VK_NULL_HANDLE; }
    if (g_FontImage)            { vkDestroyImage(v->Device, g_FontImage, v->Allocator); g_FontImage = VK_NULL_HANDLE; }
    if (g_FontMemory)           { vkFreeMemory(v->Device, g_FontMemory, v->Allocator); g_FontMemory = VK_NULL_HANDLE; }
    if (g_FontSampler)          { vkDestroySampler(v->Device, g_FontSampler, v->Allocator); g_FontSampler = VK_NULL_HANDLE; }
    if (g_DescriptorSetLayout)  { vkDestroyDescriptorSetLayout(v->Device, g_DescriptorSetLayout, v->Allocator); g_DescriptorSetLayout = VK_NULL_HANDLE; }
    if (g_PipelineLayout)       { vkDestroyPipelineLayout(v->Device, g_PipelineLayout, v->Allocator); g_PipelineLayout = VK_NULL_HANDLE; }
    if (g_Pipeline)             { vkDestroyPipeline(v->Device, g_Pipeline, v->Allocator); g_Pipeline = VK_NULL_HANDLE; }
}

bool    ImGui_ImplVulkan_Init(ImGui_ImplVulkan_InitInfo* info, VkRenderPass render_pass)
{
    // Setup back-end capabilities flags
    ImGuiIO& io = ImGui::GetIO();
    io.BackendFlags |= ImGuiBackendFlags_RendererHasViewports;    // We can create multi-viewports on the Renderer side (optional)
    io.BackendRendererName = "imgui_impl_vulkan";

    IM_ASSERT(info->Instance != VK_NULL_HANDLE);
    IM_ASSERT(info->PhysicalDevice != VK_NULL_HANDLE);
    IM_ASSERT(info->Device != VK_NULL_HANDLE);
    IM_ASSERT(info->Queue != VK_NULL_HANDLE);
    IM_ASSERT(info->DescriptorPool != VK_NULL_HANDLE);
    IM_ASSERT(info->MinImageCount >= 2);
    IM_ASSERT(render_pass != VK_NULL_HANDLE);

    g_VulkanInitInfo = *info;
    g_RenderPass = render_pass;
    ImGui_ImplVulkan_CreateDeviceObjects();

    if (io.ConfigFlags & ImGuiConfigFlags_ViewportsEnable)
        ImGui_ImplVulkan_InitPlatformInterface();

    return true;
}

void ImGui_ImplVulkan_Shutdown()
{
<<<<<<< HEAD
    ImGui_ImplVulkan_ShutdownPlatformInterface();
    ImGui_ImplVulkan_InvalidateDeviceObjects();
=======
    ImGui_ImplVulkan_DestroyDeviceObjects();
>>>>>>> 0034e65c
}

void ImGui_ImplVulkan_NewFrame()
{
}

// Note: this has no effect in the 'master' branch, but multi-viewports needs this to recreate swap-chains.
void ImGui_ImplVulkan_SetSwapChainMinImageCount(int min_image_count)
{
    IM_ASSERT(min_image_count >= 2);
    g_VulkanInitInfo.MinImageCount = min_image_count;
}

// This is a public function because we require the user to pass a ImGui_ImplVulkan_FrameRenderBuffers 
// structure to ImGui_ImplVulkan_RenderDrawData.
void ImGui_ImplVulkan_DestroyFrameRenderBuffers(VkInstance instance, VkDevice device, ImGui_ImplVulkan_FrameRenderBuffers* buffers, const VkAllocationCallbacks* allocator)
{
    (void)instance;
    if (buffers->VertexBuffer)       { vkDestroyBuffer(device, buffers->VertexBuffer,       allocator); buffers->VertexBuffer = VK_NULL_HANDLE; }
    if (buffers->VertexBufferMemory) { vkFreeMemory   (device, buffers->VertexBufferMemory, allocator); buffers->VertexBufferMemory = VK_NULL_HANDLE; }
    if (buffers->IndexBuffer)        { vkDestroyBuffer(device, buffers->IndexBuffer,        allocator); buffers->IndexBuffer = VK_NULL_HANDLE; }
    if (buffers->IndexBufferMemory)  { vkFreeMemory   (device, buffers->IndexBufferMemory,  allocator); buffers->IndexBufferMemory = VK_NULL_HANDLE; }
    buffers->VertexBufferSize = 0;
    buffers->IndexBufferSize = 0;
}


//-------------------------------------------------------------------------
// Internal / Miscellaneous Vulkan Helpers
// (Used by example's main.cpp. Used by multi-viewport features. PROBABLY NOT used by your own app.)
//-------------------------------------------------------------------------
// You probably do NOT need to use or care about those functions.
// Those functions only exist because:
//   1) they facilitate the readability and maintenance of the multiple main.cpp examples files.
//   2) the upcoming multi-viewport feature will need them internally.
// Generally we avoid exposing any kind of superfluous high-level helpers in the bindings,
// but it is too much code to duplicate everywhere so we exceptionally expose them.
//
// Your engine/app will likely _already_ have code to setup all that stuff (swap chain, render pass, frame buffers, etc.).
// You may read this code to learn about Vulkan, but it is recommended you use you own custom tailored code to do equivalent work.
// (The ImGui_ImplVulkanH_XXX functions do not interact with any of the state used by the regular ImGui_ImplVulkan_XXX functions)
//-------------------------------------------------------------------------

#include <stdlib.h> // malloc

VkSurfaceFormatKHR ImGui_ImplVulkanH_SelectSurfaceFormat(VkPhysicalDevice physical_device, VkSurfaceKHR surface, const VkFormat* request_formats, int request_formats_count, VkColorSpaceKHR request_color_space)
{
    IM_ASSERT(request_formats != NULL);
    IM_ASSERT(request_formats_count > 0);

    // Per Spec Format and View Format are expected to be the same unless VK_IMAGE_CREATE_MUTABLE_BIT was set at image creation
    // Assuming that the default behavior is without setting this bit, there is no need for separate Swapchain image and image view format
    // Additionally several new color spaces were introduced with Vulkan Spec v1.0.40,
    // hence we must make sure that a format with the mostly available color space, VK_COLOR_SPACE_SRGB_NONLINEAR_KHR, is found and used.
    uint32_t avail_count;
    vkGetPhysicalDeviceSurfaceFormatsKHR(physical_device, surface, &avail_count, NULL);
    ImVector<VkSurfaceFormatKHR> avail_format;
    avail_format.resize((int)avail_count);
    vkGetPhysicalDeviceSurfaceFormatsKHR(physical_device, surface, &avail_count, avail_format.Data);

    // First check if only one format, VK_FORMAT_UNDEFINED, is available, which would imply that any format is available
    if (avail_count == 1)
    {
        if (avail_format[0].format == VK_FORMAT_UNDEFINED)
        {
            VkSurfaceFormatKHR ret;
            ret.format = request_formats[0];
            ret.colorSpace = request_color_space;
            return ret;
        }
        else
        {
            // No point in searching another format
            return avail_format[0];
        }
    }
    else
    {
        // Request several formats, the first found will be used
        for (int request_i = 0; request_i < request_formats_count; request_i++)
            for (uint32_t avail_i = 0; avail_i < avail_count; avail_i++)
                if (avail_format[avail_i].format == request_formats[request_i] && avail_format[avail_i].colorSpace == request_color_space)
                    return avail_format[avail_i];

        // If none of the requested image formats could be found, use the first available
        return avail_format[0];
    }
}

VkPresentModeKHR ImGui_ImplVulkanH_SelectPresentMode(VkPhysicalDevice physical_device, VkSurfaceKHR surface, const VkPresentModeKHR* request_modes, int request_modes_count)
{
    IM_ASSERT(request_modes != NULL);
    IM_ASSERT(request_modes_count > 0);

    // Request a certain mode and confirm that it is available. If not use VK_PRESENT_MODE_FIFO_KHR which is mandatory
    uint32_t avail_count = 0;
    vkGetPhysicalDeviceSurfacePresentModesKHR(physical_device, surface, &avail_count, NULL);
    ImVector<VkPresentModeKHR> avail_modes;
    avail_modes.resize((int)avail_count);
    vkGetPhysicalDeviceSurfacePresentModesKHR(physical_device, surface, &avail_count, avail_modes.Data);
    //for (uint32_t avail_i = 0; avail_i < avail_count; avail_i++)
    //    printf("[vulkan] avail_modes[%d] = %d\n", avail_i, avail_modes[avail_i]);

    for (int request_i = 0; request_i < request_modes_count; request_i++)
        for (uint32_t avail_i = 0; avail_i < avail_count; avail_i++)
            if (request_modes[request_i] == avail_modes[avail_i])
                return request_modes[request_i];

    return VK_PRESENT_MODE_FIFO_KHR; // Always available
}

void ImGui_ImplVulkanH_CreateWindowCommandBuffers(VkInstance instance, VkPhysicalDevice physical_device, VkDevice device, ImGui_ImplVulkanH_Window* wd, uint32_t queue_family, const VkAllocationCallbacks* allocator)
{
    IM_ASSERT(instance != VK_NULL_HANDLE && physical_device != VK_NULL_HANDLE && device != VK_NULL_HANDLE);
    (void)instance;
    (void)physical_device;
    (void)allocator;

    // Create Command Buffers
    VkResult err;
    for (uint32_t i = 0; i < wd->FramesQueueSize; i++)
    {
        ImGui_ImplVulkanH_Frame* fd = &wd->Frames[i];
        {
            VkCommandPoolCreateInfo info = {};
            info.sType = VK_STRUCTURE_TYPE_COMMAND_POOL_CREATE_INFO;
            info.flags = VK_COMMAND_POOL_CREATE_RESET_COMMAND_BUFFER_BIT;
            info.queueFamilyIndex = queue_family;
            err = vkCreateCommandPool(device, &info, allocator, &fd->CommandPool);
            check_vk_result(err);
        }
        {
            VkCommandBufferAllocateInfo info = {};
            info.sType = VK_STRUCTURE_TYPE_COMMAND_BUFFER_ALLOCATE_INFO;
            info.commandPool = fd->CommandPool;
            info.level = VK_COMMAND_BUFFER_LEVEL_PRIMARY;
            info.commandBufferCount = 1;
            err = vkAllocateCommandBuffers(device, &info, &fd->CommandBuffer);
            check_vk_result(err);
        }
        {
            VkFenceCreateInfo info = {};
            info.sType = VK_STRUCTURE_TYPE_FENCE_CREATE_INFO;
            info.flags = VK_FENCE_CREATE_SIGNALED_BIT;
            err = vkCreateFence(device, &info, allocator, &fd->Fence);
            check_vk_result(err);
        }
        {
            VkSemaphoreCreateInfo info = {};
            info.sType = VK_STRUCTURE_TYPE_SEMAPHORE_CREATE_INFO;
            err = vkCreateSemaphore(device, &info, allocator, &fd->ImageAcquiredSemaphore);
            check_vk_result(err);
            err = vkCreateSemaphore(device, &info, allocator, &fd->RenderCompleteSemaphore);
            check_vk_result(err);
        }
    }
}

int ImGui_ImplVulkanH_GetMinImageCountFromPresentMode(VkPresentModeKHR present_mode)
{
    if (present_mode == VK_PRESENT_MODE_MAILBOX_KHR)
        return 3;
    if (present_mode == VK_PRESENT_MODE_FIFO_KHR || present_mode == VK_PRESENT_MODE_FIFO_RELAXED_KHR)
        return 2;
    if (present_mode == VK_PRESENT_MODE_IMMEDIATE_KHR)
        return 1;
    IM_ASSERT(0);
    return 1;
}

// Also destroy old swap chain and in-flight frames data, if any.
void ImGui_ImplVulkanH_CreateWindowSwapChain(VkInstance instance, VkPhysicalDevice physical_device, VkDevice device, ImGui_ImplVulkanH_Window* wd, const VkAllocationCallbacks* allocator, int w, int h, uint32_t min_image_count)
{
    VkResult err;
    VkSwapchainKHR old_swapchain = wd->Swapchain;
    err = vkDeviceWaitIdle(device);
    check_vk_result(err);

    // We don't use ImGui_ImplVulkanH_DestroyWindow() because we want to preserve the old swapchain to create the new one.
    // Destroy old Framebuffer
    for (uint32_t i = 0; i < wd->FramesQueueSize; i++)
        ImGui_ImplVulkanH_DestroyFrame(instance, device, &wd->Frames[i], allocator);
    delete[] wd->Frames;
    wd->Frames = NULL;
    wd->FramesQueueSize = 0;
    if (wd->RenderPass)
        vkDestroyRenderPass(device, wd->RenderPass, allocator);

    // If min image count was not specified, request different count of images dependent on selected present mode
    if (min_image_count == 0)
        min_image_count = ImGui_ImplVulkanH_GetMinImageCountFromPresentMode(wd->PresentMode);

    // Create Swapchain
    {
        VkSwapchainCreateInfoKHR info = {};
        info.sType = VK_STRUCTURE_TYPE_SWAPCHAIN_CREATE_INFO_KHR;
        info.surface = wd->Surface;
        info.minImageCount = min_image_count;
        info.imageFormat = wd->SurfaceFormat.format;
        info.imageColorSpace = wd->SurfaceFormat.colorSpace;
        info.imageArrayLayers = 1;
        info.imageUsage = VK_IMAGE_USAGE_COLOR_ATTACHMENT_BIT;
        info.imageSharingMode = VK_SHARING_MODE_EXCLUSIVE;           // Assume that graphics family == present family
        info.preTransform = VK_SURFACE_TRANSFORM_IDENTITY_BIT_KHR;
        info.compositeAlpha = VK_COMPOSITE_ALPHA_OPAQUE_BIT_KHR;
        info.presentMode = wd->PresentMode;
        info.clipped = VK_TRUE;
        info.oldSwapchain = old_swapchain;
        VkSurfaceCapabilitiesKHR cap;
        err = vkGetPhysicalDeviceSurfaceCapabilitiesKHR(physical_device, wd->Surface, &cap);
        check_vk_result(err);
        if (info.minImageCount < cap.minImageCount)
            info.minImageCount = cap.minImageCount;
        else if (cap.maxImageCount != 0 && info.minImageCount > cap.maxImageCount)
            info.minImageCount = cap.maxImageCount;

        if (cap.currentExtent.width == 0xffffffff)
        {
            info.imageExtent.width = wd->Width = w;
            info.imageExtent.height = wd->Height = h;
        }
        else
        {
            info.imageExtent.width = wd->Width = cap.currentExtent.width;
            info.imageExtent.height = wd->Height = cap.currentExtent.height;
        }
        err = vkCreateSwapchainKHR(device, &info, allocator, &wd->Swapchain);
        check_vk_result(err);
        err = vkGetSwapchainImagesKHR(device, wd->Swapchain, &wd->FramesQueueSize, NULL);
        check_vk_result(err);
        VkImage backbuffers[16] = {};
        IM_ASSERT(wd->FramesQueueSize >= min_image_count);
        IM_ASSERT(wd->FramesQueueSize < IM_ARRAYSIZE(backbuffers));
        err = vkGetSwapchainImagesKHR(device, wd->Swapchain, &wd->FramesQueueSize, backbuffers);
        check_vk_result(err);

        IM_ASSERT(wd->Frames == NULL);
        wd->Frames = new ImGui_ImplVulkanH_Frame[wd->FramesQueueSize];
        memset(wd->Frames, 0, sizeof(wd->Frames[0]) * wd->FramesQueueSize);
        for (uint32_t i = 0; i < wd->FramesQueueSize; i++)
            wd->Frames[i].Backbuffer = backbuffers[i];
    }
    if (old_swapchain)
        vkDestroySwapchainKHR(device, old_swapchain, allocator);

    // Create the Render Pass
    {
        VkAttachmentDescription attachment = {};
        attachment.format = wd->SurfaceFormat.format;
        attachment.samples = VK_SAMPLE_COUNT_1_BIT;
        attachment.loadOp = wd->ClearEnable ? VK_ATTACHMENT_LOAD_OP_CLEAR : VK_ATTACHMENT_LOAD_OP_DONT_CARE;
        attachment.storeOp = VK_ATTACHMENT_STORE_OP_STORE;
        attachment.stencilLoadOp = VK_ATTACHMENT_LOAD_OP_DONT_CARE;
        attachment.stencilStoreOp = VK_ATTACHMENT_STORE_OP_DONT_CARE;
        attachment.initialLayout = VK_IMAGE_LAYOUT_UNDEFINED;
        attachment.finalLayout = VK_IMAGE_LAYOUT_PRESENT_SRC_KHR;
        VkAttachmentReference color_attachment = {};
        color_attachment.attachment = 0;
        color_attachment.layout = VK_IMAGE_LAYOUT_COLOR_ATTACHMENT_OPTIMAL;
        VkSubpassDescription subpass = {};
        subpass.pipelineBindPoint = VK_PIPELINE_BIND_POINT_GRAPHICS;
        subpass.colorAttachmentCount = 1;
        subpass.pColorAttachments = &color_attachment;
        VkSubpassDependency dependency = {};
        dependency.srcSubpass = VK_SUBPASS_EXTERNAL;
        dependency.dstSubpass = 0;
        dependency.srcStageMask = VK_PIPELINE_STAGE_COLOR_ATTACHMENT_OUTPUT_BIT;
        dependency.dstStageMask = VK_PIPELINE_STAGE_COLOR_ATTACHMENT_OUTPUT_BIT;
        dependency.srcAccessMask = 0;
        dependency.dstAccessMask = VK_ACCESS_COLOR_ATTACHMENT_WRITE_BIT;
        VkRenderPassCreateInfo info = {};
        info.sType = VK_STRUCTURE_TYPE_RENDER_PASS_CREATE_INFO;
        info.attachmentCount = 1;
        info.pAttachments = &attachment;
        info.subpassCount = 1;
        info.pSubpasses = &subpass;
        info.dependencyCount = 1;
        info.pDependencies = &dependency;
        err = vkCreateRenderPass(device, &info, allocator, &wd->RenderPass);
        check_vk_result(err);
    }

    // Create The Image Views
    {
        VkImageViewCreateInfo info = {};
        info.sType = VK_STRUCTURE_TYPE_IMAGE_VIEW_CREATE_INFO;
        info.viewType = VK_IMAGE_VIEW_TYPE_2D;
        info.format = wd->SurfaceFormat.format;
        info.components.r = VK_COMPONENT_SWIZZLE_R;
        info.components.g = VK_COMPONENT_SWIZZLE_G;
        info.components.b = VK_COMPONENT_SWIZZLE_B;
        info.components.a = VK_COMPONENT_SWIZZLE_A;
        VkImageSubresourceRange image_range = { VK_IMAGE_ASPECT_COLOR_BIT, 0, 1, 0, 1 };
        info.subresourceRange = image_range;
        for (uint32_t i = 0; i < wd->FramesQueueSize; i++)
        {
            ImGui_ImplVulkanH_Frame* fd = &wd->Frames[i];
            info.image = fd->Backbuffer;
            err = vkCreateImageView(device, &info, allocator, &fd->BackbufferView);
            check_vk_result(err);
        }
    }

    // Create Framebuffer
    {
        VkImageView attachment[1];
        VkFramebufferCreateInfo info = {};
        info.sType = VK_STRUCTURE_TYPE_FRAMEBUFFER_CREATE_INFO;
        info.renderPass = wd->RenderPass;
        info.attachmentCount = 1;
        info.pAttachments = attachment;
        info.width = wd->Width;
        info.height = wd->Height;
        info.layers = 1;
        for (uint32_t i = 0; i < wd->FramesQueueSize; i++)
        {
            ImGui_ImplVulkanH_Frame* fd = &wd->Frames[i];
            attachment[0] = fd->BackbufferView;
            err = vkCreateFramebuffer(device, &info, allocator, &fd->Framebuffer);
            check_vk_result(err);
        }
    }
}

void ImGui_ImplVulkanH_CreateWindow(VkInstance instance, VkPhysicalDevice physical_device, VkDevice device, ImGui_ImplVulkanH_Window* wd, uint32_t queue_family, const VkAllocationCallbacks* allocator, int width, int height, uint32_t min_image_count)
{
    ImGui_ImplVulkanH_CreateWindowSwapChain(instance, physical_device, device, wd, allocator, width, height, min_image_count);
    ImGui_ImplVulkanH_CreateWindowCommandBuffers(instance, physical_device, device, wd, queue_family, allocator);
}

void ImGui_ImplVulkanH_DestroyWindow(VkInstance instance, VkDevice device, ImGui_ImplVulkanH_Window* wd, const VkAllocationCallbacks* allocator)
{
    vkDeviceWaitIdle(device); // FIXME: We could wait on the Queue if we had the queue in wd-> (otherwise VulkanH functions can't use globals)
    //vkQueueWaitIdle(g_Queue);

    for (uint32_t i = 0; i < wd->FramesQueueSize; i++)
        ImGui_ImplVulkanH_DestroyFrame(instance, device, &wd->Frames[i], allocator);
    delete[] wd->Frames;
    wd->Frames = NULL;
    vkDestroyRenderPass(device, wd->RenderPass, allocator);
    vkDestroySwapchainKHR(device, wd->Swapchain, allocator);
    vkDestroySurfaceKHR(instance, wd->Surface, allocator);
<<<<<<< HEAD
    *wd = ImGui_ImplVulkanH_WindowData();
}

//--------------------------------------------------------------------------------------------------------
// MULTI-VIEWPORT / PLATFORM INTERFACE SUPPORT
// This is an _advanced_ and _optional_ feature, allowing the back-end to create and handle multiple viewports simultaneously.
// If you are new to dear imgui or creating a new binding for dear imgui, it is recommended that you completely ignore this section first..
//--------------------------------------------------------------------------------------------------------
// FIXME-PLATFORM: Vulkan support unfinished
//--------------------------------------------------------------------------------------------------------

struct ImGuiViewportDataVulkan
{
    ImGui_ImplVulkanH_WindowData WindowData;

    ImGuiViewportDataVulkan() { }
    ~ImGuiViewportDataVulkan() { }
};

static void ImGui_ImplVulkan_CreateWindow(ImGuiViewport* viewport)
{
    ImGuiViewportDataVulkan* data = IM_NEW(ImGuiViewportDataVulkan)();
    viewport->RendererUserData = data;
    ImGui_ImplVulkanH_WindowData* wd = &data->WindowData;

    // Create surface
    ImGuiPlatformIO& platform_io = ImGui::GetPlatformIO();
    VkResult err = (VkResult)platform_io.Platform_CreateVkSurface(viewport, (ImU64)g_Instance, (const void*)g_Allocator, (ImU64*)&wd->Surface);
    check_vk_result(err);

    // Check for WSI support
    VkBool32 res;
    vkGetPhysicalDeviceSurfaceSupportKHR(g_PhysicalDevice, g_QueueFamily, wd->Surface, &res);
    if (res != VK_TRUE)
    {
        fprintf(stderr, "Error no WSI support on physical device 0\n");
        exit(-1);
    }

    // Select Surface Format
    const VkFormat requestSurfaceImageFormat[] = { VK_FORMAT_B8G8R8A8_UNORM, VK_FORMAT_R8G8B8A8_UNORM, VK_FORMAT_B8G8R8_UNORM, VK_FORMAT_R8G8B8_UNORM };
    const VkColorSpaceKHR requestSurfaceColorSpace = VK_COLORSPACE_SRGB_NONLINEAR_KHR;
    wd->SurfaceFormat = ImGui_ImplVulkanH_SelectSurfaceFormat(g_PhysicalDevice, wd->Surface, requestSurfaceImageFormat, (size_t)IM_ARRAYSIZE(requestSurfaceImageFormat), requestSurfaceColorSpace);

    // Select Present Mode
    // FIXME-VULKAN: Even thought mailbox seems to get us maximum framerate with a single window, it halves framerate with a second window etc. (w/ Nvidia and SDK 1.82.1)
    VkPresentModeKHR present_modes[] = { VK_PRESENT_MODE_MAILBOX_KHR, VK_PRESENT_MODE_IMMEDIATE_KHR, VK_PRESENT_MODE_FIFO_KHR };
    wd->PresentMode = ImGui_ImplVulkanH_SelectPresentMode(g_PhysicalDevice, wd->Surface, &present_modes[0], IM_ARRAYSIZE(present_modes));
    //printf("[vulkan] Secondary window selected PresentMode = %d\n", wd->PresentMode);

    // Create SwapChain, RenderPass, Framebuffer, etc.
    wd->ClearEnable = (viewport->Flags & ImGuiViewportFlags_NoRendererClear) ? false : true;
    ImGui_ImplVulkanH_CreateWindowDataCommandBuffers(g_PhysicalDevice, g_Device, g_QueueFamily, wd, g_Allocator);
    ImGui_ImplVulkanH_CreateWindowDataSwapChainAndFramebuffer(g_PhysicalDevice, g_Device, wd, g_Allocator, (int)viewport->Size.x, (int)viewport->Size.y);
}

static void ImGui_ImplVulkan_DestroyWindow(ImGuiViewport* viewport)
{
    // The main viewport (owned by the application) will always have RendererUserData == NULL since we didn't create the data for it.
    if (ImGuiViewportDataVulkan* data = (ImGuiViewportDataVulkan*)viewport->RendererUserData)
    {
        ImGui_ImplVulkanH_DestroyWindowData(g_Instance, g_Device, &data->WindowData, g_Allocator);
        IM_DELETE(data);
    }
    viewport->RendererUserData = NULL;
}

static void ImGui_ImplVulkan_SetWindowSize(ImGuiViewport* viewport, ImVec2 size)
{
    ImGuiViewportDataVulkan* data = (ImGuiViewportDataVulkan*)viewport->RendererUserData;
    if (data == NULL) // This is NULL for the main viewport (which is left to the user/app to handle)
        return;
    data->WindowData.ClearEnable = (viewport->Flags & ImGuiViewportFlags_NoRendererClear) ? false : true;
    ImGui_ImplVulkanH_CreateWindowDataSwapChainAndFramebuffer(g_PhysicalDevice, g_Device, &data->WindowData, g_Allocator, (int)size.x, (int)size.y);
}

static void ImGui_ImplVulkan_RenderWindow(ImGuiViewport* viewport, void*)
{
    ImGuiViewportDataVulkan* data = (ImGuiViewportDataVulkan*)viewport->RendererUserData;
    ImGui_ImplVulkanH_WindowData* wd = &data->WindowData;
    VkResult err;

    {
        ImGui_ImplVulkanH_FrameData* fd = &wd->Frames[wd->FrameIndex];
        for (;;)
        {
            err = vkWaitForFences(g_Device, 1, &fd->Fence, VK_TRUE, 100);
            if (err == VK_SUCCESS) break;
            if (err == VK_TIMEOUT) continue;
            check_vk_result(err);
        }
        {
            err = vkAcquireNextImageKHR(g_Device, wd->Swapchain, UINT64_MAX, fd->ImageAcquiredSemaphore, VK_NULL_HANDLE, &fd->BackbufferIndex);
            check_vk_result(err);
        }
        {
            err = vkResetCommandPool(g_Device, fd->CommandPool, 0);
            check_vk_result(err);
            VkCommandBufferBeginInfo info = {};
            info.sType = VK_STRUCTURE_TYPE_COMMAND_BUFFER_BEGIN_INFO;
            info.flags |= VK_COMMAND_BUFFER_USAGE_ONE_TIME_SUBMIT_BIT;
            err = vkBeginCommandBuffer(fd->CommandBuffer, &info);
            check_vk_result(err);
        }
        {
            ImVec4 clear_color = ImVec4(0.0f, 0.0f, 0.0f, 1.0f);
            memcpy(&wd->ClearValue.color.float32[0], &clear_color, 4 * sizeof(float));

            VkRenderPassBeginInfo info = {};
            info.sType = VK_STRUCTURE_TYPE_RENDER_PASS_BEGIN_INFO;
            info.renderPass = wd->RenderPass;
            info.framebuffer = wd->Framebuffer[fd->BackbufferIndex];
            info.renderArea.extent.width = wd->Width;
            info.renderArea.extent.height = wd->Height;
            info.clearValueCount = (viewport->Flags & ImGuiViewportFlags_NoRendererClear) ? 0 : 1;
            info.pClearValues = (viewport->Flags & ImGuiViewportFlags_NoRendererClear) ? NULL : &wd->ClearValue;
            vkCmdBeginRenderPass(fd->CommandBuffer, &info, VK_SUBPASS_CONTENTS_INLINE);
        }
    }

    ImGui_ImplVulkan_RenderDrawData(viewport->DrawData, wd->Frames[wd->FrameIndex].CommandBuffer);

    {
        ImGui_ImplVulkanH_FrameData* fd = &wd->Frames[wd->FrameIndex];
        vkCmdEndRenderPass(fd->CommandBuffer);
        {
            VkPipelineStageFlags wait_stage = VK_PIPELINE_STAGE_COLOR_ATTACHMENT_OUTPUT_BIT;
            VkSubmitInfo info = {};
            info.sType = VK_STRUCTURE_TYPE_SUBMIT_INFO;
            info.waitSemaphoreCount = 1;
            info.pWaitSemaphores = &fd->ImageAcquiredSemaphore;
            info.pWaitDstStageMask = &wait_stage;
            info.commandBufferCount = 1;
            info.pCommandBuffers = &fd->CommandBuffer;
            info.signalSemaphoreCount = 1;
            info.pSignalSemaphores = &fd->RenderCompleteSemaphore;

            err = vkEndCommandBuffer(fd->CommandBuffer);
            check_vk_result(err);
            err = vkResetFences(g_Device, 1, &fd->Fence);
            check_vk_result(err);
            err = vkQueueSubmit(g_Queue, 1, &info, fd->Fence);
            check_vk_result(err);
        }
    }
}

static void ImGui_ImplVulkan_SwapBuffers(ImGuiViewport* viewport, void*)
{
    ImGuiViewportDataVulkan* data = (ImGuiViewportDataVulkan*)viewport->RendererUserData;
    ImGui_ImplVulkanH_WindowData* wd = &data->WindowData;

    VkResult err;
    uint32_t PresentIndex = wd->FrameIndex;

    ImGui_ImplVulkanH_FrameData* fd = &wd->Frames[PresentIndex];
    VkPresentInfoKHR info = {};
    info.sType = VK_STRUCTURE_TYPE_PRESENT_INFO_KHR;
    info.waitSemaphoreCount = 1;
    info.pWaitSemaphores = &fd->RenderCompleteSemaphore;
    info.swapchainCount = 1;
    info.pSwapchains = &wd->Swapchain;
    info.pImageIndices = &fd->BackbufferIndex;
    err = vkQueuePresentKHR(g_Queue, &info);
    check_vk_result(err);
    wd->FrameIndex = (wd->FrameIndex + 1) % IMGUI_VK_QUEUED_FRAMES;
}

void ImGui_ImplVulkan_InitPlatformInterface()
{
    ImGuiPlatformIO& platform_io = ImGui::GetPlatformIO();
    if (ImGui::GetIO().ConfigFlags & ImGuiConfigFlags_ViewportsEnable)
        IM_ASSERT(platform_io.Platform_CreateVkSurface != NULL && "Platform needs to setup the CreateVkSurface handler.");
    platform_io.Renderer_CreateWindow = ImGui_ImplVulkan_CreateWindow;
    platform_io.Renderer_DestroyWindow = ImGui_ImplVulkan_DestroyWindow;
    platform_io.Renderer_SetWindowSize = ImGui_ImplVulkan_SetWindowSize;
    platform_io.Renderer_RenderWindow = ImGui_ImplVulkan_RenderWindow;
    platform_io.Renderer_SwapBuffers = ImGui_ImplVulkan_SwapBuffers;
}

void ImGui_ImplVulkan_ShutdownPlatformInterface()
{
    ImGui::DestroyPlatformWindows();
}
=======

    *wd = ImGui_ImplVulkanH_Window();
}

void ImGui_ImplVulkanH_DestroyFrame(VkInstance instance, VkDevice device, ImGui_ImplVulkanH_Frame* fd, const VkAllocationCallbacks* allocator)
{
    (void)instance;
    vkDestroyFence(device, fd->Fence, allocator);
    vkFreeCommandBuffers(device, fd->CommandPool, 1, &fd->CommandBuffer);
    vkDestroyCommandPool(device, fd->CommandPool, allocator);
    vkDestroySemaphore(device, fd->ImageAcquiredSemaphore, allocator);
    vkDestroySemaphore(device, fd->RenderCompleteSemaphore, allocator);
    fd->Fence = VK_NULL_HANDLE;
    fd->CommandBuffer = VK_NULL_HANDLE;
    fd->CommandPool = VK_NULL_HANDLE;
    fd->ImageAcquiredSemaphore = fd->RenderCompleteSemaphore = VK_NULL_HANDLE;

    vkDestroyImageView(device, fd->BackbufferView, allocator);
    vkDestroyFramebuffer(device, fd->Framebuffer, allocator);

    ImGui_ImplVulkan_DestroyFrameRenderBuffers(instance, device, &fd->RenderBuffers, allocator);
}
>>>>>>> 0034e65c
<|MERGE_RESOLUTION|>--- conflicted
+++ resolved
@@ -775,12 +775,8 @@
 
 void ImGui_ImplVulkan_Shutdown()
 {
-<<<<<<< HEAD
     ImGui_ImplVulkan_ShutdownPlatformInterface();
-    ImGui_ImplVulkan_InvalidateDeviceObjects();
-=======
     ImGui_ImplVulkan_DestroyDeviceObjects();
->>>>>>> 0034e65c
 }
 
 void ImGui_ImplVulkan_NewFrame()
@@ -1123,9 +1119,29 @@
     vkDestroyRenderPass(device, wd->RenderPass, allocator);
     vkDestroySwapchainKHR(device, wd->Swapchain, allocator);
     vkDestroySurfaceKHR(instance, wd->Surface, allocator);
-<<<<<<< HEAD
-    *wd = ImGui_ImplVulkanH_WindowData();
-}
+
+    *wd = ImGui_ImplVulkanH_Window();
+}
+
+void ImGui_ImplVulkanH_DestroyFrame(VkInstance instance, VkDevice device, ImGui_ImplVulkanH_Frame* fd, const VkAllocationCallbacks* allocator)
+{
+    (void)instance;
+    vkDestroyFence(device, fd->Fence, allocator);
+    vkFreeCommandBuffers(device, fd->CommandPool, 1, &fd->CommandBuffer);
+    vkDestroyCommandPool(device, fd->CommandPool, allocator);
+    vkDestroySemaphore(device, fd->ImageAcquiredSemaphore, allocator);
+    vkDestroySemaphore(device, fd->RenderCompleteSemaphore, allocator);
+    fd->Fence = VK_NULL_HANDLE;
+    fd->CommandBuffer = VK_NULL_HANDLE;
+    fd->CommandPool = VK_NULL_HANDLE;
+    fd->ImageAcquiredSemaphore = fd->RenderCompleteSemaphore = VK_NULL_HANDLE;
+
+    vkDestroyImageView(device, fd->BackbufferView, allocator);
+    vkDestroyFramebuffer(device, fd->Framebuffer, allocator);
+
+    ImGui_ImplVulkan_DestroyFrameRenderBuffers(instance, device, &fd->RenderBuffers, allocator);
+}
+
 
 //--------------------------------------------------------------------------------------------------------
 // MULTI-VIEWPORT / PLATFORM INTERFACE SUPPORT
@@ -1137,7 +1153,7 @@
 
 struct ImGuiViewportDataVulkan
 {
-    ImGui_ImplVulkanH_WindowData WindowData;
+    ImGui_ImplVulkanH_Window Window;
 
     ImGuiViewportDataVulkan() { }
     ~ImGuiViewportDataVulkan() { }
@@ -1147,16 +1163,17 @@
 {
     ImGuiViewportDataVulkan* data = IM_NEW(ImGuiViewportDataVulkan)();
     viewport->RendererUserData = data;
-    ImGui_ImplVulkanH_WindowData* wd = &data->WindowData;
+    ImGui_ImplVulkanH_Window* wd = &data->Window;
+    ImGui_ImplVulkan_InitInfo* v = &g_VulkanInitInfo;
 
     // Create surface
     ImGuiPlatformIO& platform_io = ImGui::GetPlatformIO();
-    VkResult err = (VkResult)platform_io.Platform_CreateVkSurface(viewport, (ImU64)g_Instance, (const void*)g_Allocator, (ImU64*)&wd->Surface);
+    VkResult err = (VkResult)platform_io.Platform_CreateVkSurface(viewport, (ImU64)v->Instance, (const void*)v->Allocator, (ImU64*)&wd->Surface);
     check_vk_result(err);
 
     // Check for WSI support
     VkBool32 res;
-    vkGetPhysicalDeviceSurfaceSupportKHR(g_PhysicalDevice, g_QueueFamily, wd->Surface, &res);
+    vkGetPhysicalDeviceSurfaceSupportKHR(v->PhysicalDevice, v->QueueFamily, wd->Surface, &res);
     if (res != VK_TRUE)
     {
         fprintf(stderr, "Error no WSI support on physical device 0\n");
@@ -1166,18 +1183,17 @@
     // Select Surface Format
     const VkFormat requestSurfaceImageFormat[] = { VK_FORMAT_B8G8R8A8_UNORM, VK_FORMAT_R8G8B8A8_UNORM, VK_FORMAT_B8G8R8_UNORM, VK_FORMAT_R8G8B8_UNORM };
     const VkColorSpaceKHR requestSurfaceColorSpace = VK_COLORSPACE_SRGB_NONLINEAR_KHR;
-    wd->SurfaceFormat = ImGui_ImplVulkanH_SelectSurfaceFormat(g_PhysicalDevice, wd->Surface, requestSurfaceImageFormat, (size_t)IM_ARRAYSIZE(requestSurfaceImageFormat), requestSurfaceColorSpace);
+    wd->SurfaceFormat = ImGui_ImplVulkanH_SelectSurfaceFormat(v->PhysicalDevice, wd->Surface, requestSurfaceImageFormat, (size_t)IM_ARRAYSIZE(requestSurfaceImageFormat), requestSurfaceColorSpace);
 
     // Select Present Mode
     // FIXME-VULKAN: Even thought mailbox seems to get us maximum framerate with a single window, it halves framerate with a second window etc. (w/ Nvidia and SDK 1.82.1)
     VkPresentModeKHR present_modes[] = { VK_PRESENT_MODE_MAILBOX_KHR, VK_PRESENT_MODE_IMMEDIATE_KHR, VK_PRESENT_MODE_FIFO_KHR };
-    wd->PresentMode = ImGui_ImplVulkanH_SelectPresentMode(g_PhysicalDevice, wd->Surface, &present_modes[0], IM_ARRAYSIZE(present_modes));
+    wd->PresentMode = ImGui_ImplVulkanH_SelectPresentMode(v->PhysicalDevice, wd->Surface, &present_modes[0], IM_ARRAYSIZE(present_modes));
     //printf("[vulkan] Secondary window selected PresentMode = %d\n", wd->PresentMode);
 
     // Create SwapChain, RenderPass, Framebuffer, etc.
     wd->ClearEnable = (viewport->Flags & ImGuiViewportFlags_NoRendererClear) ? false : true;
-    ImGui_ImplVulkanH_CreateWindowDataCommandBuffers(g_PhysicalDevice, g_Device, g_QueueFamily, wd, g_Allocator);
-    ImGui_ImplVulkanH_CreateWindowDataSwapChainAndFramebuffer(g_PhysicalDevice, g_Device, wd, g_Allocator, (int)viewport->Size.x, (int)viewport->Size.y);
+    ImGui_ImplVulkanH_CreateWindow(v->Instance, v->PhysicalDevice, v->Device, wd, v->QueueFamily, v->Allocator, (int)viewport->Size.x, (int)viewport->Size.y, v->MinImageCount);
 }
 
 static void ImGui_ImplVulkan_DestroyWindow(ImGuiViewport* viewport)
@@ -1185,7 +1201,8 @@
     // The main viewport (owned by the application) will always have RendererUserData == NULL since we didn't create the data for it.
     if (ImGuiViewportDataVulkan* data = (ImGuiViewportDataVulkan*)viewport->RendererUserData)
     {
-        ImGui_ImplVulkanH_DestroyWindowData(g_Instance, g_Device, &data->WindowData, g_Allocator);
+        ImGui_ImplVulkan_InitInfo* v = &g_VulkanInitInfo;
+        ImGui_ImplVulkanH_DestroyWindow(v->Instance, v->Device, &data->Window, v->Allocator);
         IM_DELETE(data);
     }
     viewport->RendererUserData = NULL;
@@ -1196,31 +1213,34 @@
     ImGuiViewportDataVulkan* data = (ImGuiViewportDataVulkan*)viewport->RendererUserData;
     if (data == NULL) // This is NULL for the main viewport (which is left to the user/app to handle)
         return;
-    data->WindowData.ClearEnable = (viewport->Flags & ImGuiViewportFlags_NoRendererClear) ? false : true;
-    ImGui_ImplVulkanH_CreateWindowDataSwapChainAndFramebuffer(g_PhysicalDevice, g_Device, &data->WindowData, g_Allocator, (int)size.x, (int)size.y);
+    ImGui_ImplVulkan_InitInfo* v = &g_VulkanInitInfo;
+    data->Window.ClearEnable = (viewport->Flags & ImGuiViewportFlags_NoRendererClear) ? false : true;
+    ImGui_ImplVulkanH_CreateWindowSwapChain(v->Instance, v->PhysicalDevice, v->Device, &data->Window, v->Allocator, (int)size.x, (int)size.y, v->MinImageCount);
 }
 
 static void ImGui_ImplVulkan_RenderWindow(ImGuiViewport* viewport, void*)
 {
     ImGuiViewportDataVulkan* data = (ImGuiViewportDataVulkan*)viewport->RendererUserData;
-    ImGui_ImplVulkanH_WindowData* wd = &data->WindowData;
+    ImGui_ImplVulkanH_Window* wd = &data->Window;
+    ImGui_ImplVulkan_InitInfo* v = &g_VulkanInitInfo;
     VkResult err;
 
     {
-        ImGui_ImplVulkanH_FrameData* fd = &wd->Frames[wd->FrameIndex];
+        ImGui_ImplVulkanH_Frame* fd = &wd->Frames[wd->FrameIndex];
         for (;;)
         {
-            err = vkWaitForFences(g_Device, 1, &fd->Fence, VK_TRUE, 100);
+            err = vkWaitForFences(v->Device, 1, &fd->Fence, VK_TRUE, 100);
             if (err == VK_SUCCESS) break;
             if (err == VK_TIMEOUT) continue;
             check_vk_result(err);
         }
         {
-            err = vkAcquireNextImageKHR(g_Device, wd->Swapchain, UINT64_MAX, fd->ImageAcquiredSemaphore, VK_NULL_HANDLE, &fd->BackbufferIndex);
+            err = vkAcquireNextImageKHR(v->Device, wd->Swapchain, UINT64_MAX, fd->ImageAcquiredSemaphore, VK_NULL_HANDLE, &fd->BackbufferCurrentIndex);
             check_vk_result(err);
         }
-        {
-            err = vkResetCommandPool(g_Device, fd->CommandPool, 0);
+        IM_ASSERT(wd->FrameIndex == fd->BackbufferCurrentIndex); // FIXME
+        {
+            err = vkResetCommandPool(v->Device, fd->CommandPool, 0);
             check_vk_result(err);
             VkCommandBufferBeginInfo info = {};
             info.sType = VK_STRUCTURE_TYPE_COMMAND_BUFFER_BEGIN_INFO;
@@ -1235,7 +1255,7 @@
             VkRenderPassBeginInfo info = {};
             info.sType = VK_STRUCTURE_TYPE_RENDER_PASS_BEGIN_INFO;
             info.renderPass = wd->RenderPass;
-            info.framebuffer = wd->Framebuffer[fd->BackbufferIndex];
+            info.framebuffer = wd->Frames[fd->BackbufferCurrentIndex].Framebuffer;
             info.renderArea.extent.width = wd->Width;
             info.renderArea.extent.height = wd->Height;
             info.clearValueCount = (viewport->Flags & ImGuiViewportFlags_NoRendererClear) ? 0 : 1;
@@ -1244,10 +1264,10 @@
         }
     }
 
-    ImGui_ImplVulkan_RenderDrawData(viewport->DrawData, wd->Frames[wd->FrameIndex].CommandBuffer);
-
-    {
-        ImGui_ImplVulkanH_FrameData* fd = &wd->Frames[wd->FrameIndex];
+    ImGui_ImplVulkanH_Frame* fd = &wd->Frames[wd->FrameIndex];
+    ImGui_ImplVulkan_RenderDrawData(viewport->DrawData, fd->CommandBuffer, &fd->RenderBuffers);
+
+    {
         vkCmdEndRenderPass(fd->CommandBuffer);
         {
             VkPipelineStageFlags wait_stage = VK_PIPELINE_STAGE_COLOR_ATTACHMENT_OUTPUT_BIT;
@@ -1263,9 +1283,9 @@
 
             err = vkEndCommandBuffer(fd->CommandBuffer);
             check_vk_result(err);
-            err = vkResetFences(g_Device, 1, &fd->Fence);
+            err = vkResetFences(v->Device, 1, &fd->Fence);
             check_vk_result(err);
-            err = vkQueueSubmit(g_Queue, 1, &info, fd->Fence);
+            err = vkQueueSubmit(v->Queue, 1, &info, fd->Fence);
             check_vk_result(err);
         }
     }
@@ -1274,22 +1294,23 @@
 static void ImGui_ImplVulkan_SwapBuffers(ImGuiViewport* viewport, void*)
 {
     ImGuiViewportDataVulkan* data = (ImGuiViewportDataVulkan*)viewport->RendererUserData;
-    ImGui_ImplVulkanH_WindowData* wd = &data->WindowData;
+    ImGui_ImplVulkanH_Window* wd = &data->Window;
+    ImGui_ImplVulkan_InitInfo* v = &g_VulkanInitInfo;
 
     VkResult err;
     uint32_t PresentIndex = wd->FrameIndex;
 
-    ImGui_ImplVulkanH_FrameData* fd = &wd->Frames[PresentIndex];
+    ImGui_ImplVulkanH_Frame* fd = &wd->Frames[PresentIndex];
     VkPresentInfoKHR info = {};
     info.sType = VK_STRUCTURE_TYPE_PRESENT_INFO_KHR;
     info.waitSemaphoreCount = 1;
     info.pWaitSemaphores = &fd->RenderCompleteSemaphore;
     info.swapchainCount = 1;
     info.pSwapchains = &wd->Swapchain;
-    info.pImageIndices = &fd->BackbufferIndex;
-    err = vkQueuePresentKHR(g_Queue, &info);
+    info.pImageIndices = &fd->BackbufferCurrentIndex;
+    err = vkQueuePresentKHR(v->Queue, &info);
     check_vk_result(err);
-    wd->FrameIndex = (wd->FrameIndex + 1) % IMGUI_VK_QUEUED_FRAMES;
+    wd->FrameIndex = (wd->FrameIndex + 1) % wd->FramesQueueSize;
 }
 
 void ImGui_ImplVulkan_InitPlatformInterface()
@@ -1307,28 +1328,4 @@
 void ImGui_ImplVulkan_ShutdownPlatformInterface()
 {
     ImGui::DestroyPlatformWindows();
-}
-=======
-
-    *wd = ImGui_ImplVulkanH_Window();
-}
-
-void ImGui_ImplVulkanH_DestroyFrame(VkInstance instance, VkDevice device, ImGui_ImplVulkanH_Frame* fd, const VkAllocationCallbacks* allocator)
-{
-    (void)instance;
-    vkDestroyFence(device, fd->Fence, allocator);
-    vkFreeCommandBuffers(device, fd->CommandPool, 1, &fd->CommandBuffer);
-    vkDestroyCommandPool(device, fd->CommandPool, allocator);
-    vkDestroySemaphore(device, fd->ImageAcquiredSemaphore, allocator);
-    vkDestroySemaphore(device, fd->RenderCompleteSemaphore, allocator);
-    fd->Fence = VK_NULL_HANDLE;
-    fd->CommandBuffer = VK_NULL_HANDLE;
-    fd->CommandPool = VK_NULL_HANDLE;
-    fd->ImageAcquiredSemaphore = fd->RenderCompleteSemaphore = VK_NULL_HANDLE;
-
-    vkDestroyImageView(device, fd->BackbufferView, allocator);
-    vkDestroyFramebuffer(device, fd->Framebuffer, allocator);
-
-    ImGui_ImplVulkan_DestroyFrameRenderBuffers(instance, device, &fd->RenderBuffers, allocator);
-}
->>>>>>> 0034e65c
+}