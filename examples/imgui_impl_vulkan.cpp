// dear imgui: Renderer for Vulkan
// This needs to be used along with a Platform Binding (e.g. GLFW, SDL, Win32, custom..)

// Missing features:
//  [ ] Platform: Multi-viewport / platform windows.
//  [ ] Renderer: User texture binding. Changes of ImTextureID aren't supported by this binding! See https://github.com/ocornut/imgui/pull/914

// You can copy and use unmodified imgui_impl_* files in your project. See main.cpp for an example of using this.
// If you are new to dear imgui, read examples/README.txt and read the documentation at the top of imgui.cpp.
// https://github.com/ocornut/imgui

// The aim of imgui_impl_vulkan.h/.cpp is to be usable in your engine without any modification. 
// IF YOU FEEL YOU NEED TO MAKE ANY CHANGE TO THIS CODE, please share them and your feedback at https://github.com/ocornut/imgui/

// CHANGELOG
// (minor and older changes stripped away, please see git history for details)
//  2018-08-25: Vulkan: Fixed mishandled VkSurfaceCapabilitiesKHR::maxImageCount=0 case.
//  2018-06-22: Inverted the parameters to ImGui_ImplVulkan_RenderDrawData() to be consistent with other bindings.
//  2018-06-08: Misc: Extracted imgui_impl_vulkan.cpp/.h away from the old combined GLFW+Vulkan example.
//  2018-06-08: Vulkan: Use draw_data->DisplayPos and draw_data->DisplaySize to setup projection matrix and clipping rectangle.
//  2018-03-03: Vulkan: Various refactor, created a couple of ImGui_ImplVulkanH_XXX helper that the example can use and that viewport support will use.
//  2018-03-01: Vulkan: Renamed ImGui_ImplVulkan_Init_Info to ImGui_ImplVulkan_InitInfo and fields to match more closely Vulkan terminology.
//  2018-02-16: Misc: Obsoleted the io.RenderDrawListsFn callback, ImGui_ImplVulkan_Render() calls ImGui_ImplVulkan_RenderDrawData() itself.
//  2018-02-06: Misc: Removed call to ImGui::Shutdown() which is not available from 1.60 WIP, user needs to call CreateContext/DestroyContext themselves.
//  2017-05-15: Vulkan: Fix scissor offset being negative. Fix new Vulkan validation warnings. Set required depth member for buffer image copy.
//  2016-11-13: Vulkan: Fix validation layer warnings and errors and redeclare gl_PerVertex.
//  2016-10-18: Vulkan: Add location decorators & change to use structs as in/out in glsl, update embedded spv (produced with glslangValidator -x). Null the released resources.
//  2016-08-27: Vulkan: Fix Vulkan example for use when a depth buffer is active.

#include "imgui.h"
#include "imgui_impl_vulkan.h"
#include <stdio.h>

// Vulkan data
static const VkAllocationCallbacks* g_Allocator = NULL;
static VkPhysicalDevice             g_PhysicalDevice = VK_NULL_HANDLE;
static VkInstance                   g_Instance = VK_NULL_HANDLE;
static VkDevice                     g_Device = VK_NULL_HANDLE;
static uint32_t                     g_QueueFamily = (uint32_t)-1;
static VkQueue                      g_Queue = VK_NULL_HANDLE;
static VkPipelineCache              g_PipelineCache = VK_NULL_HANDLE;
static VkDescriptorPool             g_DescriptorPool = VK_NULL_HANDLE;
static VkRenderPass                 g_RenderPass = VK_NULL_HANDLE;
static void                         (*g_CheckVkResultFn)(VkResult err) = NULL;

static VkDeviceSize                 g_BufferMemoryAlignment = 256;
static VkPipelineCreateFlags        g_PipelineCreateFlags = 0;

static VkDescriptorSetLayout        g_DescriptorSetLayout = VK_NULL_HANDLE;
static VkPipelineLayout             g_PipelineLayout = VK_NULL_HANDLE;
static VkDescriptorSet              g_DescriptorSet = VK_NULL_HANDLE;
static VkPipeline                   g_Pipeline = VK_NULL_HANDLE;

// Frame data
struct FrameDataForRender
{
    VkDeviceMemory  VertexBufferMemory;
    VkDeviceMemory  IndexBufferMemory;
    VkDeviceSize    VertexBufferSize;
    VkDeviceSize    IndexBufferSize;
    VkBuffer        VertexBuffer;
    VkBuffer        IndexBuffer;
};
static int                    g_FrameIndex = 0;
static FrameDataForRender     g_FramesDataBuffers[IMGUI_VK_QUEUED_FRAMES] = {};

// Font data
static VkSampler              g_FontSampler = VK_NULL_HANDLE;
static VkDeviceMemory         g_FontMemory = VK_NULL_HANDLE;
static VkImage                g_FontImage = VK_NULL_HANDLE;
static VkImageView            g_FontView = VK_NULL_HANDLE;
static VkDeviceMemory         g_UploadBufferMemory = VK_NULL_HANDLE;
static VkBuffer               g_UploadBuffer = VK_NULL_HANDLE;

// Forward Declarations
static void ImGui_ImplVulkan_InitPlatformInterface();
static void ImGui_ImplVulkan_ShutdownPlatformInterface();

// glsl_shader.vert, compiled with:
// # glslangValidator -V -x -o glsl_shader.vert.u32 glsl_shader.vert
static uint32_t __glsl_shader_vert_spv[] =
{
    0x07230203,0x00010000,0x00080001,0x0000002e,0x00000000,0x00020011,0x00000001,0x0006000b,
    0x00000001,0x4c534c47,0x6474732e,0x3035342e,0x00000000,0x0003000e,0x00000000,0x00000001,
    0x000a000f,0x00000000,0x00000004,0x6e69616d,0x00000000,0x0000000b,0x0000000f,0x00000015,
    0x0000001b,0x0000001c,0x00030003,0x00000002,0x000001c2,0x00040005,0x00000004,0x6e69616d,
    0x00000000,0x00030005,0x00000009,0x00000000,0x00050006,0x00000009,0x00000000,0x6f6c6f43,
    0x00000072,0x00040006,0x00000009,0x00000001,0x00005655,0x00030005,0x0000000b,0x0074754f,
    0x00040005,0x0000000f,0x6c6f4361,0x0000726f,0x00030005,0x00000015,0x00565561,0x00060005,
    0x00000019,0x505f6c67,0x65567265,0x78657472,0x00000000,0x00060006,0x00000019,0x00000000,
    0x505f6c67,0x7469736f,0x006e6f69,0x00030005,0x0000001b,0x00000000,0x00040005,0x0000001c,
    0x736f5061,0x00000000,0x00060005,0x0000001e,0x73755075,0x6e6f4368,0x6e617473,0x00000074,
    0x00050006,0x0000001e,0x00000000,0x61635375,0x0000656c,0x00060006,0x0000001e,0x00000001,
    0x61725475,0x616c736e,0x00006574,0x00030005,0x00000020,0x00006370,0x00040047,0x0000000b,
    0x0000001e,0x00000000,0x00040047,0x0000000f,0x0000001e,0x00000002,0x00040047,0x00000015,
    0x0000001e,0x00000001,0x00050048,0x00000019,0x00000000,0x0000000b,0x00000000,0x00030047,
    0x00000019,0x00000002,0x00040047,0x0000001c,0x0000001e,0x00000000,0x00050048,0x0000001e,
    0x00000000,0x00000023,0x00000000,0x00050048,0x0000001e,0x00000001,0x00000023,0x00000008,
    0x00030047,0x0000001e,0x00000002,0x00020013,0x00000002,0x00030021,0x00000003,0x00000002,
    0x00030016,0x00000006,0x00000020,0x00040017,0x00000007,0x00000006,0x00000004,0x00040017,
    0x00000008,0x00000006,0x00000002,0x0004001e,0x00000009,0x00000007,0x00000008,0x00040020,
    0x0000000a,0x00000003,0x00000009,0x0004003b,0x0000000a,0x0000000b,0x00000003,0x00040015,
    0x0000000c,0x00000020,0x00000001,0x0004002b,0x0000000c,0x0000000d,0x00000000,0x00040020,
    0x0000000e,0x00000001,0x00000007,0x0004003b,0x0000000e,0x0000000f,0x00000001,0x00040020,
    0x00000011,0x00000003,0x00000007,0x0004002b,0x0000000c,0x00000013,0x00000001,0x00040020,
    0x00000014,0x00000001,0x00000008,0x0004003b,0x00000014,0x00000015,0x00000001,0x00040020,
    0x00000017,0x00000003,0x00000008,0x0003001e,0x00000019,0x00000007,0x00040020,0x0000001a,
    0x00000003,0x00000019,0x0004003b,0x0000001a,0x0000001b,0x00000003,0x0004003b,0x00000014,
    0x0000001c,0x00000001,0x0004001e,0x0000001e,0x00000008,0x00000008,0x00040020,0x0000001f,
    0x00000009,0x0000001e,0x0004003b,0x0000001f,0x00000020,0x00000009,0x00040020,0x00000021,
    0x00000009,0x00000008,0x0004002b,0x00000006,0x00000028,0x00000000,0x0004002b,0x00000006,
    0x00000029,0x3f800000,0x00050036,0x00000002,0x00000004,0x00000000,0x00000003,0x000200f8,
    0x00000005,0x0004003d,0x00000007,0x00000010,0x0000000f,0x00050041,0x00000011,0x00000012,
    0x0000000b,0x0000000d,0x0003003e,0x00000012,0x00000010,0x0004003d,0x00000008,0x00000016,
    0x00000015,0x00050041,0x00000017,0x00000018,0x0000000b,0x00000013,0x0003003e,0x00000018,
    0x00000016,0x0004003d,0x00000008,0x0000001d,0x0000001c,0x00050041,0x00000021,0x00000022,
    0x00000020,0x0000000d,0x0004003d,0x00000008,0x00000023,0x00000022,0x00050085,0x00000008,
    0x00000024,0x0000001d,0x00000023,0x00050041,0x00000021,0x00000025,0x00000020,0x00000013,
    0x0004003d,0x00000008,0x00000026,0x00000025,0x00050081,0x00000008,0x00000027,0x00000024,
    0x00000026,0x00050051,0x00000006,0x0000002a,0x00000027,0x00000000,0x00050051,0x00000006,
    0x0000002b,0x00000027,0x00000001,0x00070050,0x00000007,0x0000002c,0x0000002a,0x0000002b,
    0x00000028,0x00000029,0x00050041,0x00000011,0x0000002d,0x0000001b,0x0000000d,0x0003003e,
    0x0000002d,0x0000002c,0x000100fd,0x00010038
};

// glsl_shader.frag, compiled with:
// # glslangValidator -V -x -o glsl_shader.frag.u32 glsl_shader.frag
static uint32_t __glsl_shader_frag_spv[] =
{
    0x07230203,0x00010000,0x00080001,0x0000001e,0x00000000,0x00020011,0x00000001,0x0006000b,
    0x00000001,0x4c534c47,0x6474732e,0x3035342e,0x00000000,0x0003000e,0x00000000,0x00000001,
    0x0007000f,0x00000004,0x00000004,0x6e69616d,0x00000000,0x00000009,0x0000000d,0x00030010,
    0x00000004,0x00000007,0x00030003,0x00000002,0x000001c2,0x00040005,0x00000004,0x6e69616d,
    0x00000000,0x00040005,0x00000009,0x6c6f4366,0x0000726f,0x00030005,0x0000000b,0x00000000,
    0x00050006,0x0000000b,0x00000000,0x6f6c6f43,0x00000072,0x00040006,0x0000000b,0x00000001,
    0x00005655,0x00030005,0x0000000d,0x00006e49,0x00050005,0x00000016,0x78655473,0x65727574,
    0x00000000,0x00040047,0x00000009,0x0000001e,0x00000000,0x00040047,0x0000000d,0x0000001e,
    0x00000000,0x00040047,0x00000016,0x00000022,0x00000000,0x00040047,0x00000016,0x00000021,
    0x00000000,0x00020013,0x00000002,0x00030021,0x00000003,0x00000002,0x00030016,0x00000006,
    0x00000020,0x00040017,0x00000007,0x00000006,0x00000004,0x00040020,0x00000008,0x00000003,
    0x00000007,0x0004003b,0x00000008,0x00000009,0x00000003,0x00040017,0x0000000a,0x00000006,
    0x00000002,0x0004001e,0x0000000b,0x00000007,0x0000000a,0x00040020,0x0000000c,0x00000001,
    0x0000000b,0x0004003b,0x0000000c,0x0000000d,0x00000001,0x00040015,0x0000000e,0x00000020,
    0x00000001,0x0004002b,0x0000000e,0x0000000f,0x00000000,0x00040020,0x00000010,0x00000001,
    0x00000007,0x00090019,0x00000013,0x00000006,0x00000001,0x00000000,0x00000000,0x00000000,
    0x00000001,0x00000000,0x0003001b,0x00000014,0x00000013,0x00040020,0x00000015,0x00000000,
    0x00000014,0x0004003b,0x00000015,0x00000016,0x00000000,0x0004002b,0x0000000e,0x00000018,
    0x00000001,0x00040020,0x00000019,0x00000001,0x0000000a,0x00050036,0x00000002,0x00000004,
    0x00000000,0x00000003,0x000200f8,0x00000005,0x00050041,0x00000010,0x00000011,0x0000000d,
    0x0000000f,0x0004003d,0x00000007,0x00000012,0x00000011,0x0004003d,0x00000014,0x00000017,
    0x00000016,0x00050041,0x00000019,0x0000001a,0x0000000d,0x00000018,0x0004003d,0x0000000a,
    0x0000001b,0x0000001a,0x00050057,0x00000007,0x0000001c,0x00000017,0x0000001b,0x00050085,
    0x00000007,0x0000001d,0x00000012,0x0000001c,0x0003003e,0x00000009,0x0000001d,0x000100fd,
    0x00010038
};

static uint32_t ImGui_ImplVulkan_MemoryType(VkMemoryPropertyFlags properties, uint32_t type_bits)
{
    VkPhysicalDeviceMemoryProperties prop;
    vkGetPhysicalDeviceMemoryProperties(g_PhysicalDevice, &prop);
    for (uint32_t i = 0; i < prop.memoryTypeCount; i++)
        if ((prop.memoryTypes[i].propertyFlags & properties) == properties && type_bits & (1<<i))
            return i;
    return 0xFFFFFFFF; // Unable to find memoryType
}

static void check_vk_result(VkResult err)
{
    if (g_CheckVkResultFn)
        g_CheckVkResultFn(err);
}

static void CreateOrResizeBuffer(VkBuffer& buffer, VkDeviceMemory& buffer_memory, VkDeviceSize& p_buffer_size, size_t new_size, VkBufferUsageFlagBits usage)
{
    VkResult err;
    if (buffer != VK_NULL_HANDLE)
        vkDestroyBuffer(g_Device, buffer, g_Allocator);
    if (buffer_memory)
        vkFreeMemory(g_Device, buffer_memory, g_Allocator);

    VkDeviceSize vertex_buffer_size_aligned = ((new_size - 1) / g_BufferMemoryAlignment + 1) * g_BufferMemoryAlignment;
    VkBufferCreateInfo buffer_info = {};
    buffer_info.sType = VK_STRUCTURE_TYPE_BUFFER_CREATE_INFO;
    buffer_info.size = vertex_buffer_size_aligned;
    buffer_info.usage = usage;
    buffer_info.sharingMode = VK_SHARING_MODE_EXCLUSIVE;
    err = vkCreateBuffer(g_Device, &buffer_info, g_Allocator, &buffer);
    check_vk_result(err);

    VkMemoryRequirements req;
    vkGetBufferMemoryRequirements(g_Device, buffer, &req);
    g_BufferMemoryAlignment = (g_BufferMemoryAlignment > req.alignment) ? g_BufferMemoryAlignment : req.alignment;
    VkMemoryAllocateInfo alloc_info = {};
    alloc_info.sType = VK_STRUCTURE_TYPE_MEMORY_ALLOCATE_INFO;
    alloc_info.allocationSize = req.size;
    alloc_info.memoryTypeIndex = ImGui_ImplVulkan_MemoryType(VK_MEMORY_PROPERTY_HOST_VISIBLE_BIT, req.memoryTypeBits);
    err = vkAllocateMemory(g_Device, &alloc_info, g_Allocator, &buffer_memory);
    check_vk_result(err);

    err = vkBindBufferMemory(g_Device, buffer, buffer_memory, 0);
    check_vk_result(err);
    p_buffer_size = new_size;
}

// Render function
// (this used to be set in io.RenderDrawListsFn and called by ImGui::Render(), but you can now call this directly from your main loop)
void ImGui_ImplVulkan_RenderDrawData(ImDrawData* draw_data, VkCommandBuffer command_buffer)
{
    VkResult err;
    if (draw_data->TotalVtxCount == 0)
        return;

    FrameDataForRender* fd = &g_FramesDataBuffers[g_FrameIndex];
    g_FrameIndex = (g_FrameIndex + 1) % IMGUI_VK_QUEUED_FRAMES;

    // Create the Vertex and Index buffers:
    size_t vertex_size = draw_data->TotalVtxCount * sizeof(ImDrawVert);
    size_t index_size = draw_data->TotalIdxCount * sizeof(ImDrawIdx);
    if (!fd->VertexBuffer || fd->VertexBufferSize < vertex_size)
        CreateOrResizeBuffer(fd->VertexBuffer, fd->VertexBufferMemory, fd->VertexBufferSize, vertex_size, VK_BUFFER_USAGE_VERTEX_BUFFER_BIT);
    if (!fd->IndexBuffer || fd->IndexBufferSize < index_size)
        CreateOrResizeBuffer(fd->IndexBuffer, fd->IndexBufferMemory, fd->IndexBufferSize, index_size, VK_BUFFER_USAGE_INDEX_BUFFER_BIT);

    // Upload Vertex and index Data:
    {
        ImDrawVert* vtx_dst = NULL;
        ImDrawIdx* idx_dst = NULL;
        err = vkMapMemory(g_Device, fd->VertexBufferMemory, 0, vertex_size, 0, (void**)(&vtx_dst));
        check_vk_result(err);
        err = vkMapMemory(g_Device, fd->IndexBufferMemory, 0, index_size, 0, (void**)(&idx_dst));
        check_vk_result(err);
        for (int n = 0; n < draw_data->CmdListsCount; n++)
        {
            const ImDrawList* cmd_list = draw_data->CmdLists[n];
            memcpy(vtx_dst, cmd_list->VtxBuffer.Data, cmd_list->VtxBuffer.Size * sizeof(ImDrawVert));
            memcpy(idx_dst, cmd_list->IdxBuffer.Data, cmd_list->IdxBuffer.Size * sizeof(ImDrawIdx));
            vtx_dst += cmd_list->VtxBuffer.Size;
            idx_dst += cmd_list->IdxBuffer.Size;
        }
        VkMappedMemoryRange range[2] = {};
        range[0].sType = VK_STRUCTURE_TYPE_MAPPED_MEMORY_RANGE;
        range[0].memory = fd->VertexBufferMemory;
        range[0].size = VK_WHOLE_SIZE;
        range[1].sType = VK_STRUCTURE_TYPE_MAPPED_MEMORY_RANGE;
        range[1].memory = fd->IndexBufferMemory;
        range[1].size = VK_WHOLE_SIZE;
        err = vkFlushMappedMemoryRanges(g_Device, 2, range);
        check_vk_result(err);
        vkUnmapMemory(g_Device, fd->VertexBufferMemory);
        vkUnmapMemory(g_Device, fd->IndexBufferMemory);
    }

    // Bind pipeline and descriptor sets:
    {
        vkCmdBindPipeline(command_buffer, VK_PIPELINE_BIND_POINT_GRAPHICS, g_Pipeline);
        VkDescriptorSet desc_set[1] = { g_DescriptorSet };
        vkCmdBindDescriptorSets(command_buffer, VK_PIPELINE_BIND_POINT_GRAPHICS, g_PipelineLayout, 0, 1, desc_set, 0, NULL);
    }

    // Bind Vertex And Index Buffer:
    {
        VkBuffer vertex_buffers[1] = { fd->VertexBuffer };
        VkDeviceSize vertex_offset[1] = { 0 };
        vkCmdBindVertexBuffers(command_buffer, 0, 1, vertex_buffers, vertex_offset);
        vkCmdBindIndexBuffer(command_buffer, fd->IndexBuffer, 0, VK_INDEX_TYPE_UINT16);
    }

    // Setup viewport:
    {
        VkViewport viewport;
        viewport.x = 0;
        viewport.y = 0;
        viewport.width = draw_data->DisplaySize.x;
        viewport.height = draw_data->DisplaySize.y;
        viewport.minDepth = 0.0f;
        viewport.maxDepth = 1.0f;
        vkCmdSetViewport(command_buffer, 0, 1, &viewport);
    }

    // Setup scale and translation:
<<<<<<< HEAD
    // Our visible imgui space lies from draw_data->DisplayPps (top left) to draw_data->DisplayPos+data_data->DisplaySize (bottom right). DisplayMin is (0,0) for single viewport apps.
=======
    // Our visible imgui space lies from draw_data->DisplayPos (top left) to draw_data->DisplayPos+data_data->DisplaySize (bottom right). DisplayMin is typically (0,0) for single viewport apps.
>>>>>>> c12da2a6
    {
        float scale[2];
        scale[0] = 2.0f / draw_data->DisplaySize.x;
        scale[1] = 2.0f / draw_data->DisplaySize.y;
        float translate[2];
        translate[0] = -1.0f - draw_data->DisplayPos.x * scale[0];
        translate[1] = -1.0f - draw_data->DisplayPos.y * scale[1];
        vkCmdPushConstants(command_buffer, g_PipelineLayout, VK_SHADER_STAGE_VERTEX_BIT, sizeof(float) * 0, sizeof(float) * 2, scale);
        vkCmdPushConstants(command_buffer, g_PipelineLayout, VK_SHADER_STAGE_VERTEX_BIT, sizeof(float) * 2, sizeof(float) * 2, translate);
    }

    // Render the command lists:
    int vtx_offset = 0;
    int idx_offset = 0;
    ImVec2 display_pos = draw_data->DisplayPos;
    for (int n = 0; n < draw_data->CmdListsCount; n++)
    {
        const ImDrawList* cmd_list = draw_data->CmdLists[n];
        for (int cmd_i = 0; cmd_i < cmd_list->CmdBuffer.Size; cmd_i++)
        {
            const ImDrawCmd* pcmd = &cmd_list->CmdBuffer[cmd_i];
            if (pcmd->UserCallback)
            {
                pcmd->UserCallback(cmd_list, pcmd);
            }
            else
            {
                // Apply scissor/clipping rectangle
                // FIXME: We could clamp width/height based on clamped min/max values.
                VkRect2D scissor;
                scissor.offset.x = (int32_t)(pcmd->ClipRect.x - display_pos.x) > 0 ? (int32_t)(pcmd->ClipRect.x - display_pos.x) : 0;
                scissor.offset.y = (int32_t)(pcmd->ClipRect.y - display_pos.y) > 0 ? (int32_t)(pcmd->ClipRect.y - display_pos.y) : 0;
                scissor.extent.width = (uint32_t)(pcmd->ClipRect.z - pcmd->ClipRect.x);
                scissor.extent.height = (uint32_t)(pcmd->ClipRect.w - pcmd->ClipRect.y + 1); // FIXME: Why +1 here?
                vkCmdSetScissor(command_buffer, 0, 1, &scissor);
                
                // Draw
                vkCmdDrawIndexed(command_buffer, pcmd->ElemCount, 1, idx_offset, vtx_offset, 0);
            }
            idx_offset += pcmd->ElemCount;
        }
        vtx_offset += cmd_list->VtxBuffer.Size;
    }
}

bool ImGui_ImplVulkan_CreateFontsTexture(VkCommandBuffer command_buffer)
{
    ImGuiIO& io = ImGui::GetIO();

    unsigned char* pixels;
    int width, height;
    io.Fonts->GetTexDataAsRGBA32(&pixels, &width, &height);
    size_t upload_size = width*height*4*sizeof(char);

    VkResult err;

    // Create the Image:
    {
        VkImageCreateInfo info = {};
        info.sType = VK_STRUCTURE_TYPE_IMAGE_CREATE_INFO;
        info.imageType = VK_IMAGE_TYPE_2D;
        info.format = VK_FORMAT_R8G8B8A8_UNORM;
        info.extent.width = width;
        info.extent.height = height;
        info.extent.depth = 1;
        info.mipLevels = 1;
        info.arrayLayers = 1;
        info.samples = VK_SAMPLE_COUNT_1_BIT;
        info.tiling = VK_IMAGE_TILING_OPTIMAL;
        info.usage = VK_IMAGE_USAGE_SAMPLED_BIT | VK_IMAGE_USAGE_TRANSFER_DST_BIT;
        info.sharingMode = VK_SHARING_MODE_EXCLUSIVE;
        info.initialLayout = VK_IMAGE_LAYOUT_UNDEFINED;
        err = vkCreateImage(g_Device, &info, g_Allocator, &g_FontImage);
        check_vk_result(err);
        VkMemoryRequirements req;
        vkGetImageMemoryRequirements(g_Device, g_FontImage, &req);
        VkMemoryAllocateInfo alloc_info = {};
        alloc_info.sType = VK_STRUCTURE_TYPE_MEMORY_ALLOCATE_INFO;
        alloc_info.allocationSize = req.size;
        alloc_info.memoryTypeIndex = ImGui_ImplVulkan_MemoryType(VK_MEMORY_PROPERTY_DEVICE_LOCAL_BIT, req.memoryTypeBits);
        err = vkAllocateMemory(g_Device, &alloc_info, g_Allocator, &g_FontMemory);
        check_vk_result(err);
        err = vkBindImageMemory(g_Device, g_FontImage, g_FontMemory, 0);
        check_vk_result(err);
    }

    // Create the Image View:
    {
        VkImageViewCreateInfo info = {};
        info.sType = VK_STRUCTURE_TYPE_IMAGE_VIEW_CREATE_INFO;
        info.image = g_FontImage;
        info.viewType = VK_IMAGE_VIEW_TYPE_2D;
        info.format = VK_FORMAT_R8G8B8A8_UNORM;
        info.subresourceRange.aspectMask = VK_IMAGE_ASPECT_COLOR_BIT;
        info.subresourceRange.levelCount = 1;
        info.subresourceRange.layerCount = 1;
        err = vkCreateImageView(g_Device, &info, g_Allocator, &g_FontView);
        check_vk_result(err);
    }

    // Update the Descriptor Set:
    {
        VkDescriptorImageInfo desc_image[1] = {};
        desc_image[0].sampler = g_FontSampler;
        desc_image[0].imageView = g_FontView;
        desc_image[0].imageLayout = VK_IMAGE_LAYOUT_SHADER_READ_ONLY_OPTIMAL;
        VkWriteDescriptorSet write_desc[1] = {};
        write_desc[0].sType = VK_STRUCTURE_TYPE_WRITE_DESCRIPTOR_SET;
        write_desc[0].dstSet = g_DescriptorSet;
        write_desc[0].descriptorCount = 1;
        write_desc[0].descriptorType = VK_DESCRIPTOR_TYPE_COMBINED_IMAGE_SAMPLER;
        write_desc[0].pImageInfo = desc_image;
        vkUpdateDescriptorSets(g_Device, 1, write_desc, 0, NULL);
    }

    // Create the Upload Buffer:
    {
        VkBufferCreateInfo buffer_info = {};
        buffer_info.sType = VK_STRUCTURE_TYPE_BUFFER_CREATE_INFO;
        buffer_info.size = upload_size;
        buffer_info.usage = VK_BUFFER_USAGE_TRANSFER_SRC_BIT;
        buffer_info.sharingMode = VK_SHARING_MODE_EXCLUSIVE;
        err = vkCreateBuffer(g_Device, &buffer_info, g_Allocator, &g_UploadBuffer);
        check_vk_result(err);
        VkMemoryRequirements req;
        vkGetBufferMemoryRequirements(g_Device, g_UploadBuffer, &req);
        g_BufferMemoryAlignment = (g_BufferMemoryAlignment > req.alignment) ? g_BufferMemoryAlignment : req.alignment;
        VkMemoryAllocateInfo alloc_info = {};
        alloc_info.sType = VK_STRUCTURE_TYPE_MEMORY_ALLOCATE_INFO;
        alloc_info.allocationSize = req.size;
        alloc_info.memoryTypeIndex = ImGui_ImplVulkan_MemoryType(VK_MEMORY_PROPERTY_HOST_VISIBLE_BIT, req.memoryTypeBits);
        err = vkAllocateMemory(g_Device, &alloc_info, g_Allocator, &g_UploadBufferMemory);
        check_vk_result(err);
        err = vkBindBufferMemory(g_Device, g_UploadBuffer, g_UploadBufferMemory, 0);
        check_vk_result(err);
    }

    // Upload to Buffer:
    {
        char* map = NULL;
        err = vkMapMemory(g_Device, g_UploadBufferMemory, 0, upload_size, 0, (void**)(&map));
        check_vk_result(err);
        memcpy(map, pixels, upload_size);
        VkMappedMemoryRange range[1] = {};
        range[0].sType = VK_STRUCTURE_TYPE_MAPPED_MEMORY_RANGE;
        range[0].memory = g_UploadBufferMemory;
        range[0].size = upload_size;
        err = vkFlushMappedMemoryRanges(g_Device, 1, range);
        check_vk_result(err);
        vkUnmapMemory(g_Device, g_UploadBufferMemory);
    }

    // Copy to Image:
    {
        VkImageMemoryBarrier copy_barrier[1] = {};
        copy_barrier[0].sType = VK_STRUCTURE_TYPE_IMAGE_MEMORY_BARRIER;
        copy_barrier[0].dstAccessMask = VK_ACCESS_TRANSFER_WRITE_BIT;
        copy_barrier[0].oldLayout = VK_IMAGE_LAYOUT_UNDEFINED;
        copy_barrier[0].newLayout = VK_IMAGE_LAYOUT_TRANSFER_DST_OPTIMAL;
        copy_barrier[0].srcQueueFamilyIndex = VK_QUEUE_FAMILY_IGNORED;
        copy_barrier[0].dstQueueFamilyIndex = VK_QUEUE_FAMILY_IGNORED;
        copy_barrier[0].image = g_FontImage;
        copy_barrier[0].subresourceRange.aspectMask = VK_IMAGE_ASPECT_COLOR_BIT;
        copy_barrier[0].subresourceRange.levelCount = 1;
        copy_barrier[0].subresourceRange.layerCount = 1;
        vkCmdPipelineBarrier(command_buffer, VK_PIPELINE_STAGE_HOST_BIT, VK_PIPELINE_STAGE_TRANSFER_BIT, 0, 0, NULL, 0, NULL, 1, copy_barrier);

        VkBufferImageCopy region = {};
        region.imageSubresource.aspectMask = VK_IMAGE_ASPECT_COLOR_BIT;
        region.imageSubresource.layerCount = 1;
        region.imageExtent.width = width;
        region.imageExtent.height = height;
        region.imageExtent.depth = 1;
        vkCmdCopyBufferToImage(command_buffer, g_UploadBuffer, g_FontImage, VK_IMAGE_LAYOUT_TRANSFER_DST_OPTIMAL, 1, &region);

        VkImageMemoryBarrier use_barrier[1] = {};
        use_barrier[0].sType = VK_STRUCTURE_TYPE_IMAGE_MEMORY_BARRIER;
        use_barrier[0].srcAccessMask = VK_ACCESS_TRANSFER_WRITE_BIT;
        use_barrier[0].dstAccessMask = VK_ACCESS_SHADER_READ_BIT;
        use_barrier[0].oldLayout = VK_IMAGE_LAYOUT_TRANSFER_DST_OPTIMAL;
        use_barrier[0].newLayout = VK_IMAGE_LAYOUT_SHADER_READ_ONLY_OPTIMAL;
        use_barrier[0].srcQueueFamilyIndex = VK_QUEUE_FAMILY_IGNORED;
        use_barrier[0].dstQueueFamilyIndex = VK_QUEUE_FAMILY_IGNORED;
        use_barrier[0].image = g_FontImage;
        use_barrier[0].subresourceRange.aspectMask = VK_IMAGE_ASPECT_COLOR_BIT;
        use_barrier[0].subresourceRange.levelCount = 1;
        use_barrier[0].subresourceRange.layerCount = 1;
        vkCmdPipelineBarrier(command_buffer, VK_PIPELINE_STAGE_TRANSFER_BIT, VK_PIPELINE_STAGE_FRAGMENT_SHADER_BIT, 0, 0, NULL, 0, NULL, 1, use_barrier);
    }

    // Store our identifier
    io.Fonts->TexID = (ImTextureID)(intptr_t)g_FontImage;

    return true;
}

bool ImGui_ImplVulkan_CreateDeviceObjects()
{
    VkResult err;
    VkShaderModule vert_module;
    VkShaderModule frag_module;

    // Create The Shader Modules:
    {
        VkShaderModuleCreateInfo vert_info = {};
        vert_info.sType = VK_STRUCTURE_TYPE_SHADER_MODULE_CREATE_INFO;
        vert_info.codeSize = sizeof(__glsl_shader_vert_spv);
        vert_info.pCode = (uint32_t*)__glsl_shader_vert_spv;
        err = vkCreateShaderModule(g_Device, &vert_info, g_Allocator, &vert_module);
        check_vk_result(err);
        VkShaderModuleCreateInfo frag_info = {};
        frag_info.sType = VK_STRUCTURE_TYPE_SHADER_MODULE_CREATE_INFO;
        frag_info.codeSize = sizeof(__glsl_shader_frag_spv);
        frag_info.pCode = (uint32_t*)__glsl_shader_frag_spv;
        err = vkCreateShaderModule(g_Device, &frag_info, g_Allocator, &frag_module);
        check_vk_result(err);
    }

    if (!g_FontSampler)
    {
        VkSamplerCreateInfo info = {};
        info.sType = VK_STRUCTURE_TYPE_SAMPLER_CREATE_INFO;
        info.magFilter = VK_FILTER_LINEAR;
        info.minFilter = VK_FILTER_LINEAR;
        info.mipmapMode = VK_SAMPLER_MIPMAP_MODE_LINEAR;
        info.addressModeU = VK_SAMPLER_ADDRESS_MODE_REPEAT;
        info.addressModeV = VK_SAMPLER_ADDRESS_MODE_REPEAT;
        info.addressModeW = VK_SAMPLER_ADDRESS_MODE_REPEAT;
        info.minLod = -1000;
        info.maxLod = 1000;
        info.maxAnisotropy = 1.0f;
        err = vkCreateSampler(g_Device, &info, g_Allocator, &g_FontSampler);
        check_vk_result(err);
    }

    if (!g_DescriptorSetLayout)
    {
        VkSampler sampler[1] = {g_FontSampler};
        VkDescriptorSetLayoutBinding binding[1] = {};
        binding[0].descriptorType = VK_DESCRIPTOR_TYPE_COMBINED_IMAGE_SAMPLER;
        binding[0].descriptorCount = 1;
        binding[0].stageFlags = VK_SHADER_STAGE_FRAGMENT_BIT;
        binding[0].pImmutableSamplers = sampler;
        VkDescriptorSetLayoutCreateInfo info = {};
        info.sType = VK_STRUCTURE_TYPE_DESCRIPTOR_SET_LAYOUT_CREATE_INFO;
        info.bindingCount = 1;
        info.pBindings = binding;
        err = vkCreateDescriptorSetLayout(g_Device, &info, g_Allocator, &g_DescriptorSetLayout);
        check_vk_result(err);
    }

    // Create Descriptor Set:
    {
        VkDescriptorSetAllocateInfo alloc_info = {};
        alloc_info.sType = VK_STRUCTURE_TYPE_DESCRIPTOR_SET_ALLOCATE_INFO;
        alloc_info.descriptorPool = g_DescriptorPool;
        alloc_info.descriptorSetCount = 1;
        alloc_info.pSetLayouts = &g_DescriptorSetLayout;
        err = vkAllocateDescriptorSets(g_Device, &alloc_info, &g_DescriptorSet);
        check_vk_result(err);
    }

    if (!g_PipelineLayout)
    {
        // Constants: we are using 'vec2 offset' and 'vec2 scale' instead of a full 3d projection matrix
        VkPushConstantRange push_constants[1] = {};
        push_constants[0].stageFlags = VK_SHADER_STAGE_VERTEX_BIT;
        push_constants[0].offset = sizeof(float) * 0;
        push_constants[0].size = sizeof(float) * 4;
        VkDescriptorSetLayout set_layout[1] = { g_DescriptorSetLayout };
        VkPipelineLayoutCreateInfo layout_info = {};
        layout_info.sType = VK_STRUCTURE_TYPE_PIPELINE_LAYOUT_CREATE_INFO;
        layout_info.setLayoutCount = 1;
        layout_info.pSetLayouts = set_layout;
        layout_info.pushConstantRangeCount = 1;
        layout_info.pPushConstantRanges = push_constants;
        err = vkCreatePipelineLayout(g_Device, &layout_info, g_Allocator, &g_PipelineLayout);
        check_vk_result(err);
    }

    VkPipelineShaderStageCreateInfo stage[2] = {};
    stage[0].sType = VK_STRUCTURE_TYPE_PIPELINE_SHADER_STAGE_CREATE_INFO;
    stage[0].stage = VK_SHADER_STAGE_VERTEX_BIT;
    stage[0].module = vert_module;
    stage[0].pName = "main";
    stage[1].sType = VK_STRUCTURE_TYPE_PIPELINE_SHADER_STAGE_CREATE_INFO;
    stage[1].stage = VK_SHADER_STAGE_FRAGMENT_BIT;
    stage[1].module = frag_module;
    stage[1].pName = "main";

    VkVertexInputBindingDescription binding_desc[1] = {};
    binding_desc[0].stride = sizeof(ImDrawVert);
    binding_desc[0].inputRate = VK_VERTEX_INPUT_RATE_VERTEX;

    VkVertexInputAttributeDescription attribute_desc[3] = {};
    attribute_desc[0].location = 0;
    attribute_desc[0].binding = binding_desc[0].binding;
    attribute_desc[0].format = VK_FORMAT_R32G32_SFLOAT;
    attribute_desc[0].offset = IM_OFFSETOF(ImDrawVert, pos);
    attribute_desc[1].location = 1;
    attribute_desc[1].binding = binding_desc[0].binding;
    attribute_desc[1].format = VK_FORMAT_R32G32_SFLOAT;
    attribute_desc[1].offset = IM_OFFSETOF(ImDrawVert, uv);
    attribute_desc[2].location = 2;
    attribute_desc[2].binding = binding_desc[0].binding;
    attribute_desc[2].format = VK_FORMAT_R8G8B8A8_UNORM;
    attribute_desc[2].offset = IM_OFFSETOF(ImDrawVert, col);

    VkPipelineVertexInputStateCreateInfo vertex_info = {};
    vertex_info.sType = VK_STRUCTURE_TYPE_PIPELINE_VERTEX_INPUT_STATE_CREATE_INFO;
    vertex_info.vertexBindingDescriptionCount = 1;
    vertex_info.pVertexBindingDescriptions = binding_desc;
    vertex_info.vertexAttributeDescriptionCount = 3;
    vertex_info.pVertexAttributeDescriptions = attribute_desc;

    VkPipelineInputAssemblyStateCreateInfo ia_info = {};
    ia_info.sType = VK_STRUCTURE_TYPE_PIPELINE_INPUT_ASSEMBLY_STATE_CREATE_INFO;
    ia_info.topology = VK_PRIMITIVE_TOPOLOGY_TRIANGLE_LIST;

    VkPipelineViewportStateCreateInfo viewport_info = {};
    viewport_info.sType = VK_STRUCTURE_TYPE_PIPELINE_VIEWPORT_STATE_CREATE_INFO;
    viewport_info.viewportCount = 1;
    viewport_info.scissorCount = 1;

    VkPipelineRasterizationStateCreateInfo raster_info = {};
    raster_info.sType = VK_STRUCTURE_TYPE_PIPELINE_RASTERIZATION_STATE_CREATE_INFO;
    raster_info.polygonMode = VK_POLYGON_MODE_FILL;
    raster_info.cullMode = VK_CULL_MODE_NONE;
    raster_info.frontFace = VK_FRONT_FACE_COUNTER_CLOCKWISE;
    raster_info.lineWidth = 1.0f;

    VkPipelineMultisampleStateCreateInfo ms_info = {};
    ms_info.sType = VK_STRUCTURE_TYPE_PIPELINE_MULTISAMPLE_STATE_CREATE_INFO;
    ms_info.rasterizationSamples = VK_SAMPLE_COUNT_1_BIT;

    VkPipelineColorBlendAttachmentState color_attachment[1] = {};
    color_attachment[0].blendEnable = VK_TRUE;
    color_attachment[0].srcColorBlendFactor = VK_BLEND_FACTOR_SRC_ALPHA;
    color_attachment[0].dstColorBlendFactor = VK_BLEND_FACTOR_ONE_MINUS_SRC_ALPHA;
    color_attachment[0].colorBlendOp = VK_BLEND_OP_ADD;
    color_attachment[0].srcAlphaBlendFactor = VK_BLEND_FACTOR_ONE_MINUS_SRC_ALPHA;
    color_attachment[0].dstAlphaBlendFactor = VK_BLEND_FACTOR_ZERO;
    color_attachment[0].alphaBlendOp = VK_BLEND_OP_ADD;
    color_attachment[0].colorWriteMask = VK_COLOR_COMPONENT_R_BIT | VK_COLOR_COMPONENT_G_BIT | VK_COLOR_COMPONENT_B_BIT | VK_COLOR_COMPONENT_A_BIT;

    VkPipelineDepthStencilStateCreateInfo depth_info = {};
    depth_info.sType = VK_STRUCTURE_TYPE_PIPELINE_DEPTH_STENCIL_STATE_CREATE_INFO;

    VkPipelineColorBlendStateCreateInfo blend_info = {};
    blend_info.sType = VK_STRUCTURE_TYPE_PIPELINE_COLOR_BLEND_STATE_CREATE_INFO;
    blend_info.attachmentCount = 1;
    blend_info.pAttachments = color_attachment;

    VkDynamicState dynamic_states[2] = { VK_DYNAMIC_STATE_VIEWPORT, VK_DYNAMIC_STATE_SCISSOR };
    VkPipelineDynamicStateCreateInfo dynamic_state = {};
    dynamic_state.sType = VK_STRUCTURE_TYPE_PIPELINE_DYNAMIC_STATE_CREATE_INFO;
    dynamic_state.dynamicStateCount = (uint32_t)IM_ARRAYSIZE(dynamic_states);
    dynamic_state.pDynamicStates = dynamic_states;

    VkGraphicsPipelineCreateInfo info = {};
    info.sType = VK_STRUCTURE_TYPE_GRAPHICS_PIPELINE_CREATE_INFO;
    info.flags = g_PipelineCreateFlags;
    info.stageCount = 2;
    info.pStages = stage;
    info.pVertexInputState = &vertex_info;
    info.pInputAssemblyState = &ia_info;
    info.pViewportState = &viewport_info;
    info.pRasterizationState = &raster_info;
    info.pMultisampleState = &ms_info;
    info.pDepthStencilState = &depth_info;
    info.pColorBlendState = &blend_info;
    info.pDynamicState = &dynamic_state;
    info.layout = g_PipelineLayout;
    info.renderPass = g_RenderPass;
    err = vkCreateGraphicsPipelines(g_Device, g_PipelineCache, 1, &info, g_Allocator, &g_Pipeline);
    check_vk_result(err);

    vkDestroyShaderModule(g_Device, vert_module, g_Allocator);
    vkDestroyShaderModule(g_Device, frag_module, g_Allocator);

    return true;
}

void    ImGui_ImplVulkan_InvalidateFontUploadObjects()
{
    if (g_UploadBuffer)
    {
        vkDestroyBuffer(g_Device, g_UploadBuffer, g_Allocator);
        g_UploadBuffer = VK_NULL_HANDLE;
    }
    if (g_UploadBufferMemory)
    {
        vkFreeMemory(g_Device, g_UploadBufferMemory, g_Allocator);
        g_UploadBufferMemory = VK_NULL_HANDLE;
    }
}

void    ImGui_ImplVulkan_InvalidateDeviceObjects()
{
    ImGui_ImplVulkan_InvalidateFontUploadObjects();

    for (int i = 0; i < IMGUI_VK_QUEUED_FRAMES; i++)
    {
        FrameDataForRender* fd = &g_FramesDataBuffers[i];
        if (fd->VertexBuffer)       { vkDestroyBuffer   (g_Device, fd->VertexBuffer,        g_Allocator); fd->VertexBuffer = VK_NULL_HANDLE; }
        if (fd->VertexBufferMemory) { vkFreeMemory      (g_Device, fd->VertexBufferMemory,  g_Allocator); fd->VertexBufferMemory = VK_NULL_HANDLE; }
        if (fd->IndexBuffer)        { vkDestroyBuffer   (g_Device, fd->IndexBuffer,         g_Allocator); fd->IndexBuffer = VK_NULL_HANDLE; }
        if (fd->IndexBufferMemory)  { vkFreeMemory      (g_Device, fd->IndexBufferMemory,   g_Allocator); fd->IndexBufferMemory = VK_NULL_HANDLE; }
    }

    if (g_FontView)             { vkDestroyImageView(g_Device, g_FontView, g_Allocator); g_FontView = VK_NULL_HANDLE; }
    if (g_FontImage)            { vkDestroyImage(g_Device, g_FontImage, g_Allocator); g_FontImage = VK_NULL_HANDLE; }
    if (g_FontMemory)           { vkFreeMemory(g_Device, g_FontMemory, g_Allocator); g_FontMemory = VK_NULL_HANDLE; }
    if (g_FontSampler)          { vkDestroySampler(g_Device, g_FontSampler, g_Allocator); g_FontSampler = VK_NULL_HANDLE; }
    if (g_DescriptorSetLayout)  { vkDestroyDescriptorSetLayout(g_Device, g_DescriptorSetLayout, g_Allocator); g_DescriptorSetLayout = VK_NULL_HANDLE; }
    if (g_PipelineLayout)       { vkDestroyPipelineLayout(g_Device, g_PipelineLayout, g_Allocator); g_PipelineLayout = VK_NULL_HANDLE; }
    if (g_Pipeline)             { vkDestroyPipeline(g_Device, g_Pipeline, g_Allocator); g_Pipeline = VK_NULL_HANDLE; }
}

bool    ImGui_ImplVulkan_Init(ImGui_ImplVulkan_InitInfo* info, VkRenderPass render_pass)
{
    IM_ASSERT(info->Instance != VK_NULL_HANDLE);
    IM_ASSERT(info->PhysicalDevice != VK_NULL_HANDLE);
    IM_ASSERT(info->Device != VK_NULL_HANDLE);
    IM_ASSERT(info->Queue != VK_NULL_HANDLE);
    IM_ASSERT(info->DescriptorPool != VK_NULL_HANDLE);
    IM_ASSERT(render_pass != VK_NULL_HANDLE);

    g_Instance = info->Instance;
    g_PhysicalDevice = info->PhysicalDevice;
    g_Device = info->Device;
    g_QueueFamily = info->QueueFamily;
    g_Queue = info->Queue;
    g_RenderPass = render_pass;
    g_PipelineCache = info->PipelineCache;
    g_DescriptorPool = info->DescriptorPool;
    g_Allocator = info->Allocator;
    g_CheckVkResultFn = info->CheckVkResultFn;

    ImGui_ImplVulkan_CreateDeviceObjects();

    // Setup back-end capabilities flags
    ImGuiIO& io = ImGui::GetIO();
    io.BackendFlags |= ImGuiBackendFlags_RendererHasViewports;    // We can create multi-viewports on the Renderer side (optional)
    if (io.ConfigFlags & ImGuiConfigFlags_ViewportsEnable)
        ImGui_ImplVulkan_InitPlatformInterface();

    return true;
}

void ImGui_ImplVulkan_Shutdown()
{
    ImGui_ImplVulkan_ShutdownPlatformInterface();
    ImGui_ImplVulkan_InvalidateDeviceObjects();
}

void ImGui_ImplVulkan_NewFrame()
{
}


//-------------------------------------------------------------------------
// Internal / Miscellaneous Vulkan Helpers
//-------------------------------------------------------------------------
// You probably do NOT need to use or care about those functions. 
// Those functions only exist because:
//   1) they facilitate the readability and maintenance of the multiple main.cpp examples files.
//   2) the upcoming multi-viewport feature will need them internally.
// Generally we avoid exposing any kind of superfluous high-level helpers in the bindings, 
// but it is too much code to duplicate everywhere so we exceptionally expose them.
// Your application/engine will likely already have code to setup all that stuff (swap chain, render pass, frame buffers, etc.).
// You may read this code to learn about Vulkan, but it is recommended you use you own custom tailored code to do equivalent work.
// (those functions do not interact with any of the state used by the regular ImGui_ImplVulkan_XXX functions)
//-------------------------------------------------------------------------

#include <stdlib.h> // malloc

ImGui_ImplVulkanH_FrameData::ImGui_ImplVulkanH_FrameData()
{
    BackbufferIndex = 0;
    CommandPool = VK_NULL_HANDLE;
    CommandBuffer = VK_NULL_HANDLE;
    Fence = VK_NULL_HANDLE;
    ImageAcquiredSemaphore = VK_NULL_HANDLE;
    RenderCompleteSemaphore = VK_NULL_HANDLE;
}

ImGui_ImplVulkanH_WindowData::ImGui_ImplVulkanH_WindowData()
{
    Width = Height = 0;
    Swapchain = VK_NULL_HANDLE;
    Surface = VK_NULL_HANDLE;
    memset(&SurfaceFormat, 0, sizeof(SurfaceFormat));
    PresentMode = VK_PRESENT_MODE_MAX_ENUM_KHR;
    RenderPass = VK_NULL_HANDLE;
    ClearEnable = true;
    memset(&ClearValue, 0, sizeof(ClearValue));
    BackBufferCount = 0;
    memset(&BackBuffer, 0, sizeof(BackBuffer));
    memset(&BackBufferView, 0, sizeof(BackBufferView));
    memset(&Framebuffer, 0, sizeof(Framebuffer));
    FrameIndex = 0;
}

VkSurfaceFormatKHR ImGui_ImplVulkanH_SelectSurfaceFormat(VkPhysicalDevice physical_device, VkSurfaceKHR surface, const VkFormat* request_formats, int request_formats_count, VkColorSpaceKHR request_color_space)
{
    IM_ASSERT(request_formats != NULL);
    IM_ASSERT(request_formats_count > 0);

    // Per Spec Format and View Format are expected to be the same unless VK_IMAGE_CREATE_MUTABLE_BIT was set at image creation
    // Assuming that the default behavior is without setting this bit, there is no need for separate Swapchain image and image view format
    // Additionally several new color spaces were introduced with Vulkan Spec v1.0.40,
    // hence we must make sure that a format with the mostly available color space, VK_COLOR_SPACE_SRGB_NONLINEAR_KHR, is found and used.
    uint32_t avail_count;
    vkGetPhysicalDeviceSurfaceFormatsKHR(physical_device, surface, &avail_count, NULL);
    ImVector<VkSurfaceFormatKHR> avail_format;
    avail_format.resize((int)avail_count);
    vkGetPhysicalDeviceSurfaceFormatsKHR(physical_device, surface, &avail_count, avail_format.Data);

    // First check if only one format, VK_FORMAT_UNDEFINED, is available, which would imply that any format is available
    if (avail_count == 1)
    {
        if (avail_format[0].format == VK_FORMAT_UNDEFINED)
        {
            VkSurfaceFormatKHR ret;
            ret.format = request_formats[0];
            ret.colorSpace = request_color_space;
            return ret;
        }
        else
        {
            // No point in searching another format
            return avail_format[0];
        }
    }
    else
    {
        // Request several formats, the first found will be used 
        for (int request_i = 0; request_i < request_formats_count; request_i++)
            for (uint32_t avail_i = 0; avail_i < avail_count; avail_i++)
                if (avail_format[avail_i].format == request_formats[request_i] && avail_format[avail_i].colorSpace == request_color_space)
                    return avail_format[avail_i];

        // If none of the requested image formats could be found, use the first available
        return avail_format[0];
    }
}

VkPresentModeKHR ImGui_ImplVulkanH_SelectPresentMode(VkPhysicalDevice physical_device, VkSurfaceKHR surface, const VkPresentModeKHR* request_modes, int request_modes_count)
{
    IM_ASSERT(request_modes != NULL);
    IM_ASSERT(request_modes_count > 0);

    // Request a certain mode and confirm that it is available. If not use VK_PRESENT_MODE_FIFO_KHR which is mandatory
    uint32_t avail_count = 0;
    vkGetPhysicalDeviceSurfacePresentModesKHR(physical_device, surface, &avail_count, NULL);
    ImVector<VkPresentModeKHR> avail_modes;
    avail_modes.resize((int)avail_count);
    vkGetPhysicalDeviceSurfacePresentModesKHR(physical_device, surface, &avail_count, avail_modes.Data);
    //for (uint32_t avail_i = 0; avail_i < avail_count; avail_i++)
    //    printf("[vulkan] avail_modes[%d] = %d\n", avail_i, avail_modes[avail_i]);

    for (int request_i = 0; request_i < request_modes_count; request_i++)
        for (uint32_t avail_i = 0; avail_i < avail_count; avail_i++)
            if (request_modes[request_i] == avail_modes[avail_i])
                return request_modes[request_i];

    return VK_PRESENT_MODE_FIFO_KHR; // Always available
}

void ImGui_ImplVulkanH_CreateWindowDataCommandBuffers(VkPhysicalDevice physical_device, VkDevice device, uint32_t queue_family, ImGui_ImplVulkanH_WindowData* wd, const VkAllocationCallbacks* allocator)
{
    IM_ASSERT(physical_device != VK_NULL_HANDLE && device != VK_NULL_HANDLE);
    (void)allocator;

    // Create Command Buffers
    VkResult err;
    for (int i = 0; i < IMGUI_VK_QUEUED_FRAMES; i++)
    {
        ImGui_ImplVulkanH_FrameData* fd = &wd->Frames[i];
        {
            VkCommandPoolCreateInfo info = {};
            info.sType = VK_STRUCTURE_TYPE_COMMAND_POOL_CREATE_INFO;
            info.flags = VK_COMMAND_POOL_CREATE_RESET_COMMAND_BUFFER_BIT;
            info.queueFamilyIndex = queue_family;
            err = vkCreateCommandPool(device, &info, allocator, &fd->CommandPool);
            check_vk_result(err);
        }
        {
            VkCommandBufferAllocateInfo info = {};
            info.sType = VK_STRUCTURE_TYPE_COMMAND_BUFFER_ALLOCATE_INFO;
            info.commandPool = fd->CommandPool;
            info.level = VK_COMMAND_BUFFER_LEVEL_PRIMARY;
            info.commandBufferCount = 1;
            err = vkAllocateCommandBuffers(device, &info, &fd->CommandBuffer);
            check_vk_result(err);
        }
        {
            VkFenceCreateInfo info = {};
            info.sType = VK_STRUCTURE_TYPE_FENCE_CREATE_INFO;
            info.flags = VK_FENCE_CREATE_SIGNALED_BIT;
            err = vkCreateFence(device, &info, allocator, &fd->Fence);
            check_vk_result(err);
        }
        {
            VkSemaphoreCreateInfo info = {};
            info.sType = VK_STRUCTURE_TYPE_SEMAPHORE_CREATE_INFO;
            err = vkCreateSemaphore(device, &info, allocator, &fd->ImageAcquiredSemaphore);
            check_vk_result(err);
            err = vkCreateSemaphore(device, &info, allocator, &fd->RenderCompleteSemaphore);
            check_vk_result(err);
        }
    }
}

int ImGui_ImplVulkanH_GetMinImageCountFromPresentMode(VkPresentModeKHR present_mode)
{
    if (present_mode == VK_PRESENT_MODE_MAILBOX_KHR)
        return 3;
    if (present_mode == VK_PRESENT_MODE_FIFO_KHR || present_mode == VK_PRESENT_MODE_FIFO_RELAXED_KHR)
        return 2;
    if (present_mode == VK_PRESENT_MODE_IMMEDIATE_KHR)
        return 1;
    IM_ASSERT(0);
    return 1;
}

void ImGui_ImplVulkanH_CreateWindowDataSwapChainAndFramebuffer(VkPhysicalDevice physical_device, VkDevice device, ImGui_ImplVulkanH_WindowData* wd, const VkAllocationCallbacks* allocator, int w, int h)
{
    uint32_t min_image_count = 2;	// FIXME: this should become a function parameter

    VkResult err;
    VkSwapchainKHR old_swapchain = wd->Swapchain;
    err = vkDeviceWaitIdle(device);
    check_vk_result(err);

    // Destroy old Framebuffer
    for (uint32_t i = 0; i < wd->BackBufferCount; i++)
    {
        if (wd->BackBufferView[i])
            vkDestroyImageView(device, wd->BackBufferView[i], allocator);
        if (wd->Framebuffer[i])
            vkDestroyFramebuffer(device, wd->Framebuffer[i], allocator);
    }
    wd->BackBufferCount = 0;
    if (wd->RenderPass)
        vkDestroyRenderPass(device, wd->RenderPass, allocator);
   
    // If min image count was not specified, request different count of images dependent on selected present mode
    if (min_image_count == 0)
        min_image_count = ImGui_ImplVulkanH_GetMinImageCountFromPresentMode(wd->PresentMode);

    // Create Swapchain
    {
        VkSwapchainCreateInfoKHR info = {};
        info.sType = VK_STRUCTURE_TYPE_SWAPCHAIN_CREATE_INFO_KHR;
        info.surface = wd->Surface;
		info.minImageCount = min_image_count;
        info.imageFormat = wd->SurfaceFormat.format;
        info.imageColorSpace = wd->SurfaceFormat.colorSpace;
        info.imageArrayLayers = 1;
        info.imageUsage = VK_IMAGE_USAGE_COLOR_ATTACHMENT_BIT;
        info.imageSharingMode = VK_SHARING_MODE_EXCLUSIVE;           // Assume that graphics family == present family
        info.preTransform = VK_SURFACE_TRANSFORM_IDENTITY_BIT_KHR;
        info.compositeAlpha = VK_COMPOSITE_ALPHA_OPAQUE_BIT_KHR;
        info.presentMode = wd->PresentMode;
        info.clipped = VK_TRUE;
        info.oldSwapchain = old_swapchain;
        VkSurfaceCapabilitiesKHR cap;
        err = vkGetPhysicalDeviceSurfaceCapabilitiesKHR(physical_device, wd->Surface, &cap);
        check_vk_result(err);
        if (info.minImageCount < cap.minImageCount)
			info.minImageCount = cap.minImageCount;
		else if (cap.maxImageCount != 0 && info.minImageCount > cap.maxImageCount)
			info.minImageCount = cap.maxImageCount;

        if (cap.currentExtent.width == 0xffffffff)
        {
            info.imageExtent.width = wd->Width = w;
            info.imageExtent.height = wd->Height = h;
        }
        else
        {
            info.imageExtent.width = wd->Width = cap.currentExtent.width;
            info.imageExtent.height = wd->Height = cap.currentExtent.height;
        }
        err = vkCreateSwapchainKHR(device, &info, allocator, &wd->Swapchain);
        check_vk_result(err);
        err = vkGetSwapchainImagesKHR(device, wd->Swapchain, &wd->BackBufferCount, NULL);
        check_vk_result(err);
        err = vkGetSwapchainImagesKHR(device, wd->Swapchain, &wd->BackBufferCount, wd->BackBuffer);
        check_vk_result(err);
    }
    if (old_swapchain)
        vkDestroySwapchainKHR(device, old_swapchain, allocator);

    // Create the Render Pass
    {
        VkAttachmentDescription attachment = {};
        attachment.format = wd->SurfaceFormat.format;
        attachment.samples = VK_SAMPLE_COUNT_1_BIT;
        attachment.loadOp = wd->ClearEnable ? VK_ATTACHMENT_LOAD_OP_CLEAR : VK_ATTACHMENT_LOAD_OP_DONT_CARE;
        attachment.storeOp = VK_ATTACHMENT_STORE_OP_STORE;
        attachment.stencilLoadOp = VK_ATTACHMENT_LOAD_OP_DONT_CARE;
        attachment.stencilStoreOp = VK_ATTACHMENT_STORE_OP_DONT_CARE;
        attachment.initialLayout = VK_IMAGE_LAYOUT_UNDEFINED;
        attachment.finalLayout = VK_IMAGE_LAYOUT_PRESENT_SRC_KHR;
        VkAttachmentReference color_attachment = {};
        color_attachment.attachment = 0;
        color_attachment.layout = VK_IMAGE_LAYOUT_COLOR_ATTACHMENT_OPTIMAL;
        VkSubpassDescription subpass = {};
        subpass.pipelineBindPoint = VK_PIPELINE_BIND_POINT_GRAPHICS;
        subpass.colorAttachmentCount = 1;
        subpass.pColorAttachments = &color_attachment;
        VkSubpassDependency dependency = {};
        dependency.srcSubpass = VK_SUBPASS_EXTERNAL;
        dependency.dstSubpass = 0;
        dependency.srcStageMask = VK_PIPELINE_STAGE_COLOR_ATTACHMENT_OUTPUT_BIT;
        dependency.dstStageMask = VK_PIPELINE_STAGE_COLOR_ATTACHMENT_OUTPUT_BIT;
        dependency.srcAccessMask = 0;
        dependency.dstAccessMask = VK_ACCESS_COLOR_ATTACHMENT_WRITE_BIT;
        VkRenderPassCreateInfo info = {};
        info.sType = VK_STRUCTURE_TYPE_RENDER_PASS_CREATE_INFO;
        info.attachmentCount = 1;
        info.pAttachments = &attachment;
        info.subpassCount = 1;
        info.pSubpasses = &subpass;
        info.dependencyCount = 1;
        info.pDependencies = &dependency;
        err = vkCreateRenderPass(device, &info, allocator, &wd->RenderPass);
        check_vk_result(err);
    }

    // Create The Image Views
    {
        VkImageViewCreateInfo info = {};
        info.sType = VK_STRUCTURE_TYPE_IMAGE_VIEW_CREATE_INFO;
        info.viewType = VK_IMAGE_VIEW_TYPE_2D;
        info.format = wd->SurfaceFormat.format;
        info.components.r = VK_COMPONENT_SWIZZLE_R;
        info.components.g = VK_COMPONENT_SWIZZLE_G;
        info.components.b = VK_COMPONENT_SWIZZLE_B;
        info.components.a = VK_COMPONENT_SWIZZLE_A;
        VkImageSubresourceRange image_range = { VK_IMAGE_ASPECT_COLOR_BIT, 0, 1, 0, 1 };
        info.subresourceRange = image_range;
        for (uint32_t i = 0; i < wd->BackBufferCount; i++)
        {
            info.image = wd->BackBuffer[i];
            err = vkCreateImageView(device, &info, allocator, &wd->BackBufferView[i]);
            check_vk_result(err);
        }
    }

    // Create Framebuffer
    {
        VkImageView attachment[1];
        VkFramebufferCreateInfo info = {};
        info.sType = VK_STRUCTURE_TYPE_FRAMEBUFFER_CREATE_INFO;
        info.renderPass = wd->RenderPass;
        info.attachmentCount = 1;
        info.pAttachments = attachment;
        info.width = wd->Width;
        info.height = wd->Height;
        info.layers = 1;
        for (uint32_t i = 0; i < wd->BackBufferCount; i++)
        {
            attachment[0] = wd->BackBufferView[i];
            err = vkCreateFramebuffer(device, &info, allocator, &wd->Framebuffer[i]);
            check_vk_result(err);
        }
    }
}

void ImGui_ImplVulkanH_DestroyWindowData(VkInstance instance, VkDevice device, ImGui_ImplVulkanH_WindowData* wd, const VkAllocationCallbacks* allocator)
{
    vkDeviceWaitIdle(device); // FIXME: We could wait on the Queue if we had the queue in wd-> (otherwise VulkanH functions can't use globals)
    //vkQueueWaitIdle(g_Queue);

    for (int i = 0; i < IMGUI_VK_QUEUED_FRAMES; i++)
    {
        ImGui_ImplVulkanH_FrameData* fd = &wd->Frames[i];
        vkDestroyFence(device, fd->Fence, allocator);
        vkFreeCommandBuffers(device, fd->CommandPool, 1, &fd->CommandBuffer);
        vkDestroyCommandPool(device, fd->CommandPool, allocator);
        vkDestroySemaphore(device, fd->ImageAcquiredSemaphore, allocator);
        vkDestroySemaphore(device, fd->RenderCompleteSemaphore, allocator);
    }
    for (uint32_t i = 0; i < wd->BackBufferCount; i++)
    {
        vkDestroyImageView(device, wd->BackBufferView[i], allocator);
        vkDestroyFramebuffer(device, wd->Framebuffer[i], allocator);
    }
    vkDestroyRenderPass(device, wd->RenderPass, allocator);
    vkDestroySwapchainKHR(device, wd->Swapchain, allocator);
    vkDestroySurfaceKHR(instance, wd->Surface, allocator);
    *wd = ImGui_ImplVulkanH_WindowData();
}

//--------------------------------------------------------------------------------------------------------
// MULTI-VIEWPORT / PLATFORM INTERFACE SUPPORT
// This is an _advanced_ and _optional_ feature, allowing the back-end to create and handle multiple viewports simultaneously.
// If you are new to dear imgui or creating a new binding for dear imgui, it is recommended that you completely ignore this section first..
//--------------------------------------------------------------------------------------------------------
// FIXME-PLATFORM: Vulkan support unfinished
//--------------------------------------------------------------------------------------------------------

struct ImGuiViewportDataVulkan
{
    ImGui_ImplVulkanH_WindowData WindowData;

    ImGuiViewportDataVulkan() { }
    ~ImGuiViewportDataVulkan() { }
};

static void ImGui_ImplVulkan_CreateWindow(ImGuiViewport* viewport)
{
    ImGuiViewportDataVulkan* data = IM_NEW(ImGuiViewportDataVulkan)();
    viewport->RendererUserData = data;
    ImGui_ImplVulkanH_WindowData* wd = &data->WindowData;

    // Create surface
    ImGuiPlatformIO& platform_io = ImGui::GetPlatformIO();
    VkResult err = (VkResult)platform_io.Platform_CreateVkSurface(viewport, (ImU64)g_Instance, (const void*)g_Allocator, (ImU64*)&wd->Surface);
    check_vk_result(err);

    // Check for WSI support
    VkBool32 res;
    vkGetPhysicalDeviceSurfaceSupportKHR(g_PhysicalDevice, g_QueueFamily, wd->Surface, &res);
    if (res != VK_TRUE)
    {
        fprintf(stderr, "Error no WSI support on physical device 0\n");
        exit(-1);
    }

    // Select Surface Format
    const VkFormat requestSurfaceImageFormat[] = { VK_FORMAT_B8G8R8A8_UNORM, VK_FORMAT_R8G8B8A8_UNORM, VK_FORMAT_B8G8R8_UNORM, VK_FORMAT_R8G8B8_UNORM };
    const VkColorSpaceKHR requestSurfaceColorSpace = VK_COLORSPACE_SRGB_NONLINEAR_KHR;
    wd->SurfaceFormat = ImGui_ImplVulkanH_SelectSurfaceFormat(g_PhysicalDevice, wd->Surface, requestSurfaceImageFormat, (size_t)IM_ARRAYSIZE(requestSurfaceImageFormat), requestSurfaceColorSpace);

    // Select Present Mode
    // FIXME-VULKAN: Even thought mailbox seems to get us maximum framerate with a single window, it halves framerate with a second window etc. (w/ Nvidia and SDK 1.82.1)
    VkPresentModeKHR present_modes[] = { VK_PRESENT_MODE_MAILBOX_KHR, VK_PRESENT_MODE_IMMEDIATE_KHR, VK_PRESENT_MODE_FIFO_KHR };
    wd->PresentMode = ImGui_ImplVulkanH_SelectPresentMode(g_PhysicalDevice, wd->Surface, &present_modes[0], IM_ARRAYSIZE(present_modes));
    //printf("[vulkan] Secondary window selected PresentMode = %d\n", wd->PresentMode);

    // Create SwapChain, RenderPass, Framebuffer, etc.
    wd->ClearEnable = (viewport->Flags & ImGuiViewportFlags_NoRendererClear) ? false : true;
    ImGui_ImplVulkanH_CreateWindowDataCommandBuffers(g_PhysicalDevice, g_Device, g_QueueFamily, wd, g_Allocator);
    ImGui_ImplVulkanH_CreateWindowDataSwapChainAndFramebuffer(g_PhysicalDevice, g_Device, wd, g_Allocator, (int)viewport->Size.x, (int)viewport->Size.y);
}

static void ImGui_ImplVulkan_DestroyWindow(ImGuiViewport* viewport)
{
    // The main viewport (owned by the application) will always have RendererUserData == NULL since we didn't create the data for it.
    if (ImGuiViewportDataVulkan* data = (ImGuiViewportDataVulkan*)viewport->RendererUserData)
    {
        ImGui_ImplVulkanH_DestroyWindowData(g_Instance, g_Device, &data->WindowData, g_Allocator);
        IM_DELETE(data);
    }
    viewport->RendererUserData = NULL;
}

static void ImGui_ImplVulkan_SetWindowSize(ImGuiViewport* viewport, ImVec2 size)
{
    ImGuiViewportDataVulkan* data = (ImGuiViewportDataVulkan*)viewport->RendererUserData;
    if (data == NULL) // This is NULL for the main viewport (which is left to the user/app to handle)
        return;
    data->WindowData.ClearEnable = (viewport->Flags & ImGuiViewportFlags_NoRendererClear) ? false : true;
    ImGui_ImplVulkanH_CreateWindowDataSwapChainAndFramebuffer(g_PhysicalDevice, g_Device, &data->WindowData, g_Allocator, (int)size.x, (int)size.y);
}

static void ImGui_ImplVulkan_RenderWindow(ImGuiViewport* viewport, void*)
{
    ImGuiViewportDataVulkan* data = (ImGuiViewportDataVulkan*)viewport->RendererUserData;
    ImGui_ImplVulkanH_WindowData* wd = &data->WindowData;
    VkResult err;

    {
        ImGui_ImplVulkanH_FrameData* fd = &wd->Frames[wd->FrameIndex];
        for (;;)
        {
            err = vkWaitForFences(g_Device, 1, &fd->Fence, VK_TRUE, 100);
            if (err == VK_SUCCESS) break;
            if (err == VK_TIMEOUT) continue;
            check_vk_result(err);
        }
        {
            err = vkAcquireNextImageKHR(g_Device, wd->Swapchain, UINT64_MAX, fd->ImageAcquiredSemaphore, VK_NULL_HANDLE, &fd->BackbufferIndex);
            check_vk_result(err);
        }
        {
            err = vkResetCommandPool(g_Device, fd->CommandPool, 0);
            check_vk_result(err);
            VkCommandBufferBeginInfo info = {};
            info.sType = VK_STRUCTURE_TYPE_COMMAND_BUFFER_BEGIN_INFO;
            info.flags |= VK_COMMAND_BUFFER_USAGE_ONE_TIME_SUBMIT_BIT;
            err = vkBeginCommandBuffer(fd->CommandBuffer, &info);
            check_vk_result(err);
        }
        {
            ImVec4 clear_color = ImVec4(0.0f, 0.0f, 0.0f, 1.0f);
            memcpy(&wd->ClearValue.color.float32[0], &clear_color, 4 * sizeof(float));

            VkRenderPassBeginInfo info = {};
            info.sType = VK_STRUCTURE_TYPE_RENDER_PASS_BEGIN_INFO;
            info.renderPass = wd->RenderPass;
            info.framebuffer = wd->Framebuffer[fd->BackbufferIndex];
            info.renderArea.extent.width = wd->Width;
            info.renderArea.extent.height = wd->Height;
            info.clearValueCount = (viewport->Flags & ImGuiViewportFlags_NoRendererClear) ? 0 : 1;
            info.pClearValues = (viewport->Flags & ImGuiViewportFlags_NoRendererClear) ? NULL : &wd->ClearValue;
            vkCmdBeginRenderPass(fd->CommandBuffer, &info, VK_SUBPASS_CONTENTS_INLINE);
        }
    }

    ImGui_ImplVulkan_RenderDrawData(viewport->DrawData, wd->Frames[wd->FrameIndex].CommandBuffer);

    {
        ImGui_ImplVulkanH_FrameData* fd = &wd->Frames[wd->FrameIndex];
        vkCmdEndRenderPass(fd->CommandBuffer);
        {
            VkPipelineStageFlags wait_stage = VK_PIPELINE_STAGE_COLOR_ATTACHMENT_OUTPUT_BIT;
            VkSubmitInfo info = {};
            info.sType = VK_STRUCTURE_TYPE_SUBMIT_INFO;
            info.waitSemaphoreCount = 1;
            info.pWaitSemaphores = &fd->ImageAcquiredSemaphore;
            info.pWaitDstStageMask = &wait_stage;
            info.commandBufferCount = 1;
            info.pCommandBuffers = &fd->CommandBuffer;
            info.signalSemaphoreCount = 1;
            info.pSignalSemaphores = &fd->RenderCompleteSemaphore;

            err = vkEndCommandBuffer(fd->CommandBuffer);
            check_vk_result(err);
            err = vkResetFences(g_Device, 1, &fd->Fence);
            check_vk_result(err);
            err = vkQueueSubmit(g_Queue, 1, &info, fd->Fence);
            check_vk_result(err);
        }
    }
}

static void ImGui_ImplVulkan_SwapBuffers(ImGuiViewport* viewport, void*)
{
    ImGuiViewportDataVulkan* data = (ImGuiViewportDataVulkan*)viewport->RendererUserData;
    ImGui_ImplVulkanH_WindowData* wd = &data->WindowData;

    VkResult err;
    uint32_t PresentIndex = wd->FrameIndex;

    ImGui_ImplVulkanH_FrameData* fd = &wd->Frames[PresentIndex];
    VkPresentInfoKHR info = {};
    info.sType = VK_STRUCTURE_TYPE_PRESENT_INFO_KHR;
    info.waitSemaphoreCount = 1;
    info.pWaitSemaphores = &fd->RenderCompleteSemaphore;
    info.swapchainCount = 1;
    info.pSwapchains = &wd->Swapchain;
    info.pImageIndices = &fd->BackbufferIndex;
    err = vkQueuePresentKHR(g_Queue, &info);
    check_vk_result(err);
    wd->FrameIndex = (wd->FrameIndex + 1) % IMGUI_VK_QUEUED_FRAMES;
}

void ImGui_ImplVulkan_InitPlatformInterface()
{
    ImGuiPlatformIO& platform_io = ImGui::GetPlatformIO();
    if (ImGui::GetIO().ConfigFlags & ImGuiConfigFlags_ViewportsEnable)
        IM_ASSERT(platform_io.Platform_CreateVkSurface != NULL && "Platform needs to setup the CreateVkSurface handler.");
    platform_io.Renderer_CreateWindow = ImGui_ImplVulkan_CreateWindow;
    platform_io.Renderer_DestroyWindow = ImGui_ImplVulkan_DestroyWindow;
    platform_io.Renderer_SetWindowSize = ImGui_ImplVulkan_SetWindowSize;
    platform_io.Renderer_RenderWindow = ImGui_ImplVulkan_RenderWindow;
    platform_io.Renderer_SwapBuffers = ImGui_ImplVulkan_SwapBuffers;
}

void ImGui_ImplVulkan_ShutdownPlatformInterface()
{
    ImGui::DestroyPlatformWindows();
}<|MERGE_RESOLUTION|>--- conflicted
+++ resolved
@@ -278,11 +278,7 @@
     }
 
     // Setup scale and translation:
-<<<<<<< HEAD
     // Our visible imgui space lies from draw_data->DisplayPps (top left) to draw_data->DisplayPos+data_data->DisplaySize (bottom right). DisplayMin is (0,0) for single viewport apps.
-=======
-    // Our visible imgui space lies from draw_data->DisplayPos (top left) to draw_data->DisplayPos+data_data->DisplaySize (bottom right). DisplayMin is typically (0,0) for single viewport apps.
->>>>>>> c12da2a6
     {
         float scale[2];
         scale[0] = 2.0f / draw_data->DisplaySize.x;
