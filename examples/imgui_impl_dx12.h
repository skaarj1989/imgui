// dear imgui: Renderer for DirectX12
// This needs to be used along with a Platform Binding (e.g. Win32)

// Implemented features:
//  [X] Renderer: User texture binding. Use 'D3D12_GPU_DESCRIPTOR_HANDLE' as ImTextureID. Read the FAQ about ImTextureID!
//  [X] Renderer: Multi-viewport support. Enable with 'io.ConfigFlags |= ImGuiConfigFlags_ViewportsEnable'.
//  [X] Renderer: Support for large meshes (64k+ vertices) with 16-bit indices.
<<<<<<< HEAD
// Missing features, issues:
//  [ ] 64-bit only for now! (Because sizeof(ImTextureId) == sizeof(void*)). See github.com/ocornut/imgui/pull/301
=======

// Important: to compile on 32-bit systems, this back-end requires code to be compiled with '#define ImTextureID ImU64'.
// This is because we need ImTextureID to carry a 64-bit value and by default ImTextureID is defined as void*.
// This define is done in the example .vcxproj file and need to be replicated in your app (by e.g. editing imconfig.h)
>>>>>>> 1ec464eb

// You can copy and use unmodified imgui_impl_* files in your project. See main.cpp for an example of using this.
// If you are new to dear imgui, read examples/README.txt and read the documentation at the top of imgui.cpp.
// https://github.com/ocornut/imgui

#pragma once
#include "imgui.h"      // IMGUI_IMPL_API

enum DXGI_FORMAT;
struct ID3D12Device;
struct ID3D12DescriptorHeap;
struct ID3D12GraphicsCommandList;
struct D3D12_CPU_DESCRIPTOR_HANDLE;
struct D3D12_GPU_DESCRIPTOR_HANDLE;

// cmd_list is the command list that the implementation will use to render imgui draw lists.
// Before calling the render function, caller must prepare cmd_list by resetting it and setting the appropriate
// render target and descriptor heap that contains font_srv_cpu_desc_handle/font_srv_gpu_desc_handle.
// font_srv_cpu_desc_handle and font_srv_gpu_desc_handle are handles to a single SRV descriptor to use for the internal font texture.
IMGUI_IMPL_API bool     ImGui_ImplDX12_Init(ID3D12Device* device, int num_frames_in_flight, DXGI_FORMAT rtv_format, ID3D12DescriptorHeap* cbv_srv_heap,
                                            D3D12_CPU_DESCRIPTOR_HANDLE font_srv_cpu_desc_handle, D3D12_GPU_DESCRIPTOR_HANDLE font_srv_gpu_desc_handle);
IMGUI_IMPL_API void     ImGui_ImplDX12_Shutdown();
IMGUI_IMPL_API void     ImGui_ImplDX12_NewFrame();
IMGUI_IMPL_API void     ImGui_ImplDX12_RenderDrawData(ImDrawData* draw_data, ID3D12GraphicsCommandList* graphics_command_list);

// Use if you want to reset your rendering device without losing Dear ImGui state.
IMGUI_IMPL_API void     ImGui_ImplDX12_InvalidateDeviceObjects();
IMGUI_IMPL_API bool     ImGui_ImplDX12_CreateDeviceObjects();<|MERGE_RESOLUTION|>--- conflicted
+++ resolved
@@ -5,15 +5,10 @@
 //  [X] Renderer: User texture binding. Use 'D3D12_GPU_DESCRIPTOR_HANDLE' as ImTextureID. Read the FAQ about ImTextureID!
 //  [X] Renderer: Multi-viewport support. Enable with 'io.ConfigFlags |= ImGuiConfigFlags_ViewportsEnable'.
 //  [X] Renderer: Support for large meshes (64k+ vertices) with 16-bit indices.
-<<<<<<< HEAD
-// Missing features, issues:
-//  [ ] 64-bit only for now! (Because sizeof(ImTextureId) == sizeof(void*)). See github.com/ocornut/imgui/pull/301
-=======
 
 // Important: to compile on 32-bit systems, this back-end requires code to be compiled with '#define ImTextureID ImU64'.
 // This is because we need ImTextureID to carry a 64-bit value and by default ImTextureID is defined as void*.
 // This define is done in the example .vcxproj file and need to be replicated in your app (by e.g. editing imconfig.h)
->>>>>>> 1ec464eb
 
 // You can copy and use unmodified imgui_impl_* files in your project. See main.cpp for an example of using this.
 // If you are new to dear imgui, read examples/README.txt and read the documentation at the top of imgui.cpp.
