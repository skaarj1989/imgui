--- conflicted
+++ resolved
@@ -6,11 +6,8 @@
 //  [X] Platform: Clipboard support.
 //  [X] Platform: Gamepad navigation mapping. Enable with 'io.ConfigFlags |= ImGuiConfigFlags_NavEnableGamepad'.
 //  [x] Platform: Mouse cursor shape and visibility. Disable with 'io.ConfigFlags |= ImGuiConfigFlags_NoMouseCursorChange'. FIXME: 3 cursors types are missing from GLFW.
-<<<<<<< HEAD
+//  [X] Platform: Keyboard arrays indexed using GLFW_KEY_* codes, e.g. ImGui::IsKeyPressed(GLFW_KEY_SPACE).
 //  [X] Platform: Multi-viewport support (multiple windows). Enable with 'io.ConfigFlags |= ImGuiConfigFlags_ViewportsEnable'.
-=======
-//  [X] Platform: Keyboard arrays indexed using GLFW_KEY_* codes, e.g. ImGui::IsKeyPressed(GLFW_KEY_SPACE).
->>>>>>> ddb09c60
 
 // You can copy and use unmodified imgui_impl_* files in your project. See main.cpp for an example of using this.
 // If you use this binding you'll need to call 4 functions: ImGui_ImplXXXX_Init(), ImGui_ImplXXXX_NewFrame(), ImGui::Render() and ImGui_ImplXXXX_Shutdown().
