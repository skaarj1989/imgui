// dear imgui: Renderer for DirectX11
// This needs to be used along with a Platform Binding (e.g. Win32)

// Implemented features:
//  [X] Renderer: User texture binding. Use 'ID3D11ShaderResourceView*' as ImTextureID. Read the FAQ about ImTextureID!
<<<<<<< HEAD
//  [X] Renderer: Multi-viewport support. Enable with 'io.ConfigFlags |= ImGuiConfigFlags_ViewportsEnable'.
//  [X] Renderer: Support for large meshes (64k+ vertices) with 16-bits indices.
=======
//  [X] Renderer: Support for large meshes (64k+ vertices) with 16-bit indices.
>>>>>>> bdce8336

// You can copy and use unmodified imgui_impl_* files in your project. See main.cpp for an example of using this.
// If you are new to dear imgui, read examples/README.txt and read the documentation at the top of imgui.cpp
// https://github.com/ocornut/imgui

// CHANGELOG
// (minor and older changes stripped away, please see git history for details)
//  2019-XX-XX: Platform: Added support for multiple windows via the ImGuiPlatformIO interface.
//  2019-08-01: DirectX11: Fixed code querying the Geometry Shader state (would generally error with Debug layer enabled).
//  2019-07-21: DirectX11: Backup, clear and restore Geometry Shader is any is bound when calling ImGui_ImplDX10_RenderDrawData. Clearing Hull/Domain/Compute shaders without backup/restore.
//  2019-05-29: DirectX11: Added support for large mesh (64K+ vertices), enable ImGuiBackendFlags_RendererHasVtxOffset flag.
//  2019-04-30: DirectX11: Added support for special ImDrawCallback_ResetRenderState callback to reset render state.
//  2018-12-03: Misc: Added #pragma comment statement to automatically link with d3dcompiler.lib when using D3DCompile().
//  2018-11-30: Misc: Setting up io.BackendRendererName so it can be displayed in the About Window.
//  2018-08-01: DirectX11: Querying for IDXGIFactory instead of IDXGIFactory1 to increase compatibility.
//  2018-07-13: DirectX11: Fixed unreleased resources in Init and Shutdown functions.
//  2018-06-08: Misc: Extracted imgui_impl_dx11.cpp/.h away from the old combined DX11+Win32 example.
//  2018-06-08: DirectX11: Use draw_data->DisplayPos and draw_data->DisplaySize to setup projection matrix and clipping rectangle.
//  2018-02-16: Misc: Obsoleted the io.RenderDrawListsFn callback and exposed ImGui_ImplDX11_RenderDrawData() in the .h file so you can call it yourself.
//  2018-02-06: Misc: Removed call to ImGui::Shutdown() which is not available from 1.60 WIP, user needs to call CreateContext/DestroyContext themselves.
//  2016-05-07: DirectX11: Disabling depth-write.

#include "imgui.h"
#include "imgui_impl_dx11.h"

// DirectX
#include <stdio.h>
#include <d3d11.h>
#include <d3dcompiler.h>
#ifdef _MSC_VER
#pragma comment(lib, "d3dcompiler") // Automatically link with d3dcompiler.lib as we are using D3DCompile() below.
#endif

// DirectX data
static ID3D11Device*            g_pd3dDevice = NULL;
static ID3D11DeviceContext*     g_pd3dDeviceContext = NULL;
static IDXGIFactory*            g_pFactory = NULL;
static ID3D11Buffer*            g_pVB = NULL;
static ID3D11Buffer*            g_pIB = NULL;
static ID3D10Blob*              g_pVertexShaderBlob = NULL;
static ID3D11VertexShader*      g_pVertexShader = NULL;
static ID3D11InputLayout*       g_pInputLayout = NULL;
static ID3D11Buffer*            g_pVertexConstantBuffer = NULL;
static ID3D10Blob*              g_pPixelShaderBlob = NULL;
static ID3D11PixelShader*       g_pPixelShader = NULL;
static ID3D11SamplerState*      g_pFontSampler = NULL;
static ID3D11ShaderResourceView*g_pFontTextureView = NULL;
static ID3D11RasterizerState*   g_pRasterizerState = NULL;
static ID3D11BlendState*        g_pBlendState = NULL;
static ID3D11DepthStencilState* g_pDepthStencilState = NULL;
static int                      g_VertexBufferSize = 5000, g_IndexBufferSize = 10000;

struct VERTEX_CONSTANT_BUFFER
{
    float   mvp[4][4];
};

// Forward Declarations
static void ImGui_ImplDX11_InitPlatformInterface();
static void ImGui_ImplDX11_ShutdownPlatformInterface();

static void ImGui_ImplDX11_SetupRenderState(ImDrawData* draw_data, ID3D11DeviceContext* ctx)
{
    // Setup viewport
    D3D11_VIEWPORT vp;
    memset(&vp, 0, sizeof(D3D11_VIEWPORT));
    vp.Width = draw_data->DisplaySize.x;
    vp.Height = draw_data->DisplaySize.y;
    vp.MinDepth = 0.0f;
    vp.MaxDepth = 1.0f;
    vp.TopLeftX = vp.TopLeftY = 0;
    ctx->RSSetViewports(1, &vp);

    // Setup shader and vertex buffers
    unsigned int stride = sizeof(ImDrawVert);
    unsigned int offset = 0;
    ctx->IASetInputLayout(g_pInputLayout);
    ctx->IASetVertexBuffers(0, 1, &g_pVB, &stride, &offset);
    ctx->IASetIndexBuffer(g_pIB, sizeof(ImDrawIdx) == 2 ? DXGI_FORMAT_R16_UINT : DXGI_FORMAT_R32_UINT, 0);
    ctx->IASetPrimitiveTopology(D3D11_PRIMITIVE_TOPOLOGY_TRIANGLELIST);
    ctx->VSSetShader(g_pVertexShader, NULL, 0);
    ctx->VSSetConstantBuffers(0, 1, &g_pVertexConstantBuffer);
    ctx->PSSetShader(g_pPixelShader, NULL, 0);
    ctx->PSSetSamplers(0, 1, &g_pFontSampler);
    ctx->GSSetShader(NULL, NULL, 0);
    ctx->HSSetShader(NULL, NULL, 0); // In theory we should backup and restore this as well.. very infrequently used..
    ctx->DSSetShader(NULL, NULL, 0); // In theory we should backup and restore this as well.. very infrequently used..
    ctx->CSSetShader(NULL, NULL, 0); // In theory we should backup and restore this as well.. very infrequently used..

    // Setup blend state
    const float blend_factor[4] = { 0.f, 0.f, 0.f, 0.f };
    ctx->OMSetBlendState(g_pBlendState, blend_factor, 0xffffffff);
    ctx->OMSetDepthStencilState(g_pDepthStencilState, 0);
    ctx->RSSetState(g_pRasterizerState);
}

// Render function
// (this used to be set in io.RenderDrawListsFn and called by ImGui::Render(), but you can now call this directly from your main loop)
void ImGui_ImplDX11_RenderDrawData(ImDrawData* draw_data)
{
    // Avoid rendering when minimized
    if (draw_data->DisplaySize.x <= 0.0f || draw_data->DisplaySize.y <= 0.0f)
        return;

    ID3D11DeviceContext* ctx = g_pd3dDeviceContext;

    // Create and grow vertex/index buffers if needed
    if (!g_pVB || g_VertexBufferSize < draw_data->TotalVtxCount)
    {
        if (g_pVB) { g_pVB->Release(); g_pVB = NULL; }
        g_VertexBufferSize = draw_data->TotalVtxCount + 5000;
        D3D11_BUFFER_DESC desc;
        memset(&desc, 0, sizeof(D3D11_BUFFER_DESC));
        desc.Usage = D3D11_USAGE_DYNAMIC;
        desc.ByteWidth = g_VertexBufferSize * sizeof(ImDrawVert);
        desc.BindFlags = D3D11_BIND_VERTEX_BUFFER;
        desc.CPUAccessFlags = D3D11_CPU_ACCESS_WRITE;
        desc.MiscFlags = 0;
        if (g_pd3dDevice->CreateBuffer(&desc, NULL, &g_pVB) < 0)
            return;
    }
    if (!g_pIB || g_IndexBufferSize < draw_data->TotalIdxCount)
    {
        if (g_pIB) { g_pIB->Release(); g_pIB = NULL; }
        g_IndexBufferSize = draw_data->TotalIdxCount + 10000;
        D3D11_BUFFER_DESC desc;
        memset(&desc, 0, sizeof(D3D11_BUFFER_DESC));
        desc.Usage = D3D11_USAGE_DYNAMIC;
        desc.ByteWidth = g_IndexBufferSize * sizeof(ImDrawIdx);
        desc.BindFlags = D3D11_BIND_INDEX_BUFFER;
        desc.CPUAccessFlags = D3D11_CPU_ACCESS_WRITE;
        if (g_pd3dDevice->CreateBuffer(&desc, NULL, &g_pIB) < 0)
            return;
    }

    // Upload vertex/index data into a single contiguous GPU buffer
    D3D11_MAPPED_SUBRESOURCE vtx_resource, idx_resource;
    if (ctx->Map(g_pVB, 0, D3D11_MAP_WRITE_DISCARD, 0, &vtx_resource) != S_OK)
        return;
    if (ctx->Map(g_pIB, 0, D3D11_MAP_WRITE_DISCARD, 0, &idx_resource) != S_OK)
        return;
    ImDrawVert* vtx_dst = (ImDrawVert*)vtx_resource.pData;
    ImDrawIdx* idx_dst = (ImDrawIdx*)idx_resource.pData;
    for (int n = 0; n < draw_data->CmdListsCount; n++)
    {
        const ImDrawList* cmd_list = draw_data->CmdLists[n];
        memcpy(vtx_dst, cmd_list->VtxBuffer.Data, cmd_list->VtxBuffer.Size * sizeof(ImDrawVert));
        memcpy(idx_dst, cmd_list->IdxBuffer.Data, cmd_list->IdxBuffer.Size * sizeof(ImDrawIdx));
        vtx_dst += cmd_list->VtxBuffer.Size;
        idx_dst += cmd_list->IdxBuffer.Size;
    }
    ctx->Unmap(g_pVB, 0);
    ctx->Unmap(g_pIB, 0);

    // Setup orthographic projection matrix into our constant buffer
    // Our visible imgui space lies from draw_data->DisplayPos (top left) to draw_data->DisplayPos+data_data->DisplaySize (bottom right). DisplayPos is (0,0) for single viewport apps.
    {
        D3D11_MAPPED_SUBRESOURCE mapped_resource;
        if (ctx->Map(g_pVertexConstantBuffer, 0, D3D11_MAP_WRITE_DISCARD, 0, &mapped_resource) != S_OK)
            return;
        VERTEX_CONSTANT_BUFFER* constant_buffer = (VERTEX_CONSTANT_BUFFER*)mapped_resource.pData;
        float L = draw_data->DisplayPos.x;
        float R = draw_data->DisplayPos.x + draw_data->DisplaySize.x;
        float T = draw_data->DisplayPos.y;
        float B = draw_data->DisplayPos.y + draw_data->DisplaySize.y;
        float mvp[4][4] =
        {
            { 2.0f/(R-L),   0.0f,           0.0f,       0.0f },
            { 0.0f,         2.0f/(T-B),     0.0f,       0.0f },
            { 0.0f,         0.0f,           0.5f,       0.0f },
            { (R+L)/(L-R),  (T+B)/(B-T),    0.5f,       1.0f },
        };
        memcpy(&constant_buffer->mvp, mvp, sizeof(mvp));
        ctx->Unmap(g_pVertexConstantBuffer, 0);
    }

    // Backup DX state that will be modified to restore it afterwards (unfortunately this is very ugly looking and verbose. Close your eyes!)
    struct BACKUP_DX11_STATE
    {
        UINT                        ScissorRectsCount, ViewportsCount;
        D3D11_RECT                  ScissorRects[D3D11_VIEWPORT_AND_SCISSORRECT_OBJECT_COUNT_PER_PIPELINE];
        D3D11_VIEWPORT              Viewports[D3D11_VIEWPORT_AND_SCISSORRECT_OBJECT_COUNT_PER_PIPELINE];
        ID3D11RasterizerState*      RS;
        ID3D11BlendState*           BlendState;
        FLOAT                       BlendFactor[4];
        UINT                        SampleMask;
        UINT                        StencilRef;
        ID3D11DepthStencilState*    DepthStencilState;
        ID3D11ShaderResourceView*   PSShaderResource;
        ID3D11SamplerState*         PSSampler;
        ID3D11PixelShader*          PS;
        ID3D11VertexShader*         VS;
        ID3D11GeometryShader*       GS;
        UINT                        PSInstancesCount, VSInstancesCount, GSInstancesCount;
        ID3D11ClassInstance         *PSInstances[256], *VSInstances[256], *GSInstances[256];   // 256 is max according to PSSetShader documentation
        D3D11_PRIMITIVE_TOPOLOGY    PrimitiveTopology;
        ID3D11Buffer*               IndexBuffer, *VertexBuffer, *VSConstantBuffer;
        UINT                        IndexBufferOffset, VertexBufferStride, VertexBufferOffset;
        DXGI_FORMAT                 IndexBufferFormat;
        ID3D11InputLayout*          InputLayout;
    };
    BACKUP_DX11_STATE old;
    old.ScissorRectsCount = old.ViewportsCount = D3D11_VIEWPORT_AND_SCISSORRECT_OBJECT_COUNT_PER_PIPELINE;
    ctx->RSGetScissorRects(&old.ScissorRectsCount, old.ScissorRects);
    ctx->RSGetViewports(&old.ViewportsCount, old.Viewports);
    ctx->RSGetState(&old.RS);
    ctx->OMGetBlendState(&old.BlendState, old.BlendFactor, &old.SampleMask);
    ctx->OMGetDepthStencilState(&old.DepthStencilState, &old.StencilRef);
    ctx->PSGetShaderResources(0, 1, &old.PSShaderResource);
    ctx->PSGetSamplers(0, 1, &old.PSSampler);
    old.PSInstancesCount = old.VSInstancesCount = old.GSInstancesCount = 256;
    ctx->PSGetShader(&old.PS, old.PSInstances, &old.PSInstancesCount);
    ctx->VSGetShader(&old.VS, old.VSInstances, &old.VSInstancesCount);
    ctx->VSGetConstantBuffers(0, 1, &old.VSConstantBuffer);
    ctx->GSGetShader(&old.GS, old.GSInstances, &old.GSInstancesCount);

    ctx->IAGetPrimitiveTopology(&old.PrimitiveTopology);
    ctx->IAGetIndexBuffer(&old.IndexBuffer, &old.IndexBufferFormat, &old.IndexBufferOffset);
    ctx->IAGetVertexBuffers(0, 1, &old.VertexBuffer, &old.VertexBufferStride, &old.VertexBufferOffset);
    ctx->IAGetInputLayout(&old.InputLayout);

    // Setup desired DX state
    ImGui_ImplDX11_SetupRenderState(draw_data, ctx);

    // Render command lists
    // (Because we merged all buffers into a single one, we maintain our own offset into them)
    int global_idx_offset = 0;
    int global_vtx_offset = 0;
    ImVec2 clip_off = draw_data->DisplayPos;
    for (int n = 0; n < draw_data->CmdListsCount; n++)
    {
        const ImDrawList* cmd_list = draw_data->CmdLists[n];
        for (int cmd_i = 0; cmd_i < cmd_list->CmdBuffer.Size; cmd_i++)
        {
            const ImDrawCmd* pcmd = &cmd_list->CmdBuffer[cmd_i];
            if (pcmd->UserCallback != NULL)
            {
                // User callback, registered via ImDrawList::AddCallback()
                // (ImDrawCallback_ResetRenderState is a special callback value used by the user to request the renderer to reset render state.)
                if (pcmd->UserCallback == ImDrawCallback_ResetRenderState)
                    ImGui_ImplDX11_SetupRenderState(draw_data, ctx);
                else
                    pcmd->UserCallback(cmd_list, pcmd);
            }
            else
            {
                // Apply scissor/clipping rectangle
                const D3D11_RECT r = { (LONG)(pcmd->ClipRect.x - clip_off.x), (LONG)(pcmd->ClipRect.y - clip_off.y), (LONG)(pcmd->ClipRect.z - clip_off.x), (LONG)(pcmd->ClipRect.w - clip_off.y) };
                ctx->RSSetScissorRects(1, &r);

                // Bind texture, Draw
                ID3D11ShaderResourceView* texture_srv = (ID3D11ShaderResourceView*)pcmd->TextureId;
                ctx->PSSetShaderResources(0, 1, &texture_srv);
                ctx->DrawIndexed(pcmd->ElemCount, pcmd->IdxOffset + global_idx_offset, pcmd->VtxOffset + global_vtx_offset);
            }
        }
        global_idx_offset += cmd_list->IdxBuffer.Size;
        global_vtx_offset += cmd_list->VtxBuffer.Size;
    }

    // Restore modified DX state
    ctx->RSSetScissorRects(old.ScissorRectsCount, old.ScissorRects);
    ctx->RSSetViewports(old.ViewportsCount, old.Viewports);
    ctx->RSSetState(old.RS); if (old.RS) old.RS->Release();
    ctx->OMSetBlendState(old.BlendState, old.BlendFactor, old.SampleMask); if (old.BlendState) old.BlendState->Release();
    ctx->OMSetDepthStencilState(old.DepthStencilState, old.StencilRef); if (old.DepthStencilState) old.DepthStencilState->Release();
    ctx->PSSetShaderResources(0, 1, &old.PSShaderResource); if (old.PSShaderResource) old.PSShaderResource->Release();
    ctx->PSSetSamplers(0, 1, &old.PSSampler); if (old.PSSampler) old.PSSampler->Release();
    ctx->PSSetShader(old.PS, old.PSInstances, old.PSInstancesCount); if (old.PS) old.PS->Release();
    for (UINT i = 0; i < old.PSInstancesCount; i++) if (old.PSInstances[i]) old.PSInstances[i]->Release();
    ctx->VSSetShader(old.VS, old.VSInstances, old.VSInstancesCount); if (old.VS) old.VS->Release();
    ctx->VSSetConstantBuffers(0, 1, &old.VSConstantBuffer); if (old.VSConstantBuffer) old.VSConstantBuffer->Release();
    ctx->GSSetShader(old.GS, old.GSInstances, old.GSInstancesCount); if (old.GS) old.GS->Release();
    for (UINT i = 0; i < old.VSInstancesCount; i++) if (old.VSInstances[i]) old.VSInstances[i]->Release();
    ctx->IASetPrimitiveTopology(old.PrimitiveTopology);
    ctx->IASetIndexBuffer(old.IndexBuffer, old.IndexBufferFormat, old.IndexBufferOffset); if (old.IndexBuffer) old.IndexBuffer->Release();
    ctx->IASetVertexBuffers(0, 1, &old.VertexBuffer, &old.VertexBufferStride, &old.VertexBufferOffset); if (old.VertexBuffer) old.VertexBuffer->Release();
    ctx->IASetInputLayout(old.InputLayout); if (old.InputLayout) old.InputLayout->Release();
}

static void ImGui_ImplDX11_CreateFontsTexture()
{
    // Build texture atlas
    ImGuiIO& io = ImGui::GetIO();
    unsigned char* pixels;
    int width, height;
    io.Fonts->GetTexDataAsRGBA32(&pixels, &width, &height);

    // Upload texture to graphics system
    {
        D3D11_TEXTURE2D_DESC desc;
        ZeroMemory(&desc, sizeof(desc));
        desc.Width = width;
        desc.Height = height;
        desc.MipLevels = 1;
        desc.ArraySize = 1;
        desc.Format = DXGI_FORMAT_R8G8B8A8_UNORM;
        desc.SampleDesc.Count = 1;
        desc.Usage = D3D11_USAGE_DEFAULT;
        desc.BindFlags = D3D11_BIND_SHADER_RESOURCE;
        desc.CPUAccessFlags = 0;

        ID3D11Texture2D *pTexture = NULL;
        D3D11_SUBRESOURCE_DATA subResource;
        subResource.pSysMem = pixels;
        subResource.SysMemPitch = desc.Width * 4;
        subResource.SysMemSlicePitch = 0;
        g_pd3dDevice->CreateTexture2D(&desc, &subResource, &pTexture);

        // Create texture view
        D3D11_SHADER_RESOURCE_VIEW_DESC srvDesc;
        ZeroMemory(&srvDesc, sizeof(srvDesc));
        srvDesc.Format = DXGI_FORMAT_R8G8B8A8_UNORM;
        srvDesc.ViewDimension = D3D11_SRV_DIMENSION_TEXTURE2D;
        srvDesc.Texture2D.MipLevels = desc.MipLevels;
        srvDesc.Texture2D.MostDetailedMip = 0;
        g_pd3dDevice->CreateShaderResourceView(pTexture, &srvDesc, &g_pFontTextureView);
        pTexture->Release();
    }

    // Store our identifier
    io.Fonts->TexID = (ImTextureID)g_pFontTextureView;

    // Create texture sampler
    {
        D3D11_SAMPLER_DESC desc;
        ZeroMemory(&desc, sizeof(desc));
        desc.Filter = D3D11_FILTER_MIN_MAG_MIP_LINEAR;
        desc.AddressU = D3D11_TEXTURE_ADDRESS_WRAP;
        desc.AddressV = D3D11_TEXTURE_ADDRESS_WRAP;
        desc.AddressW = D3D11_TEXTURE_ADDRESS_WRAP;
        desc.MipLODBias = 0.f;
        desc.ComparisonFunc = D3D11_COMPARISON_ALWAYS;
        desc.MinLOD = 0.f;
        desc.MaxLOD = 0.f;
        g_pd3dDevice->CreateSamplerState(&desc, &g_pFontSampler);
    }
}

bool    ImGui_ImplDX11_CreateDeviceObjects()
{
    if (!g_pd3dDevice)
        return false;
    if (g_pFontSampler)
        ImGui_ImplDX11_InvalidateDeviceObjects();

    // By using D3DCompile() from <d3dcompiler.h> / d3dcompiler.lib, we introduce a dependency to a given version of d3dcompiler_XX.dll (see D3DCOMPILER_DLL_A)
    // If you would like to use this DX11 sample code but remove this dependency you can:
    //  1) compile once, save the compiled shader blobs into a file or source code and pass them to CreateVertexShader()/CreatePixelShader() [preferred solution]
    //  2) use code to detect any version of the DLL and grab a pointer to D3DCompile from the DLL.
    // See https://github.com/ocornut/imgui/pull/638 for sources and details.

    // Create the vertex shader
    {
        static const char* vertexShader =
            "cbuffer vertexBuffer : register(b0) \
            {\
            float4x4 ProjectionMatrix; \
            };\
            struct VS_INPUT\
            {\
            float2 pos : POSITION;\
            float4 col : COLOR0;\
            float2 uv  : TEXCOORD0;\
            };\
            \
            struct PS_INPUT\
            {\
            float4 pos : SV_POSITION;\
            float4 col : COLOR0;\
            float2 uv  : TEXCOORD0;\
            };\
            \
            PS_INPUT main(VS_INPUT input)\
            {\
            PS_INPUT output;\
            output.pos = mul( ProjectionMatrix, float4(input.pos.xy, 0.f, 1.f));\
            output.col = input.col;\
            output.uv  = input.uv;\
            return output;\
            }";

        D3DCompile(vertexShader, strlen(vertexShader), NULL, NULL, NULL, "main", "vs_4_0", 0, 0, &g_pVertexShaderBlob, NULL);
        if (g_pVertexShaderBlob == NULL) // NB: Pass ID3D10Blob* pErrorBlob to D3DCompile() to get error showing in (const char*)pErrorBlob->GetBufferPointer(). Make sure to Release() the blob!
            return false;
        if (g_pd3dDevice->CreateVertexShader((DWORD*)g_pVertexShaderBlob->GetBufferPointer(), g_pVertexShaderBlob->GetBufferSize(), NULL, &g_pVertexShader) != S_OK)
            return false;

        // Create the input layout
        D3D11_INPUT_ELEMENT_DESC local_layout[] =
        {
            { "POSITION", 0, DXGI_FORMAT_R32G32_FLOAT,   0, (size_t)(&((ImDrawVert*)0)->pos), D3D11_INPUT_PER_VERTEX_DATA, 0 },
            { "TEXCOORD", 0, DXGI_FORMAT_R32G32_FLOAT,   0, (size_t)(&((ImDrawVert*)0)->uv),  D3D11_INPUT_PER_VERTEX_DATA, 0 },
            { "COLOR",    0, DXGI_FORMAT_R8G8B8A8_UNORM, 0, (size_t)(&((ImDrawVert*)0)->col), D3D11_INPUT_PER_VERTEX_DATA, 0 },
        };
        if (g_pd3dDevice->CreateInputLayout(local_layout, 3, g_pVertexShaderBlob->GetBufferPointer(), g_pVertexShaderBlob->GetBufferSize(), &g_pInputLayout) != S_OK)
            return false;

        // Create the constant buffer
        {
            D3D11_BUFFER_DESC desc;
            desc.ByteWidth = sizeof(VERTEX_CONSTANT_BUFFER);
            desc.Usage = D3D11_USAGE_DYNAMIC;
            desc.BindFlags = D3D11_BIND_CONSTANT_BUFFER;
            desc.CPUAccessFlags = D3D11_CPU_ACCESS_WRITE;
            desc.MiscFlags = 0;
            g_pd3dDevice->CreateBuffer(&desc, NULL, &g_pVertexConstantBuffer);
        }
    }

    // Create the pixel shader
    {
        static const char* pixelShader =
            "struct PS_INPUT\
            {\
            float4 pos : SV_POSITION;\
            float4 col : COLOR0;\
            float2 uv  : TEXCOORD0;\
            };\
            sampler sampler0;\
            Texture2D texture0;\
            \
            float4 main(PS_INPUT input) : SV_Target\
            {\
            float4 out_col = input.col * texture0.Sample(sampler0, input.uv); \
            return out_col; \
            }";

        D3DCompile(pixelShader, strlen(pixelShader), NULL, NULL, NULL, "main", "ps_4_0", 0, 0, &g_pPixelShaderBlob, NULL);
        if (g_pPixelShaderBlob == NULL)  // NB: Pass ID3D10Blob* pErrorBlob to D3DCompile() to get error showing in (const char*)pErrorBlob->GetBufferPointer(). Make sure to Release() the blob!
            return false;
        if (g_pd3dDevice->CreatePixelShader((DWORD*)g_pPixelShaderBlob->GetBufferPointer(), g_pPixelShaderBlob->GetBufferSize(), NULL, &g_pPixelShader) != S_OK)
            return false;
    }

    // Create the blending setup
    {
        D3D11_BLEND_DESC desc;
        ZeroMemory(&desc, sizeof(desc));
        desc.AlphaToCoverageEnable = false;
        desc.RenderTarget[0].BlendEnable = true;
        desc.RenderTarget[0].SrcBlend = D3D11_BLEND_SRC_ALPHA;
        desc.RenderTarget[0].DestBlend = D3D11_BLEND_INV_SRC_ALPHA;
        desc.RenderTarget[0].BlendOp = D3D11_BLEND_OP_ADD;
        desc.RenderTarget[0].SrcBlendAlpha = D3D11_BLEND_INV_SRC_ALPHA;
        desc.RenderTarget[0].DestBlendAlpha = D3D11_BLEND_ZERO;
        desc.RenderTarget[0].BlendOpAlpha = D3D11_BLEND_OP_ADD;
        desc.RenderTarget[0].RenderTargetWriteMask = D3D11_COLOR_WRITE_ENABLE_ALL;
        g_pd3dDevice->CreateBlendState(&desc, &g_pBlendState);
    }

    // Create the rasterizer state
    {
        D3D11_RASTERIZER_DESC desc;
        ZeroMemory(&desc, sizeof(desc));
        desc.FillMode = D3D11_FILL_SOLID;
        desc.CullMode = D3D11_CULL_NONE;
        desc.ScissorEnable = true;
        desc.DepthClipEnable = true;
        g_pd3dDevice->CreateRasterizerState(&desc, &g_pRasterizerState);
    }

    // Create depth-stencil State
    {
        D3D11_DEPTH_STENCIL_DESC desc;
        ZeroMemory(&desc, sizeof(desc));
        desc.DepthEnable = false;
        desc.DepthWriteMask = D3D11_DEPTH_WRITE_MASK_ALL;
        desc.DepthFunc = D3D11_COMPARISON_ALWAYS;
        desc.StencilEnable = false;
        desc.FrontFace.StencilFailOp = desc.FrontFace.StencilDepthFailOp = desc.FrontFace.StencilPassOp = D3D11_STENCIL_OP_KEEP;
        desc.FrontFace.StencilFunc = D3D11_COMPARISON_ALWAYS;
        desc.BackFace = desc.FrontFace;
        g_pd3dDevice->CreateDepthStencilState(&desc, &g_pDepthStencilState);
    }

    ImGui_ImplDX11_CreateFontsTexture();

    return true;
}

void    ImGui_ImplDX11_InvalidateDeviceObjects()
{
    if (!g_pd3dDevice)
        return;

    if (g_pFontSampler) { g_pFontSampler->Release(); g_pFontSampler = NULL; }
    if (g_pFontTextureView) { g_pFontTextureView->Release(); g_pFontTextureView = NULL; ImGui::GetIO().Fonts->TexID = NULL; } // We copied g_pFontTextureView to io.Fonts->TexID so let's clear that as well.
    if (g_pIB) { g_pIB->Release(); g_pIB = NULL; }
    if (g_pVB) { g_pVB->Release(); g_pVB = NULL; }

    if (g_pBlendState) { g_pBlendState->Release(); g_pBlendState = NULL; }
    if (g_pDepthStencilState) { g_pDepthStencilState->Release(); g_pDepthStencilState = NULL; }
    if (g_pRasterizerState) { g_pRasterizerState->Release(); g_pRasterizerState = NULL; }
    if (g_pPixelShader) { g_pPixelShader->Release(); g_pPixelShader = NULL; }
    if (g_pPixelShaderBlob) { g_pPixelShaderBlob->Release(); g_pPixelShaderBlob = NULL; }
    if (g_pVertexConstantBuffer) { g_pVertexConstantBuffer->Release(); g_pVertexConstantBuffer = NULL; }
    if (g_pInputLayout) { g_pInputLayout->Release(); g_pInputLayout = NULL; }
    if (g_pVertexShader) { g_pVertexShader->Release(); g_pVertexShader = NULL; }
    if (g_pVertexShaderBlob) { g_pVertexShaderBlob->Release(); g_pVertexShaderBlob = NULL; }
}

bool    ImGui_ImplDX11_Init(ID3D11Device* device, ID3D11DeviceContext* device_context)
{
    // Setup back-end capabilities flags
    ImGuiIO& io = ImGui::GetIO();
    io.BackendRendererName = "imgui_impl_dx11";
    io.BackendFlags |= ImGuiBackendFlags_RendererHasVtxOffset;  // We can honor the ImDrawCmd::VtxOffset field, allowing for large meshes.
    io.BackendFlags |= ImGuiBackendFlags_RendererHasViewports;  // We can create multi-viewports on the Renderer side (optional)

    // Get factory from device
    IDXGIDevice* pDXGIDevice = NULL;
    IDXGIAdapter* pDXGIAdapter = NULL;
    IDXGIFactory* pFactory = NULL;

    if (device->QueryInterface(IID_PPV_ARGS(&pDXGIDevice)) == S_OK)
        if (pDXGIDevice->GetParent(IID_PPV_ARGS(&pDXGIAdapter)) == S_OK)
            if (pDXGIAdapter->GetParent(IID_PPV_ARGS(&pFactory)) == S_OK)
            {
                g_pd3dDevice = device;
                g_pd3dDeviceContext = device_context;
                g_pFactory = pFactory;
            }
    if (pDXGIDevice) pDXGIDevice->Release();
    if (pDXGIAdapter) pDXGIAdapter->Release();
    g_pd3dDevice->AddRef();
    g_pd3dDeviceContext->AddRef();

    if (io.ConfigFlags & ImGuiConfigFlags_ViewportsEnable)
        ImGui_ImplDX11_InitPlatformInterface();

    return true;
}

void ImGui_ImplDX11_Shutdown()
{
    ImGui_ImplDX11_ShutdownPlatformInterface();
    ImGui_ImplDX11_InvalidateDeviceObjects();
    if (g_pFactory) { g_pFactory->Release(); g_pFactory = NULL; }
    if (g_pd3dDevice) { g_pd3dDevice->Release(); g_pd3dDevice = NULL; }
    if (g_pd3dDeviceContext) { g_pd3dDeviceContext->Release(); g_pd3dDeviceContext = NULL; }
}

void ImGui_ImplDX11_NewFrame()
{
    if (!g_pFontSampler)
        ImGui_ImplDX11_CreateDeviceObjects();
}

//--------------------------------------------------------------------------------------------------------
// MULTI-VIEWPORT / PLATFORM INTERFACE SUPPORT
// This is an _advanced_ and _optional_ feature, allowing the back-end to create and handle multiple viewports simultaneously.
// If you are new to dear imgui or creating a new binding for dear imgui, it is recommended that you completely ignore this section first..
//--------------------------------------------------------------------------------------------------------

struct ImGuiViewportDataDx11
{
    IDXGISwapChain*             SwapChain;
    ID3D11RenderTargetView*     RTView;

    ImGuiViewportDataDx11()     { SwapChain = NULL; RTView = NULL; }
    ~ImGuiViewportDataDx11()    { IM_ASSERT(SwapChain == NULL && RTView == NULL); }
};

static void ImGui_ImplDX11_CreateWindow(ImGuiViewport* viewport)
{
    ImGuiViewportDataDx11* data = IM_NEW(ImGuiViewportDataDx11)();
    viewport->RendererUserData = data;

    // PlatformHandleRaw should always be a HWND, whereas PlatformHandle might be a higher-level handle (e.g. GLFWWindow*, SDL_Window*).
    // Some back-end will leave PlatformHandleRaw NULL, in which case we assume PlatformHandle will contain the HWND.
    HWND hwnd = viewport->PlatformHandleRaw ? (HWND)viewport->PlatformHandleRaw : (HWND)viewport->PlatformHandle;
    IM_ASSERT(hwnd != 0);

    // Create swap chain
    DXGI_SWAP_CHAIN_DESC sd;
    ZeroMemory(&sd, sizeof(sd));
    sd.BufferDesc.Width = (UINT)viewport->Size.x;
    sd.BufferDesc.Height = (UINT)viewport->Size.y;
    sd.BufferDesc.Format = DXGI_FORMAT_R8G8B8A8_UNORM;
    sd.SampleDesc.Count = 1;
    sd.SampleDesc.Quality = 0;
    sd.BufferUsage = DXGI_USAGE_RENDER_TARGET_OUTPUT;
    sd.BufferCount = 1;
    sd.OutputWindow = hwnd;
    sd.Windowed = TRUE;
    sd.SwapEffect = DXGI_SWAP_EFFECT_DISCARD;
    sd.Flags = 0;

    IM_ASSERT(data->SwapChain == NULL && data->RTView == NULL);
    g_pFactory->CreateSwapChain(g_pd3dDevice, &sd, &data->SwapChain);

    // Create the render target
    if (data->SwapChain)
    {
        ID3D11Texture2D* pBackBuffer;
        data->SwapChain->GetBuffer(0, IID_PPV_ARGS(&pBackBuffer));
        g_pd3dDevice->CreateRenderTargetView(pBackBuffer, NULL, &data->RTView);
        pBackBuffer->Release();
    }
}

static void ImGui_ImplDX11_DestroyWindow(ImGuiViewport* viewport)
{
    // The main viewport (owned by the application) will always have RendererUserData == NULL since we didn't create the data for it.
    if (ImGuiViewportDataDx11* data = (ImGuiViewportDataDx11*)viewport->RendererUserData)
    {
        if (data->SwapChain)
            data->SwapChain->Release();
        data->SwapChain = NULL;
        if (data->RTView)
            data->RTView->Release();
        data->RTView = NULL;
        IM_DELETE(data);
    }
    viewport->RendererUserData = NULL;
}

static void ImGui_ImplDX11_SetWindowSize(ImGuiViewport* viewport, ImVec2 size)
{
    ImGuiViewportDataDx11* data = (ImGuiViewportDataDx11*)viewport->RendererUserData;
    if (data->RTView)
    {
        data->RTView->Release();
        data->RTView = NULL;
    }
    if (data->SwapChain)
    {
        ID3D11Texture2D* pBackBuffer = NULL;
        data->SwapChain->ResizeBuffers(0, (UINT)size.x, (UINT)size.y, DXGI_FORMAT_UNKNOWN, 0);
        data->SwapChain->GetBuffer(0, IID_PPV_ARGS(&pBackBuffer));
        if (pBackBuffer == NULL) { fprintf(stderr, "ImGui_ImplDX11_SetWindowSize() failed creating buffers.\n"); return; }
        g_pd3dDevice->CreateRenderTargetView(pBackBuffer, NULL, &data->RTView);
        pBackBuffer->Release();
    }
}

static void ImGui_ImplDX11_RenderWindow(ImGuiViewport* viewport, void*)
{
    ImGuiViewportDataDx11* data = (ImGuiViewportDataDx11*)viewport->RendererUserData;
    ImVec4 clear_color = ImVec4(0.0f, 0.0f, 0.0f, 1.0f);
    g_pd3dDeviceContext->OMSetRenderTargets(1, &data->RTView, NULL);
    if (!(viewport->Flags & ImGuiViewportFlags_NoRendererClear))
        g_pd3dDeviceContext->ClearRenderTargetView(data->RTView, (float*)&clear_color);
    ImGui_ImplDX11_RenderDrawData(viewport->DrawData);
}

static void ImGui_ImplDX11_SwapBuffers(ImGuiViewport* viewport, void*)
{
    ImGuiViewportDataDx11* data = (ImGuiViewportDataDx11*)viewport->RendererUserData;
    data->SwapChain->Present(0, 0); // Present without vsync
}

static void ImGui_ImplDX11_InitPlatformInterface()
{
    ImGuiPlatformIO& platform_io = ImGui::GetPlatformIO();
    platform_io.Renderer_CreateWindow = ImGui_ImplDX11_CreateWindow;
    platform_io.Renderer_DestroyWindow = ImGui_ImplDX11_DestroyWindow;
    platform_io.Renderer_SetWindowSize = ImGui_ImplDX11_SetWindowSize;
    platform_io.Renderer_RenderWindow = ImGui_ImplDX11_RenderWindow;
    platform_io.Renderer_SwapBuffers = ImGui_ImplDX11_SwapBuffers;
}

static void ImGui_ImplDX11_ShutdownPlatformInterface()
{
    ImGui::DestroyPlatformWindows();
}<|MERGE_RESOLUTION|>--- conflicted
+++ resolved
@@ -3,12 +3,8 @@
 
 // Implemented features:
 //  [X] Renderer: User texture binding. Use 'ID3D11ShaderResourceView*' as ImTextureID. Read the FAQ about ImTextureID!
-<<<<<<< HEAD
 //  [X] Renderer: Multi-viewport support. Enable with 'io.ConfigFlags |= ImGuiConfigFlags_ViewportsEnable'.
-//  [X] Renderer: Support for large meshes (64k+ vertices) with 16-bits indices.
-=======
 //  [X] Renderer: Support for large meshes (64k+ vertices) with 16-bit indices.
->>>>>>> bdce8336
 
 // You can copy and use unmodified imgui_impl_* files in your project. See main.cpp for an example of using this.
 // If you are new to dear imgui, read examples/README.txt and read the documentation at the top of imgui.cpp
