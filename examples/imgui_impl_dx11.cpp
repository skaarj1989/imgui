// ImGui Renderer for: DirectX11
// This needs to be used along with a Platform Binding (e.g. Win32)

// Implemented features:
//  [X] Renderer: User texture binding. Use 'ID3D11ShaderResourceView*' as ImTextureID. Read the FAQ about ImTextureID in imgui.cpp.
//  [X] Renderer: Multi-viewport support. Enable with 'io.ConfigFlags |= ImGuiConfigFlags_ViewportsEnable'.

// You can copy and use unmodified imgui_impl_* files in your project. See main.cpp for an example of using this.
// If you are new to dear imgui, read examples/README.txt and read the documentation at the top of imgui.cpp
// https://github.com/ocornut/imgui

// CHANGELOG
// (minor and older changes stripped away, please see git history for details)
<<<<<<< HEAD
//  2018-XX-XX: Platform: Added support for multiple windows via the ImGuiPlatformIO interface.
=======
//  2018-08-01: DirectX11: Querying for IDXGIFactory instead of IDXGIFactory1 to increase compatibility.
>>>>>>> d69b2a1c
//  2018-07-13: DirectX11: Fixed unreleased resources in Init and Shutdown functions.
//  2018-06-08: Misc: Extracted imgui_impl_dx11.cpp/.h away from the old combined DX11+Win32 example.
//  2018-06-08: DirectX11: Use draw_data->DisplayPos and draw_data->DisplaySize to setup projection matrix and clipping rectangle.
//  2018-02-16: Misc: Obsoleted the io.RenderDrawListsFn callback and exposed ImGui_ImplDX11_RenderDrawData() in the .h file so you can call it yourself.
//  2018-02-06: Misc: Removed call to ImGui::Shutdown() which is not available from 1.60 WIP, user needs to call CreateContext/DestroyContext themselves.
//  2016-05-07: DirectX11: Disabling depth-write.

#include "imgui.h"
#include "imgui_impl_dx11.h"

// DirectX
#include <stdio.h>
#include <d3d11.h>
#include <d3dcompiler.h>

// DirectX data
static ID3D11Device*            g_pd3dDevice = NULL;
static ID3D11DeviceContext*     g_pd3dDeviceContext = NULL;
static IDXGIFactory*            g_pFactory = NULL;
static ID3D11Buffer*            g_pVB = NULL;
static ID3D11Buffer*            g_pIB = NULL;
static ID3D10Blob*              g_pVertexShaderBlob = NULL;
static ID3D11VertexShader*      g_pVertexShader = NULL;
static ID3D11InputLayout*       g_pInputLayout = NULL;
static ID3D11Buffer*            g_pVertexConstantBuffer = NULL;
static ID3D10Blob*              g_pPixelShaderBlob = NULL;
static ID3D11PixelShader*       g_pPixelShader = NULL;
static ID3D11SamplerState*      g_pFontSampler = NULL;
static ID3D11ShaderResourceView*g_pFontTextureView = NULL;
static ID3D11RasterizerState*   g_pRasterizerState = NULL;
static ID3D11BlendState*        g_pBlendState = NULL;
static ID3D11DepthStencilState* g_pDepthStencilState = NULL;
static int                      g_VertexBufferSize = 5000, g_IndexBufferSize = 10000;

struct VERTEX_CONSTANT_BUFFER
{
    float   mvp[4][4];
};

// Forward Declarations
static void ImGui_ImplDX11_InitPlatformInterface();
static void ImGui_ImplDX11_ShutdownPlatformInterface();

// Render function
// (this used to be set in io.RenderDrawListsFn and called by ImGui::Render(), but you can now call this directly from your main loop)
void ImGui_ImplDX11_RenderDrawData(ImDrawData* draw_data)
{
    ID3D11DeviceContext* ctx = g_pd3dDeviceContext;

    // Create and grow vertex/index buffers if needed
    if (!g_pVB || g_VertexBufferSize < draw_data->TotalVtxCount)
    {
        if (g_pVB) { g_pVB->Release(); g_pVB = NULL; }
        g_VertexBufferSize = draw_data->TotalVtxCount + 5000;
        D3D11_BUFFER_DESC desc;
        memset(&desc, 0, sizeof(D3D11_BUFFER_DESC));
        desc.Usage = D3D11_USAGE_DYNAMIC;
        desc.ByteWidth = g_VertexBufferSize * sizeof(ImDrawVert);
        desc.BindFlags = D3D11_BIND_VERTEX_BUFFER;
        desc.CPUAccessFlags = D3D11_CPU_ACCESS_WRITE;
        desc.MiscFlags = 0;
        if (g_pd3dDevice->CreateBuffer(&desc, NULL, &g_pVB) < 0)
            return;
    }
    if (!g_pIB || g_IndexBufferSize < draw_data->TotalIdxCount)
    {
        if (g_pIB) { g_pIB->Release(); g_pIB = NULL; }
        g_IndexBufferSize = draw_data->TotalIdxCount + 10000;
        D3D11_BUFFER_DESC desc;
        memset(&desc, 0, sizeof(D3D11_BUFFER_DESC));
        desc.Usage = D3D11_USAGE_DYNAMIC;
        desc.ByteWidth = g_IndexBufferSize * sizeof(ImDrawIdx);
        desc.BindFlags = D3D11_BIND_INDEX_BUFFER;
        desc.CPUAccessFlags = D3D11_CPU_ACCESS_WRITE;
        if (g_pd3dDevice->CreateBuffer(&desc, NULL, &g_pIB) < 0)
            return;
    }

    // Copy and convert all vertices into a single contiguous buffer
    D3D11_MAPPED_SUBRESOURCE vtx_resource, idx_resource;
    if (ctx->Map(g_pVB, 0, D3D11_MAP_WRITE_DISCARD, 0, &vtx_resource) != S_OK)
        return;
    if (ctx->Map(g_pIB, 0, D3D11_MAP_WRITE_DISCARD, 0, &idx_resource) != S_OK)
        return;
    ImDrawVert* vtx_dst = (ImDrawVert*)vtx_resource.pData;
    ImDrawIdx* idx_dst = (ImDrawIdx*)idx_resource.pData;
    for (int n = 0; n < draw_data->CmdListsCount; n++)
    {
        const ImDrawList* cmd_list = draw_data->CmdLists[n];
        memcpy(vtx_dst, cmd_list->VtxBuffer.Data, cmd_list->VtxBuffer.Size * sizeof(ImDrawVert));
        memcpy(idx_dst, cmd_list->IdxBuffer.Data, cmd_list->IdxBuffer.Size * sizeof(ImDrawIdx));
        vtx_dst += cmd_list->VtxBuffer.Size;
        idx_dst += cmd_list->IdxBuffer.Size;
    }
    ctx->Unmap(g_pVB, 0);
    ctx->Unmap(g_pIB, 0);

    // Setup orthographic projection matrix into our constant buffer
    // Our visible imgui space lies from draw_data->DisplayPos (top left) to draw_data->DisplayPos+data_data->DisplaySize (bottom right). DisplayMin is (0,0) for single viewport apps.
    {
        D3D11_MAPPED_SUBRESOURCE mapped_resource;
        if (ctx->Map(g_pVertexConstantBuffer, 0, D3D11_MAP_WRITE_DISCARD, 0, &mapped_resource) != S_OK)
            return;
        VERTEX_CONSTANT_BUFFER* constant_buffer = (VERTEX_CONSTANT_BUFFER*)mapped_resource.pData;
        float L = draw_data->DisplayPos.x;
        float R = draw_data->DisplayPos.x + draw_data->DisplaySize.x;
        float T = draw_data->DisplayPos.y;
        float B = draw_data->DisplayPos.y + draw_data->DisplaySize.y;
        float mvp[4][4] =
        {
            { 2.0f/(R-L),   0.0f,           0.0f,       0.0f },
            { 0.0f,         2.0f/(T-B),     0.0f,       0.0f },
            { 0.0f,         0.0f,           0.5f,       0.0f },
            { (R+L)/(L-R),  (T+B)/(B-T),    0.5f,       1.0f },
        };
        memcpy(&constant_buffer->mvp, mvp, sizeof(mvp));
        ctx->Unmap(g_pVertexConstantBuffer, 0);
    }

    // Backup DX state that will be modified to restore it afterwards (unfortunately this is very ugly looking and verbose. Close your eyes!)
    struct BACKUP_DX11_STATE
    {
        UINT                        ScissorRectsCount, ViewportsCount;
        D3D11_RECT                  ScissorRects[D3D11_VIEWPORT_AND_SCISSORRECT_OBJECT_COUNT_PER_PIPELINE];
        D3D11_VIEWPORT              Viewports[D3D11_VIEWPORT_AND_SCISSORRECT_OBJECT_COUNT_PER_PIPELINE];
        ID3D11RasterizerState*      RS;
        ID3D11BlendState*           BlendState;
        FLOAT                       BlendFactor[4];
        UINT                        SampleMask;
        UINT                        StencilRef;
        ID3D11DepthStencilState*    DepthStencilState;
        ID3D11ShaderResourceView*   PSShaderResource;
        ID3D11SamplerState*         PSSampler;
        ID3D11PixelShader*          PS;
        ID3D11VertexShader*         VS;
        UINT                        PSInstancesCount, VSInstancesCount;
        ID3D11ClassInstance*        PSInstances[256], *VSInstances[256];   // 256 is max according to PSSetShader documentation
        D3D11_PRIMITIVE_TOPOLOGY    PrimitiveTopology;
        ID3D11Buffer*               IndexBuffer, *VertexBuffer, *VSConstantBuffer;
        UINT                        IndexBufferOffset, VertexBufferStride, VertexBufferOffset;
        DXGI_FORMAT                 IndexBufferFormat;
        ID3D11InputLayout*          InputLayout;
    };
    BACKUP_DX11_STATE old;
    old.ScissorRectsCount = old.ViewportsCount = D3D11_VIEWPORT_AND_SCISSORRECT_OBJECT_COUNT_PER_PIPELINE;
    ctx->RSGetScissorRects(&old.ScissorRectsCount, old.ScissorRects);
    ctx->RSGetViewports(&old.ViewportsCount, old.Viewports);
    ctx->RSGetState(&old.RS);
    ctx->OMGetBlendState(&old.BlendState, old.BlendFactor, &old.SampleMask);
    ctx->OMGetDepthStencilState(&old.DepthStencilState, &old.StencilRef);
    ctx->PSGetShaderResources(0, 1, &old.PSShaderResource);
    ctx->PSGetSamplers(0, 1, &old.PSSampler);
    old.PSInstancesCount = old.VSInstancesCount = 256;
    ctx->PSGetShader(&old.PS, old.PSInstances, &old.PSInstancesCount);
    ctx->VSGetShader(&old.VS, old.VSInstances, &old.VSInstancesCount);
    ctx->VSGetConstantBuffers(0, 1, &old.VSConstantBuffer);
    ctx->IAGetPrimitiveTopology(&old.PrimitiveTopology);
    ctx->IAGetIndexBuffer(&old.IndexBuffer, &old.IndexBufferFormat, &old.IndexBufferOffset);
    ctx->IAGetVertexBuffers(0, 1, &old.VertexBuffer, &old.VertexBufferStride, &old.VertexBufferOffset);
    ctx->IAGetInputLayout(&old.InputLayout);

    // Setup viewport
    D3D11_VIEWPORT vp;
    memset(&vp, 0, sizeof(D3D11_VIEWPORT));
    vp.Width =  draw_data->DisplaySize.x;
    vp.Height = draw_data->DisplaySize.y;
    vp.MinDepth = 0.0f;
    vp.MaxDepth = 1.0f;
    vp.TopLeftX = vp.TopLeftY = 0;
    ctx->RSSetViewports(1, &vp);

    // Bind shader and vertex buffers
    unsigned int stride = sizeof(ImDrawVert);
    unsigned int offset = 0;
    ctx->IASetInputLayout(g_pInputLayout);
    ctx->IASetVertexBuffers(0, 1, &g_pVB, &stride, &offset);
    ctx->IASetIndexBuffer(g_pIB, sizeof(ImDrawIdx) == 2 ? DXGI_FORMAT_R16_UINT : DXGI_FORMAT_R32_UINT, 0);
    ctx->IASetPrimitiveTopology(D3D11_PRIMITIVE_TOPOLOGY_TRIANGLELIST);
    ctx->VSSetShader(g_pVertexShader, NULL, 0);
    ctx->VSSetConstantBuffers(0, 1, &g_pVertexConstantBuffer);
    ctx->PSSetShader(g_pPixelShader, NULL, 0);
    ctx->PSSetSamplers(0, 1, &g_pFontSampler);

    // Setup render state
    const float blend_factor[4] = { 0.f, 0.f, 0.f, 0.f };
    ctx->OMSetBlendState(g_pBlendState, blend_factor, 0xffffffff);
    ctx->OMSetDepthStencilState(g_pDepthStencilState, 0);
    ctx->RSSetState(g_pRasterizerState);

    // Render command lists
    int vtx_offset = 0;
    int idx_offset = 0;
    ImVec2 pos = draw_data->DisplayPos;
    for (int n = 0; n < draw_data->CmdListsCount; n++)
    {
        const ImDrawList* cmd_list = draw_data->CmdLists[n];
        for (int cmd_i = 0; cmd_i < cmd_list->CmdBuffer.Size; cmd_i++)
        {
            const ImDrawCmd* pcmd = &cmd_list->CmdBuffer[cmd_i];
            if (pcmd->UserCallback)
            {
                // User callback (registered via ImDrawList::AddCallback)
                pcmd->UserCallback(cmd_list, pcmd);
            }
            else
            {
                // Apply scissor/clipping rectangle
                const D3D11_RECT r = { (LONG)(pcmd->ClipRect.x - pos.x), (LONG)(pcmd->ClipRect.y - pos.y), (LONG)(pcmd->ClipRect.z - pos.x), (LONG)(pcmd->ClipRect.w - pos.y) };
                ctx->RSSetScissorRects(1, &r);

                // Bind texture, Draw
                ctx->PSSetShaderResources(0, 1, (ID3D11ShaderResourceView**)&pcmd->TextureId);
                ctx->DrawIndexed(pcmd->ElemCount, idx_offset, vtx_offset);
            }
            idx_offset += pcmd->ElemCount;
        }
        vtx_offset += cmd_list->VtxBuffer.Size;
    }

    // Restore modified DX state
    ctx->RSSetScissorRects(old.ScissorRectsCount, old.ScissorRects);
    ctx->RSSetViewports(old.ViewportsCount, old.Viewports);
    ctx->RSSetState(old.RS); if (old.RS) old.RS->Release();
    ctx->OMSetBlendState(old.BlendState, old.BlendFactor, old.SampleMask); if (old.BlendState) old.BlendState->Release();
    ctx->OMSetDepthStencilState(old.DepthStencilState, old.StencilRef); if (old.DepthStencilState) old.DepthStencilState->Release();
    ctx->PSSetShaderResources(0, 1, &old.PSShaderResource); if (old.PSShaderResource) old.PSShaderResource->Release();
    ctx->PSSetSamplers(0, 1, &old.PSSampler); if (old.PSSampler) old.PSSampler->Release();
    ctx->PSSetShader(old.PS, old.PSInstances, old.PSInstancesCount); if (old.PS) old.PS->Release();
    for (UINT i = 0; i < old.PSInstancesCount; i++) if (old.PSInstances[i]) old.PSInstances[i]->Release();
    ctx->VSSetShader(old.VS, old.VSInstances, old.VSInstancesCount); if (old.VS) old.VS->Release();
    ctx->VSSetConstantBuffers(0, 1, &old.VSConstantBuffer); if (old.VSConstantBuffer) old.VSConstantBuffer->Release();
    for (UINT i = 0; i < old.VSInstancesCount; i++) if (old.VSInstances[i]) old.VSInstances[i]->Release();
    ctx->IASetPrimitiveTopology(old.PrimitiveTopology);
    ctx->IASetIndexBuffer(old.IndexBuffer, old.IndexBufferFormat, old.IndexBufferOffset); if (old.IndexBuffer) old.IndexBuffer->Release();
    ctx->IASetVertexBuffers(0, 1, &old.VertexBuffer, &old.VertexBufferStride, &old.VertexBufferOffset); if (old.VertexBuffer) old.VertexBuffer->Release();
    ctx->IASetInputLayout(old.InputLayout); if (old.InputLayout) old.InputLayout->Release();
}

static void ImGui_ImplDX11_CreateFontsTexture()
{
    // Build texture atlas
    ImGuiIO& io = ImGui::GetIO();
    unsigned char* pixels;
    int width, height;
    io.Fonts->GetTexDataAsRGBA32(&pixels, &width, &height);

    // Upload texture to graphics system
    {
        D3D11_TEXTURE2D_DESC desc;
        ZeroMemory(&desc, sizeof(desc));
        desc.Width = width;
        desc.Height = height;
        desc.MipLevels = 1;
        desc.ArraySize = 1;
        desc.Format = DXGI_FORMAT_R8G8B8A8_UNORM;
        desc.SampleDesc.Count = 1;
        desc.Usage = D3D11_USAGE_DEFAULT;
        desc.BindFlags = D3D11_BIND_SHADER_RESOURCE;
        desc.CPUAccessFlags = 0;

        ID3D11Texture2D *pTexture = NULL;
        D3D11_SUBRESOURCE_DATA subResource;
        subResource.pSysMem = pixels;
        subResource.SysMemPitch = desc.Width * 4;
        subResource.SysMemSlicePitch = 0;
        g_pd3dDevice->CreateTexture2D(&desc, &subResource, &pTexture);

        // Create texture view
        D3D11_SHADER_RESOURCE_VIEW_DESC srvDesc;
        ZeroMemory(&srvDesc, sizeof(srvDesc));
        srvDesc.Format = DXGI_FORMAT_R8G8B8A8_UNORM;
        srvDesc.ViewDimension = D3D11_SRV_DIMENSION_TEXTURE2D;
        srvDesc.Texture2D.MipLevels = desc.MipLevels;
        srvDesc.Texture2D.MostDetailedMip = 0;
        g_pd3dDevice->CreateShaderResourceView(pTexture, &srvDesc, &g_pFontTextureView);
        pTexture->Release();
    }

    // Store our identifier
    io.Fonts->TexID = (void *)g_pFontTextureView;

    // Create texture sampler
    {
        D3D11_SAMPLER_DESC desc;
        ZeroMemory(&desc, sizeof(desc));
        desc.Filter = D3D11_FILTER_MIN_MAG_MIP_LINEAR;
        desc.AddressU = D3D11_TEXTURE_ADDRESS_WRAP;
        desc.AddressV = D3D11_TEXTURE_ADDRESS_WRAP;
        desc.AddressW = D3D11_TEXTURE_ADDRESS_WRAP;
        desc.MipLODBias = 0.f;
        desc.ComparisonFunc = D3D11_COMPARISON_ALWAYS;
        desc.MinLOD = 0.f;
        desc.MaxLOD = 0.f;
        g_pd3dDevice->CreateSamplerState(&desc, &g_pFontSampler);
    }
}

bool    ImGui_ImplDX11_CreateDeviceObjects()
{
    if (!g_pd3dDevice)
        return false;
    if (g_pFontSampler)
        ImGui_ImplDX11_InvalidateDeviceObjects();

    // By using D3DCompile() from <d3dcompiler.h> / d3dcompiler.lib, we introduce a dependency to a given version of d3dcompiler_XX.dll (see D3DCOMPILER_DLL_A)
    // If you would like to use this DX11 sample code but remove this dependency you can: 
    //  1) compile once, save the compiled shader blobs into a file or source code and pass them to CreateVertexShader()/CreatePixelShader() [preferred solution]
    //  2) use code to detect any version of the DLL and grab a pointer to D3DCompile from the DLL. 
    // See https://github.com/ocornut/imgui/pull/638 for sources and details.

    // Create the vertex shader
    {
        static const char* vertexShader =
            "cbuffer vertexBuffer : register(b0) \
            {\
            float4x4 ProjectionMatrix; \
            };\
            struct VS_INPUT\
            {\
            float2 pos : POSITION;\
            float4 col : COLOR0;\
            float2 uv  : TEXCOORD0;\
            };\
            \
            struct PS_INPUT\
            {\
            float4 pos : SV_POSITION;\
            float4 col : COLOR0;\
            float2 uv  : TEXCOORD0;\
            };\
            \
            PS_INPUT main(VS_INPUT input)\
            {\
            PS_INPUT output;\
            output.pos = mul( ProjectionMatrix, float4(input.pos.xy, 0.f, 1.f));\
            output.col = input.col;\
            output.uv  = input.uv;\
            return output;\
            }";

        D3DCompile(vertexShader, strlen(vertexShader), NULL, NULL, NULL, "main", "vs_4_0", 0, 0, &g_pVertexShaderBlob, NULL);
        if (g_pVertexShaderBlob == NULL) // NB: Pass ID3D10Blob* pErrorBlob to D3DCompile() to get error showing in (const char*)pErrorBlob->GetBufferPointer(). Make sure to Release() the blob!
            return false;
        if (g_pd3dDevice->CreateVertexShader((DWORD*)g_pVertexShaderBlob->GetBufferPointer(), g_pVertexShaderBlob->GetBufferSize(), NULL, &g_pVertexShader) != S_OK)
            return false;

        // Create the input layout
        D3D11_INPUT_ELEMENT_DESC local_layout[] = 
        {
            { "POSITION", 0, DXGI_FORMAT_R32G32_FLOAT,   0, (size_t)(&((ImDrawVert*)0)->pos), D3D11_INPUT_PER_VERTEX_DATA, 0 },
            { "TEXCOORD", 0, DXGI_FORMAT_R32G32_FLOAT,   0, (size_t)(&((ImDrawVert*)0)->uv),  D3D11_INPUT_PER_VERTEX_DATA, 0 },
            { "COLOR",    0, DXGI_FORMAT_R8G8B8A8_UNORM, 0, (size_t)(&((ImDrawVert*)0)->col), D3D11_INPUT_PER_VERTEX_DATA, 0 },
        };
        if (g_pd3dDevice->CreateInputLayout(local_layout, 3, g_pVertexShaderBlob->GetBufferPointer(), g_pVertexShaderBlob->GetBufferSize(), &g_pInputLayout) != S_OK)
            return false;

        // Create the constant buffer
        {
            D3D11_BUFFER_DESC desc;
            desc.ByteWidth = sizeof(VERTEX_CONSTANT_BUFFER);
            desc.Usage = D3D11_USAGE_DYNAMIC;
            desc.BindFlags = D3D11_BIND_CONSTANT_BUFFER;
            desc.CPUAccessFlags = D3D11_CPU_ACCESS_WRITE;
            desc.MiscFlags = 0;
            g_pd3dDevice->CreateBuffer(&desc, NULL, &g_pVertexConstantBuffer);
        }
    }

    // Create the pixel shader
    {
        static const char* pixelShader =
            "struct PS_INPUT\
            {\
            float4 pos : SV_POSITION;\
            float4 col : COLOR0;\
            float2 uv  : TEXCOORD0;\
            };\
            sampler sampler0;\
            Texture2D texture0;\
            \
            float4 main(PS_INPUT input) : SV_Target\
            {\
            float4 out_col = input.col * texture0.Sample(sampler0, input.uv); \
            return out_col; \
            }";

        D3DCompile(pixelShader, strlen(pixelShader), NULL, NULL, NULL, "main", "ps_4_0", 0, 0, &g_pPixelShaderBlob, NULL);
        if (g_pPixelShaderBlob == NULL)  // NB: Pass ID3D10Blob* pErrorBlob to D3DCompile() to get error showing in (const char*)pErrorBlob->GetBufferPointer(). Make sure to Release() the blob!
            return false;
        if (g_pd3dDevice->CreatePixelShader((DWORD*)g_pPixelShaderBlob->GetBufferPointer(), g_pPixelShaderBlob->GetBufferSize(), NULL, &g_pPixelShader) != S_OK)
            return false;
    }

    // Create the blending setup
    {
        D3D11_BLEND_DESC desc;
        ZeroMemory(&desc, sizeof(desc));
        desc.AlphaToCoverageEnable = false;
        desc.RenderTarget[0].BlendEnable = true;
        desc.RenderTarget[0].SrcBlend = D3D11_BLEND_SRC_ALPHA;
        desc.RenderTarget[0].DestBlend = D3D11_BLEND_INV_SRC_ALPHA;
        desc.RenderTarget[0].BlendOp = D3D11_BLEND_OP_ADD;
        desc.RenderTarget[0].SrcBlendAlpha = D3D11_BLEND_INV_SRC_ALPHA;
        desc.RenderTarget[0].DestBlendAlpha = D3D11_BLEND_ZERO;
        desc.RenderTarget[0].BlendOpAlpha = D3D11_BLEND_OP_ADD;
        desc.RenderTarget[0].RenderTargetWriteMask = D3D11_COLOR_WRITE_ENABLE_ALL;
        g_pd3dDevice->CreateBlendState(&desc, &g_pBlendState);
    }

    // Create the rasterizer state
    {
        D3D11_RASTERIZER_DESC desc;
        ZeroMemory(&desc, sizeof(desc));
        desc.FillMode = D3D11_FILL_SOLID;
        desc.CullMode = D3D11_CULL_NONE;
        desc.ScissorEnable = true;
        desc.DepthClipEnable = true;
        g_pd3dDevice->CreateRasterizerState(&desc, &g_pRasterizerState);
    }

    // Create depth-stencil State
    {
        D3D11_DEPTH_STENCIL_DESC desc;
        ZeroMemory(&desc, sizeof(desc));
        desc.DepthEnable = false;
        desc.DepthWriteMask = D3D11_DEPTH_WRITE_MASK_ALL;
        desc.DepthFunc = D3D11_COMPARISON_ALWAYS;
        desc.StencilEnable = false;
        desc.FrontFace.StencilFailOp = desc.FrontFace.StencilDepthFailOp = desc.FrontFace.StencilPassOp = D3D11_STENCIL_OP_KEEP;
        desc.FrontFace.StencilFunc = D3D11_COMPARISON_ALWAYS;
        desc.BackFace = desc.FrontFace;
        g_pd3dDevice->CreateDepthStencilState(&desc, &g_pDepthStencilState);
    }

    ImGui_ImplDX11_CreateFontsTexture();

    return true;
}

void    ImGui_ImplDX11_InvalidateDeviceObjects()
{
    if (!g_pd3dDevice)
        return;

    if (g_pFontSampler) { g_pFontSampler->Release(); g_pFontSampler = NULL; }
    if (g_pFontTextureView) { g_pFontTextureView->Release(); g_pFontTextureView = NULL; ImGui::GetIO().Fonts->TexID = NULL; } // We copied g_pFontTextureView to io.Fonts->TexID so let's clear that as well.
    if (g_pIB) { g_pIB->Release(); g_pIB = NULL; }
    if (g_pVB) { g_pVB->Release(); g_pVB = NULL; }

    if (g_pBlendState) { g_pBlendState->Release(); g_pBlendState = NULL; }
    if (g_pDepthStencilState) { g_pDepthStencilState->Release(); g_pDepthStencilState = NULL; }
    if (g_pRasterizerState) { g_pRasterizerState->Release(); g_pRasterizerState = NULL; }
    if (g_pPixelShader) { g_pPixelShader->Release(); g_pPixelShader = NULL; }
    if (g_pPixelShaderBlob) { g_pPixelShaderBlob->Release(); g_pPixelShaderBlob = NULL; }
    if (g_pVertexConstantBuffer) { g_pVertexConstantBuffer->Release(); g_pVertexConstantBuffer = NULL; }
    if (g_pInputLayout) { g_pInputLayout->Release(); g_pInputLayout = NULL; }
    if (g_pVertexShader) { g_pVertexShader->Release(); g_pVertexShader = NULL; }
    if (g_pVertexShaderBlob) { g_pVertexShaderBlob->Release(); g_pVertexShaderBlob = NULL; }
}

bool    ImGui_ImplDX11_Init(ID3D11Device* device, ID3D11DeviceContext* device_context)
{
    // Get factory from device
    IDXGIDevice* pDXGIDevice = NULL;
    IDXGIAdapter* pDXGIAdapter = NULL;
    IDXGIFactory* pFactory = NULL;

    if (device->QueryInterface(IID_PPV_ARGS(&pDXGIDevice)) == S_OK)
        if (pDXGIDevice->GetParent(IID_PPV_ARGS(&pDXGIAdapter)) == S_OK)
            if (pDXGIAdapter->GetParent(IID_PPV_ARGS(&pFactory)) == S_OK)
            {
                g_pd3dDevice = device;
                g_pd3dDeviceContext = device_context;
                g_pFactory = pFactory;
            }
    if (pDXGIDevice) pDXGIDevice->Release();
    if (pDXGIAdapter) pDXGIAdapter->Release();

    // Setup back-end capabilities flags
    ImGuiIO& io = ImGui::GetIO();
    io.BackendFlags |= ImGuiBackendFlags_RendererHasViewports;    // We can create multi-viewports on the Renderer side (optional)
    if (io.ConfigFlags & ImGuiConfigFlags_ViewportsEnable)
        ImGui_ImplDX11_InitPlatformInterface();

    return true;
}

void ImGui_ImplDX11_Shutdown()
{
    ImGui_ImplDX11_ShutdownPlatformInterface();
    ImGui_ImplDX11_InvalidateDeviceObjects();
    if (g_pFactory) { g_pFactory->Release(); g_pFactory = NULL; }
    g_pd3dDevice = NULL;
    g_pd3dDeviceContext = NULL;
}

void ImGui_ImplDX11_NewFrame()
{
    if (!g_pFontSampler)
        ImGui_ImplDX11_CreateDeviceObjects();
}

//--------------------------------------------------------------------------------------------------------
// MULTI-VIEWPORT / PLATFORM INTERFACE SUPPORT
// This is an _advanced_ and _optional_ feature, allowing the back-end to create and handle multiple viewports simultaneously.
// If you are new to dear imgui or creating a new binding for dear imgui, it is recommended that you completely ignore this section first..
//--------------------------------------------------------------------------------------------------------

struct ImGuiViewportDataDx11
{
    IDXGISwapChain*             SwapChain;
    ID3D11RenderTargetView*     RTView;

    ImGuiViewportDataDx11()     { SwapChain = NULL; RTView = NULL; }
    ~ImGuiViewportDataDx11()    { IM_ASSERT(SwapChain == NULL && RTView == NULL); }
};

static void ImGui_ImplDX11_CreateWindow(ImGuiViewport* viewport)
{
    ImGuiViewportDataDx11* data = IM_NEW(ImGuiViewportDataDx11)();
    viewport->RendererUserData = data;

    HWND hwnd = (HWND)viewport->PlatformHandle;
    IM_ASSERT(hwnd != 0);

    // Create swap chain
    DXGI_SWAP_CHAIN_DESC sd;
    ZeroMemory(&sd, sizeof(sd));
    sd.BufferDesc.Width = (UINT)viewport->Size.x;
    sd.BufferDesc.Height = (UINT)viewport->Size.y;
    sd.BufferDesc.Format = DXGI_FORMAT_R8G8B8A8_UNORM;
    sd.SampleDesc.Count = 1;
    sd.SampleDesc.Quality = 0;
    sd.BufferUsage = DXGI_USAGE_RENDER_TARGET_OUTPUT;
    sd.BufferCount = 1;
    sd.OutputWindow = hwnd;
    sd.Windowed = TRUE;
    sd.SwapEffect = DXGI_SWAP_EFFECT_DISCARD;
    sd.Flags = 0;

    IM_ASSERT(data->SwapChain == NULL && data->RTView == NULL);
    g_pFactory->CreateSwapChain(g_pd3dDevice, &sd, &data->SwapChain);

    // Create the render target
    if (data->SwapChain)
    {
        ID3D11Texture2D* pBackBuffer;
        data->SwapChain->GetBuffer(0, IID_PPV_ARGS(&pBackBuffer));
        g_pd3dDevice->CreateRenderTargetView(pBackBuffer, NULL, &data->RTView);
        pBackBuffer->Release();
    }
}

static void ImGui_ImplDX11_DestroyWindow(ImGuiViewport* viewport)
{
    // The main viewport (owned by the application) will always have RendererUserData == NULL since we didn't create the data for it.
    if (ImGuiViewportDataDx11* data = (ImGuiViewportDataDx11*)viewport->RendererUserData)
    {
        if (data->SwapChain)
            data->SwapChain->Release();
        data->SwapChain = NULL;
        if (data->RTView)
            data->RTView->Release();
        data->RTView = NULL;
        IM_DELETE(data);
    }
    viewport->RendererUserData = NULL;
}

static void ImGui_ImplDX11_SetWindowSize(ImGuiViewport* viewport, ImVec2 size)
{
    ImGuiViewportDataDx11* data = (ImGuiViewportDataDx11*)viewport->RendererUserData;
    if (data->RTView)
    {
        data->RTView->Release();
        data->RTView = NULL;
    }
    if (data->SwapChain)
    {
        ID3D11Texture2D* pBackBuffer = NULL;
        data->SwapChain->ResizeBuffers(0, (UINT)size.x, (UINT)size.y, DXGI_FORMAT_UNKNOWN, 0);
        data->SwapChain->GetBuffer(0, IID_PPV_ARGS(&pBackBuffer));
        if (pBackBuffer == NULL) { fprintf(stderr, "ImGui_ImplDX11_SetWindowSize() failed creating buffers.\n"); return; }
        g_pd3dDevice->CreateRenderTargetView(pBackBuffer, NULL, &data->RTView);
        pBackBuffer->Release();
    }
}

static void ImGui_ImplDX11_RenderWindow(ImGuiViewport* viewport, void*)
{
    ImGuiViewportDataDx11* data = (ImGuiViewportDataDx11*)viewport->RendererUserData;
    ImVec4 clear_color = ImVec4(0.0f, 0.0f, 0.0f, 1.0f);
    g_pd3dDeviceContext->OMSetRenderTargets(1, &data->RTView, NULL);
    if (!(viewport->Flags & ImGuiViewportFlags_NoRendererClear))
        g_pd3dDeviceContext->ClearRenderTargetView(data->RTView, (float*)&clear_color);
    ImGui_ImplDX11_RenderDrawData(viewport->DrawData);
}

static void ImGui_ImplDX11_SwapBuffers(ImGuiViewport* viewport, void*)
{
    ImGuiViewportDataDx11* data = (ImGuiViewportDataDx11*)viewport->RendererUserData;
    data->SwapChain->Present(0, 0); // Present without vsync
}

static void ImGui_ImplDX11_InitPlatformInterface()
{
    ImGuiPlatformIO& platform_io = ImGui::GetPlatformIO();
    platform_io.Renderer_CreateWindow = ImGui_ImplDX11_CreateWindow;
    platform_io.Renderer_DestroyWindow = ImGui_ImplDX11_DestroyWindow;
    platform_io.Renderer_SetWindowSize = ImGui_ImplDX11_SetWindowSize;
    platform_io.Renderer_RenderWindow = ImGui_ImplDX11_RenderWindow;
    platform_io.Renderer_SwapBuffers = ImGui_ImplDX11_SwapBuffers;
}

static void ImGui_ImplDX11_ShutdownPlatformInterface()
{
    ImGui::DestroyPlatformWindows();
}<|MERGE_RESOLUTION|>--- conflicted
+++ resolved
@@ -11,11 +11,8 @@
 
 // CHANGELOG
 // (minor and older changes stripped away, please see git history for details)
-<<<<<<< HEAD
 //  2018-XX-XX: Platform: Added support for multiple windows via the ImGuiPlatformIO interface.
-=======
 //  2018-08-01: DirectX11: Querying for IDXGIFactory instead of IDXGIFactory1 to increase compatibility.
->>>>>>> d69b2a1c
 //  2018-07-13: DirectX11: Fixed unreleased resources in Init and Shutdown functions.
 //  2018-06-08: Misc: Extracted imgui_impl_dx11.cpp/.h away from the old combined DX11+Win32 example.
 //  2018-06-08: DirectX11: Use draw_data->DisplayPos and draw_data->DisplaySize to setup projection matrix and clipping rectangle.
