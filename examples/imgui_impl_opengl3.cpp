--- conflicted
+++ resolved
@@ -3,12 +3,8 @@
 // (Note: We are using GL3W as a helper library to access OpenGL functions since there is no standard header to access modern OpenGL functions easily. Alternatives are GLEW, Glad, etc..)
 
 // Implemented features:
-<<<<<<< HEAD
-//  [X] Renderer: User texture binding. Use 'GLUint' OpenGL texture identifier as void*/ImTextureID. Read the FAQ about ImTextureID in imgui.cpp.
+//  [X] Renderer: User texture binding. Use 'GLuint' OpenGL texture identifier as void*/ImTextureID. Read the FAQ about ImTextureID in imgui.cpp.
 //  [X] Renderer: Multi-viewport support. Enable with 'io.ConfigFlags |= ImGuiConfigFlags_ViewportsEnable'.
-=======
-//  [X] Renderer: User texture binding. Use 'GLuint' OpenGL texture identifier as void*/ImTextureID. Read the FAQ about ImTextureID in imgui.cpp.
->>>>>>> b5d38582
 
 // CHANGELOG 
 // (minor and older changes stripped away, please see git history for details)
