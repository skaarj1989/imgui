--- conflicted
+++ resolved
@@ -12,11 +12,8 @@
 
 // CHANGELOG 
 // (minor and older changes stripped away, please see git history for details)
-<<<<<<< HEAD
 //  2018-XX-XX: Platform: Added support for multiple windows via the ImGuiPlatformIO interface.
-=======
 //  2018-07-10: OpenGL: Support for more GLSL versions (based on the GLSL version string). Added error output when shaders fail to compile/link.
->>>>>>> 23288547
 //  2018-06-08: Misc: Extracted imgui_impl_opengl3.cpp/.h away from the old combined GLFW/SDL+OpenGL3 examples.
 //  2018-06-08: OpenGL: Use draw_data->DisplayPos and draw_data->DisplaySize to setup projection matrix and clipping rectangle.
 //  2018-05-25: OpenGL: Removed unnecessary backup/restore of GL_ELEMENT_ARRAY_BUFFER_BINDING since this is part of the VAO state.
@@ -84,11 +81,10 @@
 {
     // Store GLSL version string so we can refer to it later in case we recreate shaders. Note: GLSL version is NOT the same as GL version. Leave this to NULL if unsure.
     if (glsl_version == NULL)
-<<<<<<< HEAD
-        glsl_version = "#version 150";
-    IM_ASSERT((int)strlen(glsl_version) + 2 < IM_ARRAYSIZE(g_GlslVersion));
-    strcpy(g_GlslVersion, glsl_version);
-    strcat(g_GlslVersion, "\n");
+        glsl_version = "#version 130";
+    IM_ASSERT((int)strlen(glsl_version) + 2 < IM_ARRAYSIZE(g_GlslVersionString));
+    strcpy(g_GlslVersionString, glsl_version);
+    strcat(g_GlslVersionString, "\n");
 
     // Setup back-end capabilities flags
     ImGuiIO& io = ImGui::GetIO();
@@ -96,12 +92,6 @@
     if (io.ConfigFlags & ImGuiConfigFlags_ViewportsEnable)
         ImGui_ImplOpenGL3_InitPlatformInterface();
 
-=======
-        glsl_version = "#version 130";
-    IM_ASSERT((int)strlen(glsl_version) + 2 < IM_ARRAYSIZE(g_GlslVersionString));
-    strcpy(g_GlslVersionString, glsl_version);
-    strcat(g_GlslVersionString, "\n");
->>>>>>> 23288547
     return true;
 }
 
