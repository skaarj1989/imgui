// ImGui Renderer for: OpenGL3 / OpenGL ES2 / OpenGL ES3 (modern OpenGL with shaders / programmatic pipeline)
// This needs to be used along with a Platform Binding (e.g. GLFW, SDL, Win32, custom..)
// (Note: We are using GL3W as a helper library to access OpenGL functions since there is no standard header to access modern OpenGL functions easily. Alternatives are GLEW, Glad, etc..)

// Implemented features:
//  [X] Renderer: User texture binding. Use 'GLuint' OpenGL texture identifier as void*/ImTextureID. Read the FAQ about ImTextureID in imgui.cpp.
//  [X] Renderer: Multi-viewport support. Enable with 'io.ConfigFlags |= ImGuiConfigFlags_ViewportsEnable'.

// You can copy and use unmodified imgui_impl_* files in your project. See main.cpp for an example of using this.
// If you are new to dear imgui, read examples/README.txt and read the documentation at the top of imgui.cpp.
// https://github.com/ocornut/imgui

// CHANGELOG
// (minor and older changes stripped away, please see git history for details)
<<<<<<< HEAD
//  2018-XX-XX: Platform: Added support for multiple windows via the ImGuiPlatformIO interface.
=======
//  2018-08-29: OpenGL: Added support for more OpenGL loaders: glew and glad, with comments indicative that any loader can be used.
>>>>>>> 1c4008aa
//  2018-08-09: OpenGL: Default to OpenGL ES 3 on iOS and Android. GLSL version default to "#version 300 ES".
//  2018-07-30: OpenGL: Support for GLSL 300 ES and 410 core. Fixes for Emscripten compilation.
//  2018-07-10: OpenGL: Support for more GLSL versions (based on the GLSL version string). Added error output when shaders fail to compile/link.
//  2018-06-08: Misc: Extracted imgui_impl_opengl3.cpp/.h away from the old combined GLFW/SDL+OpenGL3 examples.
//  2018-06-08: OpenGL: Use draw_data->DisplayPos and draw_data->DisplaySize to setup projection matrix and clipping rectangle.
//  2018-05-25: OpenGL: Removed unnecessary backup/restore of GL_ELEMENT_ARRAY_BUFFER_BINDING since this is part of the VAO state.
//  2018-05-14: OpenGL: Making the call to glBindSampler() optional so 3.2 context won't fail if the function is a NULL pointer.
//  2018-03-06: OpenGL: Added const char* glsl_version parameter to ImGui_ImplOpenGL3_Init() so user can override the GLSL version e.g. "#version 150".
//  2018-02-23: OpenGL: Create the VAO in the render function so the setup can more easily be used with multiple shared GL context.
//  2018-02-16: Misc: Obsoleted the io.RenderDrawListsFn callback and exposed ImGui_ImplSdlGL3_RenderDrawData() in the .h file so you can call it yourself.
//  2018-01-07: OpenGL: Changed GLSL shader version from 330 to 150.
//  2017-09-01: OpenGL: Save and restore current bound sampler. Save and restore current polygon mode.
//  2017-05-01: OpenGL: Fixed save and restore of current blend func state.
//  2017-05-01: OpenGL: Fixed save and restore of current GL_ACTIVE_TEXTURE.
//  2016-09-05: OpenGL: Fixed save and restore of current scissor rectangle.
//  2016-07-29: OpenGL: Explicitly setting GL_UNPACK_ROW_LENGTH to reduce issues because SDL changes it. (#752)

//----------------------------------------
// OpenGL    GLSL      GLSL
// version   version   string
//----------------------------------------
//  2.0       110       "#version 110"
//  2.1       120
//  3.0       130
//  3.1       140
//  3.2       150       "#version 150"
//  3.3       330
//  4.0       400
//  4.1       410       "#version 410 core"
//  4.2       420
//  4.3       430
//  ES 2.0    100       "#version 100"
//  ES 3.0    300       "#version 300 es"
//----------------------------------------

#if defined(_MSC_VER) && !defined(_CRT_SECURE_NO_WARNINGS)
#define _CRT_SECURE_NO_WARNINGS
#endif

#include "imgui.h"
#include "imgui_impl_opengl3.h"
#include <stdio.h>
#if defined(_MSC_VER) && _MSC_VER <= 1500 // MSVC 2008 or earlier
#include <stddef.h>     // intptr_t
#else
#include <stdint.h>     // intptr_t
#endif
#if defined(__APPLE__)
#include "TargetConditionals.h"
#endif

// iOS, Android and Emscripten can use GL ES 3
// Call ImGui_ImplOpenGL3_Init() with "#version 300 es"
#if (defined(__APPLE__) && TARGET_OS_IOS) || (defined(__ANDROID__)) || (defined(__EMSCRIPTEN__))
#define USE_GL_ES3
#endif

#ifdef USE_GL_ES3
// OpenGL ES 3
#include <GLES3/gl3.h>  // Use GL ES 3
#else
// Regular OpenGL
// About OpenGL function loaders: modern OpenGL doesn't have a standard header file and requires individual function pointers to be loaded manually. 
// Helper libraries are often used for this purpose! Here we are supporting a few common ones: gl3w, glew, glad.
// You may use another loader/header of your choice (glext, glLoadGen, etc.), or chose to manually implement your own.
#if defined(IMGUI_IMPL_OPENGL_LOADER_GL3W)
#include <GL/gl3w.h>
#elif defined(IMGUI_IMPL_OPENGL_LOADER_GLEW)
#include <GL/glew.h>
#elif defined(IMGUI_IMPL_OPENGL_LOADER_GLAD)
#include <glad/glad.h>
#else
#include IMGUI_IMPL_OPENGL_LOADER_CUSTOM
#endif
#endif

// OpenGL Data
static char         g_GlslVersionString[32] = "";
static GLuint       g_FontTexture = 0;
static GLuint       g_ShaderHandle = 0, g_VertHandle = 0, g_FragHandle = 0;
static int          g_AttribLocationTex = 0, g_AttribLocationProjMtx = 0;
static int          g_AttribLocationPosition = 0, g_AttribLocationUV = 0, g_AttribLocationColor = 0;
static unsigned int g_VboHandle = 0, g_ElementsHandle = 0;

// Forward Declarations
static void ImGui_ImplOpenGL3_InitPlatformInterface();
static void ImGui_ImplOpenGL3_ShutdownPlatformInterface();

// Functions
bool    ImGui_ImplOpenGL3_Init(const char* glsl_version)
{
    // Store GLSL version string so we can refer to it later in case we recreate shaders. Note: GLSL version is NOT the same as GL version. Leave this to NULL if unsure.
#ifdef USE_GL_ES3
    if (glsl_version == NULL)
        glsl_version = "#version 300 es";
#else
    if (glsl_version == NULL)
        glsl_version = "#version 130";
#endif
    IM_ASSERT((int)strlen(glsl_version) + 2 < IM_ARRAYSIZE(g_GlslVersionString));
    strcpy(g_GlslVersionString, glsl_version);
    strcat(g_GlslVersionString, "\n");

    // Setup back-end capabilities flags
    ImGuiIO& io = ImGui::GetIO();
    io.BackendFlags |= ImGuiBackendFlags_RendererHasViewports;    // We can create multi-viewports on the Renderer side (optional)
    if (io.ConfigFlags & ImGuiConfigFlags_ViewportsEnable)
        ImGui_ImplOpenGL3_InitPlatformInterface();

    return true;
}

void    ImGui_ImplOpenGL3_Shutdown()
{
    ImGui_ImplOpenGL3_ShutdownPlatformInterface();
    ImGui_ImplOpenGL3_DestroyDeviceObjects();
}

void    ImGui_ImplOpenGL3_NewFrame()
{
    if (!g_FontTexture)
        ImGui_ImplOpenGL3_CreateDeviceObjects();
}

// OpenGL3 Render function.
// (this used to be set in io.RenderDrawListsFn and called by ImGui::Render(), but you can now call this directly from your main loop)
// Note that this implementation is little overcomplicated because we are saving/setting up/restoring every OpenGL state explicitly, in order to be able to run within any OpenGL engine that doesn't do so.
void    ImGui_ImplOpenGL3_RenderDrawData(ImDrawData* draw_data)
{
    // Avoid rendering when minimized, scale coordinates for retina displays (screen coordinates != framebuffer coordinates)
    ImGuiIO& io = ImGui::GetIO();
    int fb_width = (int)(draw_data->DisplaySize.x * io.DisplayFramebufferScale.x);
    int fb_height = (int)(draw_data->DisplaySize.y * io.DisplayFramebufferScale.y);
    if (fb_width <= 0 || fb_height <= 0)
        return;
    draw_data->ScaleClipRects(io.DisplayFramebufferScale);

    // Backup GL state
    GLenum last_active_texture; glGetIntegerv(GL_ACTIVE_TEXTURE, (GLint*)&last_active_texture);
    glActiveTexture(GL_TEXTURE0);
    GLint last_program; glGetIntegerv(GL_CURRENT_PROGRAM, &last_program);
    GLint last_texture; glGetIntegerv(GL_TEXTURE_BINDING_2D, &last_texture);
#ifdef GL_SAMPLER_BINDING
    GLint last_sampler; glGetIntegerv(GL_SAMPLER_BINDING, &last_sampler);
#endif
    GLint last_array_buffer; glGetIntegerv(GL_ARRAY_BUFFER_BINDING, &last_array_buffer);
    GLint last_vertex_array; glGetIntegerv(GL_VERTEX_ARRAY_BINDING, &last_vertex_array);
#ifdef GL_POLYGON_MODE
    GLint last_polygon_mode[2]; glGetIntegerv(GL_POLYGON_MODE, last_polygon_mode);
#endif
    GLint last_viewport[4]; glGetIntegerv(GL_VIEWPORT, last_viewport);
    GLint last_scissor_box[4]; glGetIntegerv(GL_SCISSOR_BOX, last_scissor_box);
    GLenum last_blend_src_rgb; glGetIntegerv(GL_BLEND_SRC_RGB, (GLint*)&last_blend_src_rgb);
    GLenum last_blend_dst_rgb; glGetIntegerv(GL_BLEND_DST_RGB, (GLint*)&last_blend_dst_rgb);
    GLenum last_blend_src_alpha; glGetIntegerv(GL_BLEND_SRC_ALPHA, (GLint*)&last_blend_src_alpha);
    GLenum last_blend_dst_alpha; glGetIntegerv(GL_BLEND_DST_ALPHA, (GLint*)&last_blend_dst_alpha);
    GLenum last_blend_equation_rgb; glGetIntegerv(GL_BLEND_EQUATION_RGB, (GLint*)&last_blend_equation_rgb);
    GLenum last_blend_equation_alpha; glGetIntegerv(GL_BLEND_EQUATION_ALPHA, (GLint*)&last_blend_equation_alpha);
    GLboolean last_enable_blend = glIsEnabled(GL_BLEND);
    GLboolean last_enable_cull_face = glIsEnabled(GL_CULL_FACE);
    GLboolean last_enable_depth_test = glIsEnabled(GL_DEPTH_TEST);
    GLboolean last_enable_scissor_test = glIsEnabled(GL_SCISSOR_TEST);

    // Setup render state: alpha-blending enabled, no face culling, no depth testing, scissor enabled, polygon fill
    glEnable(GL_BLEND);
    glBlendEquation(GL_FUNC_ADD);
    glBlendFunc(GL_SRC_ALPHA, GL_ONE_MINUS_SRC_ALPHA);
    glDisable(GL_CULL_FACE);
    glDisable(GL_DEPTH_TEST);
    glEnable(GL_SCISSOR_TEST);
#ifdef GL_POLYGON_MODE
    glPolygonMode(GL_FRONT_AND_BACK, GL_FILL);
#endif

    // Setup viewport, orthographic projection matrix
    // Our visible imgui space lies from draw_data->DisplayPos (top left) to draw_data->DisplayPos+data_data->DisplaySize (bottom right). DisplayMin is (0,0) for single viewport apps.
    glViewport(0, 0, (GLsizei)fb_width, (GLsizei)fb_height);
    float L = draw_data->DisplayPos.x;
    float R = draw_data->DisplayPos.x + draw_data->DisplaySize.x;
    float T = draw_data->DisplayPos.y;
    float B = draw_data->DisplayPos.y + draw_data->DisplaySize.y;
    const float ortho_projection[4][4] =
    {
        { 2.0f/(R-L),   0.0f,         0.0f,   0.0f },
        { 0.0f,         2.0f/(T-B),   0.0f,   0.0f },
        { 0.0f,         0.0f,        -1.0f,   0.0f },
        { (R+L)/(L-R),  (T+B)/(B-T),  0.0f,   1.0f },
    };
    glUseProgram(g_ShaderHandle);
    glUniform1i(g_AttribLocationTex, 0);
    glUniformMatrix4fv(g_AttribLocationProjMtx, 1, GL_FALSE, &ortho_projection[0][0]);
#ifdef GL_SAMPLER_BINDING
    glBindSampler(0, 0); // We use combined texture/sampler state. Applications using GL 3.3 may set that otherwise.
#endif
    // Recreate the VAO every time
    // (This is to easily allow multiple GL contexts. VAO are not shared among GL contexts, and we don't track creation/deletion of windows so we don't have an obvious key to use to cache them.)
    GLuint vao_handle = 0;
    glGenVertexArrays(1, &vao_handle);
    glBindVertexArray(vao_handle);
    glBindBuffer(GL_ARRAY_BUFFER, g_VboHandle);
    glEnableVertexAttribArray(g_AttribLocationPosition);
    glEnableVertexAttribArray(g_AttribLocationUV);
    glEnableVertexAttribArray(g_AttribLocationColor);
    glVertexAttribPointer(g_AttribLocationPosition, 2, GL_FLOAT, GL_FALSE, sizeof(ImDrawVert), (GLvoid*)IM_OFFSETOF(ImDrawVert, pos));
    glVertexAttribPointer(g_AttribLocationUV, 2, GL_FLOAT, GL_FALSE, sizeof(ImDrawVert), (GLvoid*)IM_OFFSETOF(ImDrawVert, uv));
    glVertexAttribPointer(g_AttribLocationColor, 4, GL_UNSIGNED_BYTE, GL_TRUE, sizeof(ImDrawVert), (GLvoid*)IM_OFFSETOF(ImDrawVert, col));

    // Draw
    ImVec2 pos = draw_data->DisplayPos;
    for (int n = 0; n < draw_data->CmdListsCount; n++)
    {
        const ImDrawList* cmd_list = draw_data->CmdLists[n];
        const ImDrawIdx* idx_buffer_offset = 0;

        glBindBuffer(GL_ARRAY_BUFFER, g_VboHandle);
        glBufferData(GL_ARRAY_BUFFER, (GLsizeiptr)cmd_list->VtxBuffer.Size * sizeof(ImDrawVert), (const GLvoid*)cmd_list->VtxBuffer.Data, GL_STREAM_DRAW);

        glBindBuffer(GL_ELEMENT_ARRAY_BUFFER, g_ElementsHandle);
        glBufferData(GL_ELEMENT_ARRAY_BUFFER, (GLsizeiptr)cmd_list->IdxBuffer.Size * sizeof(ImDrawIdx), (const GLvoid*)cmd_list->IdxBuffer.Data, GL_STREAM_DRAW);

        for (int cmd_i = 0; cmd_i < cmd_list->CmdBuffer.Size; cmd_i++)
        {
            const ImDrawCmd* pcmd = &cmd_list->CmdBuffer[cmd_i];
            if (pcmd->UserCallback)
            {
                // User callback (registered via ImDrawList::AddCallback)
                pcmd->UserCallback(cmd_list, pcmd);
            }
            else
            {
                ImVec4 clip_rect = ImVec4(pcmd->ClipRect.x - pos.x, pcmd->ClipRect.y - pos.y, pcmd->ClipRect.z - pos.x, pcmd->ClipRect.w - pos.y);
                if (clip_rect.x < fb_width && clip_rect.y < fb_height && clip_rect.z >= 0.0f && clip_rect.w >= 0.0f)
                {
                    // Apply scissor/clipping rectangle
                    glScissor((int)clip_rect.x, (int)(fb_height - clip_rect.w), (int)(clip_rect.z - clip_rect.x), (int)(clip_rect.w - clip_rect.y));

                    // Bind texture, Draw
                    glBindTexture(GL_TEXTURE_2D, (GLuint)(intptr_t)pcmd->TextureId);
                    glDrawElements(GL_TRIANGLES, (GLsizei)pcmd->ElemCount, sizeof(ImDrawIdx) == 2 ? GL_UNSIGNED_SHORT : GL_UNSIGNED_INT, idx_buffer_offset);
                }
            }
            idx_buffer_offset += pcmd->ElemCount;
        }
    }
    glDeleteVertexArrays(1, &vao_handle);

    // Restore modified GL state
    glUseProgram(last_program);
    glBindTexture(GL_TEXTURE_2D, last_texture);
#ifdef GL_SAMPLER_BINDING
    glBindSampler(0, last_sampler);
#endif
    glActiveTexture(last_active_texture);
    glBindVertexArray(last_vertex_array);
    glBindBuffer(GL_ARRAY_BUFFER, last_array_buffer);
    glBlendEquationSeparate(last_blend_equation_rgb, last_blend_equation_alpha);
    glBlendFuncSeparate(last_blend_src_rgb, last_blend_dst_rgb, last_blend_src_alpha, last_blend_dst_alpha);
    if (last_enable_blend) glEnable(GL_BLEND); else glDisable(GL_BLEND);
    if (last_enable_cull_face) glEnable(GL_CULL_FACE); else glDisable(GL_CULL_FACE);
    if (last_enable_depth_test) glEnable(GL_DEPTH_TEST); else glDisable(GL_DEPTH_TEST);
    if (last_enable_scissor_test) glEnable(GL_SCISSOR_TEST); else glDisable(GL_SCISSOR_TEST);
#ifdef GL_POLYGON_MODE
    glPolygonMode(GL_FRONT_AND_BACK, (GLenum)last_polygon_mode[0]);
#endif
    glViewport(last_viewport[0], last_viewport[1], (GLsizei)last_viewport[2], (GLsizei)last_viewport[3]);
    glScissor(last_scissor_box[0], last_scissor_box[1], (GLsizei)last_scissor_box[2], (GLsizei)last_scissor_box[3]);
}

bool ImGui_ImplOpenGL3_CreateFontsTexture()
{
    // Build texture atlas
    ImGuiIO& io = ImGui::GetIO();
    unsigned char* pixels;
    int width, height;
    io.Fonts->GetTexDataAsRGBA32(&pixels, &width, &height);   // Load as RGBA 32-bits (75% of the memory is wasted, but default font is so small) because it is more likely to be compatible with user's existing shaders. If your ImTextureId represent a higher-level concept than just a GL texture id, consider calling GetTexDataAsAlpha8() instead to save on GPU memory.

    // Upload texture to graphics system
    GLint last_texture;
    glGetIntegerv(GL_TEXTURE_BINDING_2D, &last_texture);
    glGenTextures(1, &g_FontTexture);
    glBindTexture(GL_TEXTURE_2D, g_FontTexture);
    glTexParameteri(GL_TEXTURE_2D, GL_TEXTURE_MIN_FILTER, GL_LINEAR);
    glTexParameteri(GL_TEXTURE_2D, GL_TEXTURE_MAG_FILTER, GL_LINEAR);
    glPixelStorei(GL_UNPACK_ROW_LENGTH, 0);
    glTexImage2D(GL_TEXTURE_2D, 0, GL_RGBA, width, height, 0, GL_RGBA, GL_UNSIGNED_BYTE, pixels);

    // Store our identifier
    io.Fonts->TexID = (ImTextureID)(intptr_t)g_FontTexture;

    // Restore state
    glBindTexture(GL_TEXTURE_2D, last_texture);

    return true;
}

void ImGui_ImplOpenGL3_DestroyFontsTexture()
{
    if (g_FontTexture)
    {
        ImGuiIO& io = ImGui::GetIO();
        glDeleteTextures(1, &g_FontTexture);
        io.Fonts->TexID = 0;
        g_FontTexture = 0;
    }
}

// If you get an error please report on github. You may try different GL context version or GLSL version.
static bool CheckShader(GLuint handle, const char* desc)
{
    GLint status = 0, log_length = 0;
    glGetShaderiv(handle, GL_COMPILE_STATUS, &status);
    glGetShaderiv(handle, GL_INFO_LOG_LENGTH, &log_length);
    if (status == GL_FALSE)
        fprintf(stderr, "ERROR: ImGui_ImplOpenGL3_CreateDeviceObjects: failed to compile %s!\n", desc);
    if (log_length > 0)
    {
        ImVector<char> buf;
        buf.resize((int)(log_length + 1));
        glGetShaderInfoLog(handle, log_length, NULL, (GLchar*)buf.begin());
        fprintf(stderr, "%s\n", buf.begin());
    }
    return status == GL_TRUE;
}

// If you get an error please report on github. You may try different GL context version or GLSL version.
static bool CheckProgram(GLuint handle, const char* desc)
{
    GLint status = 0, log_length = 0;
    glGetProgramiv(handle, GL_LINK_STATUS, &status);
    glGetProgramiv(handle, GL_INFO_LOG_LENGTH, &log_length);
    if (status == GL_FALSE)
        fprintf(stderr, "ERROR: ImGui_ImplOpenGL3_CreateDeviceObjects: failed to link %s!\n", desc);
    if (log_length > 0)
    {
        ImVector<char> buf;
        buf.resize((int)(log_length + 1));
        glGetProgramInfoLog(handle, log_length, NULL, (GLchar*)buf.begin());
        fprintf(stderr, "%s\n", buf.begin());
    }
    return status == GL_TRUE;
}

bool    ImGui_ImplOpenGL3_CreateDeviceObjects()
{
    // Backup GL state
    GLint last_texture, last_array_buffer, last_vertex_array;
    glGetIntegerv(GL_TEXTURE_BINDING_2D, &last_texture);
    glGetIntegerv(GL_ARRAY_BUFFER_BINDING, &last_array_buffer);
    glGetIntegerv(GL_VERTEX_ARRAY_BINDING, &last_vertex_array);

    // Parse GLSL version string
    int glsl_version = 130;
    sscanf(g_GlslVersionString, "#version %d", &glsl_version);

    const GLchar* vertex_shader_glsl_120 =
        "uniform mat4 ProjMtx;\n"
        "attribute vec2 Position;\n"
        "attribute vec2 UV;\n"
        "attribute vec4 Color;\n"
        "varying vec2 Frag_UV;\n"
        "varying vec4 Frag_Color;\n"
        "void main()\n"
        "{\n"
        "    Frag_UV = UV;\n"
        "    Frag_Color = Color;\n"
        "    gl_Position = ProjMtx * vec4(Position.xy,0,1);\n"
        "}\n";

    const GLchar* vertex_shader_glsl_130 =
        "uniform mat4 ProjMtx;\n"
        "in vec2 Position;\n"
        "in vec2 UV;\n"
        "in vec4 Color;\n"
        "out vec2 Frag_UV;\n"
        "out vec4 Frag_Color;\n"
        "void main()\n"
        "{\n"
        "    Frag_UV = UV;\n"
        "    Frag_Color = Color;\n"
        "    gl_Position = ProjMtx * vec4(Position.xy,0,1);\n"
        "}\n";

    const GLchar* vertex_shader_glsl_300_es =
        "precision mediump float;\n"
        "layout (location = 0) in vec2 Position;\n"
        "layout (location = 1) in vec2 UV;\n"
        "layout (location = 2) in vec4 Color;\n"
        "uniform mat4 ProjMtx;\n"
        "out vec2 Frag_UV;\n"
        "out vec4 Frag_Color;\n"
        "void main()\n"
        "{\n"
        "    Frag_UV = UV;\n"
        "    Frag_Color = Color;\n"
        "    gl_Position = ProjMtx * vec4(Position.xy,0,1);\n"
        "}\n";

    const GLchar* vertex_shader_glsl_410_core =
        "layout (location = 0) in vec2 Position;\n"
        "layout (location = 1) in vec2 UV;\n"
        "layout (location = 2) in vec4 Color;\n"
        "uniform mat4 ProjMtx;\n"
        "out vec2 Frag_UV;\n"
        "out vec4 Frag_Color;\n"
        "void main()\n"
        "{\n"
        "    Frag_UV = UV;\n"
        "    Frag_Color = Color;\n"
        "    gl_Position = ProjMtx * vec4(Position.xy,0,1);\n"
        "}\n";

    const GLchar* fragment_shader_glsl_120 =
        "#ifdef GL_ES\n"
        "    precision mediump float;\n"
        "#endif\n"
        "uniform sampler2D Texture;\n"
        "varying vec2 Frag_UV;\n"
        "varying vec4 Frag_Color;\n"
        "void main()\n"
        "{\n"
        "    gl_FragColor = Frag_Color * texture2D(Texture, Frag_UV.st);\n"
        "}\n";

    const GLchar* fragment_shader_glsl_130 =
        "uniform sampler2D Texture;\n"
        "in vec2 Frag_UV;\n"
        "in vec4 Frag_Color;\n"
        "out vec4 Out_Color;\n"
        "void main()\n"
        "{\n"
        "    Out_Color = Frag_Color * texture(Texture, Frag_UV.st);\n"
        "}\n";

    const GLchar* fragment_shader_glsl_300_es =
        "precision mediump float;\n"
        "uniform sampler2D Texture;\n"
        "in vec2 Frag_UV;\n"
        "in vec4 Frag_Color;\n"
        "layout (location = 0) out vec4 Out_Color;\n"
        "void main()\n"
        "{\n"
        "    Out_Color = Frag_Color * texture(Texture, Frag_UV.st);\n"
        "}\n";

    const GLchar* fragment_shader_glsl_410_core =
        "in vec2 Frag_UV;\n"
        "in vec4 Frag_Color;\n"
        "uniform sampler2D Texture;\n"
        "layout (location = 0) out vec4 Out_Color;\n"
        "void main()\n"
        "{\n"
        "    Out_Color = Frag_Color * texture(Texture, Frag_UV.st);\n"
        "}\n";

    // Select shaders matching our GLSL versions
    const GLchar* vertex_shader = NULL;
    const GLchar* fragment_shader = NULL;
    if (glsl_version < 130)
    {
        vertex_shader = vertex_shader_glsl_120;
        fragment_shader = fragment_shader_glsl_120;
    }
    else if (glsl_version == 410)
    {
        vertex_shader = vertex_shader_glsl_410_core;
        fragment_shader = fragment_shader_glsl_410_core;
    }
    else if (glsl_version == 300)
    {
        vertex_shader = vertex_shader_glsl_300_es;
        fragment_shader = fragment_shader_glsl_300_es;
    }
    else
    {
        vertex_shader = vertex_shader_glsl_130;
        fragment_shader = fragment_shader_glsl_130;
    }

    // Create shaders
    const GLchar* vertex_shader_with_version[2] = { g_GlslVersionString, vertex_shader };
    g_VertHandle = glCreateShader(GL_VERTEX_SHADER);
    glShaderSource(g_VertHandle, 2, vertex_shader_with_version, NULL);
    glCompileShader(g_VertHandle);
    CheckShader(g_VertHandle, "vertex shader");

    const GLchar* fragment_shader_with_version[2] = { g_GlslVersionString, fragment_shader };
    g_FragHandle = glCreateShader(GL_FRAGMENT_SHADER);
    glShaderSource(g_FragHandle, 2, fragment_shader_with_version, NULL);
    glCompileShader(g_FragHandle);
    CheckShader(g_FragHandle, "fragment shader");

    g_ShaderHandle = glCreateProgram();
    glAttachShader(g_ShaderHandle, g_VertHandle);
    glAttachShader(g_ShaderHandle, g_FragHandle);
    glLinkProgram(g_ShaderHandle);
    CheckProgram(g_ShaderHandle, "shader program");

    g_AttribLocationTex = glGetUniformLocation(g_ShaderHandle, "Texture");
    g_AttribLocationProjMtx = glGetUniformLocation(g_ShaderHandle, "ProjMtx");
    g_AttribLocationPosition = glGetAttribLocation(g_ShaderHandle, "Position");
    g_AttribLocationUV = glGetAttribLocation(g_ShaderHandle, "UV");
    g_AttribLocationColor = glGetAttribLocation(g_ShaderHandle, "Color");

    // Create buffers
    glGenBuffers(1, &g_VboHandle);
    glGenBuffers(1, &g_ElementsHandle);

    ImGui_ImplOpenGL3_CreateFontsTexture();

    // Restore modified GL state
    glBindTexture(GL_TEXTURE_2D, last_texture);
    glBindBuffer(GL_ARRAY_BUFFER, last_array_buffer);
    glBindVertexArray(last_vertex_array);

    return true;
}

void    ImGui_ImplOpenGL3_DestroyDeviceObjects()
{
    if (g_VboHandle) glDeleteBuffers(1, &g_VboHandle);
    if (g_ElementsHandle) glDeleteBuffers(1, &g_ElementsHandle);
    g_VboHandle = g_ElementsHandle = 0;

    if (g_ShaderHandle && g_VertHandle) glDetachShader(g_ShaderHandle, g_VertHandle);
    if (g_VertHandle) glDeleteShader(g_VertHandle);
    g_VertHandle = 0;

    if (g_ShaderHandle && g_FragHandle) glDetachShader(g_ShaderHandle, g_FragHandle);
    if (g_FragHandle) glDeleteShader(g_FragHandle);
    g_FragHandle = 0;

    if (g_ShaderHandle) glDeleteProgram(g_ShaderHandle);
    g_ShaderHandle = 0;

    ImGui_ImplOpenGL3_DestroyFontsTexture();
}

//--------------------------------------------------------------------------------------------------------
// MULTI-VIEWPORT / PLATFORM INTERFACE SUPPORT
// This is an _advanced_ and _optional_ feature, allowing the back-end to create and handle multiple viewports simultaneously.
// If you are new to dear imgui or creating a new binding for dear imgui, it is recommended that you completely ignore this section first..
//--------------------------------------------------------------------------------------------------------

static void ImGui_ImplOpenGL3_RenderWindow(ImGuiViewport* viewport, void*)
{
    if (!(viewport->Flags & ImGuiViewportFlags_NoRendererClear))
    {
        ImVec4 clear_color = ImVec4(0.0f, 0.0f, 0.0f, 1.0f);
        glClearColor(clear_color.x, clear_color.y, clear_color.z, clear_color.w);
        glClear(GL_COLOR_BUFFER_BIT);
    }
    ImGui_ImplOpenGL3_RenderDrawData(viewport->DrawData);
}

static void ImGui_ImplOpenGL3_InitPlatformInterface()
{
    ImGuiPlatformIO& platform_io = ImGui::GetPlatformIO();
    platform_io.Renderer_RenderWindow = ImGui_ImplOpenGL3_RenderWindow;
}

static void ImGui_ImplOpenGL3_ShutdownPlatformInterface()
{
    ImGui::DestroyPlatformWindows();
}<|MERGE_RESOLUTION|>--- conflicted
+++ resolved
@@ -12,11 +12,8 @@
 
 // CHANGELOG
 // (minor and older changes stripped away, please see git history for details)
-<<<<<<< HEAD
 //  2018-XX-XX: Platform: Added support for multiple windows via the ImGuiPlatformIO interface.
-=======
 //  2018-08-29: OpenGL: Added support for more OpenGL loaders: glew and glad, with comments indicative that any loader can be used.
->>>>>>> 1c4008aa
 //  2018-08-09: OpenGL: Default to OpenGL ES 3 on iOS and Android. GLSL version default to "#version 300 ES".
 //  2018-07-30: OpenGL: Support for GLSL 300 ES and 410 core. Fixes for Emscripten compilation.
 //  2018-07-10: OpenGL: Support for more GLSL versions (based on the GLSL version string). Added error output when shaders fail to compile/link.
