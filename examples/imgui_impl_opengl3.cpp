--- conflicted
+++ resolved
@@ -12,11 +12,8 @@
 
 // CHANGELOG 
 // (minor and older changes stripped away, please see git history for details)
-<<<<<<< HEAD
 //  2018-XX-XX: Platform: Added support for multiple windows via the ImGuiPlatformIO interface.
-=======
 //  2018-08-09: OpenGL: Default to OpenGL ES 3 on iOS and Android. GLSL version default to "#version 300 ES".
->>>>>>> caaa7464
 //  2018-07-30: OpenGL: Support for GLSL 300 ES and 410 core. Fixes for Emscripten compilation.
 //  2018-07-10: OpenGL: Support for more GLSL versions (based on the GLSL version string). Added error output when shaders fail to compile/link.
 //  2018-06-08: Misc: Extracted imgui_impl_opengl3.cpp/.h away from the old combined GLFW/SDL+OpenGL3 examples.
