--- conflicted
+++ resolved
@@ -14,13 +14,9 @@
 
 // CHANGELOG
 // (minor and older changes stripped away, please see git history for details)
-<<<<<<< HEAD
 //  2020-XX-XX: Platform: Added support for multiple windows via the ImGuiPlatformIO interface.
-//  2020-01-07: OpenGL: Added support for glbindings OpenGL loader.
-=======
 //  2020-03-24: OpenGL: Added support for glbinding 2.x OpenGL loader.
 //  2020-01-07: OpenGL: Added support for glbinding 3.x OpenGL loader.
->>>>>>> 05420ea2
 //  2019-10-25: OpenGL: Using a combination of GL define and runtime GL version to decide whether to use glDrawElementsBaseVertex(). Fix building with pre-3.2 GL loaders.
 //  2019-09-22: OpenGL: Detect default GL loader using __has_include compiler facility.
 //  2019-09-16: OpenGL: Tweak initialization code to allow application calling ImGui_ImplOpenGL3_CreateFontsTexture() before the first NewFrame() call.
