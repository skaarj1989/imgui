// Dear ImGui: standalone example application for SDL2 + DirectX 11
// (SDL is a cross-platform general purpose library for handling windows, inputs, OpenGL/Vulkan/Metal graphics context creation, etc.)
// If you are new to Dear ImGui, read documentation from the docs/ folder + read the top of imgui.cpp.
// Read online: https://github.com/ocornut/imgui/tree/master/docs

#include "imgui.h"
#include "imgui_impl_sdl.h"
#include "imgui_impl_dx11.h"
#include <d3d11.h>
#include <stdio.h>
#include <SDL.h>
#include <SDL_syswm.h>

// Data
static ID3D11Device*            g_pd3dDevice = NULL;
static ID3D11DeviceContext*     g_pd3dDeviceContext = NULL;
static IDXGISwapChain*          g_pSwapChain = NULL;
static ID3D11RenderTargetView*  g_mainRenderTargetView = NULL;

// Forward declarations of helper functions
bool CreateDeviceD3D(HWND hWnd);
void CleanupDeviceD3D();
void CreateRenderTarget();
void CleanupRenderTarget();

// Main code
int main(int, char**)
{
    // Setup SDL
    // (Some versions of SDL before <2.0.10 appears to have performance/stalling issues on a minority of Windows systems,
    // depending on whether SDL_INIT_GAMECONTROLLER is enabled or disabled.. updating to latest version of SDL is recommended!)
    if (SDL_Init(SDL_INIT_VIDEO | SDL_INIT_TIMER | SDL_INIT_GAMECONTROLLER) != 0)
    {
        printf("Error: %s\n", SDL_GetError());
        return -1;
    }

    // Setup window
    SDL_WindowFlags window_flags = (SDL_WindowFlags)(SDL_WINDOW_RESIZABLE | SDL_WINDOW_ALLOW_HIGHDPI);
    SDL_Window* window = SDL_CreateWindow("Dear ImGui SDL2+DirectX11 example", SDL_WINDOWPOS_CENTERED, SDL_WINDOWPOS_CENTERED, 1280, 720, window_flags);
    SDL_SysWMinfo wmInfo;
    SDL_VERSION(&wmInfo.version);
    SDL_GetWindowWMInfo(window, &wmInfo);
    HWND hwnd = (HWND)wmInfo.info.win.window;

    // Initialize Direct3D
    if (!CreateDeviceD3D(hwnd))
    {
        CleanupDeviceD3D();
        return 1;
    }

    // Setup Dear ImGui context
    IMGUI_CHECKVERSION();
    ImGui::CreateContext();
    ImGuiIO& io = ImGui::GetIO(); (void)io;
    io.ConfigFlags |= ImGuiConfigFlags_NavEnableKeyboard;       // Enable Keyboard Controls
    //io.ConfigFlags |= ImGuiConfigFlags_NavEnableGamepad;      // Enable Gamepad Controls
    io.ConfigFlags |= ImGuiConfigFlags_DockingEnable;           // Enable Docking
    io.ConfigFlags |= ImGuiConfigFlags_ViewportsEnable;         // Enable Multi-Viewport / Platform Windows
    //io.ConfigViewportsNoAutoMerge = true;
    //io.ConfigViewportsNoTaskBarIcon = true;

    // Setup Dear ImGui style
    ImGui::StyleColorsDark();
    //ImGui::StyleColorsClassic();

<<<<<<< HEAD
    // When viewports are enabled we tweak WindowRounding/WindowBg so platform windows can look identical to regular ones.
    ImGuiStyle& style = ImGui::GetStyle();
    if (io.ConfigFlags & ImGuiConfigFlags_ViewportsEnable)
    {
        style.WindowRounding = 0.0f;
        style.Colors[ImGuiCol_WindowBg].w = 1.0f;
    }

    // Setup Platform/Renderer bindings
=======
    // Setup Platform/Renderer backends
>>>>>>> b1a18d82
    ImGui_ImplSDL2_InitForD3D(window);
    ImGui_ImplDX11_Init(g_pd3dDevice, g_pd3dDeviceContext);

    // Load Fonts
    // - If no fonts are loaded, dear imgui will use the default font. You can also load multiple fonts and use ImGui::PushFont()/PopFont() to select them.
    // - AddFontFromFileTTF() will return the ImFont* so you can store it if you need to select the font among multiple.
    // - If the file cannot be loaded, the function will return NULL. Please handle those errors in your application (e.g. use an assertion, or display an error and quit).
    // - The fonts will be rasterized at a given size (w/ oversampling) and stored into a texture when calling ImFontAtlas::Build()/GetTexDataAsXXXX(), which ImGui_ImplXXXX_NewFrame below will call.
    // - Read 'docs/FONTS.md' for more instructions and details.
    // - Remember that in C/C++ if you want to include a backslash \ in a string literal you need to write a double backslash \\ !
    //io.Fonts->AddFontDefault();
    //io.Fonts->AddFontFromFileTTF("../../misc/fonts/Roboto-Medium.ttf", 16.0f);
    //io.Fonts->AddFontFromFileTTF("../../misc/fonts/Cousine-Regular.ttf", 15.0f);
    //io.Fonts->AddFontFromFileTTF("../../misc/fonts/DroidSans.ttf", 16.0f);
    //io.Fonts->AddFontFromFileTTF("../../misc/fonts/ProggyTiny.ttf", 10.0f);
    //ImFont* font = io.Fonts->AddFontFromFileTTF("c:\\Windows\\Fonts\\ArialUni.ttf", 18.0f, NULL, io.Fonts->GetGlyphRangesJapanese());
    //IM_ASSERT(font != NULL);

    // Our state
    bool show_demo_window = true;
    bool show_another_window = false;
    ImVec4 clear_color = ImVec4(0.45f, 0.55f, 0.60f, 1.00f);

    // Main loop
    bool done = false;
    while (!done)
    {
        // Poll and handle events (inputs, window resize, etc.)
        // You can read the io.WantCaptureMouse, io.WantCaptureKeyboard flags to tell if dear imgui wants to use your inputs.
        // - When io.WantCaptureMouse is true, do not dispatch mouse input data to your main application.
        // - When io.WantCaptureKeyboard is true, do not dispatch keyboard input data to your main application.
        // Generally you may always pass all inputs to dear imgui, and hide them from your application based on those two flags.
        SDL_Event event;
        while (SDL_PollEvent(&event))
        {
            ImGui_ImplSDL2_ProcessEvent(&event);
            if (event.type == SDL_QUIT)
                done = true;
            if (event.type == SDL_WINDOWEVENT && event.window.event == SDL_WINDOWEVENT_CLOSE && event.window.windowID == SDL_GetWindowID(window))
                done = true;
            if (event.type == SDL_WINDOWEVENT && event.window.event == SDL_WINDOWEVENT_RESIZED && event.window.windowID == SDL_GetWindowID(window))
            {                
                // Release all outstanding references to the swap chain's buffers before resizing.
                CleanupRenderTarget();
                g_pSwapChain->ResizeBuffers(0, 0, 0, DXGI_FORMAT_UNKNOWN, 0);
                CreateRenderTarget();
            }
        }

        // Start the Dear ImGui frame
        ImGui_ImplDX11_NewFrame();
        ImGui_ImplSDL2_NewFrame(window);
        ImGui::NewFrame();

        // 1. Show the big demo window (Most of the sample code is in ImGui::ShowDemoWindow()! You can browse its code to learn more about Dear ImGui!).
        if (show_demo_window)
            ImGui::ShowDemoWindow(&show_demo_window);

        // 2. Show a simple window that we create ourselves. We use a Begin/End pair to created a named window.
        {
            static float f = 0.0f;
            static int counter = 0;

            ImGui::Begin("Hello, world!");                          // Create a window called "Hello, world!" and append into it.

            ImGui::Text("This is some useful text.");               // Display some text (you can use a format strings too)
            ImGui::Checkbox("Demo Window", &show_demo_window);      // Edit bools storing our window open/close state
            ImGui::Checkbox("Another Window", &show_another_window);

            ImGui::SliderFloat("float", &f, 0.0f, 1.0f);            // Edit 1 float using a slider from 0.0f to 1.0f
            ImGui::ColorEdit3("clear color", (float*)&clear_color); // Edit 3 floats representing a color

            if (ImGui::Button("Button"))                            // Buttons return true when clicked (most widgets return true when edited/activated)
                counter++;
            ImGui::SameLine();
            ImGui::Text("counter = %d", counter);

            ImGui::Text("Application average %.3f ms/frame (%.1f FPS)", 1000.0f / ImGui::GetIO().Framerate, ImGui::GetIO().Framerate);
            ImGui::End();
        }

        // 3. Show another simple window.
        if (show_another_window)
        {
            ImGui::Begin("Another Window", &show_another_window);   // Pass a pointer to our bool variable (the window will have a closing button that will clear the bool when clicked)
            ImGui::Text("Hello from another window!");
            if (ImGui::Button("Close Me"))
                show_another_window = false;
            ImGui::End();
        }

        // Rendering
        ImGui::Render();
        g_pd3dDeviceContext->OMSetRenderTargets(1, &g_mainRenderTargetView, NULL);
        g_pd3dDeviceContext->ClearRenderTargetView(g_mainRenderTargetView, (float*)&clear_color);
        ImGui_ImplDX11_RenderDrawData(ImGui::GetDrawData());

        // Update and Render additional Platform Windows
        if (io.ConfigFlags & ImGuiConfigFlags_ViewportsEnable)
        {
            ImGui::UpdatePlatformWindows();
            ImGui::RenderPlatformWindowsDefault();
        }

        g_pSwapChain->Present(1, 0); // Present with vsync
        //g_pSwapChain->Present(0, 0); // Present without vsync
    }

    // Cleanup
    ImGui_ImplDX11_Shutdown();
    ImGui_ImplSDL2_Shutdown();
    ImGui::DestroyContext();

    CleanupDeviceD3D();
    SDL_DestroyWindow(window);
    SDL_Quit();

    return 0;
}

// Helper functions

bool CreateDeviceD3D(HWND hWnd)
{
    // Setup swap chain
    DXGI_SWAP_CHAIN_DESC sd;
    ZeroMemory(&sd, sizeof(sd));
    sd.BufferCount = 2;
    sd.BufferDesc.Width = 0;
    sd.BufferDesc.Height = 0;
    sd.BufferDesc.Format = DXGI_FORMAT_R8G8B8A8_UNORM;
    sd.BufferDesc.RefreshRate.Numerator = 60;
    sd.BufferDesc.RefreshRate.Denominator = 1;
    sd.Flags = DXGI_SWAP_CHAIN_FLAG_ALLOW_MODE_SWITCH;
    sd.BufferUsage = DXGI_USAGE_RENDER_TARGET_OUTPUT;
    sd.OutputWindow = hWnd;
    sd.SampleDesc.Count = 1;
    sd.SampleDesc.Quality = 0;
    sd.Windowed = TRUE;
    sd.SwapEffect = DXGI_SWAP_EFFECT_DISCARD;

    UINT createDeviceFlags = 0;
    //createDeviceFlags |= D3D11_CREATE_DEVICE_DEBUG;
    D3D_FEATURE_LEVEL featureLevel;
    const D3D_FEATURE_LEVEL featureLevelArray[2] = { D3D_FEATURE_LEVEL_11_0, D3D_FEATURE_LEVEL_10_0, };
    if (D3D11CreateDeviceAndSwapChain(NULL, D3D_DRIVER_TYPE_HARDWARE, NULL, createDeviceFlags, featureLevelArray, 2, D3D11_SDK_VERSION, &sd, &g_pSwapChain, &g_pd3dDevice, &featureLevel, &g_pd3dDeviceContext) != S_OK)
        return false;

    CreateRenderTarget();
    return true;
}

void CleanupDeviceD3D()
{
    CleanupRenderTarget();
    if (g_pSwapChain) { g_pSwapChain->Release(); g_pSwapChain = NULL; }
    if (g_pd3dDeviceContext) { g_pd3dDeviceContext->Release(); g_pd3dDeviceContext = NULL; }
    if (g_pd3dDevice) { g_pd3dDevice->Release(); g_pd3dDevice = NULL; }
}

void CreateRenderTarget()
{
    ID3D11Texture2D* pBackBuffer;
    g_pSwapChain->GetBuffer(0, IID_PPV_ARGS(&pBackBuffer));
    g_pd3dDevice->CreateRenderTargetView(pBackBuffer, NULL, &g_mainRenderTargetView);
    pBackBuffer->Release();
}

void CleanupRenderTarget()
{
    if (g_mainRenderTargetView) { g_mainRenderTargetView->Release(); g_mainRenderTargetView = NULL; }
}<|MERGE_RESOLUTION|>--- conflicted
+++ resolved
@@ -65,7 +65,6 @@
     ImGui::StyleColorsDark();
     //ImGui::StyleColorsClassic();
 
-<<<<<<< HEAD
     // When viewports are enabled we tweak WindowRounding/WindowBg so platform windows can look identical to regular ones.
     ImGuiStyle& style = ImGui::GetStyle();
     if (io.ConfigFlags & ImGuiConfigFlags_ViewportsEnable)
@@ -74,10 +73,7 @@
         style.Colors[ImGuiCol_WindowBg].w = 1.0f;
     }
 
-    // Setup Platform/Renderer bindings
-=======
     // Setup Platform/Renderer backends
->>>>>>> b1a18d82
     ImGui_ImplSDL2_InitForD3D(window);
     ImGui_ImplDX11_Init(g_pd3dDevice, g_pd3dDeviceContext);
 
