--- conflicted
+++ resolved
@@ -6005,45 +6005,6 @@
     return ImMax(0.0f, avail_w - Width);
 }
 
-<<<<<<< HEAD
-// For the main menu bar, which cannot be moved, we honor g.Style.DisplaySafeAreaPadding to ensure text can be visible on a TV set.
-bool ImGui::BeginMainMenuBar()
-{
-    ImGuiContext& g = *GImGui;
-    ImGuiViewport* viewport = g.Viewports[0];
-    g.NextWindowData.MenuBarOffsetMinVal = ImVec2(g.Style.DisplaySafeAreaPadding.x, ImMax(g.Style.DisplaySafeAreaPadding.y - g.Style.FramePadding.y, 0.0f));
-    SetNextWindowPos(viewport->Pos);
-    SetNextWindowSize(ImVec2(viewport->Size.x, g.NextWindowData.MenuBarOffsetMinVal.y + g.FontBaseSize + g.Style.FramePadding.y));
-    SetNextWindowViewport(viewport->ID); // Enforce viewport so we don't create our onw viewport when ImGuiConfigFlags_ViewportsNoMerge is set.
-    PushStyleVar(ImGuiStyleVar_WindowRounding, 0.0f);
-    PushStyleVar(ImGuiStyleVar_WindowMinSize, ImVec2(0,0));
-    ImGuiWindowFlags window_flags = ImGuiWindowFlags_NoDocking | ImGuiWindowFlags_NoTitleBar | ImGuiWindowFlags_NoResize | ImGuiWindowFlags_NoMove | ImGuiWindowFlags_NoScrollbar | ImGuiWindowFlags_NoSavedSettings | ImGuiWindowFlags_MenuBar;
-    bool is_open = Begin("##MainMenuBar", NULL, window_flags) && BeginMenuBar();
-    PopStyleVar(2);
-    g.NextWindowData.MenuBarOffsetMinVal = ImVec2(0.0f, 0.0f);
-    if (!is_open)
-    {
-        End();
-        return false;
-    }
-    return true; //-V1020
-}
-
-void ImGui::EndMainMenuBar()
-{
-    EndMenuBar();
-
-    // When the user has left the menu layer (typically: closed menus through activation of an item), we restore focus to the previous window
-    // FIXME: With this strategy we won't be able to restore a NULL focus.
-    ImGuiContext& g = *GImGui;
-    if (g.CurrentWindow == g.NavWindow && g.NavLayer == 0 && !g.NavAnyRequest)
-        FocusTopMostWindowUnderOne(g.NavWindow, NULL);
-
-    End();
-}
-
-=======
->>>>>>> 3c238eca
 // FIXME: Provided a rectangle perhaps e.g. a BeginMenuBarEx() could be used anywhere..
 // Currently the main responsibility of this function being to setup clip-rect + horizontal layout + menu navigation layer.
 // Ideally we also want this to be responsible for claiming space out of the main window scrolling rectangle, in which case ImGuiWindowFlags_MenuBar will become unnecessary.
@@ -6121,12 +6082,14 @@
 bool ImGui::BeginMainMenuBar()
 {
     ImGuiContext& g = *GImGui;
+    ImGuiViewport* viewport = g.Viewports[0];
     g.NextWindowData.MenuBarOffsetMinVal = ImVec2(g.Style.DisplaySafeAreaPadding.x, ImMax(g.Style.DisplaySafeAreaPadding.y - g.Style.FramePadding.y, 0.0f));
-    SetNextWindowPos(ImVec2(0.0f, 0.0f));
-    SetNextWindowSize(ImVec2(g.IO.DisplaySize.x, g.NextWindowData.MenuBarOffsetMinVal.y + g.FontBaseSize + g.Style.FramePadding.y));
+    SetNextWindowPos(viewport->Pos);
+    SetNextWindowSize(ImVec2(viewport->Size.x, g.NextWindowData.MenuBarOffsetMinVal.y + g.FontBaseSize + g.Style.FramePadding.y));
+    SetNextWindowViewport(viewport->ID); // Enforce viewport so we don't create our onw viewport when ImGuiConfigFlags_ViewportsNoMerge is set.
     PushStyleVar(ImGuiStyleVar_WindowRounding, 0.0f);
     PushStyleVar(ImGuiStyleVar_WindowMinSize, ImVec2(0, 0));
-    ImGuiWindowFlags window_flags = ImGuiWindowFlags_NoTitleBar | ImGuiWindowFlags_NoResize | ImGuiWindowFlags_NoMove | ImGuiWindowFlags_NoScrollbar | ImGuiWindowFlags_NoSavedSettings | ImGuiWindowFlags_MenuBar;
+    ImGuiWindowFlags window_flags = ImGuiWindowFlags_NoDocking | ImGuiWindowFlags_NoTitleBar | ImGuiWindowFlags_NoResize | ImGuiWindowFlags_NoMove | ImGuiWindowFlags_NoScrollbar | ImGuiWindowFlags_NoSavedSettings | ImGuiWindowFlags_MenuBar;
     bool is_open = Begin("##MainMenuBar", NULL, window_flags) && BeginMenuBar();
     PopStyleVar(2);
     g.NextWindowData.MenuBarOffsetMinVal = ImVec2(0.0f, 0.0f);
