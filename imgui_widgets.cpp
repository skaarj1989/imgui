// dear imgui, v1.65
// (widgets code)

/*

Index of this file:

// [SECTION] Forward Declarations
// [SECTION] Widgets: Text, etc.
// [SECTION] Widgets: Main (Button, Image, Checkbox, RadioButton, ProgressBar, Bullet, etc.)
// [SECTION] Widgets: Low-level Layout helpers (Spacing, Dummy, NewLine, Separator, etc.)
// [SECTION] Widgets: ComboBox
// [SECTION] Data Type and Data Formatting Helpers
// [SECTION] Widgets: DragScalar, DragFloat, DragInt, etc.
// [SECTION] Widgets: SliderScalar, SliderFloat, SliderInt, etc.
// [SECTION] Widgets: InputScalar, InputFloat, InputInt, etc.
// [SECTION] Widgets: InputText, InputTextMultiline
// [SECTION] Widgets: ColorEdit, ColorPicker, ColorButton, etc.
// [SECTION] Widgets: TreeNode, CollapsingHeader, etc.
// [SECTION] Widgets: Selectable
// [SECTION] Widgets: ListBox
// [SECTION] Widgets: PlotLines, PlotHistogram
// [SECTION] Widgets: Value helpers
// [SECTION] Widgets: MenuItem, BeginMenu, EndMenu, etc.
// [SECTION] Widgets: BeginTabBar, EndTabBar, etc.
// [SECTION] Widgets: BeginTabItem, EndTabItem, etc.

*/

#if defined(_MSC_VER) && !defined(_CRT_SECURE_NO_WARNINGS)
#define _CRT_SECURE_NO_WARNINGS
#endif

#include "imgui.h"
#ifndef IMGUI_DEFINE_MATH_OPERATORS
#define IMGUI_DEFINE_MATH_OPERATORS
#endif
#include "imgui_internal.h"

#include <ctype.h>      // toupper, isprint
#if defined(_MSC_VER) && _MSC_VER <= 1500 // MSVC 2008 or earlier
#include <stddef.h>     // intptr_t
#else
#include <stdint.h>     // intptr_t
#endif

// Visual Studio warnings
#ifdef _MSC_VER
#pragma warning (disable: 4127) // condition expression is constant
#pragma warning (disable: 4996) // 'This function or variable may be unsafe': strcpy, strdup, sprintf, vsnprintf, sscanf, fopen
#endif

// Clang/GCC warnings with -Weverything
#ifdef __clang__
#pragma clang diagnostic ignored "-Wformat-nonliteral"      // warning : format string is not a string literal              // passing non-literal to vsnformat(). yes, user passing incorrect format strings can crash the code.
#pragma clang diagnostic ignored "-Wsign-conversion"        // warning : implicit conversion changes signedness             //
#elif defined(__GNUC__)
#pragma GCC diagnostic ignored "-Wformat-nonliteral"        // warning: format not a string literal, format string not checked
#if __GNUC__ >= 8
#pragma GCC diagnostic ignored "-Wclass-memaccess"          // warning: 'memset/memcpy' clearing/writing an object of type 'xxxx' with no trivial copy-assignment; use assignment or value-initialization instead
#endif
#endif

//-------------------------------------------------------------------------
// Data
//-------------------------------------------------------------------------

// Those MIN/MAX values are not define because we need to point to them
static const ImS32  IM_S32_MIN = INT_MIN;    // (-2147483647 - 1), (0x80000000);
static const ImS32  IM_S32_MAX = INT_MAX;    // (2147483647), (0x7FFFFFFF)
static const ImU32  IM_U32_MIN = 0;
static const ImU32  IM_U32_MAX = UINT_MAX;   // (0xFFFFFFFF)
#ifdef LLONG_MIN
static const ImS64  IM_S64_MIN = LLONG_MIN;  // (-9223372036854775807ll - 1ll);
static const ImS64  IM_S64_MAX = LLONG_MAX;  // (9223372036854775807ll);
#else
static const ImS64  IM_S64_MIN = -9223372036854775807LL - 1;
static const ImS64  IM_S64_MAX = 9223372036854775807LL;
#endif
static const ImU64  IM_U64_MIN = 0;
#ifdef ULLONG_MAX
static const ImU64  IM_U64_MAX = ULLONG_MAX; // (0xFFFFFFFFFFFFFFFFull);
#else
static const ImU64  IM_U64_MAX = (2ULL * 9223372036854775807LL + 1);
#endif

//-------------------------------------------------------------------------
// [SECTION] Forward Declarations
//-------------------------------------------------------------------------

// Data Type helpers
static inline int       DataTypeFormatString(char* buf, int buf_size, ImGuiDataType data_type, const void* data_ptr, const char* format);
static void             DataTypeApplyOp(ImGuiDataType data_type, int op, void* output, void* arg_1, const void* arg_2);
static bool             DataTypeApplyOpFromText(const char* buf, const char* initial_value_buf, ImGuiDataType data_type, void* data_ptr, const char* format);

// For InputTextEx()
static bool             InputTextFilterCharacter(unsigned int* p_char, ImGuiInputTextFlags flags, ImGuiInputTextCallback callback, void* user_data);
static int              InputTextCalcTextLenAndLineCount(const char* text_begin, const char** out_text_end);
static ImVec2           InputTextCalcTextSizeW(const ImWchar* text_begin, const ImWchar* text_end, const ImWchar** remaining = NULL, ImVec2* out_offset = NULL, bool stop_on_new_line = false);

//-------------------------------------------------------------------------
// [SECTION] Widgets: Text, etc.
//-------------------------------------------------------------------------
// - TextUnformatted()
// - Text()
// - TextV()
// - TextColored()
// - TextColoredV()
// - TextDisabled()
// - TextDisabledV()
// - TextWrapped()
// - TextWrappedV()
// - LabelText()
// - LabelTextV()
// - BulletText()
// - BulletTextV()
//-------------------------------------------------------------------------

void ImGui::TextUnformatted(const char* text, const char* text_end)
{
    ImGuiWindow* window = GetCurrentWindow();
    if (window->SkipItems)
        return;

    ImGuiContext& g = *GImGui;
    IM_ASSERT(text != NULL);
    const char* text_begin = text;
    if (text_end == NULL)
        text_end = text + strlen(text); // FIXME-OPT

    const ImVec2 text_pos(window->DC.CursorPos.x, window->DC.CursorPos.y + window->DC.CurrentLineTextBaseOffset);
    const float wrap_pos_x = window->DC.TextWrapPos;
    const bool wrap_enabled = wrap_pos_x >= 0.0f;
    if (text_end - text > 2000 && !wrap_enabled)
    {
        // Long text!
        // Perform manual coarse clipping to optimize for long multi-line text
        // - From this point we will only compute the width of lines that are visible. Optimization only available when word-wrapping is disabled.
        // - We also don't vertically center the text within the line full height, which is unlikely to matter because we are likely the biggest and only item on the line.
        // - We use memchr(), pay attention that well optimized versions of those str/mem functions are much faster than a casually written loop.
        const char* line = text;
        const float line_height = GetTextLineHeight();
        const ImRect clip_rect = window->ClipRect;
        ImVec2 text_size(0,0);

        if (text_pos.y <= clip_rect.Max.y)
        {
            ImVec2 pos = text_pos;

            // Lines to skip (can't skip when logging text)
            if (!g.LogEnabled)
            {
                int lines_skippable = (int)((clip_rect.Min.y - text_pos.y) / line_height);
                if (lines_skippable > 0)
                {
                    int lines_skipped = 0;
                    while (line < text_end && lines_skipped < lines_skippable)
                    {
                        const char* line_end = (const char*)memchr(line, '\n', text_end - line);
                        if (!line_end)
                            line_end = text_end;
                        line = line_end + 1;
                        lines_skipped++;
                    }
                    pos.y += lines_skipped * line_height;
                }
            }

            // Lines to render
            if (line < text_end)
            {
                ImRect line_rect(pos, pos + ImVec2(FLT_MAX, line_height));
                while (line < text_end)
                {
                    if (IsClippedEx(line_rect, 0, false))
                        break;

                    const char* line_end = (const char*)memchr(line, '\n', text_end - line);
                    if (!line_end)
                        line_end = text_end;
                    const ImVec2 line_size = CalcTextSize(line, line_end, false);
                    text_size.x = ImMax(text_size.x, line_size.x);
                    RenderText(pos, line, line_end, false);
                    line = line_end + 1;
                    line_rect.Min.y += line_height;
                    line_rect.Max.y += line_height;
                    pos.y += line_height;
                }

                // Count remaining lines
                int lines_skipped = 0;
                while (line < text_end)
                {
                    const char* line_end = (const char*)memchr(line, '\n', text_end - line);
                    if (!line_end)
                        line_end = text_end;
                    line = line_end + 1;
                    lines_skipped++;
                }
                pos.y += lines_skipped * line_height;
            }

            text_size.y += (pos - text_pos).y;
        }

        ImRect bb(text_pos, text_pos + text_size);
        ItemSize(bb);
        ItemAdd(bb, 0);
    }
    else
    {
        const float wrap_width = wrap_enabled ? CalcWrapWidthForPos(window->DC.CursorPos, wrap_pos_x) : 0.0f;
        const ImVec2 text_size = CalcTextSize(text_begin, text_end, false, wrap_width);

        // Account of baseline offset
        ImRect bb(text_pos, text_pos + text_size);
        ItemSize(text_size);
        if (!ItemAdd(bb, 0))
            return;

        // Render (we don't hide text after ## in this end-user function)
        RenderTextWrapped(bb.Min, text_begin, text_end, wrap_width);
    }
}

void ImGui::Text(const char* fmt, ...)
{
    va_list args;
    va_start(args, fmt);
    TextV(fmt, args);
    va_end(args);
}

void ImGui::TextV(const char* fmt, va_list args)
{
    ImGuiWindow* window = GetCurrentWindow();
    if (window->SkipItems)
        return;

    ImGuiContext& g = *GImGui;
    const char* text_end = g.TempBuffer + ImFormatStringV(g.TempBuffer, IM_ARRAYSIZE(g.TempBuffer), fmt, args);
    TextUnformatted(g.TempBuffer, text_end);
}

void ImGui::TextColored(const ImVec4& col, const char* fmt, ...)
{
    va_list args;
    va_start(args, fmt);
    TextColoredV(col, fmt, args);
    va_end(args);
}

void ImGui::TextColoredV(const ImVec4& col, const char* fmt, va_list args)
{
    PushStyleColor(ImGuiCol_Text, col);
    TextV(fmt, args);
    PopStyleColor();
}

void ImGui::TextDisabled(const char* fmt, ...)
{
    va_list args;
    va_start(args, fmt);
    TextDisabledV(fmt, args);
    va_end(args);
}

void ImGui::TextDisabledV(const char* fmt, va_list args)
{
    PushStyleColor(ImGuiCol_Text, GImGui->Style.Colors[ImGuiCol_TextDisabled]);
    TextV(fmt, args);
    PopStyleColor();
}

void ImGui::TextWrapped(const char* fmt, ...)
{
    va_list args;
    va_start(args, fmt);
    TextWrappedV(fmt, args);
    va_end(args);
}

void ImGui::TextWrappedV(const char* fmt, va_list args)
{
    bool need_wrap = (GImGui->CurrentWindow->DC.TextWrapPos < 0.0f);    // Keep existing wrap position is one ia already set
    if (need_wrap) PushTextWrapPos(0.0f);
    TextV(fmt, args);
    if (need_wrap) PopTextWrapPos();
}

void ImGui::LabelText(const char* label, const char* fmt, ...)
{
    va_list args;
    va_start(args, fmt);
    LabelTextV(label, fmt, args);
    va_end(args);
}

// Add a label+text combo aligned to other label+value widgets
void ImGui::LabelTextV(const char* label, const char* fmt, va_list args)
{
    ImGuiWindow* window = GetCurrentWindow();
    if (window->SkipItems)
        return;

    ImGuiContext& g = *GImGui;
    const ImGuiStyle& style = g.Style;
    const float w = CalcItemWidth();

    const ImVec2 label_size = CalcTextSize(label, NULL, true);
    const ImRect value_bb(window->DC.CursorPos, window->DC.CursorPos + ImVec2(w, label_size.y + style.FramePadding.y*2));
    const ImRect total_bb(window->DC.CursorPos, window->DC.CursorPos + ImVec2(w + (label_size.x > 0.0f ? style.ItemInnerSpacing.x : 0.0f), style.FramePadding.y*2) + label_size);
    ItemSize(total_bb, style.FramePadding.y);
    if (!ItemAdd(total_bb, 0))
        return;

    // Render
    const char* value_text_begin = &g.TempBuffer[0];
    const char* value_text_end = value_text_begin + ImFormatStringV(g.TempBuffer, IM_ARRAYSIZE(g.TempBuffer), fmt, args);
    RenderTextClipped(value_bb.Min, value_bb.Max, value_text_begin, value_text_end, NULL, ImVec2(0.0f,0.5f));
    if (label_size.x > 0.0f)
        RenderText(ImVec2(value_bb.Max.x + style.ItemInnerSpacing.x, value_bb.Min.y + style.FramePadding.y), label);
}

void ImGui::BulletText(const char* fmt, ...)
{
    va_list args;
    va_start(args, fmt);
    BulletTextV(fmt, args);
    va_end(args);
}

// Text with a little bullet aligned to the typical tree node.
void ImGui::BulletTextV(const char* fmt, va_list args)
{
    ImGuiWindow* window = GetCurrentWindow();
    if (window->SkipItems)
        return;

    ImGuiContext& g = *GImGui;
    const ImGuiStyle& style = g.Style;

    const char* text_begin = g.TempBuffer;
    const char* text_end = text_begin + ImFormatStringV(g.TempBuffer, IM_ARRAYSIZE(g.TempBuffer), fmt, args);
    const ImVec2 label_size = CalcTextSize(text_begin, text_end, false);
    const float text_base_offset_y = ImMax(0.0f, window->DC.CurrentLineTextBaseOffset); // Latch before ItemSize changes it
    const float line_height = ImMax(ImMin(window->DC.CurrentLineSize.y, g.FontSize + g.Style.FramePadding.y*2), g.FontSize);
    const ImRect bb(window->DC.CursorPos, window->DC.CursorPos + ImVec2(g.FontSize + (label_size.x > 0.0f ? (label_size.x + style.FramePadding.x*2) : 0.0f), ImMax(line_height, label_size.y)));  // Empty text doesn't add padding
    ItemSize(bb);
    if (!ItemAdd(bb, 0))
        return;

    // Render
    RenderBullet(bb.Min + ImVec2(style.FramePadding.x + g.FontSize*0.5f, line_height*0.5f));
    RenderText(bb.Min+ImVec2(g.FontSize + style.FramePadding.x*2, text_base_offset_y), text_begin, text_end, false);
}

//-------------------------------------------------------------------------
// [SECTION] Widgets: Main
//-------------------------------------------------------------------------
// - ButtonBehavior() [Internal]
// - Button()
// - SmallButton()
// - InvisibleButton()
// - ArrowButton()
// - CloseButton() [Internal]
// - CollapseButton() [Internal]
// - Scrollbar() [Internal]
// - Image()
// - ImageButton()
// - Checkbox()
// - CheckboxFlags()
// - RadioButton()
// - ProgressBar()
// - Bullet()
//-------------------------------------------------------------------------

bool ImGui::ButtonBehavior(const ImRect& bb, ImGuiID id, bool* out_hovered, bool* out_held, ImGuiButtonFlags flags)
{
    ImGuiContext& g = *GImGui;
    ImGuiWindow* window = GetCurrentWindow();

    if (flags & ImGuiButtonFlags_Disabled)
    {
        if (out_hovered) *out_hovered = false;
        if (out_held) *out_held = false;
        if (g.ActiveId == id) ClearActiveID();
        return false;
    }

    // Default behavior requires click+release on same spot
    if ((flags & (ImGuiButtonFlags_PressedOnClickRelease | ImGuiButtonFlags_PressedOnClick | ImGuiButtonFlags_PressedOnRelease | ImGuiButtonFlags_PressedOnDoubleClick)) == 0)
        flags |= ImGuiButtonFlags_PressedOnClickRelease;

    ImGuiWindow* backup_hovered_window = g.HoveredWindow;
    const bool flatten_hovered_children = (flags & ImGuiButtonFlags_FlattenChildren) && g.HoveredRootWindow == window->RootWindow;
    if (flatten_hovered_children)
        g.HoveredWindow = window;

    bool pressed = false;
    bool hovered = ItemHoverable(bb, id);

    // Drag source doesn't report as hovered
    if (hovered && g.DragDropActive && g.DragDropPayload.SourceId == id && !(g.DragDropSourceFlags & ImGuiDragDropFlags_SourceNoDisableHover))
        hovered = false;

    // Special mode for Drag and Drop where holding button pressed for a long time while dragging another item triggers the button
    if (g.DragDropActive && (flags & ImGuiButtonFlags_PressedOnDragDropHold) && !(g.DragDropSourceFlags & ImGuiDragDropFlags_SourceNoHoldToOpenOthers))
        if (IsItemHovered(ImGuiHoveredFlags_AllowWhenBlockedByActiveItem))
        {
            hovered = true;
            SetHoveredID(id);
            if (CalcTypematicPressedRepeatAmount(g.HoveredIdTimer + 0.0001f, g.HoveredIdTimer + 0.0001f - g.IO.DeltaTime, 0.01f, 0.70f)) // FIXME: Our formula for CalcTypematicPressedRepeatAmount() is fishy
            {
                pressed = true;
                FocusWindow(window);
            }
        }

    if (flatten_hovered_children)
        g.HoveredWindow = backup_hovered_window;

    // AllowOverlap mode (rarely used) requires previous frame HoveredId to be null or to match. This allows using patterns where a later submitted widget overlaps a previous one.
    if (hovered && (flags & ImGuiButtonFlags_AllowItemOverlap) && (g.HoveredIdPreviousFrame != id && g.HoveredIdPreviousFrame != 0))
        hovered = false;

    // Mouse
    if (hovered)
    {
        if (!(flags & ImGuiButtonFlags_NoKeyModifiers) || (!g.IO.KeyCtrl && !g.IO.KeyShift && !g.IO.KeyAlt))
        {
            //                        | CLICKING        | HOLDING with ImGuiButtonFlags_Repeat
            // PressedOnClickRelease  |  <on release>*  |  <on repeat> <on repeat> .. (NOT on release)  <-- MOST COMMON! (*) only if both click/release were over bounds
            // PressedOnClick         |  <on click>     |  <on click> <on repeat> <on repeat> ..
            // PressedOnRelease       |  <on release>   |  <on repeat> <on repeat> .. (NOT on release)
            // PressedOnDoubleClick   |  <on dclick>    |  <on dclick> <on repeat> <on repeat> ..
            // FIXME-NAV: We don't honor those different behaviors.
            if ((flags & ImGuiButtonFlags_PressedOnClickRelease) && g.IO.MouseClicked[0])
            {
                SetActiveID(id, window);
                if (!(flags & ImGuiButtonFlags_NoNavFocus))
                    SetFocusID(id, window);
                FocusWindow(window);
            }
            if (((flags & ImGuiButtonFlags_PressedOnClick) && g.IO.MouseClicked[0]) || ((flags & ImGuiButtonFlags_PressedOnDoubleClick) && g.IO.MouseDoubleClicked[0]))
            {
                pressed = true;
                if (flags & ImGuiButtonFlags_NoHoldingActiveID)
                    ClearActiveID();
                else
                    SetActiveID(id, window); // Hold on ID
                FocusWindow(window);
            }
            if ((flags & ImGuiButtonFlags_PressedOnRelease) && g.IO.MouseReleased[0])
            {
                if (!((flags & ImGuiButtonFlags_Repeat) && g.IO.MouseDownDurationPrev[0] >= g.IO.KeyRepeatDelay))  // Repeat mode trumps <on release>
                    pressed = true;
                ClearActiveID();
            }

            // 'Repeat' mode acts when held regardless of _PressedOn flags (see table above).
            // Relies on repeat logic of IsMouseClicked() but we may as well do it ourselves if we end up exposing finer RepeatDelay/RepeatRate settings.
            if ((flags & ImGuiButtonFlags_Repeat) && g.ActiveId == id && g.IO.MouseDownDuration[0] > 0.0f && IsMouseClicked(0, true))
                pressed = true;
        }

        if (pressed)
            g.NavDisableHighlight = true;
    }

    // Gamepad/Keyboard navigation
    // We report navigated item as hovered but we don't set g.HoveredId to not interfere with mouse.
    if (g.NavId == id && !g.NavDisableHighlight && g.NavDisableMouseHover && (g.ActiveId == 0 || g.ActiveId == id || g.ActiveId == window->MoveId))
        hovered = true;

    if (g.NavActivateDownId == id)
    {
        bool nav_activated_by_code = (g.NavActivateId == id);
        bool nav_activated_by_inputs = IsNavInputPressed(ImGuiNavInput_Activate, (flags & ImGuiButtonFlags_Repeat) ? ImGuiInputReadMode_Repeat : ImGuiInputReadMode_Pressed);
        if (nav_activated_by_code || nav_activated_by_inputs)
            pressed = true;
        if (nav_activated_by_code || nav_activated_by_inputs || g.ActiveId == id)
        {
            // Set active id so it can be queried by user via IsItemActive(), equivalent of holding the mouse button.
            g.NavActivateId = id; // This is so SetActiveId assign a Nav source
            SetActiveID(id, window);
            if (!(flags & ImGuiButtonFlags_NoNavFocus))
                SetFocusID(id, window);
            g.ActiveIdAllowNavDirFlags = (1 << ImGuiDir_Left) | (1 << ImGuiDir_Right) | (1 << ImGuiDir_Up) | (1 << ImGuiDir_Down);
        }
    }

    bool held = false;
    if (g.ActiveId == id)
    {
        if (g.ActiveIdSource == ImGuiInputSource_Mouse)
        {
            if (g.ActiveIdIsJustActivated)
                g.ActiveIdClickOffset = g.IO.MousePos - bb.Min;
            if (g.IO.MouseDown[0])
            {
                held = true;
            }
            else
            {
                if (hovered && (flags & ImGuiButtonFlags_PressedOnClickRelease))
                    if (!((flags & ImGuiButtonFlags_Repeat) && g.IO.MouseDownDurationPrev[0] >= g.IO.KeyRepeatDelay))  // Repeat mode trumps <on release>
                        if (!g.DragDropActive)
                            pressed = true;
                ClearActiveID();
            }
            if (!(flags & ImGuiButtonFlags_NoNavFocus))
                g.NavDisableHighlight = true;
        }
        else if (g.ActiveIdSource == ImGuiInputSource_Nav)
        {
            if (g.NavActivateDownId != id)
                ClearActiveID();
        }
    }

    if (out_hovered) *out_hovered = hovered;
    if (out_held) *out_held = held;

    return pressed;
}

bool ImGui::ButtonEx(const char* label, const ImVec2& size_arg, ImGuiButtonFlags flags)
{
    ImGuiWindow* window = GetCurrentWindow();
    if (window->SkipItems)
        return false;

    ImGuiContext& g = *GImGui;
    const ImGuiStyle& style = g.Style;
    const ImGuiID id = window->GetID(label);
    const ImVec2 label_size = CalcTextSize(label, NULL, true);

    ImVec2 pos = window->DC.CursorPos;
    if ((flags & ImGuiButtonFlags_AlignTextBaseLine) && style.FramePadding.y < window->DC.CurrentLineTextBaseOffset) // Try to vertically align buttons that are smaller/have no padding so that text baseline matches (bit hacky, since it shouldn't be a flag)
        pos.y += window->DC.CurrentLineTextBaseOffset - style.FramePadding.y;
    ImVec2 size = CalcItemSize(size_arg, label_size.x + style.FramePadding.x * 2.0f, label_size.y + style.FramePadding.y * 2.0f);

    const ImRect bb(pos, pos + size);
    ItemSize(bb, style.FramePadding.y);
    if (!ItemAdd(bb, id))
        return false;

    if (window->DC.ItemFlags & ImGuiItemFlags_ButtonRepeat)
        flags |= ImGuiButtonFlags_Repeat;
    bool hovered, held;
    bool pressed = ButtonBehavior(bb, id, &hovered, &held, flags);
    if (pressed)
        MarkItemEdited(id);

    // Render
    const ImU32 col = GetColorU32((held && hovered) ? ImGuiCol_ButtonActive : hovered ? ImGuiCol_ButtonHovered : ImGuiCol_Button);
    RenderNavHighlight(bb, id);
    RenderFrame(bb.Min, bb.Max, col, true, style.FrameRounding);
    RenderTextClipped(bb.Min + style.FramePadding, bb.Max - style.FramePadding, label, NULL, &label_size, style.ButtonTextAlign, &bb);

    // Automatically close popups
    //if (pressed && !(flags & ImGuiButtonFlags_DontClosePopups) && (window->Flags & ImGuiWindowFlags_Popup))
    //    CloseCurrentPopup();

    return pressed;
}

bool ImGui::Button(const char* label, const ImVec2& size_arg)
{
    return ButtonEx(label, size_arg, 0);
}

// Small buttons fits within text without additional vertical spacing.
bool ImGui::SmallButton(const char* label)
{
    ImGuiContext& g = *GImGui;
    float backup_padding_y = g.Style.FramePadding.y;
    g.Style.FramePadding.y = 0.0f;
    bool pressed = ButtonEx(label, ImVec2(0, 0), ImGuiButtonFlags_AlignTextBaseLine);
    g.Style.FramePadding.y = backup_padding_y;
    return pressed;
}

// Tip: use ImGui::PushID()/PopID() to push indices or pointers in the ID stack.
// Then you can keep 'str_id' empty or the same for all your buttons (instead of creating a string based on a non-string id)
bool ImGui::InvisibleButton(const char* str_id, const ImVec2& size_arg)
{
    ImGuiWindow* window = GetCurrentWindow();
    if (window->SkipItems)
        return false;

    // Cannot use zero-size for InvisibleButton(). Unlike Button() there is not way to fallback using the label size.
    IM_ASSERT(size_arg.x != 0.0f && size_arg.y != 0.0f);

    const ImGuiID id = window->GetID(str_id);
    ImVec2 size = CalcItemSize(size_arg, 0.0f, 0.0f);
    const ImRect bb(window->DC.CursorPos, window->DC.CursorPos + size);
    ItemSize(bb);
    if (!ItemAdd(bb, id))
        return false;

    bool hovered, held;
    bool pressed = ButtonBehavior(bb, id, &hovered, &held);

    return pressed;
}

bool ImGui::ArrowButtonEx(const char* str_id, ImGuiDir dir, ImVec2 size, ImGuiButtonFlags flags)
{
    ImGuiWindow* window = GetCurrentWindow();
    if (window->SkipItems)
        return false;

    ImGuiContext& g = *GImGui;
    const ImGuiID id = window->GetID(str_id);
    const ImRect bb(window->DC.CursorPos, window->DC.CursorPos + size);
    const float default_size = GetFrameHeight();
    ItemSize(bb, (size.y >= default_size) ? g.Style.FramePadding.y : 0.0f);
    if (!ItemAdd(bb, id))
        return false;

    if (window->DC.ItemFlags & ImGuiItemFlags_ButtonRepeat)
        flags |= ImGuiButtonFlags_Repeat;

    bool hovered, held;
    bool pressed = ButtonBehavior(bb, id, &hovered, &held, flags);

    // Render
    const ImU32 col = GetColorU32((held && hovered) ? ImGuiCol_ButtonActive : hovered ? ImGuiCol_ButtonHovered : ImGuiCol_Button);
    RenderNavHighlight(bb, id);
    RenderFrame(bb.Min, bb.Max, col, true, g.Style.FrameRounding);
    RenderArrow(bb.Min + ImVec2(ImMax(0.0f, (size.x - g.FontSize) * 0.5f), ImMax(0.0f, (size.y - g.FontSize) * 0.5f)), dir);

    return pressed;
}

bool ImGui::ArrowButton(const char* str_id, ImGuiDir dir)
{
    float sz = GetFrameHeight();
    return ArrowButtonEx(str_id, dir, ImVec2(sz, sz), 0);
}

// Button to close a window
bool ImGui::CloseButton(ImGuiID id, const ImVec2& pos, float radius)
{
    ImGuiContext& g = *GImGui;
    ImGuiWindow* window = g.CurrentWindow;

    // We intentionally allow interaction when clipped so that a mechanical Alt,Right,Validate sequence close a window.
    // (this isn't the regular behavior of buttons, but it doesn't affect the user much because navigation tends to keep items visible).
    const ImRect bb(pos - ImVec2(radius,radius), pos + ImVec2(radius,radius));
    bool is_clipped = !ItemAdd(bb, id);

    bool hovered, held;
    bool pressed = ButtonBehavior(bb, id, &hovered, &held);
    if (is_clipped)
        return pressed;

    // Render
    ImVec2 center = bb.GetCenter();
    if (hovered)
        window->DrawList->AddCircleFilled(center, ImMax(2.0f, radius), GetColorU32((held && hovered) ? ImGuiCol_ButtonActive : ImGuiCol_ButtonHovered), 9);

    float cross_extent = (radius * 0.7071f) - 1.0f;
    ImU32 cross_col = GetColorU32(ImGuiCol_Text);
    center -= ImVec2(0.5f, 0.5f);
    window->DrawList->AddLine(center + ImVec2(+cross_extent,+cross_extent), center + ImVec2(-cross_extent,-cross_extent), cross_col, 1.0f);
    window->DrawList->AddLine(center + ImVec2(+cross_extent,-cross_extent), center + ImVec2(-cross_extent,+cross_extent), cross_col, 1.0f);

    return pressed;
}

bool ImGui::CollapseButton(ImGuiID id, const ImVec2& pos, ImGuiDockNode* dock_node)
{
    ImGuiContext& g = *GImGui;
    ImGuiWindow* window = g.CurrentWindow;

    ImRect bb(pos, pos + ImVec2(g.FontSize, g.FontSize) + g.Style.FramePadding * 2.0f);
    ItemAdd(bb, id);
    bool hovered, held;
    bool pressed = ButtonBehavior(bb, id, &hovered, &held, ImGuiButtonFlags_None);

    //bool is_dock_menu = (window->DockNodeAsHost && !window->Collapsed);
    ImVec2 off = dock_node ? ImVec2((float)(int)(-g.Style.ItemInnerSpacing.x * 0.5f) + 0.5f, 0.0f) : ImVec2(0.0f, 0.0f);
    ImU32 col = GetColorU32((held && hovered) ? ImGuiCol_ButtonActive : hovered ? ImGuiCol_ButtonHovered : ImGuiCol_Button);
    if (hovered || held)
        window->DrawList->AddCircleFilled(bb.GetCenter() + off + ImVec2(0,-0.5f), g.FontSize * 0.5f + 1.0f, col, 9);

    if (dock_node)
        RenderArrowDockMenu(window->DrawList, bb.Min + g.Style.FramePadding, g.FontSize, GetColorU32(ImGuiCol_Text));
    else
        RenderArrow(bb.Min + g.Style.FramePadding, window->Collapsed ? ImGuiDir_Right : ImGuiDir_Down, 1.0f);

    // Switch to moving the window after mouse is moved beyond the initial drag threshold
    if (IsItemActive() && IsMouseDragging(0))
    {
        if (dock_node != NULL && DockNodeGetRootNode(dock_node)->OnlyNodeWithWindows != dock_node)
        {
            float threshold_base = g.FontSize;
            float threshold_x = (threshold_base * 2.2f);
            float threshold_y = (threshold_base * 1.5f);
            IM_ASSERT(window->DockNodeAsHost != NULL);
            if (g.IO.MouseDragMaxDistanceAbs[0].x > threshold_x || g.IO.MouseDragMaxDistanceAbs[0].y > threshold_y)
                DockContextQueueUndockNode(&g, dock_node);
        }
        else
        {
            ImVec2 backup_active_click_offset = g.ActiveIdClickOffset;
            StartMouseMovingWindow(window);
            g.ActiveIdClickOffset = backup_active_click_offset;
        }
    }

    return pressed;
}

// Vertical/Horizontal scrollbar
// The entire piece of code below is rather confusing because:
// - We handle absolute seeking (when first clicking outside the grab) and relative manipulation (afterward or when clicking inside the grab)
// - We store values as normalized ratio and in a form that allows the window content to change while we are holding on a scrollbar
// - We handle both horizontal and vertical scrollbars, which makes the terminology not ideal.
void ImGui::Scrollbar(ImGuiLayoutType direction)
{
    ImGuiContext& g = *GImGui;
    ImGuiWindow* window = g.CurrentWindow;

    const bool horizontal = (direction == ImGuiLayoutType_Horizontal);
    const ImGuiStyle& style = g.Style;
    const ImGuiID id = window->GetID(horizontal ? "#SCROLLX" : "#SCROLLY");

    // Render background
    bool other_scrollbar = (horizontal ? window->ScrollbarY : window->ScrollbarX);
    float other_scrollbar_size_w = other_scrollbar ? style.ScrollbarSize : 0.0f;
    const ImRect window_rect = window->Rect();
    const float border_size = window->WindowBorderSize;
    ImRect bb = horizontal
        ? ImRect(window->Pos.x + border_size, window_rect.Max.y - style.ScrollbarSize, window_rect.Max.x - other_scrollbar_size_w - border_size, window_rect.Max.y - border_size)
        : ImRect(window_rect.Max.x - style.ScrollbarSize, window->Pos.y + border_size, window_rect.Max.x - border_size, window_rect.Max.y - other_scrollbar_size_w - border_size);
    if (!horizontal)
        bb.Min.y += window->TitleBarHeight() + ((window->Flags & ImGuiWindowFlags_MenuBar) ? window->MenuBarHeight() : 0.0f);
    if (bb.GetWidth() <= 0.0f || bb.GetHeight() <= 0.0f)
        return;

    int window_rounding_corners;
    if (horizontal)
        window_rounding_corners = ImDrawCornerFlags_BotLeft | (other_scrollbar ? 0 : ImDrawCornerFlags_BotRight);
    else
        window_rounding_corners = (((window->Flags & ImGuiWindowFlags_NoTitleBar) && !(window->Flags & ImGuiWindowFlags_MenuBar)) ? ImDrawCornerFlags_TopRight : 0) | (other_scrollbar ? 0 : ImDrawCornerFlags_BotRight);
    window->DrawList->AddRectFilled(bb.Min, bb.Max, GetColorU32(ImGuiCol_ScrollbarBg), window->WindowRounding, window_rounding_corners);
    bb.Expand(ImVec2(-ImClamp((float)(int)((bb.Max.x - bb.Min.x - 2.0f) * 0.5f), 0.0f, 3.0f), -ImClamp((float)(int)((bb.Max.y - bb.Min.y - 2.0f) * 0.5f), 0.0f, 3.0f)));

    // V denote the main, longer axis of the scrollbar (= height for a vertical scrollbar)
    float scrollbar_size_v = horizontal ? bb.GetWidth() : bb.GetHeight();
    float scroll_v = horizontal ? window->Scroll.x : window->Scroll.y;
    float win_size_avail_v = (horizontal ? window->SizeFull.x : window->SizeFull.y) - other_scrollbar_size_w;
    float win_size_contents_v = horizontal ? window->SizeContents.x : window->SizeContents.y;

    // Calculate the height of our grabbable box. It generally represent the amount visible (vs the total scrollable amount)
    // But we maintain a minimum size in pixel to allow for the user to still aim inside.
    IM_ASSERT(ImMax(win_size_contents_v, win_size_avail_v) > 0.0f); // Adding this assert to check if the ImMax(XXX,1.0f) is still needed. PLEASE CONTACT ME if this triggers.
    const float win_size_v = ImMax(ImMax(win_size_contents_v, win_size_avail_v), 1.0f);
    const float grab_h_pixels = ImClamp(scrollbar_size_v * (win_size_avail_v / win_size_v), style.GrabMinSize, scrollbar_size_v);
    const float grab_h_norm = grab_h_pixels / scrollbar_size_v;

    // Handle input right away. None of the code of Begin() is relying on scrolling position before calling Scrollbar().
    bool held = false;
    bool hovered = false;
    const bool previously_held = (g.ActiveId == id);
    ButtonBehavior(bb, id, &hovered, &held, ImGuiButtonFlags_NoNavFocus);

    float scroll_max = ImMax(1.0f, win_size_contents_v - win_size_avail_v);
    float scroll_ratio = ImSaturate(scroll_v / scroll_max);
    float grab_v_norm = scroll_ratio * (scrollbar_size_v - grab_h_pixels) / scrollbar_size_v;
    if (held && grab_h_norm < 1.0f)
    {
        float scrollbar_pos_v = horizontal ? bb.Min.x : bb.Min.y;
        float mouse_pos_v = horizontal ? g.IO.MousePos.x : g.IO.MousePos.y;
        float* click_delta_to_grab_center_v = horizontal ? &g.ScrollbarClickDeltaToGrabCenter.x : &g.ScrollbarClickDeltaToGrabCenter.y;

        // Click position in scrollbar normalized space (0.0f->1.0f)
        const float clicked_v_norm = ImSaturate((mouse_pos_v - scrollbar_pos_v) / scrollbar_size_v);
        SetHoveredID(id);

        bool seek_absolute = false;
        if (!previously_held)
        {
            // On initial click calculate the distance between mouse and the center of the grab
            if (clicked_v_norm >= grab_v_norm && clicked_v_norm <= grab_v_norm + grab_h_norm)
            {
                *click_delta_to_grab_center_v = clicked_v_norm - grab_v_norm - grab_h_norm*0.5f;
            }
            else
            {
                seek_absolute = true;
                *click_delta_to_grab_center_v = 0.0f;
            }
        }

        // Apply scroll
        // It is ok to modify Scroll here because we are being called in Begin() after the calculation of SizeContents and before setting up our starting position
        const float scroll_v_norm = ImSaturate((clicked_v_norm - *click_delta_to_grab_center_v - grab_h_norm*0.5f) / (1.0f - grab_h_norm));
        scroll_v = (float)(int)(0.5f + scroll_v_norm * scroll_max);//(win_size_contents_v - win_size_v));
        if (horizontal)
            window->Scroll.x = scroll_v;
        else
            window->Scroll.y = scroll_v;

        // Update values for rendering
        scroll_ratio = ImSaturate(scroll_v / scroll_max);
        grab_v_norm = scroll_ratio * (scrollbar_size_v - grab_h_pixels) / scrollbar_size_v;

        // Update distance to grab now that we have seeked and saturated
        if (seek_absolute)
            *click_delta_to_grab_center_v = clicked_v_norm - grab_v_norm - grab_h_norm*0.5f;
    }

    // Render
    const ImU32 grab_col = GetColorU32(held ? ImGuiCol_ScrollbarGrabActive : hovered ? ImGuiCol_ScrollbarGrabHovered : ImGuiCol_ScrollbarGrab);
    ImRect grab_rect;
    if (horizontal)
        grab_rect = ImRect(ImLerp(bb.Min.x, bb.Max.x, grab_v_norm), bb.Min.y, ImMin(ImLerp(bb.Min.x, bb.Max.x, grab_v_norm) + grab_h_pixels, window_rect.Max.x), bb.Max.y);
    else
        grab_rect = ImRect(bb.Min.x, ImLerp(bb.Min.y, bb.Max.y, grab_v_norm), bb.Max.x, ImMin(ImLerp(bb.Min.y, bb.Max.y, grab_v_norm) + grab_h_pixels, window_rect.Max.y));
    window->DrawList->AddRectFilled(grab_rect.Min, grab_rect.Max, grab_col, style.ScrollbarRounding);
}

void ImGui::Image(ImTextureID user_texture_id, const ImVec2& size, const ImVec2& uv0, const ImVec2& uv1, const ImVec4& tint_col, const ImVec4& border_col)
{
    ImGuiWindow* window = GetCurrentWindow();
    if (window->SkipItems)
        return;

    ImRect bb(window->DC.CursorPos, window->DC.CursorPos + size);
    if (border_col.w > 0.0f)
        bb.Max += ImVec2(2, 2);
    ItemSize(bb);
    if (!ItemAdd(bb, 0))
        return;

    if (border_col.w > 0.0f)
    {
        window->DrawList->AddRect(bb.Min, bb.Max, GetColorU32(border_col), 0.0f);
        window->DrawList->AddImage(user_texture_id, bb.Min + ImVec2(1, 1), bb.Max - ImVec2(1, 1), uv0, uv1, GetColorU32(tint_col));
    }
    else
    {
        window->DrawList->AddImage(user_texture_id, bb.Min, bb.Max, uv0, uv1, GetColorU32(tint_col));
    }
}

// frame_padding < 0: uses FramePadding from style (default)
// frame_padding = 0: no framing
// frame_padding > 0: set framing size
// The color used are the button colors.
bool ImGui::ImageButton(ImTextureID user_texture_id, const ImVec2& size, const ImVec2& uv0, const ImVec2& uv1, int frame_padding, const ImVec4& bg_col, const ImVec4& tint_col)
{
    ImGuiWindow* window = GetCurrentWindow();
    if (window->SkipItems)
        return false;

    ImGuiContext& g = *GImGui;
    const ImGuiStyle& style = g.Style;

    // Default to using texture ID as ID. User can still push string/integer prefixes.
    // We could hash the size/uv to create a unique ID but that would prevent the user from animating UV.
    PushID((void*)(intptr_t)user_texture_id);
    const ImGuiID id = window->GetID("#image");
    PopID();

    const ImVec2 padding = (frame_padding >= 0) ? ImVec2((float)frame_padding, (float)frame_padding) : style.FramePadding;
    const ImRect bb(window->DC.CursorPos, window->DC.CursorPos + size + padding * 2);
    const ImRect image_bb(window->DC.CursorPos + padding, window->DC.CursorPos + padding + size);
    ItemSize(bb);
    if (!ItemAdd(bb, id))
        return false;

    bool hovered, held;
    bool pressed = ButtonBehavior(bb, id, &hovered, &held);

    // Render
    const ImU32 col = GetColorU32((held && hovered) ? ImGuiCol_ButtonActive : hovered ? ImGuiCol_ButtonHovered : ImGuiCol_Button);
    RenderNavHighlight(bb, id);
    RenderFrame(bb.Min, bb.Max, col, true, ImClamp((float)ImMin(padding.x, padding.y), 0.0f, style.FrameRounding));
    if (bg_col.w > 0.0f)
        window->DrawList->AddRectFilled(image_bb.Min, image_bb.Max, GetColorU32(bg_col));
    window->DrawList->AddImage(user_texture_id, image_bb.Min, image_bb.Max, uv0, uv1, GetColorU32(tint_col));

    return pressed;
}

bool ImGui::Checkbox(const char* label, bool* v)
{
    ImGuiWindow* window = GetCurrentWindow();
    if (window->SkipItems)
        return false;

    ImGuiContext& g = *GImGui;
    const ImGuiStyle& style = g.Style;
    const ImGuiID id = window->GetID(label);
    const ImVec2 label_size = CalcTextSize(label, NULL, true);

    const ImRect check_bb(window->DC.CursorPos, window->DC.CursorPos + ImVec2(label_size.y + style.FramePadding.y*2, label_size.y + style.FramePadding.y*2)); // We want a square shape to we use Y twice
    ItemSize(check_bb, style.FramePadding.y);

    ImRect total_bb = check_bb;
    if (label_size.x > 0)
        SameLine(0, style.ItemInnerSpacing.x);
    const ImRect text_bb(window->DC.CursorPos + ImVec2(0,style.FramePadding.y), window->DC.CursorPos + ImVec2(0,style.FramePadding.y) + label_size);
    if (label_size.x > 0)
    {
        ItemSize(ImVec2(text_bb.GetWidth(), check_bb.GetHeight()), style.FramePadding.y);
        total_bb = ImRect(ImMin(check_bb.Min, text_bb.Min), ImMax(check_bb.Max, text_bb.Max));
    }

    if (!ItemAdd(total_bb, id))
        return false;

    bool hovered, held;
    bool pressed = ButtonBehavior(total_bb, id, &hovered, &held);
    if (pressed)
    {
        *v = !(*v);
        MarkItemEdited(id);
    }

    RenderNavHighlight(total_bb, id);
    RenderFrame(check_bb.Min, check_bb.Max, GetColorU32((held && hovered) ? ImGuiCol_FrameBgActive : hovered ? ImGuiCol_FrameBgHovered : ImGuiCol_FrameBg), true, style.FrameRounding);
    if (*v)
    {
        const float check_sz = ImMin(check_bb.GetWidth(), check_bb.GetHeight());
        const float pad = ImMax(1.0f, (float)(int)(check_sz / 6.0f));
        RenderCheckMark(check_bb.Min + ImVec2(pad,pad), GetColorU32(ImGuiCol_CheckMark), check_bb.GetWidth() - pad*2.0f);
    }

    if (g.LogEnabled)
        LogRenderedText(&text_bb.Min, *v ? "[x]" : "[ ]");
    if (label_size.x > 0.0f)
        RenderText(text_bb.Min, label);

    return pressed;
}

bool ImGui::CheckboxFlags(const char* label, unsigned int* flags, unsigned int flags_value)
{
    bool v = ((*flags & flags_value) == flags_value);
    bool pressed = Checkbox(label, &v);
    if (pressed)
    {
        if (v)
            *flags |= flags_value;
        else
            *flags &= ~flags_value;
    }

    return pressed;
}

bool ImGui::RadioButton(const char* label, bool active)
{
    ImGuiWindow* window = GetCurrentWindow();
    if (window->SkipItems)
        return false;

    ImGuiContext& g = *GImGui;
    const ImGuiStyle& style = g.Style;
    const ImGuiID id = window->GetID(label);
    const ImVec2 label_size = CalcTextSize(label, NULL, true);

    const ImRect check_bb(window->DC.CursorPos, window->DC.CursorPos + ImVec2(label_size.y + style.FramePadding.y*2-1, label_size.y + style.FramePadding.y*2-1));
    ItemSize(check_bb, style.FramePadding.y);

    ImRect total_bb = check_bb;
    if (label_size.x > 0)
        SameLine(0, style.ItemInnerSpacing.x);
    const ImRect text_bb(window->DC.CursorPos + ImVec2(0, style.FramePadding.y), window->DC.CursorPos + ImVec2(0, style.FramePadding.y) + label_size);
    if (label_size.x > 0)
    {
        ItemSize(ImVec2(text_bb.GetWidth(), check_bb.GetHeight()), style.FramePadding.y);
        total_bb.Add(text_bb);
    }

    if (!ItemAdd(total_bb, id))
        return false;

    ImVec2 center = check_bb.GetCenter();
    center.x = (float)(int)center.x + 0.5f;
    center.y = (float)(int)center.y + 0.5f;
    const float radius = check_bb.GetHeight() * 0.5f;

    bool hovered, held;
    bool pressed = ButtonBehavior(total_bb, id, &hovered, &held);
    if (pressed)
        MarkItemEdited(id);

    RenderNavHighlight(total_bb, id);
    window->DrawList->AddCircleFilled(center, radius, GetColorU32((held && hovered) ? ImGuiCol_FrameBgActive : hovered ? ImGuiCol_FrameBgHovered : ImGuiCol_FrameBg), 16);
    if (active)
    {
        const float check_sz = ImMin(check_bb.GetWidth(), check_bb.GetHeight());
        const float pad = ImMax(1.0f, (float)(int)(check_sz / 6.0f));
        window->DrawList->AddCircleFilled(center, radius-pad, GetColorU32(ImGuiCol_CheckMark), 16);
    }

    if (style.FrameBorderSize > 0.0f)
    {
        window->DrawList->AddCircle(center+ImVec2(1,1), radius, GetColorU32(ImGuiCol_BorderShadow), 16, style.FrameBorderSize);
        window->DrawList->AddCircle(center, radius, GetColorU32(ImGuiCol_Border), 16, style.FrameBorderSize);
    }

    if (g.LogEnabled)
        LogRenderedText(&text_bb.Min, active ? "(x)" : "( )");
    if (label_size.x > 0.0f)
        RenderText(text_bb.Min, label);

    return pressed;
}

bool ImGui::RadioButton(const char* label, int* v, int v_button)
{
    const bool pressed = RadioButton(label, *v == v_button);
    if (pressed)
        *v = v_button;
    return pressed;
}

// size_arg (for each axis) < 0.0f: align to end, 0.0f: auto, > 0.0f: specified size
void ImGui::ProgressBar(float fraction, const ImVec2& size_arg, const char* overlay)
{
    ImGuiWindow* window = GetCurrentWindow();
    if (window->SkipItems)
        return;

    ImGuiContext& g = *GImGui;
    const ImGuiStyle& style = g.Style;

    ImVec2 pos = window->DC.CursorPos;
    ImRect bb(pos, pos + CalcItemSize(size_arg, CalcItemWidth(), g.FontSize + style.FramePadding.y*2.0f));
    ItemSize(bb, style.FramePadding.y);
    if (!ItemAdd(bb, 0))
        return;

    // Render
    fraction = ImSaturate(fraction);
    RenderFrame(bb.Min, bb.Max, GetColorU32(ImGuiCol_FrameBg), true, style.FrameRounding);
    bb.Expand(ImVec2(-style.FrameBorderSize, -style.FrameBorderSize));
    const ImVec2 fill_br = ImVec2(ImLerp(bb.Min.x, bb.Max.x, fraction), bb.Max.y);
    RenderRectFilledRangeH(window->DrawList, bb, GetColorU32(ImGuiCol_PlotHistogram), 0.0f, fraction, style.FrameRounding);

    // Default displaying the fraction as percentage string, but user can override it
    char overlay_buf[32];
    if (!overlay)
    {
        ImFormatString(overlay_buf, IM_ARRAYSIZE(overlay_buf), "%.0f%%", fraction*100+0.01f);
        overlay = overlay_buf;
    }

    ImVec2 overlay_size = CalcTextSize(overlay, NULL);
    if (overlay_size.x > 0.0f)
        RenderTextClipped(ImVec2(ImClamp(fill_br.x + style.ItemSpacing.x, bb.Min.x, bb.Max.x - overlay_size.x - style.ItemInnerSpacing.x), bb.Min.y), bb.Max, overlay, NULL, &overlay_size, ImVec2(0.0f,0.5f), &bb);
}

void ImGui::Bullet()
{
    ImGuiWindow* window = GetCurrentWindow();
    if (window->SkipItems)
        return;

    ImGuiContext& g = *GImGui;
    const ImGuiStyle& style = g.Style;
    const float line_height = ImMax(ImMin(window->DC.CurrentLineSize.y, g.FontSize + g.Style.FramePadding.y*2), g.FontSize);
    const ImRect bb(window->DC.CursorPos, window->DC.CursorPos + ImVec2(g.FontSize, line_height));
    ItemSize(bb);
    if (!ItemAdd(bb, 0))
    {
        SameLine(0, style.FramePadding.x*2);
        return;
    }

    // Render and stay on same line
    RenderBullet(bb.Min + ImVec2(style.FramePadding.x + g.FontSize*0.5f, line_height*0.5f));
    SameLine(0, style.FramePadding.x*2);
}

//-------------------------------------------------------------------------
// [SECTION] Widgets: Low-level Layout helpers
//-------------------------------------------------------------------------
// - Spacing()
// - Dummy()
// - NewLine()
// - AlignTextToFramePadding()
// - Separator()
// - VerticalSeparator() [Internal]
// - SplitterBehavior() [Internal]
//-------------------------------------------------------------------------

void ImGui::Spacing()
{
    ImGuiWindow* window = GetCurrentWindow();
    if (window->SkipItems)
        return;
    ItemSize(ImVec2(0,0));
}

void ImGui::Dummy(const ImVec2& size)
{
    ImGuiWindow* window = GetCurrentWindow();
    if (window->SkipItems)
        return;

    const ImRect bb(window->DC.CursorPos, window->DC.CursorPos + size);
    ItemSize(bb);
    ItemAdd(bb, 0);
}

void ImGui::NewLine()
{
    ImGuiWindow* window = GetCurrentWindow();
    if (window->SkipItems)
        return;

    ImGuiContext& g = *GImGui;
    const ImGuiLayoutType backup_layout_type = window->DC.LayoutType;
    window->DC.LayoutType = ImGuiLayoutType_Vertical;
    if (window->DC.CurrentLineSize.y > 0.0f)     // In the event that we are on a line with items that is smaller that FontSize high, we will preserve its height.
        ItemSize(ImVec2(0,0));
    else
        ItemSize(ImVec2(0.0f, g.FontSize));
    window->DC.LayoutType = backup_layout_type;
}

void ImGui::AlignTextToFramePadding()
{
    ImGuiWindow* window = GetCurrentWindow();
    if (window->SkipItems)
        return;

    ImGuiContext& g = *GImGui;
    window->DC.CurrentLineSize.y = ImMax(window->DC.CurrentLineSize.y, g.FontSize + g.Style.FramePadding.y * 2);
    window->DC.CurrentLineTextBaseOffset = ImMax(window->DC.CurrentLineTextBaseOffset, g.Style.FramePadding.y);
}

// Horizontal/vertical separating line
void ImGui::Separator()
{
    ImGuiWindow* window = GetCurrentWindow();
    if (window->SkipItems)
        return;
    ImGuiContext& g = *GImGui;

    // Those flags should eventually be overridable by the user
    ImGuiSeparatorFlags flags = (window->DC.LayoutType == ImGuiLayoutType_Horizontal) ? ImGuiSeparatorFlags_Vertical : ImGuiSeparatorFlags_Horizontal;
    IM_ASSERT(ImIsPowerOfTwo((int)(flags & (ImGuiSeparatorFlags_Horizontal | ImGuiSeparatorFlags_Vertical))));   // Check that only 1 option is selected
    if (flags & ImGuiSeparatorFlags_Vertical)
    {
        VerticalSeparator();
        return;
    }

    // Horizontal Separator
    if (window->DC.ColumnsSet)
        PopClipRect();

    float x1 = window->Pos.x;
    float x2 = window->Pos.x + window->Size.x;
    if (!window->DC.GroupStack.empty())
        x1 += window->DC.Indent.x;

    const ImRect bb(ImVec2(x1, window->DC.CursorPos.y), ImVec2(x2, window->DC.CursorPos.y+1.0f));
    ItemSize(ImVec2(0.0f, 0.0f)); // NB: we don't provide our width so that it doesn't get feed back into AutoFit, we don't provide height to not alter layout.
    if (!ItemAdd(bb, 0))
    {
        if (window->DC.ColumnsSet)
            PushColumnClipRect();
        return;
    }

    window->DrawList->AddLine(bb.Min, ImVec2(bb.Max.x,bb.Min.y), GetColorU32(ImGuiCol_Separator));

    if (g.LogEnabled)
        LogRenderedText(NULL, IM_NEWLINE "--------------------------------");

    if (window->DC.ColumnsSet)
    {
        PushColumnClipRect();
        window->DC.ColumnsSet->LineMinY = window->DC.CursorPos.y;
    }
}

void ImGui::VerticalSeparator()
{
    ImGuiWindow* window = GetCurrentWindow();
    if (window->SkipItems)
        return;
    ImGuiContext& g = *GImGui;

    float y1 = window->DC.CursorPos.y;
    float y2 = window->DC.CursorPos.y + window->DC.CurrentLineSize.y;
    const ImRect bb(ImVec2(window->DC.CursorPos.x, y1), ImVec2(window->DC.CursorPos.x + 1.0f, y2));
    ItemSize(ImVec2(bb.GetWidth(), 0.0f));
    if (!ItemAdd(bb, 0))
        return;

    window->DrawList->AddLine(ImVec2(bb.Min.x, bb.Min.y), ImVec2(bb.Min.x, bb.Max.y), GetColorU32(ImGuiCol_Separator));
    if (g.LogEnabled)
        LogText(" |");
}

// Using 'hover_visibility_delay' allows us to hide the highlight and mouse cursor for a short time, which can be convenient to reduce visual noise.
bool ImGui::SplitterBehavior(const ImRect& bb, ImGuiID id, ImGuiAxis axis, float* size1, float* size2, float min_size1, float min_size2, float hover_extend, float hover_visibility_delay)
{
    ImGuiContext& g = *GImGui;
    ImGuiWindow* window = g.CurrentWindow;

    const ImGuiItemFlags item_flags_backup = window->DC.ItemFlags;
    window->DC.ItemFlags |= ImGuiItemFlags_NoNav | ImGuiItemFlags_NoNavDefaultFocus;
    bool item_add = ItemAdd(bb, id);
    window->DC.ItemFlags = item_flags_backup;
    if (!item_add)
        return false;

    bool hovered, held;
    ImRect bb_interact = bb;
    bb_interact.Expand(axis == ImGuiAxis_Y ? ImVec2(0.0f, hover_extend) : ImVec2(hover_extend, 0.0f));
    ButtonBehavior(bb_interact, id, &hovered, &held, ImGuiButtonFlags_FlattenChildren | ImGuiButtonFlags_AllowItemOverlap);
    if (g.ActiveId != id)
        SetItemAllowOverlap();

    if (held || (g.HoveredId == id && g.HoveredIdPreviousFrame == id && g.HoveredIdTimer >= hover_visibility_delay))
        SetMouseCursor(axis == ImGuiAxis_Y ? ImGuiMouseCursor_ResizeNS : ImGuiMouseCursor_ResizeEW);

    ImRect bb_render = bb;
    if (held)
    {
        ImVec2 mouse_delta_2d = g.IO.MousePos - g.ActiveIdClickOffset - bb_interact.Min;
        float mouse_delta = (axis == ImGuiAxis_Y) ? mouse_delta_2d.y : mouse_delta_2d.x;

        // Minimum pane size
        float size_1_maximum_delta = ImMax(0.0f, *size1 - min_size1);
        float size_2_maximum_delta = ImMax(0.0f, *size2 - min_size2);
        if (mouse_delta < -size_1_maximum_delta)
            mouse_delta = -size_1_maximum_delta;
        if (mouse_delta > size_2_maximum_delta)
            mouse_delta = size_2_maximum_delta;

        // Apply resize
        if (mouse_delta != 0.0f)
        {
            if (mouse_delta < 0.0f)
                IM_ASSERT(*size1 + mouse_delta >= min_size1);
            if (mouse_delta > 0.0f)
                IM_ASSERT(*size2 - mouse_delta >= min_size2);
            *size1 += mouse_delta;
            *size2 -= mouse_delta;
            bb_render.Translate((axis == ImGuiAxis_X) ? ImVec2(mouse_delta, 0.0f) : ImVec2(0.0f, mouse_delta));
            MarkItemEdited(id);
        }
    }

    // Render
    const ImU32 col = GetColorU32(held ? ImGuiCol_SeparatorActive : (hovered && g.HoveredIdTimer >= hover_visibility_delay) ? ImGuiCol_SeparatorHovered : ImGuiCol_Separator);
    window->DrawList->AddRectFilled(bb_render.Min, bb_render.Max, col, g.Style.FrameRounding);

    return held;
}

//-------------------------------------------------------------------------
// [SECTION] Widgets: Combo Box
//-------------------------------------------------------------------------
// - BeginCombo()
// - EndCombo()
// - Combo()
//-------------------------------------------------------------------------

static float CalcMaxPopupHeightFromItemCount(int items_count)
{
    ImGuiContext& g = *GImGui;
    if (items_count <= 0)
        return FLT_MAX;
    return (g.FontSize + g.Style.ItemSpacing.y) * items_count - g.Style.ItemSpacing.y + (g.Style.WindowPadding.y * 2);
}

bool ImGui::BeginCombo(const char* label, const char* preview_value, ImGuiComboFlags flags)
{
    // Always consume the SetNextWindowSizeConstraint() call in our early return paths
    ImGuiContext& g = *GImGui;
    ImGuiCond backup_next_window_size_constraint = g.NextWindowData.SizeConstraintCond;
    g.NextWindowData.SizeConstraintCond = 0;

    ImGuiWindow* window = GetCurrentWindow();
    if (window->SkipItems)
        return false;

    IM_ASSERT((flags & (ImGuiComboFlags_NoArrowButton | ImGuiComboFlags_NoPreview)) != (ImGuiComboFlags_NoArrowButton | ImGuiComboFlags_NoPreview)); // Can't use both flags together

    const ImGuiStyle& style = g.Style;
    const ImGuiID id = window->GetID(label);

    const float arrow_size = (flags & ImGuiComboFlags_NoArrowButton) ? 0.0f : GetFrameHeight();
    const ImVec2 label_size = CalcTextSize(label, NULL, true);
    const float w = (flags & ImGuiComboFlags_NoPreview) ? arrow_size : CalcItemWidth();
    const ImRect frame_bb(window->DC.CursorPos, window->DC.CursorPos + ImVec2(w, label_size.y + style.FramePadding.y*2.0f));
    const ImRect total_bb(frame_bb.Min, frame_bb.Max + ImVec2(label_size.x > 0.0f ? style.ItemInnerSpacing.x + label_size.x : 0.0f, 0.0f));
    ItemSize(total_bb, style.FramePadding.y);
    if (!ItemAdd(total_bb, id, &frame_bb))
        return false;

    bool hovered, held;
    bool pressed = ButtonBehavior(frame_bb, id, &hovered, &held);
    bool popup_open = IsPopupOpen(id);

    const ImRect value_bb(frame_bb.Min, frame_bb.Max - ImVec2(arrow_size, 0.0f));
    const ImU32 frame_col = GetColorU32(hovered ? ImGuiCol_FrameBgHovered : ImGuiCol_FrameBg);
    RenderNavHighlight(frame_bb, id);
    if (!(flags & ImGuiComboFlags_NoPreview))
        window->DrawList->AddRectFilled(frame_bb.Min, ImVec2(frame_bb.Max.x - arrow_size, frame_bb.Max.y), frame_col, style.FrameRounding, ImDrawCornerFlags_Left);
    if (!(flags & ImGuiComboFlags_NoArrowButton))
    {
        window->DrawList->AddRectFilled(ImVec2(frame_bb.Max.x - arrow_size, frame_bb.Min.y), frame_bb.Max, GetColorU32((popup_open || hovered) ? ImGuiCol_ButtonHovered : ImGuiCol_Button), style.FrameRounding, (w <= arrow_size) ? ImDrawCornerFlags_All : ImDrawCornerFlags_Right);
        RenderArrow(ImVec2(frame_bb.Max.x - arrow_size + style.FramePadding.y, frame_bb.Min.y + style.FramePadding.y), ImGuiDir_Down);
    }
    RenderFrameBorder(frame_bb.Min, frame_bb.Max, style.FrameRounding);
    if (preview_value != NULL && !(flags & ImGuiComboFlags_NoPreview))
        RenderTextClipped(frame_bb.Min + style.FramePadding, value_bb.Max, preview_value, NULL, NULL, ImVec2(0.0f,0.0f));
    if (label_size.x > 0)
        RenderText(ImVec2(frame_bb.Max.x + style.ItemInnerSpacing.x, frame_bb.Min.y + style.FramePadding.y), label);

    if ((pressed || g.NavActivateId == id) && !popup_open)
    {
        if (window->DC.NavLayerCurrent == 0)
            window->NavLastIds[0] = id;
        OpenPopupEx(id);
        popup_open = true;
    }

    if (!popup_open)
        return false;

    if (backup_next_window_size_constraint)
    {
        g.NextWindowData.SizeConstraintCond = backup_next_window_size_constraint;
        g.NextWindowData.SizeConstraintRect.Min.x = ImMax(g.NextWindowData.SizeConstraintRect.Min.x, w);
    }
    else
    {
        if ((flags & ImGuiComboFlags_HeightMask_) == 0)
            flags |= ImGuiComboFlags_HeightRegular;
        IM_ASSERT(ImIsPowerOfTwo(flags & ImGuiComboFlags_HeightMask_));    // Only one
        int popup_max_height_in_items = -1;
        if (flags & ImGuiComboFlags_HeightRegular)     popup_max_height_in_items = 8;
        else if (flags & ImGuiComboFlags_HeightSmall)  popup_max_height_in_items = 4;
        else if (flags & ImGuiComboFlags_HeightLarge)  popup_max_height_in_items = 20;
        SetNextWindowSizeConstraints(ImVec2(w, 0.0f), ImVec2(FLT_MAX, CalcMaxPopupHeightFromItemCount(popup_max_height_in_items)));
    }

    char name[16];
    ImFormatString(name, IM_ARRAYSIZE(name), "##Combo_%02d", g.CurrentPopupStack.Size); // Recycle windows based on depth

    // Peak into expected window size so we can position it
    if (ImGuiWindow* popup_window = FindWindowByName(name))
        if (popup_window->WasActive)
        {
            ImVec2 size_expected = CalcWindowExpectedSize(popup_window);
            if (flags & ImGuiComboFlags_PopupAlignLeft)
                popup_window->AutoPosLastDirection = ImGuiDir_Left;
            ImRect r_outer = GetWindowAllowedExtentRect(popup_window);
            ImVec2 pos = FindBestWindowPosForPopupEx(frame_bb.GetBL(), size_expected, &popup_window->AutoPosLastDirection, r_outer, frame_bb, ImGuiPopupPositionPolicy_ComboBox);
            SetNextWindowPos(pos);
        }

    // Horizontally align ourselves with the framed text
    ImGuiWindowFlags window_flags = ImGuiWindowFlags_AlwaysAutoResize | ImGuiWindowFlags_Popup | ImGuiWindowFlags_NoTitleBar | ImGuiWindowFlags_NoResize | ImGuiWindowFlags_NoSavedSettings;
    PushStyleVar(ImGuiStyleVar_WindowPadding, ImVec2(style.FramePadding.x, style.WindowPadding.y));
    bool ret = Begin(name, NULL, window_flags);
    PopStyleVar();
    if (!ret)
    {
        EndPopup();
        IM_ASSERT(0);   // This should never happen as we tested for IsPopupOpen() above
        return false;
    }
    return true;
}

void ImGui::EndCombo()
{
    EndPopup();
}

// Getter for the old Combo() API: const char*[]
static bool Items_ArrayGetter(void* data, int idx, const char** out_text)
{
    const char* const* items = (const char* const*)data;
    if (out_text)
        *out_text = items[idx];
    return true;
}

// Getter for the old Combo() API: "item1\0item2\0item3\0"
static bool Items_SingleStringGetter(void* data, int idx, const char** out_text)
{
    // FIXME-OPT: we could pre-compute the indices to fasten this. But only 1 active combo means the waste is limited.
    const char* items_separated_by_zeros = (const char*)data;
    int items_count = 0;
    const char* p = items_separated_by_zeros;
    while (*p)
    {
        if (idx == items_count)
            break;
        p += strlen(p) + 1;
        items_count++;
    }
    if (!*p)
        return false;
    if (out_text)
        *out_text = p;
    return true;
}

// Old API, prefer using BeginCombo() nowadays if you can.
bool ImGui::Combo(const char* label, int* current_item, bool (*items_getter)(void*, int, const char**), void* data, int items_count, int popup_max_height_in_items)
{
    ImGuiContext& g = *GImGui;

    // Call the getter to obtain the preview string which is a parameter to BeginCombo()
    const char* preview_value = NULL;
    if (*current_item >= 0 && *current_item < items_count)
        items_getter(data, *current_item, &preview_value);

    // The old Combo() API exposed "popup_max_height_in_items". The new more general BeginCombo() API doesn't have/need it, but we emulate it here.
    if (popup_max_height_in_items != -1 && !g.NextWindowData.SizeConstraintCond)
        SetNextWindowSizeConstraints(ImVec2(0,0), ImVec2(FLT_MAX, CalcMaxPopupHeightFromItemCount(popup_max_height_in_items)));

    if (!BeginCombo(label, preview_value, ImGuiComboFlags_None))
        return false;

    // Display items
    // FIXME-OPT: Use clipper (but we need to disable it on the appearing frame to make sure our call to SetItemDefaultFocus() is processed)
    bool value_changed = false;
    for (int i = 0; i < items_count; i++)
    {
        PushID((void*)(intptr_t)i);
        const bool item_selected = (i == *current_item);
        const char* item_text;
        if (!items_getter(data, i, &item_text))
            item_text = "*Unknown item*";
        if (Selectable(item_text, item_selected))
        {
            value_changed = true;
            *current_item = i;
        }
        if (item_selected)
            SetItemDefaultFocus();
        PopID();
    }

    EndCombo();
    return value_changed;
}

// Combo box helper allowing to pass an array of strings.
bool ImGui::Combo(const char* label, int* current_item, const char* const items[], int items_count, int height_in_items)
{
    const bool value_changed = Combo(label, current_item, Items_ArrayGetter, (void*)items, items_count, height_in_items);
    return value_changed;
}

// Combo box helper allowing to pass all items in a single string literal holding multiple zero-terminated items "item1\0item2\0" 
bool ImGui::Combo(const char* label, int* current_item, const char* items_separated_by_zeros, int height_in_items)
{
    int items_count = 0;
    const char* p = items_separated_by_zeros;       // FIXME-OPT: Avoid computing this, or at least only when combo is open
    while (*p)
    {
        p += strlen(p) + 1;
        items_count++;
    }
    bool value_changed = Combo(label, current_item, Items_SingleStringGetter, (void*)items_separated_by_zeros, items_count, height_in_items);
    return value_changed;
}

//-------------------------------------------------------------------------
// [SECTION] Data Type and Data Formatting Helpers [Internal]
//-------------------------------------------------------------------------
// - PatchFormatStringFloatToInt()
// - DataTypeFormatString()
// - DataTypeApplyOp()
// - DataTypeApplyOpFromText()
// - GetMinimumStepAtDecimalPrecision
// - RoundScalarWithFormat<>()
//-------------------------------------------------------------------------

struct ImGuiDataTypeInfo
{
    size_t      Size;
    const char* PrintFmt;   // Unused
    const char* ScanFmt;
};

static const ImGuiDataTypeInfo GDataTypeInfo[] =
{
    { sizeof(int),          "%d",   "%d"    },
    { sizeof(unsigned int), "%u",   "%u"    },
#ifdef _MSC_VER
    { sizeof(ImS64),        "%I64d","%I64d" },
    { sizeof(ImU64),        "%I64u","%I64u" },
#else
    { sizeof(ImS64),        "%lld", "%lld"  },
    { sizeof(ImU64),        "%llu", "%llu"  },
#endif
    { sizeof(float),        "%f",   "%f"    },  // float are promoted to double in va_arg
    { sizeof(double),       "%f",   "%lf"   },
};
IM_STATIC_ASSERT(IM_ARRAYSIZE(GDataTypeInfo) == ImGuiDataType_COUNT);

// FIXME-LEGACY: Prior to 1.61 our DragInt() function internally used floats and because of this the compile-time default value for format was "%.0f".
// Even though we changed the compile-time default, we expect users to have carried %f around, which would break the display of DragInt() calls.
// To honor backward compatibility we are rewriting the format string, unless IMGUI_DISABLE_OBSOLETE_FUNCTIONS is enabled. What could possibly go wrong?!
static const char* PatchFormatStringFloatToInt(const char* fmt)
{
    if (fmt[0] == '%' && fmt[1] == '.' && fmt[2] == '0' && fmt[3] == 'f' && fmt[4] == 0) // Fast legacy path for "%.0f" which is expected to be the most common case.
        return "%d";
    const char* fmt_start = ImParseFormatFindStart(fmt);    // Find % (if any, and ignore %%)
    const char* fmt_end = ImParseFormatFindEnd(fmt_start);  // Find end of format specifier, which itself is an exercise of confidence/recklessness (because snprintf is dependent on libc or user).
    if (fmt_end > fmt_start && fmt_end[-1] == 'f')
    {
#ifndef IMGUI_DISABLE_OBSOLETE_FUNCTIONS
        if (fmt_start == fmt && fmt_end[0] == 0)
            return "%d";
        ImGuiContext& g = *GImGui;
        ImFormatString(g.TempBuffer, IM_ARRAYSIZE(g.TempBuffer), "%.*s%%d%s", (int)(fmt_start - fmt), fmt, fmt_end); // Honor leading and trailing decorations, but lose alignment/precision.
        return g.TempBuffer;
#else
        IM_ASSERT(0 && "DragInt(): Invalid format string!"); // Old versions used a default parameter of "%.0f", please replace with e.g. "%d"
#endif
    }
    return fmt;
}

static inline int DataTypeFormatString(char* buf, int buf_size, ImGuiDataType data_type, const void* data_ptr, const char* format)
{
    if (data_type == ImGuiDataType_S32 || data_type == ImGuiDataType_U32)   // Signedness doesn't matter when pushing the argument
        return ImFormatString(buf, buf_size, format, *(const ImU32*)data_ptr);
    if (data_type == ImGuiDataType_S64 || data_type == ImGuiDataType_U64)   // Signedness doesn't matter when pushing the argument
        return ImFormatString(buf, buf_size, format, *(const ImU64*)data_ptr);
    if (data_type == ImGuiDataType_Float)
        return ImFormatString(buf, buf_size, format, *(const float*)data_ptr);
    if (data_type == ImGuiDataType_Double)
        return ImFormatString(buf, buf_size, format, *(const double*)data_ptr);
    IM_ASSERT(0);
    return 0;
}

// FIXME: Adding support for clamping on boundaries of the data type would be nice.
static void DataTypeApplyOp(ImGuiDataType data_type, int op, void* output, void* arg1, const void* arg2)
{
    IM_ASSERT(op == '+' || op == '-');
    switch (data_type)
    {
        case ImGuiDataType_S32:
            if (op == '+')      *(int*)output = *(const int*)arg1 + *(const int*)arg2;
            else if (op == '-') *(int*)output = *(const int*)arg1 - *(const int*)arg2;
            return;
        case ImGuiDataType_U32:
            if (op == '+')      *(unsigned int*)output = *(const unsigned int*)arg1 + *(const ImU32*)arg2;
            else if (op == '-') *(unsigned int*)output = *(const unsigned int*)arg1 - *(const ImU32*)arg2;
            return;
        case ImGuiDataType_S64:
            if (op == '+')      *(ImS64*)output = *(const ImS64*)arg1 + *(const ImS64*)arg2;
            else if (op == '-') *(ImS64*)output = *(const ImS64*)arg1 - *(const ImS64*)arg2;
            return;
        case ImGuiDataType_U64:
            if (op == '+')      *(ImU64*)output = *(const ImU64*)arg1 + *(const ImU64*)arg2;
            else if (op == '-') *(ImU64*)output = *(const ImU64*)arg1 - *(const ImU64*)arg2;
            return;
        case ImGuiDataType_Float:
            if (op == '+')      *(float*)output = *(const float*)arg1 + *(const float*)arg2;
            else if (op == '-') *(float*)output = *(const float*)arg1 - *(const float*)arg2;
            return;
        case ImGuiDataType_Double:
            if (op == '+')      *(double*)output = *(const double*)arg1 + *(const double*)arg2;
            else if (op == '-') *(double*)output = *(const double*)arg1 - *(const double*)arg2;
            return;
        case ImGuiDataType_COUNT: break;
    }
    IM_ASSERT(0);
}

// User can input math operators (e.g. +100) to edit a numerical values.
// NB: This is _not_ a full expression evaluator. We should probably add one and replace this dumb mess..
static bool DataTypeApplyOpFromText(const char* buf, const char* initial_value_buf, ImGuiDataType data_type, void* data_ptr, const char* format)
{
    while (ImCharIsBlankA(*buf))
        buf++;

    // We don't support '-' op because it would conflict with inputing negative value.
    // Instead you can use +-100 to subtract from an existing value
    char op = buf[0];
    if (op == '+' || op == '*' || op == '/')
    {
        buf++;
        while (ImCharIsBlankA(*buf))
            buf++;
    }
    else
    {
        op = 0;
    }
    if (!buf[0])
        return false;

    // Copy the value in an opaque buffer so we can compare at the end of the function if it changed at all.
    IM_ASSERT(data_type < ImGuiDataType_COUNT);
    int data_backup[2];
    IM_ASSERT(GDataTypeInfo[data_type].Size <= sizeof(data_backup));
    memcpy(data_backup, data_ptr, GDataTypeInfo[data_type].Size);

    if (format == NULL)
        format = GDataTypeInfo[data_type].ScanFmt;

    int arg1i = 0;
    if (data_type == ImGuiDataType_S32)
    {
        int* v = (int*)data_ptr;
        int arg0i = *v;
        float arg1f = 0.0f;
        if (op && sscanf(initial_value_buf, format, &arg0i) < 1)
            return false;
        // Store operand in a float so we can use fractional value for multipliers (*1.1), but constant always parsed as integer so we can fit big integers (e.g. 2000000003) past float precision
        if (op == '+')      { if (sscanf(buf, "%d", &arg1i)) *v = (int)(arg0i + arg1i); }                   // Add (use "+-" to subtract)
        else if (op == '*') { if (sscanf(buf, "%f", &arg1f)) *v = (int)(arg0i * arg1f); }                   // Multiply
        else if (op == '/') { if (sscanf(buf, "%f", &arg1f) && arg1f != 0.0f) *v = (int)(arg0i / arg1f); }  // Divide
        else                { if (sscanf(buf, format, &arg1i) == 1) *v = arg1i; }                           // Assign constant
    }
    else if (data_type == ImGuiDataType_U32 || data_type == ImGuiDataType_S64 || data_type == ImGuiDataType_U64)
    {
        // Assign constant
        // FIXME: We don't bother handling support for legacy operators since they are a little too crappy. Instead we may implement a proper expression evaluator in the future.
        sscanf(buf, format, data_ptr);
    }
    else if (data_type == ImGuiDataType_Float)
    {
        // For floats we have to ignore format with precision (e.g. "%.2f") because sscanf doesn't take them in
        format = "%f";
        float* v = (float*)data_ptr;
        float arg0f = *v, arg1f = 0.0f;
        if (op && sscanf(initial_value_buf, format, &arg0f) < 1)
            return false;
        if (sscanf(buf, format, &arg1f) < 1)
            return false;
        if (op == '+')      { *v = arg0f + arg1f; }                    // Add (use "+-" to subtract)
        else if (op == '*') { *v = arg0f * arg1f; }                    // Multiply
        else if (op == '/') { if (arg1f != 0.0f) *v = arg0f / arg1f; } // Divide
        else                { *v = arg1f; }                            // Assign constant
    }
    else if (data_type == ImGuiDataType_Double)
    {
        format = "%lf"; // scanf differentiate float/double unlike printf which forces everything to double because of ellipsis
        double* v = (double*)data_ptr;
        double arg0f = *v, arg1f = 0.0;
        if (op && sscanf(initial_value_buf, format, &arg0f) < 1)
            return false;
        if (sscanf(buf, format, &arg1f) < 1)
            return false;
        if (op == '+')      { *v = arg0f + arg1f; }                    // Add (use "+-" to subtract)
        else if (op == '*') { *v = arg0f * arg1f; }                    // Multiply
        else if (op == '/') { if (arg1f != 0.0f) *v = arg0f / arg1f; } // Divide
        else                { *v = arg1f; }                            // Assign constant
    }
    return memcmp(data_backup, data_ptr, GDataTypeInfo[data_type].Size) != 0;
}

static float GetMinimumStepAtDecimalPrecision(int decimal_precision)
{
    static const float min_steps[10] = { 1.0f, 0.1f, 0.01f, 0.001f, 0.0001f, 0.00001f, 0.000001f, 0.0000001f, 0.00000001f, 0.000000001f };
    if (decimal_precision < 0)
        return FLT_MIN;
    return (decimal_precision >= 0 && decimal_precision < 10) ? min_steps[decimal_precision] : ImPow(10.0f, (float)-decimal_precision);
}

template<typename TYPE>
static const char* ImAtoi(const char* src, TYPE* output)
{
    int negative = 0;
    if (*src == '-') { negative = 1; src++; }
    if (*src == '+') { src++; }
    TYPE v = 0;
    while (*src >= '0' && *src <= '9')
        v = (v * 10) + (*src++ - '0');
    *output = negative ? -v : v;
    return src;
}

template<typename TYPE, typename SIGNEDTYPE>
TYPE ImGui::RoundScalarWithFormatT(const char* format, ImGuiDataType data_type, TYPE v)
{
    const char* fmt_start = ImParseFormatFindStart(format);
    if (fmt_start[0] != '%' || fmt_start[1] == '%') // Don't apply if the value is not visible in the format string
        return v;
    char v_str[64];
    ImFormatString(v_str, IM_ARRAYSIZE(v_str), fmt_start, v);
    const char* p = v_str;
    while (*p == ' ')
        p++;
    if (data_type == ImGuiDataType_Float || data_type == ImGuiDataType_Double)
        v = (TYPE)ImAtof(p);
    else
        ImAtoi(p, (SIGNEDTYPE*)&v);
    return v;
}

//-------------------------------------------------------------------------
// [SECTION] Widgets: DragScalar, DragFloat, DragInt, etc.
//-------------------------------------------------------------------------
// - DragBehaviorT<>() [Internal]
// - DragBehavior() [Internal]
// - DragScalar()
// - DragScalarN()
// - DragFloat()
// - DragFloat2()
// - DragFloat3()
// - DragFloat4()
// - DragFloatRange2()
// - DragInt()
// - DragInt2()
// - DragInt3()
// - DragInt4()
// - DragIntRange2()
//-------------------------------------------------------------------------

// This is called by DragBehavior() when the widget is active (held by mouse or being manipulated with Nav controls)
template<typename TYPE, typename SIGNEDTYPE, typename FLOATTYPE>
bool ImGui::DragBehaviorT(ImGuiDataType data_type, TYPE* v, float v_speed, const TYPE v_min, const TYPE v_max, const char* format, float power)
{
    ImGuiContext& g = *GImGui;
    const bool is_decimal = (data_type == ImGuiDataType_Float) || (data_type == ImGuiDataType_Double);
    const bool has_min_max = (v_min != v_max);

    // Default tweak speed
    if (v_speed == 0.0f && has_min_max && (v_max - v_min < FLT_MAX))
        v_speed = (float)((v_max - v_min) * g.DragSpeedDefaultRatio);

    // Inputs accumulates into g.DragCurrentAccum, which is flushed into the current value as soon as it makes a difference with our precision settings
    float adjust_delta = 0.0f;
    if (g.ActiveIdSource == ImGuiInputSource_Mouse && IsMousePosValid() && g.IO.MouseDragMaxDistanceSqr[0] > 1.0f*1.0f)
    {
        adjust_delta = g.IO.MouseDelta.x;
        if (g.IO.KeyAlt)
            adjust_delta *= 1.0f / 100.0f;
        if (g.IO.KeyShift)
            adjust_delta *= 10.0f;
    }
    else if (g.ActiveIdSource == ImGuiInputSource_Nav)
    {
        int decimal_precision = is_decimal ? ImParseFormatPrecision(format, 3) : 0;
        adjust_delta = GetNavInputAmount2d(ImGuiNavDirSourceFlags_Keyboard | ImGuiNavDirSourceFlags_PadDPad, ImGuiInputReadMode_RepeatFast, 1.0f / 10.0f, 10.0f).x;
        v_speed = ImMax(v_speed, GetMinimumStepAtDecimalPrecision(decimal_precision));
    }
    adjust_delta *= v_speed;

    // Clear current value on activation
    // Avoid altering values and clamping when we are _already_ past the limits and heading in the same direction, so e.g. if range is 0..255, current value is 300 and we are pushing to the right side, keep the 300.
    bool is_just_activated = g.ActiveIdIsJustActivated;
    bool is_already_past_limits_and_pushing_outward = has_min_max && ((*v >= v_max && adjust_delta > 0.0f) || (*v <= v_min && adjust_delta < 0.0f));
    if (is_just_activated || is_already_past_limits_and_pushing_outward)
    {
        g.DragCurrentAccum = 0.0f;
        g.DragCurrentAccumDirty = false;
    }
    else if (adjust_delta != 0.0f)
    {
        g.DragCurrentAccum += adjust_delta;
        g.DragCurrentAccumDirty = true;
    }

    if (!g.DragCurrentAccumDirty)
        return false;

    TYPE v_cur = *v;
    FLOATTYPE v_old_ref_for_accum_remainder = (FLOATTYPE)0.0f;

    const bool is_power = (power != 1.0f && is_decimal && has_min_max && (v_max - v_min < FLT_MAX));
    if (is_power)
    {
        // Offset + round to user desired precision, with a curve on the v_min..v_max range to get more precision on one side of the range
        FLOATTYPE v_old_norm_curved = ImPow((FLOATTYPE)(v_cur - v_min) / (FLOATTYPE)(v_max - v_min), (FLOATTYPE)1.0f / power);
        FLOATTYPE v_new_norm_curved = v_old_norm_curved + (g.DragCurrentAccum / (v_max - v_min));
        v_cur = v_min + (TYPE)ImPow(ImSaturate((float)v_new_norm_curved), power) * (v_max - v_min);
        v_old_ref_for_accum_remainder = v_old_norm_curved;
    }
    else
    {
        v_cur += (TYPE)g.DragCurrentAccum;
    }

    // Round to user desired precision based on format string
    v_cur = RoundScalarWithFormatT<TYPE, SIGNEDTYPE>(format, data_type, v_cur);

    // Preserve remainder after rounding has been applied. This also allow slow tweaking of values.
    g.DragCurrentAccumDirty = false;
    if (is_power)
    {
        FLOATTYPE v_cur_norm_curved = ImPow((FLOATTYPE)(v_cur - v_min) / (FLOATTYPE)(v_max - v_min), (FLOATTYPE)1.0f / power);
        g.DragCurrentAccum -= (float)(v_cur_norm_curved - v_old_ref_for_accum_remainder);
    }
    else
    {
        g.DragCurrentAccum -= (float)((SIGNEDTYPE)v_cur - (SIGNEDTYPE)*v);
    }

    // Lose zero sign for float/double
    if (v_cur == (TYPE)-0)
        v_cur = (TYPE)0;

    // Clamp values (+ handle overflow/wrap-around for integer types)
    if (*v != v_cur && has_min_max)
    {
        if (v_cur < v_min || (v_cur > *v && adjust_delta < 0.0f && !is_decimal))
            v_cur = v_min;
        if (v_cur > v_max || (v_cur < *v && adjust_delta > 0.0f && !is_decimal))
            v_cur = v_max;
    }

    // Apply result
    if (*v == v_cur)
        return false;
    *v = v_cur;
    return true;
}

bool ImGui::DragBehavior(ImGuiID id, ImGuiDataType data_type, void* v, float v_speed, const void* v_min, const void* v_max, const char* format, float power)
{
    ImGuiContext& g = *GImGui;
    if (g.ActiveId == id)
    {
        if (g.ActiveIdSource == ImGuiInputSource_Mouse && !g.IO.MouseDown[0])
            ClearActiveID();
        else if (g.ActiveIdSource == ImGuiInputSource_Nav && g.NavActivatePressedId == id && !g.ActiveIdIsJustActivated)
            ClearActiveID();
    }
    if (g.ActiveId != id)
        return false;

    switch (data_type)
    {
    case ImGuiDataType_S32:    return DragBehaviorT<ImS32, ImS32, float >(data_type, (ImS32*)v,  v_speed, v_min ? *(const ImS32* )v_min : IM_S32_MIN, v_max ? *(const ImS32* )v_max : IM_S32_MAX, format, power);
    case ImGuiDataType_U32:    return DragBehaviorT<ImU32, ImS32, float >(data_type, (ImU32*)v,  v_speed, v_min ? *(const ImU32* )v_min : IM_U32_MIN, v_max ? *(const ImU32* )v_max : IM_U32_MAX, format, power);
    case ImGuiDataType_S64:    return DragBehaviorT<ImS64, ImS64, double>(data_type, (ImS64*)v,  v_speed, v_min ? *(const ImS64* )v_min : IM_S64_MIN, v_max ? *(const ImS64* )v_max : IM_S64_MAX, format, power);
    case ImGuiDataType_U64:    return DragBehaviorT<ImU64, ImS64, double>(data_type, (ImU64*)v,  v_speed, v_min ? *(const ImU64* )v_min : IM_U64_MIN, v_max ? *(const ImU64* )v_max : IM_U64_MAX, format, power);
    case ImGuiDataType_Float:  return DragBehaviorT<float, float, float >(data_type, (float*)v,  v_speed, v_min ? *(const float* )v_min : -FLT_MAX,   v_max ? *(const float* )v_max : FLT_MAX,    format, power);
    case ImGuiDataType_Double: return DragBehaviorT<double,double,double>(data_type, (double*)v, v_speed, v_min ? *(const double*)v_min : -DBL_MAX,   v_max ? *(const double*)v_max : DBL_MAX,    format, power);
    case ImGuiDataType_COUNT:  break;
    }
    IM_ASSERT(0);
    return false;
}

bool ImGui::DragScalar(const char* label, ImGuiDataType data_type, void* v, float v_speed, const void* v_min, const void* v_max, const char* format, float power)
{
    ImGuiWindow* window = GetCurrentWindow();
    if (window->SkipItems)
        return false;

    if (power != 1.0f)
        IM_ASSERT(v_min != NULL && v_max != NULL); // When using a power curve the drag needs to have known bounds

    ImGuiContext& g = *GImGui;
    const ImGuiStyle& style = g.Style;
    const ImGuiID id = window->GetID(label);
    const float w = CalcItemWidth();

    const ImVec2 label_size = CalcTextSize(label, NULL, true);
    const ImRect frame_bb(window->DC.CursorPos, window->DC.CursorPos + ImVec2(w, label_size.y + style.FramePadding.y*2.0f));
    const ImRect inner_bb(frame_bb.Min + style.FramePadding, frame_bb.Max - style.FramePadding);
    const ImRect total_bb(frame_bb.Min, frame_bb.Max + ImVec2(label_size.x > 0.0f ? style.ItemInnerSpacing.x + label_size.x : 0.0f, 0.0f));

    // NB- we don't call ItemSize() yet because we may turn into a text edit box below
    if (!ItemAdd(total_bb, id, &frame_bb))
    {
        ItemSize(total_bb, style.FramePadding.y);
        return false;
    }
    const bool hovered = ItemHoverable(frame_bb, id);

    // Default format string when passing NULL
    // Patch old "%.0f" format string to use "%d", read function comments for more details.
    IM_ASSERT(data_type >= 0 && data_type < ImGuiDataType_COUNT);
    if (format == NULL)
        format = GDataTypeInfo[data_type].PrintFmt;
    else if (data_type == ImGuiDataType_S32 && strcmp(format, "%d") != 0)
        format = PatchFormatStringFloatToInt(format);

    // Tabbing or CTRL-clicking on Drag turns it into an input box
    bool start_text_input = false;
    const bool tab_focus_requested = FocusableItemRegister(window, id);
    if (tab_focus_requested || (hovered && (g.IO.MouseClicked[0] || g.IO.MouseDoubleClicked[0])) || g.NavActivateId == id || (g.NavInputId == id && g.ScalarAsInputTextId != id))
    {
        SetActiveID(id, window);
        SetFocusID(id, window);
        FocusWindow(window);
        g.ActiveIdAllowNavDirFlags = (1 << ImGuiDir_Up) | (1 << ImGuiDir_Down);
        if (tab_focus_requested || g.IO.KeyCtrl || g.IO.MouseDoubleClicked[0] || g.NavInputId == id)
        {
            start_text_input = true;
            g.ScalarAsInputTextId = 0;
        }
    }
    if (start_text_input || (g.ActiveId == id && g.ScalarAsInputTextId == id))
        return InputScalarAsWidgetReplacement(frame_bb, id, label, data_type, v, format);

    // Actual drag behavior
    ItemSize(total_bb, style.FramePadding.y);
    const bool value_changed = DragBehavior(id, data_type, v, v_speed, v_min, v_max, format, power);
    if (value_changed)
        MarkItemEdited(id);

    // Draw frame
    const ImU32 frame_col = GetColorU32(g.ActiveId == id ? ImGuiCol_FrameBgActive : g.HoveredId == id ? ImGuiCol_FrameBgHovered : ImGuiCol_FrameBg);
    RenderNavHighlight(frame_bb, id);
    RenderFrame(frame_bb.Min, frame_bb.Max, frame_col, true, style.FrameRounding);

    // Display value using user-provided display format so user can add prefix/suffix/decorations to the value.
    char value_buf[64];
    const char* value_buf_end = value_buf + DataTypeFormatString(value_buf, IM_ARRAYSIZE(value_buf), data_type, v, format);
    RenderTextClipped(frame_bb.Min, frame_bb.Max, value_buf, value_buf_end, NULL, ImVec2(0.5f, 0.5f));

    if (label_size.x > 0.0f)
        RenderText(ImVec2(frame_bb.Max.x + style.ItemInnerSpacing.x, inner_bb.Min.y), label);

    return value_changed;
}

bool ImGui::DragScalarN(const char* label, ImGuiDataType data_type, void* v, int components, float v_speed, const void* v_min, const void* v_max, const char* format, float power)
{
    ImGuiWindow* window = GetCurrentWindow();
    if (window->SkipItems)
        return false;

    ImGuiContext& g = *GImGui;
    bool value_changed = false;
    BeginGroup();
    PushID(label);
    PushMultiItemsWidths(components);
    size_t type_size = GDataTypeInfo[data_type].Size;
    for (int i = 0; i < components; i++)
    {
        PushID(i);
        value_changed |= DragScalar("##v", data_type, v, v_speed, v_min, v_max, format, power);
        SameLine(0, g.Style.ItemInnerSpacing.x);
        PopID();
        PopItemWidth();
        v = (void*)((char*)v + type_size);
    }
    PopID();

    TextUnformatted(label, FindRenderedTextEnd(label));
    EndGroup();
    return value_changed;
}

bool ImGui::DragFloat(const char* label, float* v, float v_speed, float v_min, float v_max, const char* format, float power)
{
    return DragScalar(label, ImGuiDataType_Float, v, v_speed, &v_min, &v_max, format, power);
}

bool ImGui::DragFloat2(const char* label, float v[2], float v_speed, float v_min, float v_max, const char* format, float power)
{
    return DragScalarN(label, ImGuiDataType_Float, v, 2, v_speed, &v_min, &v_max, format, power);
}

bool ImGui::DragFloat3(const char* label, float v[3], float v_speed, float v_min, float v_max, const char* format, float power)
{
    return DragScalarN(label, ImGuiDataType_Float, v, 3, v_speed, &v_min, &v_max, format, power);
}

bool ImGui::DragFloat4(const char* label, float v[4], float v_speed, float v_min, float v_max, const char* format, float power)
{
    return DragScalarN(label, ImGuiDataType_Float, v, 4, v_speed, &v_min, &v_max, format, power);
}

bool ImGui::DragFloatRange2(const char* label, float* v_current_min, float* v_current_max, float v_speed, float v_min, float v_max, const char* format, const char* format_max, float power)
{
    ImGuiWindow* window = GetCurrentWindow();
    if (window->SkipItems)
        return false;

    ImGuiContext& g = *GImGui;
    PushID(label);
    BeginGroup();
    PushMultiItemsWidths(2);

    bool value_changed = DragFloat("##min", v_current_min, v_speed, (v_min >= v_max) ? -FLT_MAX : v_min, (v_min >= v_max) ? *v_current_max : ImMin(v_max, *v_current_max), format, power);
    PopItemWidth();
    SameLine(0, g.Style.ItemInnerSpacing.x);
    value_changed |= DragFloat("##max", v_current_max, v_speed, (v_min >= v_max) ? *v_current_min : ImMax(v_min, *v_current_min), (v_min >= v_max) ? FLT_MAX : v_max, format_max ? format_max : format, power);
    PopItemWidth();
    SameLine(0, g.Style.ItemInnerSpacing.x);

    TextUnformatted(label, FindRenderedTextEnd(label));
    EndGroup();
    PopID();
    return value_changed;
}

// NB: v_speed is float to allow adjusting the drag speed with more precision
bool ImGui::DragInt(const char* label, int* v, float v_speed, int v_min, int v_max, const char* format)
{
    return DragScalar(label, ImGuiDataType_S32, v, v_speed, &v_min, &v_max, format);
}

bool ImGui::DragInt2(const char* label, int v[2], float v_speed, int v_min, int v_max, const char* format)
{
    return DragScalarN(label, ImGuiDataType_S32, v, 2, v_speed, &v_min, &v_max, format);
}

bool ImGui::DragInt3(const char* label, int v[3], float v_speed, int v_min, int v_max, const char* format)
{
    return DragScalarN(label, ImGuiDataType_S32, v, 3, v_speed, &v_min, &v_max, format);
}

bool ImGui::DragInt4(const char* label, int v[4], float v_speed, int v_min, int v_max, const char* format)
{
    return DragScalarN(label, ImGuiDataType_S32, v, 4, v_speed, &v_min, &v_max, format);
}

bool ImGui::DragIntRange2(const char* label, int* v_current_min, int* v_current_max, float v_speed, int v_min, int v_max, const char* format, const char* format_max)
{
    ImGuiWindow* window = GetCurrentWindow();
    if (window->SkipItems)
        return false;

    ImGuiContext& g = *GImGui;
    PushID(label);
    BeginGroup();
    PushMultiItemsWidths(2);

    bool value_changed = DragInt("##min", v_current_min, v_speed, (v_min >= v_max) ? INT_MIN : v_min, (v_min >= v_max) ? *v_current_max : ImMin(v_max, *v_current_max), format);
    PopItemWidth();
    SameLine(0, g.Style.ItemInnerSpacing.x);
    value_changed |= DragInt("##max", v_current_max, v_speed, (v_min >= v_max) ? *v_current_min : ImMax(v_min, *v_current_min), (v_min >= v_max) ? INT_MAX : v_max, format_max ? format_max : format);
    PopItemWidth();
    SameLine(0, g.Style.ItemInnerSpacing.x);

    TextUnformatted(label, FindRenderedTextEnd(label));
    EndGroup();
    PopID();

    return value_changed;
}

//-------------------------------------------------------------------------
// [SECTION] Widgets: SliderScalar, SliderFloat, SliderInt, etc.
//-------------------------------------------------------------------------
// - SliderBehaviorT<>() [Internal]
// - SliderBehavior() [Internal]
// - SliderScalar()
// - SliderScalarN()
// - SliderFloat()
// - SliderFloat2()
// - SliderFloat3()
// - SliderFloat4()
// - SliderAngle()
// - SliderInt()
// - SliderInt2()
// - SliderInt3()
// - SliderInt4()
// - VSliderScalar()
// - VSliderFloat()
// - VSliderInt()
//-------------------------------------------------------------------------

template<typename TYPE, typename FLOATTYPE>
float ImGui::SliderCalcRatioFromValueT(ImGuiDataType data_type, TYPE v, TYPE v_min, TYPE v_max, float power, float linear_zero_pos)
{
    if (v_min == v_max)
        return 0.0f;

    const bool is_power = (power != 1.0f) && (data_type == ImGuiDataType_Float || data_type == ImGuiDataType_Double);
    const TYPE v_clamped = (v_min < v_max) ? ImClamp(v, v_min, v_max) : ImClamp(v, v_max, v_min);
    if (is_power)
    {
        if (v_clamped < 0.0f)
        {
            const float f = 1.0f - (float)((v_clamped - v_min) / (ImMin((TYPE)0, v_max) - v_min));
            return (1.0f - ImPow(f, 1.0f/power)) * linear_zero_pos;
        }
        else
        {
            const float f = (float)((v_clamped - ImMax((TYPE)0, v_min)) / (v_max - ImMax((TYPE)0, v_min)));
            return linear_zero_pos + ImPow(f, 1.0f/power) * (1.0f - linear_zero_pos);
        }
    }

    // Linear slider
    return (float)((FLOATTYPE)(v_clamped - v_min) / (FLOATTYPE)(v_max - v_min));
}

// FIXME: Move some of the code into SliderBehavior(). Current responsability is larger than what the equivalent DragBehaviorT<> does, we also do some rendering, etc.
template<typename TYPE, typename SIGNEDTYPE, typename FLOATTYPE>
bool ImGui::SliderBehaviorT(const ImRect& bb, ImGuiID id, ImGuiDataType data_type, TYPE* v, const TYPE v_min, const TYPE v_max, const char* format, float power, ImGuiSliderFlags flags, ImRect* out_grab_bb)
{
    ImGuiContext& g = *GImGui;
    const ImGuiStyle& style = g.Style;

    const bool is_horizontal = (flags & ImGuiSliderFlags_Vertical) == 0;
    const bool is_decimal = (data_type == ImGuiDataType_Float) || (data_type == ImGuiDataType_Double);
    const bool is_power = (power != 1.0f) && is_decimal;

    const float grab_padding = 2.0f;
    const float slider_sz = is_horizontal ? (bb.GetWidth() - grab_padding * 2.0f) : (bb.GetHeight() - grab_padding * 2.0f);
    float grab_sz = style.GrabMinSize;
    SIGNEDTYPE v_range = (v_min < v_max ? v_max - v_min : v_min - v_max);
    if (!is_decimal && v_range >= 0)                                             // v_range < 0 may happen on integer overflows
        grab_sz = ImMax((float)(slider_sz / (v_range + 1)), style.GrabMinSize);  // For integer sliders: if possible have the grab size represent 1 unit
    grab_sz = ImMin(grab_sz, slider_sz);
    const float slider_usable_sz = slider_sz - grab_sz;
    const float slider_usable_pos_min = (is_horizontal ? bb.Min.x : bb.Min.y) + grab_padding + grab_sz*0.5f;
    const float slider_usable_pos_max = (is_horizontal ? bb.Max.x : bb.Max.y) - grab_padding - grab_sz*0.5f;

    // For power curve sliders that cross over sign boundary we want the curve to be symmetric around 0.0f
    float linear_zero_pos;   // 0.0->1.0f
    if (is_power && v_min * v_max < 0.0f)
    {
        // Different sign
        const FLOATTYPE linear_dist_min_to_0 = ImPow(v_min >= 0 ? (FLOATTYPE)v_min : -(FLOATTYPE)v_min, (FLOATTYPE)1.0f/power);
        const FLOATTYPE linear_dist_max_to_0 = ImPow(v_max >= 0 ? (FLOATTYPE)v_max : -(FLOATTYPE)v_max, (FLOATTYPE)1.0f/power);
        linear_zero_pos = (float)(linear_dist_min_to_0 / (linear_dist_min_to_0 + linear_dist_max_to_0));
    }
    else
    {
        // Same sign
        linear_zero_pos = v_min < 0.0f ? 1.0f : 0.0f;
    }

    // Process interacting with the slider
    bool value_changed = false;
    if (g.ActiveId == id)
    {
        bool set_new_value = false;
        float clicked_t = 0.0f;
        if (g.ActiveIdSource == ImGuiInputSource_Mouse)
        {
            if (!g.IO.MouseDown[0])
            {
                ClearActiveID();
            }
            else
            {
                const float mouse_abs_pos = is_horizontal ? g.IO.MousePos.x : g.IO.MousePos.y;
                clicked_t = (slider_usable_sz > 0.0f) ? ImClamp((mouse_abs_pos - slider_usable_pos_min) / slider_usable_sz, 0.0f, 1.0f) : 0.0f;
                if (!is_horizontal)
                    clicked_t = 1.0f - clicked_t;
                set_new_value = true;
            }
        }
        else if (g.ActiveIdSource == ImGuiInputSource_Nav)
        {
            const ImVec2 delta2 = GetNavInputAmount2d(ImGuiNavDirSourceFlags_Keyboard | ImGuiNavDirSourceFlags_PadDPad, ImGuiInputReadMode_RepeatFast, 0.0f, 0.0f);
            float delta = is_horizontal ? delta2.x : -delta2.y;
            if (g.NavActivatePressedId == id && !g.ActiveIdIsJustActivated)
            {
                ClearActiveID();
            }
            else if (delta != 0.0f)
            {
                clicked_t = SliderCalcRatioFromValueT<TYPE,FLOATTYPE>(data_type, *v, v_min, v_max, power, linear_zero_pos);
                const int decimal_precision = is_decimal ? ImParseFormatPrecision(format, 3) : 0;
                if ((decimal_precision > 0) || is_power)
                {
                    delta /= 100.0f;    // Gamepad/keyboard tweak speeds in % of slider bounds
                    if (IsNavInputDown(ImGuiNavInput_TweakSlow))
                        delta /= 10.0f;
                }
                else
                {
                    if ((v_range >= -100.0f && v_range <= 100.0f) || IsNavInputDown(ImGuiNavInput_TweakSlow))
                        delta = ((delta < 0.0f) ? -1.0f : +1.0f) / (float)v_range; // Gamepad/keyboard tweak speeds in integer steps
                    else
                        delta /= 100.0f;
                }
                if (IsNavInputDown(ImGuiNavInput_TweakFast))
                    delta *= 10.0f;
                set_new_value = true;
                if ((clicked_t >= 1.0f && delta > 0.0f) || (clicked_t <= 0.0f && delta < 0.0f)) // This is to avoid applying the saturation when already past the limits
                    set_new_value = false;
                else
                    clicked_t = ImSaturate(clicked_t + delta);
            }
        }

        if (set_new_value)
        {
            TYPE v_new;
            if (is_power)
            {
                // Account for power curve scale on both sides of the zero
                if (clicked_t < linear_zero_pos)
                {
                    // Negative: rescale to the negative range before powering
                    float a = 1.0f - (clicked_t / linear_zero_pos);
                    a = ImPow(a, power);
                    v_new = ImLerp(ImMin(v_max, (TYPE)0), v_min, a);
                }
                else
                {
                    // Positive: rescale to the positive range before powering
                    float a;
                    if (ImFabs(linear_zero_pos - 1.0f) > 1.e-6f)
                        a = (clicked_t - linear_zero_pos) / (1.0f - linear_zero_pos);
                    else
                        a = clicked_t;
                    a = ImPow(a, power);
                    v_new = ImLerp(ImMax(v_min, (TYPE)0), v_max, a);
                }
            }
            else
            {
                // Linear slider
                if (is_decimal)
                {
                    v_new = ImLerp(v_min, v_max, clicked_t);
                }
                else
                {
                    // For integer values we want the clicking position to match the grab box so we round above
                    // This code is carefully tuned to work with large values (e.g. high ranges of U64) while preserving this property..
                    FLOATTYPE v_new_off_f = (v_max - v_min) * clicked_t;
                    TYPE v_new_off_floor = (TYPE)(v_new_off_f);
                    TYPE v_new_off_round = (TYPE)(v_new_off_f + (FLOATTYPE)0.5);
                    if (!is_decimal && v_new_off_floor < v_new_off_round)
                        v_new = v_min + v_new_off_round;
                    else
                        v_new = v_min + v_new_off_floor;
                }
            }

            // Round to user desired precision based on format string
            v_new = RoundScalarWithFormatT<TYPE,SIGNEDTYPE>(format, data_type, v_new);

            // Apply result
            if (*v != v_new)
            {
                *v = v_new;
                value_changed = true;
            }
        }
    }

    // Output grab position so it can be displayed by the caller
    float grab_t = SliderCalcRatioFromValueT<TYPE,FLOATTYPE>(data_type, *v, v_min, v_max, power, linear_zero_pos);
    if (!is_horizontal)
        grab_t = 1.0f - grab_t;
    const float grab_pos = ImLerp(slider_usable_pos_min, slider_usable_pos_max, grab_t);
    if (is_horizontal)
        *out_grab_bb = ImRect(grab_pos - grab_sz*0.5f, bb.Min.y + grab_padding, grab_pos + grab_sz*0.5f, bb.Max.y - grab_padding);
    else
        *out_grab_bb = ImRect(bb.Min.x + grab_padding, grab_pos - grab_sz*0.5f, bb.Max.x - grab_padding, grab_pos + grab_sz*0.5f);

    return value_changed;
}

// For 32-bits and larger types, slider bounds are limited to half the natural type range.
// So e.g. an integer Slider between INT_MAX-10 and INT_MAX will fail, but an integer Slider between INT_MAX/2-10 and INT_MAX/2 will be ok.
// It would be possible to lift that limitation with some work but it doesn't seem to be worth it for sliders.
bool ImGui::SliderBehavior(const ImRect& bb, ImGuiID id, ImGuiDataType data_type, void* v, const void* v_min, const void* v_max, const char* format, float power, ImGuiSliderFlags flags, ImRect* out_grab_bb)
{
    switch (data_type)
    {
    case ImGuiDataType_S32:
        IM_ASSERT(*(const ImS32*)v_min >= IM_S32_MIN/2 && *(const ImS32*)v_max <= IM_S32_MAX/2);
        return SliderBehaviorT<ImS32, ImS32, float >(bb, id, data_type, (ImS32*)v,  *(const ImS32*)v_min,  *(const ImS32*)v_max,  format, power, flags, out_grab_bb);
    case ImGuiDataType_U32:
        IM_ASSERT(*(const ImU32*)v_min <= IM_U32_MAX/2);
        return SliderBehaviorT<ImU32, ImS32, float >(bb, id, data_type, (ImU32*)v,  *(const ImU32*)v_min,  *(const ImU32*)v_max,  format, power, flags, out_grab_bb);
    case ImGuiDataType_S64:
        IM_ASSERT(*(const ImS64*)v_min >= IM_S64_MIN/2 && *(const ImS64*)v_max <= IM_S64_MAX/2);
        return SliderBehaviorT<ImS64, ImS64, double>(bb, id, data_type, (ImS64*)v,  *(const ImS64*)v_min,  *(const ImS64*)v_max,  format, power, flags, out_grab_bb);
    case ImGuiDataType_U64:
        IM_ASSERT(*(const ImU64*)v_min <= IM_U64_MAX/2);
        return SliderBehaviorT<ImU64, ImS64, double>(bb, id, data_type, (ImU64*)v,  *(const ImU64*)v_min,  *(const ImU64*)v_max,  format, power, flags, out_grab_bb);
    case ImGuiDataType_Float:
        IM_ASSERT(*(const float*)v_min >= -FLT_MAX/2.0f && *(const float*)v_max <= FLT_MAX/2.0f);
        return SliderBehaviorT<float, float, float >(bb, id, data_type, (float*)v,  *(const float*)v_min,  *(const float*)v_max,  format, power, flags, out_grab_bb);
    case ImGuiDataType_Double:
        IM_ASSERT(*(const double*)v_min >= -DBL_MAX/2.0f && *(const double*)v_max <= DBL_MAX/2.0f);
        return SliderBehaviorT<double,double,double>(bb, id, data_type, (double*)v, *(const double*)v_min, *(const double*)v_max, format, power, flags, out_grab_bb);
    case ImGuiDataType_COUNT: break;
    }
    IM_ASSERT(0);
    return false;
}

bool ImGui::SliderScalar(const char* label, ImGuiDataType data_type, void* v, const void* v_min, const void* v_max, const char* format, float power)
{
    ImGuiWindow* window = GetCurrentWindow();
    if (window->SkipItems)
        return false;

    ImGuiContext& g = *GImGui;
    const ImGuiStyle& style = g.Style;
    const ImGuiID id = window->GetID(label);
    const float w = CalcItemWidth();

    const ImVec2 label_size = CalcTextSize(label, NULL, true);
    const ImRect frame_bb(window->DC.CursorPos, window->DC.CursorPos + ImVec2(w, label_size.y + style.FramePadding.y*2.0f));
    const ImRect total_bb(frame_bb.Min, frame_bb.Max + ImVec2(label_size.x > 0.0f ? style.ItemInnerSpacing.x + label_size.x : 0.0f, 0.0f));

    // NB- we don't call ItemSize() yet because we may turn into a text edit box below
    if (!ItemAdd(total_bb, id, &frame_bb))
    {
        ItemSize(total_bb, style.FramePadding.y);
        return false;
    }

    // Default format string when passing NULL
    // Patch old "%.0f" format string to use "%d", read function comments for more details.
    IM_ASSERT(data_type >= 0 && data_type < ImGuiDataType_COUNT);
    if (format == NULL)
        format = GDataTypeInfo[data_type].PrintFmt;
    else if (data_type == ImGuiDataType_S32 && strcmp(format, "%d") != 0)
        format = PatchFormatStringFloatToInt(format);

    // Tabbing or CTRL-clicking on Slider turns it into an input box
    bool start_text_input = false;
    const bool tab_focus_requested = FocusableItemRegister(window, id);
    const bool hovered = ItemHoverable(frame_bb, id);
    if (tab_focus_requested || (hovered && g.IO.MouseClicked[0]) || g.NavActivateId == id || (g.NavInputId == id && g.ScalarAsInputTextId != id))
    {
        SetActiveID(id, window);
        SetFocusID(id, window);
        FocusWindow(window);
        g.ActiveIdAllowNavDirFlags = (1 << ImGuiDir_Up) | (1 << ImGuiDir_Down);
        if (tab_focus_requested || g.IO.KeyCtrl || g.NavInputId == id)
        {
            start_text_input = true;
            g.ScalarAsInputTextId = 0;
        }
    }
    if (start_text_input || (g.ActiveId == id && g.ScalarAsInputTextId == id))
        return InputScalarAsWidgetReplacement(frame_bb, id, label, data_type, v, format);

    ItemSize(total_bb, style.FramePadding.y);

    // Draw frame
    const ImU32 frame_col = GetColorU32(g.ActiveId == id ? ImGuiCol_FrameBgActive : g.HoveredId == id ? ImGuiCol_FrameBgHovered : ImGuiCol_FrameBg);
    RenderNavHighlight(frame_bb, id);
    RenderFrame(frame_bb.Min, frame_bb.Max, frame_col, true, g.Style.FrameRounding);

    // Slider behavior
    ImRect grab_bb;
    const bool value_changed = SliderBehavior(frame_bb, id, data_type, v, v_min, v_max, format, power, ImGuiSliderFlags_None, &grab_bb);
    if (value_changed)
        MarkItemEdited(id);

    // Render grab
    window->DrawList->AddRectFilled(grab_bb.Min, grab_bb.Max, GetColorU32(g.ActiveId == id ? ImGuiCol_SliderGrabActive : ImGuiCol_SliderGrab), style.GrabRounding);

    // Display value using user-provided display format so user can add prefix/suffix/decorations to the value.
    char value_buf[64];
    const char* value_buf_end = value_buf + DataTypeFormatString(value_buf, IM_ARRAYSIZE(value_buf), data_type, v, format);
    RenderTextClipped(frame_bb.Min, frame_bb.Max, value_buf, value_buf_end, NULL, ImVec2(0.5f,0.5f));

    if (label_size.x > 0.0f)
        RenderText(ImVec2(frame_bb.Max.x + style.ItemInnerSpacing.x, frame_bb.Min.y + style.FramePadding.y), label);

    return value_changed;
}

// Add multiple sliders on 1 line for compact edition of multiple components
bool ImGui::SliderScalarN(const char* label, ImGuiDataType data_type, void* v, int components, const void* v_min, const void* v_max, const char* format, float power)
{
    ImGuiWindow* window = GetCurrentWindow();
    if (window->SkipItems)
        return false;

    ImGuiContext& g = *GImGui;
    bool value_changed = false;
    BeginGroup();
    PushID(label);
    PushMultiItemsWidths(components);
    size_t type_size = GDataTypeInfo[data_type].Size;
    for (int i = 0; i < components; i++)
    {
        PushID(i);
        value_changed |= SliderScalar("##v", data_type, v, v_min, v_max, format, power);
        SameLine(0, g.Style.ItemInnerSpacing.x);
        PopID();
        PopItemWidth();
        v = (void*)((char*)v + type_size);
    }
    PopID();

    TextUnformatted(label, FindRenderedTextEnd(label));
    EndGroup();
    return value_changed;
}

bool ImGui::SliderFloat(const char* label, float* v, float v_min, float v_max, const char* format, float power)
{
    return SliderScalar(label, ImGuiDataType_Float, v, &v_min, &v_max, format, power);
}

bool ImGui::SliderFloat2(const char* label, float v[2], float v_min, float v_max, const char* format, float power)
{
    return SliderScalarN(label, ImGuiDataType_Float, v, 2, &v_min, &v_max, format, power);
}

bool ImGui::SliderFloat3(const char* label, float v[3], float v_min, float v_max, const char* format, float power)
{
    return SliderScalarN(label, ImGuiDataType_Float, v, 3, &v_min, &v_max, format, power);
}

bool ImGui::SliderFloat4(const char* label, float v[4], float v_min, float v_max, const char* format, float power)
{
    return SliderScalarN(label, ImGuiDataType_Float, v, 4, &v_min, &v_max, format, power);
}

bool ImGui::SliderAngle(const char* label, float* v_rad, float v_degrees_min, float v_degrees_max)
{
    float v_deg = (*v_rad) * 360.0f / (2*IM_PI);
    bool value_changed = SliderFloat(label, &v_deg, v_degrees_min, v_degrees_max, "%.0f deg", 1.0f);
    *v_rad = v_deg * (2*IM_PI) / 360.0f;
    return value_changed;
}

bool ImGui::SliderInt(const char* label, int* v, int v_min, int v_max, const char* format)
{
    return SliderScalar(label, ImGuiDataType_S32, v, &v_min, &v_max, format);
}

bool ImGui::SliderInt2(const char* label, int v[2], int v_min, int v_max, const char* format)
{
    return SliderScalarN(label, ImGuiDataType_S32, v, 2, &v_min, &v_max, format);
}

bool ImGui::SliderInt3(const char* label, int v[3], int v_min, int v_max, const char* format)
{
    return SliderScalarN(label, ImGuiDataType_S32, v, 3, &v_min, &v_max, format);
}

bool ImGui::SliderInt4(const char* label, int v[4], int v_min, int v_max, const char* format)
{
    return SliderScalarN(label, ImGuiDataType_S32, v, 4, &v_min, &v_max, format);
}

bool ImGui::VSliderScalar(const char* label, const ImVec2& size, ImGuiDataType data_type, void* v, const void* v_min, const void* v_max, const char* format, float power)
{
    ImGuiWindow* window = GetCurrentWindow();
    if (window->SkipItems)
        return false;

    ImGuiContext& g = *GImGui;
    const ImGuiStyle& style = g.Style;
    const ImGuiID id = window->GetID(label);

    const ImVec2 label_size = CalcTextSize(label, NULL, true);
    const ImRect frame_bb(window->DC.CursorPos, window->DC.CursorPos + size);
    const ImRect bb(frame_bb.Min, frame_bb.Max + ImVec2(label_size.x > 0.0f ? style.ItemInnerSpacing.x + label_size.x : 0.0f, 0.0f));

    ItemSize(bb, style.FramePadding.y);
    if (!ItemAdd(frame_bb, id))
        return false;

    // Default format string when passing NULL
    // Patch old "%.0f" format string to use "%d", read function comments for more details.
    IM_ASSERT(data_type >= 0 && data_type < ImGuiDataType_COUNT);
    if (format == NULL)
        format = GDataTypeInfo[data_type].PrintFmt;
    else if (data_type == ImGuiDataType_S32 && strcmp(format, "%d") != 0)
        format = PatchFormatStringFloatToInt(format);

    const bool hovered = ItemHoverable(frame_bb, id);
    if ((hovered && g.IO.MouseClicked[0]) || g.NavActivateId == id || g.NavInputId == id)
    {
        SetActiveID(id, window);
        SetFocusID(id, window);
        FocusWindow(window);
        g.ActiveIdAllowNavDirFlags = (1 << ImGuiDir_Left) | (1 << ImGuiDir_Right);
    }

    // Draw frame
    const ImU32 frame_col = GetColorU32(g.ActiveId == id ? ImGuiCol_FrameBgActive : g.HoveredId == id ? ImGuiCol_FrameBgHovered : ImGuiCol_FrameBg);
    RenderNavHighlight(frame_bb, id);
    RenderFrame(frame_bb.Min, frame_bb.Max, frame_col, true, g.Style.FrameRounding);

    // Slider behavior
    ImRect grab_bb;
    const bool value_changed = SliderBehavior(frame_bb, id, data_type, v, v_min, v_max, format, power, ImGuiSliderFlags_Vertical, &grab_bb);
    if (value_changed)
        MarkItemEdited(id);

    // Render grab
    window->DrawList->AddRectFilled(grab_bb.Min, grab_bb.Max, GetColorU32(g.ActiveId == id ? ImGuiCol_SliderGrabActive : ImGuiCol_SliderGrab), style.GrabRounding);

    // Display value using user-provided display format so user can add prefix/suffix/decorations to the value.
    // For the vertical slider we allow centered text to overlap the frame padding
    char value_buf[64];
    const char* value_buf_end = value_buf + DataTypeFormatString(value_buf, IM_ARRAYSIZE(value_buf), data_type, v, format);
    RenderTextClipped(ImVec2(frame_bb.Min.x, frame_bb.Min.y + style.FramePadding.y), frame_bb.Max, value_buf, value_buf_end, NULL, ImVec2(0.5f,0.0f));
    if (label_size.x > 0.0f)
        RenderText(ImVec2(frame_bb.Max.x + style.ItemInnerSpacing.x, frame_bb.Min.y + style.FramePadding.y), label);

    return value_changed;
}

bool ImGui::VSliderFloat(const char* label, const ImVec2& size, float* v, float v_min, float v_max, const char* format, float power)
{
    return VSliderScalar(label, size, ImGuiDataType_Float, v, &v_min, &v_max, format, power);
}

bool ImGui::VSliderInt(const char* label, const ImVec2& size, int* v, int v_min, int v_max, const char* format)
{
    return VSliderScalar(label, size, ImGuiDataType_S32, v, &v_min, &v_max, format);
}

//-------------------------------------------------------------------------
// [SECTION] Widgets: InputScalar, InputFloat, InputInt, etc.
//-------------------------------------------------------------------------
// - ImParseFormatFindStart() [Internal]
// - ImParseFormatFindEnd() [Internal]
// - ImParseFormatTrimDecorations() [Internal]
// - ImParseFormatPrecision() [Internal]
// - InputScalarAsWidgetReplacement() [Internal]
// - InputScalar()
// - InputScalarN()
// - InputFloat()
// - InputFloat2()
// - InputFloat3()
// - InputFloat4()
// - InputInt()
// - InputInt2()
// - InputInt3()
// - InputInt4()
// - InputDouble()
//-------------------------------------------------------------------------

// We don't use strchr() because our strings are usually very short and often start with '%'
const char* ImParseFormatFindStart(const char* fmt)
{
    while (char c = fmt[0])
    {
        if (c == '%' && fmt[1] != '%')
            return fmt;
        else if (c == '%')
            fmt++;
        fmt++;
    }
    return fmt;
}

const char* ImParseFormatFindEnd(const char* fmt)
{
    // Printf/scanf types modifiers: I/L/h/j/l/t/w/z. Other uppercase letters qualify as types aka end of the format.
    if (fmt[0] != '%')
        return fmt;
    const unsigned int ignored_uppercase_mask = (1 << ('I'-'A')) | (1 << ('L'-'A'));
    const unsigned int ignored_lowercase_mask = (1 << ('h'-'a')) | (1 << ('j'-'a')) | (1 << ('l'-'a')) | (1 << ('t'-'a')) | (1 << ('w'-'a')) | (1 << ('z'-'a'));
    for (char c; (c = *fmt) != 0; fmt++)
    {
        if (c >= 'A' && c <= 'Z' && ((1 << (c - 'A')) & ignored_uppercase_mask) == 0)
            return fmt + 1;
        if (c >= 'a' && c <= 'z' && ((1 << (c - 'a')) & ignored_lowercase_mask) == 0)
            return fmt + 1;
    }
    return fmt;
}

// Extract the format out of a format string with leading or trailing decorations
//  fmt = "blah blah"  -> return fmt
//  fmt = "%.3f"       -> return fmt
//  fmt = "hello %.3f" -> return fmt + 6
//  fmt = "%.3f hello" -> return buf written with "%.3f"
const char* ImParseFormatTrimDecorations(const char* fmt, char* buf, int buf_size)
{
    const char* fmt_start = ImParseFormatFindStart(fmt);
    if (fmt_start[0] != '%')
        return fmt;
    const char* fmt_end = ImParseFormatFindEnd(fmt_start);
    if (fmt_end[0] == 0) // If we only have leading decoration, we don't need to copy the data.
        return fmt_start;
    ImStrncpy(buf, fmt_start, ImMin((int)(fmt_end + 1 - fmt_start), buf_size));
    return buf;
}

// Parse display precision back from the display format string
// FIXME: This is still used by some navigation code path to infer a minimum tweak step, but we should aim to rework widgets so it isn't needed.
int ImParseFormatPrecision(const char* fmt, int default_precision)
{
    fmt = ImParseFormatFindStart(fmt);
    if (fmt[0] != '%')
        return default_precision;
    fmt++;
    while (*fmt >= '0' && *fmt <= '9')
        fmt++;
    int precision = INT_MAX;
    if (*fmt == '.')
    {
        fmt = ImAtoi<int>(fmt + 1, &precision);
        if (precision < 0 || precision > 99)
            precision = default_precision;
    }
    if (*fmt == 'e' || *fmt == 'E') // Maximum precision with scientific notation
        precision = -1;
    if ((*fmt == 'g' || *fmt == 'G') && precision == INT_MAX)
        precision = -1;
    return (precision == INT_MAX) ? default_precision : precision;
}

// Create text input in place of a slider (when CTRL+Clicking on slider)
// FIXME: Logic is messy and confusing.
bool ImGui::InputScalarAsWidgetReplacement(const ImRect& bb, ImGuiID id, const char* label, ImGuiDataType data_type, void* data_ptr, const char* format)
{
    ImGuiContext& g = *GImGui;
    ImGuiWindow* window = GetCurrentWindow();

    // Our replacement widget will override the focus ID (registered previously to allow for a TAB focus to happen)
    // On the first frame, g.ScalarAsInputTextId == 0, then on subsequent frames it becomes == id
    SetActiveID(g.ScalarAsInputTextId, window);
    g.ActiveIdAllowNavDirFlags = (1 << ImGuiDir_Up) | (1 << ImGuiDir_Down);
    SetHoveredID(0);
    FocusableItemUnregister(window);

    char fmt_buf[32];
    char data_buf[32];
    format = ImParseFormatTrimDecorations(format, fmt_buf, IM_ARRAYSIZE(fmt_buf));
    DataTypeFormatString(data_buf, IM_ARRAYSIZE(data_buf), data_type, data_ptr, format);
    ImStrTrimBlanks(data_buf);
    ImGuiInputTextFlags flags = ImGuiInputTextFlags_AutoSelectAll | ((data_type == ImGuiDataType_Float || data_type == ImGuiDataType_Double) ? ImGuiInputTextFlags_CharsScientific : ImGuiInputTextFlags_CharsDecimal);
    bool value_changed = InputTextEx(label, data_buf, IM_ARRAYSIZE(data_buf), bb.GetSize(), flags);
    if (g.ScalarAsInputTextId == 0)     // First frame we started displaying the InputText widget
    {
        IM_ASSERT(g.ActiveId == id);    // InputText ID expected to match the Slider ID
        g.ScalarAsInputTextId = g.ActiveId;
        SetHoveredID(id);
    }
    if (value_changed)
        return DataTypeApplyOpFromText(data_buf, g.InputTextState.InitialText.Data, data_type, data_ptr, NULL);
    return false;
}

bool ImGui::InputScalar(const char* label, ImGuiDataType data_type, void* data_ptr, const void* step, const void* step_fast, const char* format, ImGuiInputTextFlags extra_flags)
{
    ImGuiWindow* window = GetCurrentWindow();
    if (window->SkipItems)
        return false;

    ImGuiContext& g = *GImGui;
    const ImGuiStyle& style = g.Style;

    IM_ASSERT(data_type >= 0 && data_type < ImGuiDataType_COUNT);
    if (format == NULL)
        format = GDataTypeInfo[data_type].PrintFmt;

    char buf[64];
    DataTypeFormatString(buf, IM_ARRAYSIZE(buf), data_type, data_ptr, format);

    bool value_changed = false;
    if ((extra_flags & (ImGuiInputTextFlags_CharsHexadecimal | ImGuiInputTextFlags_CharsScientific)) == 0)
        extra_flags |= ImGuiInputTextFlags_CharsDecimal;
    extra_flags |= ImGuiInputTextFlags_AutoSelectAll;

    if (step != NULL)
    {
        const float button_size = GetFrameHeight();

        BeginGroup(); // The only purpose of the group here is to allow the caller to query item data e.g. IsItemActive()
        PushID(label);
        PushItemWidth(ImMax(1.0f, CalcItemWidth() - (button_size + style.ItemInnerSpacing.x) * 2));
        if (InputText("", buf, IM_ARRAYSIZE(buf), extra_flags)) // PushId(label) + "" gives us the expected ID from outside point of view
            value_changed = DataTypeApplyOpFromText(buf, g.InputTextState.InitialText.Data, data_type, data_ptr, format);
        PopItemWidth();

        // Step buttons
        SameLine(0, style.ItemInnerSpacing.x);
        if (ButtonEx("-", ImVec2(button_size, button_size), ImGuiButtonFlags_Repeat | ImGuiButtonFlags_DontClosePopups))
        {
            DataTypeApplyOp(data_type, '-', data_ptr, data_ptr, g.IO.KeyCtrl && step_fast ? step_fast : step);
            value_changed = true;
        }
        SameLine(0, style.ItemInnerSpacing.x);
        if (ButtonEx("+", ImVec2(button_size, button_size), ImGuiButtonFlags_Repeat | ImGuiButtonFlags_DontClosePopups))
        {
            DataTypeApplyOp(data_type, '+', data_ptr, data_ptr, g.IO.KeyCtrl && step_fast ? step_fast : step);
            value_changed = true;
        }
        SameLine(0, style.ItemInnerSpacing.x);
        TextUnformatted(label, FindRenderedTextEnd(label));

        PopID();
        EndGroup();
    }
    else
    {
        if (InputText(label, buf, IM_ARRAYSIZE(buf), extra_flags))
            value_changed = DataTypeApplyOpFromText(buf, g.InputTextState.InitialText.Data, data_type, data_ptr, format);
    }

    return value_changed;
}

bool ImGui::InputScalarN(const char* label, ImGuiDataType data_type, void* v, int components, const void* step, const void* step_fast, const char* format, ImGuiInputTextFlags extra_flags)
{
    ImGuiWindow* window = GetCurrentWindow();
    if (window->SkipItems)
        return false;

    ImGuiContext& g = *GImGui;
    bool value_changed = false;
    BeginGroup();
    PushID(label);
    PushMultiItemsWidths(components);
    size_t type_size = GDataTypeInfo[data_type].Size;
    for (int i = 0; i < components; i++)
    {
        PushID(i);
        value_changed |= InputScalar("##v", data_type, v, step, step_fast, format, extra_flags);
        SameLine(0, g.Style.ItemInnerSpacing.x);
        PopID();
        PopItemWidth();
        v = (void*)((char*)v + type_size);
    }
    PopID();

    TextUnformatted(label, FindRenderedTextEnd(label));
    EndGroup();
    return value_changed;
}

bool ImGui::InputFloat(const char* label, float* v, float step, float step_fast, const char* format, ImGuiInputTextFlags extra_flags)
{
    extra_flags |= ImGuiInputTextFlags_CharsScientific;
    return InputScalar(label, ImGuiDataType_Float, (void*)v, (void*)(step>0.0f ? &step : NULL), (void*)(step_fast>0.0f ? &step_fast : NULL), format, extra_flags);
}

bool ImGui::InputFloat2(const char* label, float v[2], const char* format, ImGuiInputTextFlags extra_flags)
{
    return InputScalarN(label, ImGuiDataType_Float, v, 2, NULL, NULL, format, extra_flags);
}

bool ImGui::InputFloat3(const char* label, float v[3], const char* format, ImGuiInputTextFlags extra_flags)
{
    return InputScalarN(label, ImGuiDataType_Float, v, 3, NULL, NULL, format, extra_flags);
}

bool ImGui::InputFloat4(const char* label, float v[4], const char* format, ImGuiInputTextFlags extra_flags)
{
    return InputScalarN(label, ImGuiDataType_Float, v, 4, NULL, NULL, format, extra_flags);
}

// Prefer using "const char* format" directly, which is more flexible and consistent with other API.
#ifndef IMGUI_DISABLE_OBSOLETE_FUNCTIONS
bool ImGui::InputFloat(const char* label, float* v, float step, float step_fast, int decimal_precision, ImGuiInputTextFlags extra_flags)
{
    char format[16] = "%f";
    if (decimal_precision >= 0)
        ImFormatString(format, IM_ARRAYSIZE(format), "%%.%df", decimal_precision);
    return InputFloat(label, v, step, step_fast, format, extra_flags);
}

bool ImGui::InputFloat2(const char* label, float v[2], int decimal_precision, ImGuiInputTextFlags extra_flags)
{
    char format[16] = "%f";
    if (decimal_precision >= 0)
        ImFormatString(format, IM_ARRAYSIZE(format), "%%.%df", decimal_precision);
    return InputScalarN(label, ImGuiDataType_Float, v, 2, NULL, NULL, format, extra_flags);
}

bool ImGui::InputFloat3(const char* label, float v[3], int decimal_precision, ImGuiInputTextFlags extra_flags)
{
    char format[16] = "%f";
    if (decimal_precision >= 0)
        ImFormatString(format, IM_ARRAYSIZE(format), "%%.%df", decimal_precision);
    return InputScalarN(label, ImGuiDataType_Float, v, 3, NULL, NULL, format, extra_flags);
}

bool ImGui::InputFloat4(const char* label, float v[4], int decimal_precision, ImGuiInputTextFlags extra_flags)
{
    char format[16] = "%f";
    if (decimal_precision >= 0)
        ImFormatString(format, IM_ARRAYSIZE(format), "%%.%df", decimal_precision);
    return InputScalarN(label, ImGuiDataType_Float, v, 4, NULL, NULL, format, extra_flags);
}
#endif // IMGUI_DISABLE_OBSOLETE_FUNCTIONS

bool ImGui::InputInt(const char* label, int* v, int step, int step_fast, ImGuiInputTextFlags extra_flags)
{
    // Hexadecimal input provided as a convenience but the flag name is awkward. Typically you'd use InputText() to parse your own data, if you want to handle prefixes.
    const char* format = (extra_flags & ImGuiInputTextFlags_CharsHexadecimal) ? "%08X" : "%d";
    return InputScalar(label, ImGuiDataType_S32, (void*)v, (void*)(step>0 ? &step : NULL), (void*)(step_fast>0 ? &step_fast : NULL), format, extra_flags);
}

bool ImGui::InputInt2(const char* label, int v[2], ImGuiInputTextFlags extra_flags)
{
    return InputScalarN(label, ImGuiDataType_S32, v, 2, NULL, NULL, "%d", extra_flags);
}

bool ImGui::InputInt3(const char* label, int v[3], ImGuiInputTextFlags extra_flags)
{
    return InputScalarN(label, ImGuiDataType_S32, v, 3, NULL, NULL, "%d", extra_flags);
}

bool ImGui::InputInt4(const char* label, int v[4], ImGuiInputTextFlags extra_flags)
{
    return InputScalarN(label, ImGuiDataType_S32, v, 4, NULL, NULL, "%d", extra_flags);
}

bool ImGui::InputDouble(const char* label, double* v, double step, double step_fast, const char* format, ImGuiInputTextFlags extra_flags)
{
    extra_flags |= ImGuiInputTextFlags_CharsScientific;
    return InputScalar(label, ImGuiDataType_Double, (void*)v, (void*)(step>0.0 ? &step : NULL), (void*)(step_fast>0.0 ? &step_fast : NULL), format, extra_flags);
}

//-------------------------------------------------------------------------
// [SECTION] Widgets: InputText, InputTextMultiline
//-------------------------------------------------------------------------
// - InputText()
// - InputTextMultiline()
// - InputTextEx() [Internal]
//-------------------------------------------------------------------------

bool ImGui::InputText(const char* label, char* buf, size_t buf_size, ImGuiInputTextFlags flags, ImGuiInputTextCallback callback, void* user_data)
{
    IM_ASSERT(!(flags & ImGuiInputTextFlags_Multiline)); // call InputTextMultiline()
    return InputTextEx(label, buf, (int)buf_size, ImVec2(0,0), flags, callback, user_data);
}

bool ImGui::InputTextMultiline(const char* label, char* buf, size_t buf_size, const ImVec2& size, ImGuiInputTextFlags flags, ImGuiInputTextCallback callback, void* user_data)
{
    return InputTextEx(label, buf, (int)buf_size, size, flags | ImGuiInputTextFlags_Multiline, callback, user_data);
}

static int InputTextCalcTextLenAndLineCount(const char* text_begin, const char** out_text_end)
{
    int line_count = 0;
    const char* s = text_begin;
    while (char c = *s++) // We are only matching for \n so we can ignore UTF-8 decoding
        if (c == '\n')
            line_count++;
    s--;
    if (s[0] != '\n' && s[0] != '\r')
        line_count++;
    *out_text_end = s;
    return line_count;
}

static ImVec2 InputTextCalcTextSizeW(const ImWchar* text_begin, const ImWchar* text_end, const ImWchar** remaining, ImVec2* out_offset, bool stop_on_new_line)
{
    ImFont* font = GImGui->Font;
    const float line_height = GImGui->FontSize;
    const float scale = line_height / font->FontSize;

    ImVec2 text_size = ImVec2(0,0);
    float line_width = 0.0f;

    const ImWchar* s = text_begin;
    while (s < text_end)
    {
        unsigned int c = (unsigned int)(*s++);
        if (c == '\n')
        {
            text_size.x = ImMax(text_size.x, line_width);
            text_size.y += line_height;
            line_width = 0.0f;
            if (stop_on_new_line)
                break;
            continue;
        }
        if (c == '\r')
            continue;

        const float char_width = font->GetCharAdvance((ImWchar)c) * scale;
        line_width += char_width;
    }

    if (text_size.x < line_width)
        text_size.x = line_width;

    if (out_offset)
        *out_offset = ImVec2(line_width, text_size.y + line_height);  // offset allow for the possibility of sitting after a trailing \n

    if (line_width > 0 || text_size.y == 0.0f)                        // whereas size.y will ignore the trailing \n
        text_size.y += line_height;

    if (remaining)
        *remaining = s;

    return text_size;
}

// Wrapper for stb_textedit.h to edit text (our wrapper is for: statically sized buffer, single-line, wchar characters. InputText converts between UTF-8 and wchar)
namespace ImGuiStb
{

static int     STB_TEXTEDIT_STRINGLEN(const STB_TEXTEDIT_STRING* obj)                             { return obj->CurLenW; }
static ImWchar STB_TEXTEDIT_GETCHAR(const STB_TEXTEDIT_STRING* obj, int idx)                      { return obj->TextW[idx]; }
static float   STB_TEXTEDIT_GETWIDTH(STB_TEXTEDIT_STRING* obj, int line_start_idx, int char_idx)  { ImWchar c = obj->TextW[line_start_idx+char_idx]; if (c == '\n') return STB_TEXTEDIT_GETWIDTH_NEWLINE; return GImGui->Font->GetCharAdvance(c) * (GImGui->FontSize / GImGui->Font->FontSize); }
static int     STB_TEXTEDIT_KEYTOTEXT(int key)                                                    { return key >= 0x10000 ? 0 : key; }
static ImWchar STB_TEXTEDIT_NEWLINE = '\n';
static void    STB_TEXTEDIT_LAYOUTROW(StbTexteditRow* r, STB_TEXTEDIT_STRING* obj, int line_start_idx)
{
    const ImWchar* text = obj->TextW.Data;
    const ImWchar* text_remaining = NULL;
    const ImVec2 size = InputTextCalcTextSizeW(text + line_start_idx, text + obj->CurLenW, &text_remaining, NULL, true);
    r->x0 = 0.0f;
    r->x1 = size.x;
    r->baseline_y_delta = size.y;
    r->ymin = 0.0f;
    r->ymax = size.y;
    r->num_chars = (int)(text_remaining - (text + line_start_idx));
}

static bool is_separator(unsigned int c)                                        { return ImCharIsBlankW(c) || c==',' || c==';' || c=='(' || c==')' || c=='{' || c=='}' || c=='[' || c==']' || c=='|'; }
static int  is_word_boundary_from_right(STB_TEXTEDIT_STRING* obj, int idx)      { return idx > 0 ? (is_separator( obj->TextW[idx-1] ) && !is_separator( obj->TextW[idx] ) ) : 1; }
static int  STB_TEXTEDIT_MOVEWORDLEFT_IMPL(STB_TEXTEDIT_STRING* obj, int idx)   { idx--; while (idx >= 0 && !is_word_boundary_from_right(obj, idx)) idx--; return idx < 0 ? 0 : idx; }
#ifdef __APPLE__    // FIXME: Move setting to IO structure
static int  is_word_boundary_from_left(STB_TEXTEDIT_STRING* obj, int idx)       { return idx > 0 ? (!is_separator( obj->TextW[idx-1] ) && is_separator( obj->TextW[idx] ) ) : 1; }
static int  STB_TEXTEDIT_MOVEWORDRIGHT_IMPL(STB_TEXTEDIT_STRING* obj, int idx)  { idx++; int len = obj->CurLenW; while (idx < len && !is_word_boundary_from_left(obj, idx)) idx++; return idx > len ? len : idx; }
#else
static int  STB_TEXTEDIT_MOVEWORDRIGHT_IMPL(STB_TEXTEDIT_STRING* obj, int idx)  { idx++; int len = obj->CurLenW; while (idx < len && !is_word_boundary_from_right(obj, idx)) idx++; return idx > len ? len : idx; }
#endif
#define STB_TEXTEDIT_MOVEWORDLEFT   STB_TEXTEDIT_MOVEWORDLEFT_IMPL    // They need to be #define for stb_textedit.h
#define STB_TEXTEDIT_MOVEWORDRIGHT  STB_TEXTEDIT_MOVEWORDRIGHT_IMPL

static void STB_TEXTEDIT_DELETECHARS(STB_TEXTEDIT_STRING* obj, int pos, int n)
{
    ImWchar* dst = obj->TextW.Data + pos;

    // We maintain our buffer length in both UTF-8 and wchar formats
    obj->CurLenA -= ImTextCountUtf8BytesFromStr(dst, dst + n);
    obj->CurLenW -= n;

    // Offset remaining text (FIXME-OPT: Use memmove)
    const ImWchar* src = obj->TextW.Data + pos + n;
    while (ImWchar c = *src++)
        *dst++ = c;
    *dst = '\0';
}

static bool STB_TEXTEDIT_INSERTCHARS(STB_TEXTEDIT_STRING* obj, int pos, const ImWchar* new_text, int new_text_len)
{
    const bool is_resizable = (obj->UserFlags & ImGuiInputTextFlags_CallbackResize) != 0;
    const int text_len = obj->CurLenW;
    IM_ASSERT(pos <= text_len);

    const int new_text_len_utf8 = ImTextCountUtf8BytesFromStr(new_text, new_text + new_text_len);
    if (!is_resizable && (new_text_len_utf8 + obj->CurLenA + 1 > obj->BufCapacityA))
        return false;

    // Grow internal buffer if needed
    if (new_text_len + text_len + 1 > obj->TextW.Size)
    {
        if (!is_resizable)
            return false;
        IM_ASSERT(text_len < obj->TextW.Size);
        obj->TextW.resize(text_len + ImClamp(new_text_len * 4, 32, ImMax(256, new_text_len)) + 1);
    }

    ImWchar* text = obj->TextW.Data;
    if (pos != text_len)
        memmove(text + pos + new_text_len, text + pos, (size_t)(text_len - pos) * sizeof(ImWchar));
    memcpy(text + pos, new_text, (size_t)new_text_len * sizeof(ImWchar));

    obj->CurLenW += new_text_len;
    obj->CurLenA += new_text_len_utf8;
    obj->TextW[obj->CurLenW] = '\0';

    return true;
}

// We don't use an enum so we can build even with conflicting symbols (if another user of stb_textedit.h leak their STB_TEXTEDIT_K_* symbols)
#define STB_TEXTEDIT_K_LEFT         0x10000 // keyboard input to move cursor left
#define STB_TEXTEDIT_K_RIGHT        0x10001 // keyboard input to move cursor right
#define STB_TEXTEDIT_K_UP           0x10002 // keyboard input to move cursor up
#define STB_TEXTEDIT_K_DOWN         0x10003 // keyboard input to move cursor down
#define STB_TEXTEDIT_K_LINESTART    0x10004 // keyboard input to move cursor to start of line
#define STB_TEXTEDIT_K_LINEEND      0x10005 // keyboard input to move cursor to end of line
#define STB_TEXTEDIT_K_TEXTSTART    0x10006 // keyboard input to move cursor to start of text
#define STB_TEXTEDIT_K_TEXTEND      0x10007 // keyboard input to move cursor to end of text
#define STB_TEXTEDIT_K_DELETE       0x10008 // keyboard input to delete selection or character under cursor
#define STB_TEXTEDIT_K_BACKSPACE    0x10009 // keyboard input to delete selection or character left of cursor
#define STB_TEXTEDIT_K_UNDO         0x1000A // keyboard input to perform undo
#define STB_TEXTEDIT_K_REDO         0x1000B // keyboard input to perform redo
#define STB_TEXTEDIT_K_WORDLEFT     0x1000C // keyboard input to move cursor left one word
#define STB_TEXTEDIT_K_WORDRIGHT    0x1000D // keyboard input to move cursor right one word
#define STB_TEXTEDIT_K_SHIFT        0x20000

#define STB_TEXTEDIT_IMPLEMENTATION
#include "imstb_textedit.h"

}

void ImGuiInputTextState::OnKeyPressed(int key)
{
    stb_textedit_key(this, &StbState, key);
    CursorFollow = true;
    CursorAnimReset();
}

ImGuiInputTextCallbackData::ImGuiInputTextCallbackData()
{
    memset(this, 0, sizeof(*this));
}

// Public API to manipulate UTF-8 text
// We expose UTF-8 to the user (unlike the STB_TEXTEDIT_* functions which are manipulating wchar)
// FIXME: The existence of this rarely exercised code path is a bit of a nuisance.
void ImGuiInputTextCallbackData::DeleteChars(int pos, int bytes_count)
{
    IM_ASSERT(pos + bytes_count <= BufTextLen);
    char* dst = Buf + pos;
    const char* src = Buf + pos + bytes_count;
    while (char c = *src++)
        *dst++ = c;
    *dst = '\0';

    if (CursorPos + bytes_count >= pos)
        CursorPos -= bytes_count;
    else if (CursorPos >= pos)
        CursorPos = pos;
    SelectionStart = SelectionEnd = CursorPos;
    BufDirty = true;
    BufTextLen -= bytes_count;
}

void ImGuiInputTextCallbackData::InsertChars(int pos, const char* new_text, const char* new_text_end)
{
    const bool is_resizable = (Flags & ImGuiInputTextFlags_CallbackResize) != 0;
    const int new_text_len = new_text_end ? (int)(new_text_end - new_text) : (int)strlen(new_text);
    if (new_text_len + BufTextLen >= BufSize)
    {
        if (!is_resizable)
            return;

        // Contrary to STB_TEXTEDIT_INSERTCHARS() this is working in the UTF8 buffer, hence the midly similar code (until we remove the U16 buffer alltogether!)
        ImGuiContext& g = *GImGui;
        ImGuiInputTextState* edit_state = &g.InputTextState;
        IM_ASSERT(edit_state->ID != 0 && g.ActiveId == edit_state->ID);
        IM_ASSERT(Buf == edit_state->TempBuffer.Data);
        int new_buf_size = BufTextLen + ImClamp(new_text_len * 4, 32, ImMax(256, new_text_len)) + 1;
        edit_state->TempBuffer.reserve(new_buf_size + 1);
        Buf = edit_state->TempBuffer.Data;
        BufSize = edit_state->BufCapacityA = new_buf_size;
    }

    if (BufTextLen != pos)
        memmove(Buf + pos + new_text_len, Buf + pos, (size_t)(BufTextLen - pos));
    memcpy(Buf + pos, new_text, (size_t)new_text_len * sizeof(char));
    Buf[BufTextLen + new_text_len] = '\0';

    if (CursorPos >= pos)
        CursorPos += new_text_len;
    SelectionStart = SelectionEnd = CursorPos;
    BufDirty = true;
    BufTextLen += new_text_len;
}

// Return false to discard a character.
static bool InputTextFilterCharacter(unsigned int* p_char, ImGuiInputTextFlags flags, ImGuiInputTextCallback callback, void* user_data)
{
    unsigned int c = *p_char;

    if (c < 128 && c != ' ' && !isprint((int)(c & 0xFF)))
    {
        bool pass = false;
        pass |= (c == '\n' && (flags & ImGuiInputTextFlags_Multiline));
        pass |= (c == '\t' && (flags & ImGuiInputTextFlags_AllowTabInput));
        if (!pass)
            return false;
    }

    if (c >= 0xE000 && c <= 0xF8FF) // Filter private Unicode range. I don't imagine anybody would want to input them. GLFW on OSX seems to send private characters for special keys like arrow keys.
        return false;

    if (flags & (ImGuiInputTextFlags_CharsDecimal | ImGuiInputTextFlags_CharsHexadecimal | ImGuiInputTextFlags_CharsUppercase | ImGuiInputTextFlags_CharsNoBlank | ImGuiInputTextFlags_CharsScientific))
    {
        if (flags & ImGuiInputTextFlags_CharsDecimal)
            if (!(c >= '0' && c <= '9') && (c != '.') && (c != '-') && (c != '+') && (c != '*') && (c != '/'))
                return false;

        if (flags & ImGuiInputTextFlags_CharsScientific)
            if (!(c >= '0' && c <= '9') && (c != '.') && (c != '-') && (c != '+') && (c != '*') && (c != '/') && (c != 'e') && (c != 'E'))
                return false;

        if (flags & ImGuiInputTextFlags_CharsHexadecimal)
            if (!(c >= '0' && c <= '9') && !(c >= 'a' && c <= 'f') && !(c >= 'A' && c <= 'F'))
                return false;

        if (flags & ImGuiInputTextFlags_CharsUppercase)
            if (c >= 'a' && c <= 'z')
                *p_char = (c += (unsigned int)('A'-'a'));

        if (flags & ImGuiInputTextFlags_CharsNoBlank)
            if (ImCharIsBlankW(c))
                return false;
    }

    if (flags & ImGuiInputTextFlags_CallbackCharFilter)
    {
        ImGuiInputTextCallbackData callback_data;
        memset(&callback_data, 0, sizeof(ImGuiInputTextCallbackData));
        callback_data.EventFlag = ImGuiInputTextFlags_CallbackCharFilter;
        callback_data.EventChar = (ImWchar)c;
        callback_data.Flags = flags;
        callback_data.UserData = user_data;
        if (callback(&callback_data) != 0)
            return false;
        *p_char = callback_data.EventChar;
        if (!callback_data.EventChar)
            return false;
    }

    return true;
}

// Edit a string of text
// - buf_size account for the zero-terminator, so a buf_size of 6 can hold "Hello" but not "Hello!".
//   This is so we can easily call InputText() on static arrays using ARRAYSIZE() and to match 
//   Note that in std::string world, capacity() would omit 1 byte used by the zero-terminator.
// - When active, hold on a privately held copy of the text (and apply back to 'buf'). So changing 'buf' while the InputText is active has no effect.
// - If you want to use ImGui::InputText() with std::string, see misc/cpp/imgui_stdlib.h
// (FIXME: Rather messy function partly because we are doing UTF8 > u16 > UTF8 conversions on the go to more easily handle stb_textedit calls. Ideally we should stay in UTF-8 all the time. See https://github.com/nothings/stb/issues/188)
bool ImGui::InputTextEx(const char* label, char* buf, int buf_size, const ImVec2& size_arg, ImGuiInputTextFlags flags, ImGuiInputTextCallback callback, void* callback_user_data)
{
    ImGuiWindow* window = GetCurrentWindow();
    if (window->SkipItems)
        return false;

    IM_ASSERT(!((flags & ImGuiInputTextFlags_CallbackHistory) && (flags & ImGuiInputTextFlags_Multiline)));        // Can't use both together (they both use up/down keys)
    IM_ASSERT(!((flags & ImGuiInputTextFlags_CallbackCompletion) && (flags & ImGuiInputTextFlags_AllowTabInput))); // Can't use both together (they both use tab key)

    ImGuiContext& g = *GImGui;
    const ImGuiIO& io = g.IO;
    const ImGuiStyle& style = g.Style;

    const bool is_multiline = (flags & ImGuiInputTextFlags_Multiline) != 0;
    const bool is_editable = (flags & ImGuiInputTextFlags_ReadOnly) == 0;
    const bool is_password = (flags & ImGuiInputTextFlags_Password) != 0;
    const bool is_undoable = (flags & ImGuiInputTextFlags_NoUndoRedo) == 0;
    const bool is_resizable = (flags & ImGuiInputTextFlags_CallbackResize) != 0;
    if (is_resizable)
        IM_ASSERT(callback != NULL); // Must provide a callback if you set the ImGuiInputTextFlags_CallbackResize flag!

    if (is_multiline) // Open group before calling GetID() because groups tracks id created within their scope, 
        BeginGroup();
    const ImGuiID id = window->GetID(label);
    const ImVec2 label_size = CalcTextSize(label, NULL, true);
    ImVec2 size = CalcItemSize(size_arg, CalcItemWidth(), (is_multiline ? GetTextLineHeight() * 8.0f : label_size.y) + style.FramePadding.y*2.0f); // Arbitrary default of 8 lines high for multi-line
    const ImRect frame_bb(window->DC.CursorPos, window->DC.CursorPos + size);
    const ImRect total_bb(frame_bb.Min, frame_bb.Max + ImVec2(label_size.x > 0.0f ? (style.ItemInnerSpacing.x + label_size.x) : 0.0f, 0.0f));

    ImGuiWindow* draw_window = window;
    if (is_multiline)
    {
        ItemAdd(total_bb, id, &frame_bb);
        if (!BeginChildFrame(id, frame_bb.GetSize()))
        {
            EndChildFrame();
            EndGroup();
            return false;
        }
        draw_window = GetCurrentWindow();
        draw_window->DC.NavLayerActiveMaskNext |= draw_window->DC.NavLayerCurrentMask; // This is to ensure that EndChild() will display a navigation highlight
        size.x -= draw_window->ScrollbarSizes.x;
    }
    else
    {
        ItemSize(total_bb, style.FramePadding.y);
        if (!ItemAdd(total_bb, id, &frame_bb))
            return false;
    }
    const bool hovered = ItemHoverable(frame_bb, id);
    if (hovered)
        g.MouseCursor = ImGuiMouseCursor_TextInput;

    // Password pushes a temporary font with only a fallback glyph
    if (is_password)
    {
        const ImFontGlyph* glyph = g.Font->FindGlyph('*');
        ImFont* password_font = &g.InputTextPasswordFont;
        password_font->FontSize = g.Font->FontSize;
        password_font->Scale = g.Font->Scale;
        password_font->DisplayOffset = g.Font->DisplayOffset;
        password_font->Ascent = g.Font->Ascent;
        password_font->Descent = g.Font->Descent;
        password_font->ContainerAtlas = g.Font->ContainerAtlas;
        password_font->FallbackGlyph = glyph;
        password_font->FallbackAdvanceX = glyph->AdvanceX;
        IM_ASSERT(password_font->Glyphs.empty() && password_font->IndexAdvanceX.empty() && password_font->IndexLookup.empty());
        PushFont(password_font);
    }

    // NB: we are only allowed to access 'edit_state' if we are the active widget.
    ImGuiInputTextState& edit_state = g.InputTextState;

    const bool focus_requested = FocusableItemRegister(window, id, (flags & (ImGuiInputTextFlags_CallbackCompletion|ImGuiInputTextFlags_AllowTabInput)) == 0);    // Using completion callback disable keyboard tabbing
    const bool focus_requested_by_code = focus_requested && (window->FocusIdxAllCounter == window->FocusIdxAllRequestCurrent);
    const bool focus_requested_by_tab = focus_requested && !focus_requested_by_code;

    const bool user_clicked = hovered && io.MouseClicked[0];
    const bool user_scrolled = is_multiline && g.ActiveId == 0 && edit_state.ID == id && g.ActiveIdPreviousFrame == draw_window->GetIDNoKeepAlive("#SCROLLY");
    const bool user_nav_input_start = (g.ActiveId != id) && ((g.NavInputId == id) || (g.NavActivateId == id && g.NavInputSource == ImGuiInputSource_NavKeyboard));

    bool clear_active_id = false;

    bool select_all = (g.ActiveId != id) && ((flags & ImGuiInputTextFlags_AutoSelectAll) != 0 || user_nav_input_start) && (!is_multiline);
    if (focus_requested || user_clicked || user_scrolled || user_nav_input_start)
    {
        if (g.ActiveId != id)
        {
            // Start edition
            // Take a copy of the initial buffer value (both in original UTF-8 format and converted to wchar)
            // From the moment we focused we are ignoring the content of 'buf' (unless we are in read-only mode)
            const int prev_len_w = edit_state.CurLenW;
            const int init_buf_len = (int)strlen(buf);
            edit_state.TextW.resize(buf_size+1);             // wchar count <= UTF-8 count. we use +1 to make sure that .Data isn't NULL so it doesn't crash.
            edit_state.InitialText.resize(init_buf_len + 1); // UTF-8. we use +1 to make sure that .Data isn't NULL so it doesn't crash.
            memcpy(edit_state.InitialText.Data, buf, init_buf_len + 1);
            const char* buf_end = NULL;
            edit_state.CurLenW = ImTextStrFromUtf8(edit_state.TextW.Data, buf_size, buf, NULL, &buf_end);
            edit_state.CurLenA = (int)(buf_end - buf); // We can't get the result from ImStrncpy() above because it is not UTF-8 aware. Here we'll cut off malformed UTF-8.
            edit_state.CursorAnimReset();

            // Preserve cursor position and undo/redo stack if we come back to same widget
            // FIXME: We should probably compare the whole buffer to be on the safety side. Comparing buf (utf8) and edit_state.Text (wchar).
            const bool recycle_state = (edit_state.ID == id) && (prev_len_w == edit_state.CurLenW);
            if (recycle_state)
            {
                // Recycle existing cursor/selection/undo stack but clamp position
                // Note a single mouse click will override the cursor/position immediately by calling stb_textedit_click handler.
                edit_state.CursorClamp();
            }
            else
            {
                edit_state.ID = id;
                edit_state.ScrollX = 0.0f;
                stb_textedit_initialize_state(&edit_state.StbState, !is_multiline);
                if (!is_multiline && focus_requested_by_code)
                    select_all = true;
            }
            if (flags & ImGuiInputTextFlags_AlwaysInsertMode)
                edit_state.StbState.insert_mode = true;
            if (!is_multiline && (focus_requested_by_tab || (user_clicked && io.KeyCtrl)))
                select_all = true;
        }
        SetActiveID(id, window);
        SetFocusID(id, window);
        FocusWindow(window);
        if (!is_multiline && !(flags & ImGuiInputTextFlags_CallbackHistory))
            g.ActiveIdAllowNavDirFlags |= ((1 << ImGuiDir_Up) | (1 << ImGuiDir_Down));
    }
    else if (io.MouseClicked[0])
    {
        // Release focus when we click outside
        clear_active_id = true;
    }

    bool value_changed = false;
    bool enter_pressed = false;
    int backup_current_text_length = 0;

    if (g.ActiveId == id)
    {
        if (!is_editable && !g.ActiveIdIsJustActivated)
        {
            // When read-only we always use the live data passed to the function
            edit_state.TextW.resize(buf_size+1);
            const char* buf_end = NULL;
            edit_state.CurLenW = ImTextStrFromUtf8(edit_state.TextW.Data, edit_state.TextW.Size, buf, NULL, &buf_end);
            edit_state.CurLenA = (int)(buf_end - buf);
            edit_state.CursorClamp();
        }

        backup_current_text_length = edit_state.CurLenA;
        edit_state.BufCapacityA = buf_size;
        edit_state.UserFlags = flags;
        edit_state.UserCallback = callback;
        edit_state.UserCallbackData = callback_user_data;

        // Although we are active we don't prevent mouse from hovering other elements unless we are interacting right now with the widget.
        // Down the line we should have a cleaner library-wide concept of Selected vs Active.
        g.ActiveIdAllowOverlap = !io.MouseDown[0];
        g.WantTextInputNextFrame = 1;

        // Edit in progress
        const float mouse_x = (io.MousePos.x - frame_bb.Min.x - style.FramePadding.x) + edit_state.ScrollX;
        const float mouse_y = (is_multiline ? (io.MousePos.y - draw_window->DC.CursorPos.y - style.FramePadding.y) : (g.FontSize*0.5f));

        const bool is_osx = io.ConfigMacOSXBehaviors;
        if (select_all || (hovered && !is_osx && io.MouseDoubleClicked[0]))
        {
            edit_state.SelectAll();
            edit_state.SelectedAllMouseLock = true;
        }
        else if (hovered && is_osx && io.MouseDoubleClicked[0])
        {
            // Double-click select a word only, OS X style (by simulating keystrokes)
            edit_state.OnKeyPressed(STB_TEXTEDIT_K_WORDLEFT);
            edit_state.OnKeyPressed(STB_TEXTEDIT_K_WORDRIGHT | STB_TEXTEDIT_K_SHIFT);
        }
        else if (io.MouseClicked[0] && !edit_state.SelectedAllMouseLock)
        {
            if (hovered)
            {
                stb_textedit_click(&edit_state, &edit_state.StbState, mouse_x, mouse_y);
                edit_state.CursorAnimReset();
            }
        }
        else if (io.MouseDown[0] && !edit_state.SelectedAllMouseLock && (io.MouseDelta.x != 0.0f || io.MouseDelta.y != 0.0f))
        {
            stb_textedit_drag(&edit_state, &edit_state.StbState, mouse_x, mouse_y);
            edit_state.CursorAnimReset();
            edit_state.CursorFollow = true;
        }
        if (edit_state.SelectedAllMouseLock && !io.MouseDown[0])
            edit_state.SelectedAllMouseLock = false;

        if (io.InputCharacters[0])
        {
            // Process text input (before we check for Return because using some IME will effectively send a Return?)
            // We ignore CTRL inputs, but need to allow ALT+CTRL as some keyboards (e.g. German) use AltGR (which _is_ Alt+Ctrl) to input certain characters.
            bool ignore_inputs = (io.KeyCtrl && !io.KeyAlt) || (is_osx && io.KeySuper);
            if (!ignore_inputs && is_editable && !user_nav_input_start)
                for (int n = 0; n < IM_ARRAYSIZE(io.InputCharacters) && io.InputCharacters[n]; n++)
                {
                    // Insert character if they pass filtering
                    unsigned int c = (unsigned int)io.InputCharacters[n];
                    if (InputTextFilterCharacter(&c, flags, callback, callback_user_data))
                        edit_state.OnKeyPressed((int)c);
                }

            // Consume characters
            memset(g.IO.InputCharacters, 0, sizeof(g.IO.InputCharacters));
        }
    }

    bool cancel_edit = false;
    if (g.ActiveId == id && !g.ActiveIdIsJustActivated && !clear_active_id)
    {
        // Handle key-presses
        const int k_mask = (io.KeyShift ? STB_TEXTEDIT_K_SHIFT : 0);
        const bool is_osx = io.ConfigMacOSXBehaviors;
        const bool is_shortcut_key = (is_osx ? (io.KeySuper && !io.KeyCtrl) : (io.KeyCtrl && !io.KeySuper)) && !io.KeyAlt && !io.KeyShift; // OS X style: Shortcuts using Cmd/Super instead of Ctrl
        const bool is_osx_shift_shortcut = is_osx && io.KeySuper && io.KeyShift && !io.KeyCtrl && !io.KeyAlt;
        const bool is_wordmove_key_down = is_osx ? io.KeyAlt : io.KeyCtrl;                     // OS X style: Text editing cursor movement using Alt instead of Ctrl
        const bool is_startend_key_down = is_osx && io.KeySuper && !io.KeyCtrl && !io.KeyAlt;  // OS X style: Line/Text Start and End using Cmd+Arrows instead of Home/End
        const bool is_ctrl_key_only = io.KeyCtrl && !io.KeyShift && !io.KeyAlt && !io.KeySuper;
        const bool is_shift_key_only = io.KeyShift && !io.KeyCtrl && !io.KeyAlt && !io.KeySuper;

        const bool is_cut   = ((is_shortcut_key && IsKeyPressedMap(ImGuiKey_X)) || (is_shift_key_only && IsKeyPressedMap(ImGuiKey_Delete))) && is_editable && !is_password && (!is_multiline || edit_state.HasSelection());
        const bool is_copy  = ((is_shortcut_key && IsKeyPressedMap(ImGuiKey_C)) || (is_ctrl_key_only  && IsKeyPressedMap(ImGuiKey_Insert))) && !is_password && (!is_multiline || edit_state.HasSelection());
        const bool is_paste = ((is_shortcut_key && IsKeyPressedMap(ImGuiKey_V)) || (is_shift_key_only && IsKeyPressedMap(ImGuiKey_Insert))) && is_editable;
        const bool is_undo  = ((is_shortcut_key && IsKeyPressedMap(ImGuiKey_Z)) && is_editable && is_undoable);
        const bool is_redo  = ((is_shortcut_key && IsKeyPressedMap(ImGuiKey_Y)) || (is_osx_shift_shortcut && IsKeyPressedMap(ImGuiKey_Z))) && is_editable && is_undoable;

        if (IsKeyPressedMap(ImGuiKey_LeftArrow))                        { edit_state.OnKeyPressed((is_startend_key_down ? STB_TEXTEDIT_K_LINESTART : is_wordmove_key_down ? STB_TEXTEDIT_K_WORDLEFT : STB_TEXTEDIT_K_LEFT) | k_mask); }
        else if (IsKeyPressedMap(ImGuiKey_RightArrow))                  { edit_state.OnKeyPressed((is_startend_key_down ? STB_TEXTEDIT_K_LINEEND : is_wordmove_key_down ? STB_TEXTEDIT_K_WORDRIGHT : STB_TEXTEDIT_K_RIGHT) | k_mask); }
        else if (IsKeyPressedMap(ImGuiKey_UpArrow) && is_multiline)     { if (io.KeyCtrl) SetWindowScrollY(draw_window, ImMax(draw_window->Scroll.y - g.FontSize, 0.0f)); else edit_state.OnKeyPressed((is_startend_key_down ? STB_TEXTEDIT_K_TEXTSTART : STB_TEXTEDIT_K_UP) | k_mask); }
        else if (IsKeyPressedMap(ImGuiKey_DownArrow) && is_multiline)   { if (io.KeyCtrl) SetWindowScrollY(draw_window, ImMin(draw_window->Scroll.y + g.FontSize, GetScrollMaxY())); else edit_state.OnKeyPressed((is_startend_key_down ? STB_TEXTEDIT_K_TEXTEND : STB_TEXTEDIT_K_DOWN) | k_mask); }
        else if (IsKeyPressedMap(ImGuiKey_Home))                        { edit_state.OnKeyPressed(io.KeyCtrl ? STB_TEXTEDIT_K_TEXTSTART | k_mask : STB_TEXTEDIT_K_LINESTART | k_mask); }
        else if (IsKeyPressedMap(ImGuiKey_End))                         { edit_state.OnKeyPressed(io.KeyCtrl ? STB_TEXTEDIT_K_TEXTEND | k_mask : STB_TEXTEDIT_K_LINEEND | k_mask); }
        else if (IsKeyPressedMap(ImGuiKey_Delete) && is_editable)       { edit_state.OnKeyPressed(STB_TEXTEDIT_K_DELETE | k_mask); }
        else if (IsKeyPressedMap(ImGuiKey_Backspace) && is_editable)
        {
            if (!edit_state.HasSelection())
            {
                if (is_wordmove_key_down) edit_state.OnKeyPressed(STB_TEXTEDIT_K_WORDLEFT|STB_TEXTEDIT_K_SHIFT);
                else if (is_osx && io.KeySuper && !io.KeyAlt && !io.KeyCtrl) edit_state.OnKeyPressed(STB_TEXTEDIT_K_LINESTART|STB_TEXTEDIT_K_SHIFT);
            }
            edit_state.OnKeyPressed(STB_TEXTEDIT_K_BACKSPACE | k_mask);
        }
        else if (IsKeyPressedMap(ImGuiKey_Enter))
        {
            bool ctrl_enter_for_new_line = (flags & ImGuiInputTextFlags_CtrlEnterForNewLine) != 0;
            if (!is_multiline || (ctrl_enter_for_new_line && !io.KeyCtrl) || (!ctrl_enter_for_new_line && io.KeyCtrl))
            {
                enter_pressed = clear_active_id = true;
            }
            else if (is_editable)
            {
                unsigned int c = '\n'; // Insert new line
                if (InputTextFilterCharacter(&c, flags, callback, callback_user_data))
                    edit_state.OnKeyPressed((int)c);
            }
        }
        else if ((flags & ImGuiInputTextFlags_AllowTabInput) && IsKeyPressedMap(ImGuiKey_Tab) && !io.KeyCtrl && !io.KeyShift && !io.KeyAlt && is_editable)
        {
            unsigned int c = '\t'; // Insert TAB
            if (InputTextFilterCharacter(&c, flags, callback, callback_user_data))
                edit_state.OnKeyPressed((int)c);
        }
        else if (IsKeyPressedMap(ImGuiKey_Escape))
        {
            clear_active_id = cancel_edit = true;
        }
        else if (is_undo || is_redo)
        {
            edit_state.OnKeyPressed(is_undo ? STB_TEXTEDIT_K_UNDO : STB_TEXTEDIT_K_REDO);
            edit_state.ClearSelection();
        }
        else if (is_shortcut_key && IsKeyPressedMap(ImGuiKey_A))
        {
            edit_state.SelectAll();
            edit_state.CursorFollow = true;
        }
        else if (is_cut || is_copy)
        {
            // Cut, Copy
            if (io.SetClipboardTextFn)
            {
                const int ib = edit_state.HasSelection() ? ImMin(edit_state.StbState.select_start, edit_state.StbState.select_end) : 0;
                const int ie = edit_state.HasSelection() ? ImMax(edit_state.StbState.select_start, edit_state.StbState.select_end) : edit_state.CurLenW;
                edit_state.TempBuffer.resize((ie-ib) * 4 + 1);
                ImTextStrToUtf8(edit_state.TempBuffer.Data, edit_state.TempBuffer.Size, edit_state.TextW.Data+ib, edit_state.TextW.Data+ie);
                SetClipboardText(edit_state.TempBuffer.Data);
            }
            if (is_cut)
            {
                if (!edit_state.HasSelection())
                    edit_state.SelectAll();
                edit_state.CursorFollow = true;
                stb_textedit_cut(&edit_state, &edit_state.StbState);
            }
        }
        else if (is_paste)
        {
            if (const char* clipboard = GetClipboardText())
            {
                // Filter pasted buffer
                const int clipboard_len = (int)strlen(clipboard);
                ImWchar* clipboard_filtered = (ImWchar*)ImGui::MemAlloc((clipboard_len+1) * sizeof(ImWchar));
                int clipboard_filtered_len = 0;
                for (const char* s = clipboard; *s; )
                {
                    unsigned int c;
                    s += ImTextCharFromUtf8(&c, s, NULL);
                    if (c == 0)
                        break;
                    if (c >= 0x10000 || !InputTextFilterCharacter(&c, flags, callback, callback_user_data))
                        continue;
                    clipboard_filtered[clipboard_filtered_len++] = (ImWchar)c;
                }
                clipboard_filtered[clipboard_filtered_len] = 0;
                if (clipboard_filtered_len > 0) // If everything was filtered, ignore the pasting operation
                {
                    stb_textedit_paste(&edit_state, &edit_state.StbState, clipboard_filtered, clipboard_filtered_len);
                    edit_state.CursorFollow = true;
                }
                ImGui::MemFree(clipboard_filtered);
            }
        }
    }

    if (g.ActiveId == id)
    {
        const char* apply_new_text = NULL;
        int apply_new_text_length = 0;
        if (cancel_edit)
        {
            // Restore initial value. Only return true if restoring to the initial value changes the current buffer contents.
            if (is_editable && strcmp(buf, edit_state.InitialText.Data) != 0)
            {
                apply_new_text = edit_state.InitialText.Data;
                apply_new_text_length = edit_state.InitialText.Size - 1;
            }
        }

        // When using 'ImGuiInputTextFlags_EnterReturnsTrue' as a special case we reapply the live buffer back to the input buffer before clearing ActiveId, even though strictly speaking it wasn't modified on this frame.
        // If we didn't do that, code like InputInt() with ImGuiInputTextFlags_EnterReturnsTrue would fail. Also this allows the user to use InputText() with ImGuiInputTextFlags_EnterReturnsTrue without maintaining any user-side storage.
        bool apply_edit_back_to_user_buffer = !cancel_edit || (enter_pressed && (flags & ImGuiInputTextFlags_EnterReturnsTrue) != 0);
        if (apply_edit_back_to_user_buffer)
        {
            // Apply new value immediately - copy modified buffer back
            // Note that as soon as the input box is active, the in-widget value gets priority over any underlying modification of the input buffer
            // FIXME: We actually always render 'buf' when calling DrawList->AddText, making the comment above incorrect.
            // FIXME-OPT: CPU waste to do this every time the widget is active, should mark dirty state from the stb_textedit callbacks.
            if (is_editable)
            {
                edit_state.TempBuffer.resize(edit_state.TextW.Size * 4 + 1);
                ImTextStrToUtf8(edit_state.TempBuffer.Data, edit_state.TempBuffer.Size, edit_state.TextW.Data, NULL);
            }

            // User callback
            if ((flags & (ImGuiInputTextFlags_CallbackCompletion | ImGuiInputTextFlags_CallbackHistory | ImGuiInputTextFlags_CallbackAlways)) != 0)
            {
                IM_ASSERT(callback != NULL);

                // The reason we specify the usage semantic (Completion/History) is that Completion needs to disable keyboard TABBING at the moment.
                ImGuiInputTextFlags event_flag = 0;
                ImGuiKey event_key = ImGuiKey_COUNT;
                if ((flags & ImGuiInputTextFlags_CallbackCompletion) != 0 && IsKeyPressedMap(ImGuiKey_Tab))
                {
                    event_flag = ImGuiInputTextFlags_CallbackCompletion;
                    event_key = ImGuiKey_Tab;
                }
                else if ((flags & ImGuiInputTextFlags_CallbackHistory) != 0 && IsKeyPressedMap(ImGuiKey_UpArrow))
                {
                    event_flag = ImGuiInputTextFlags_CallbackHistory;
                    event_key = ImGuiKey_UpArrow;
                }
                else if ((flags & ImGuiInputTextFlags_CallbackHistory) != 0 && IsKeyPressedMap(ImGuiKey_DownArrow))
                {
                    event_flag = ImGuiInputTextFlags_CallbackHistory;
                    event_key = ImGuiKey_DownArrow;
                }
                else if (flags & ImGuiInputTextFlags_CallbackAlways)
                    event_flag = ImGuiInputTextFlags_CallbackAlways;

                if (event_flag)
                {
                    ImGuiInputTextCallbackData callback_data;
                    memset(&callback_data, 0, sizeof(ImGuiInputTextCallbackData));
                    callback_data.EventFlag = event_flag;
                    callback_data.Flags = flags;
                    callback_data.UserData = callback_user_data;

                    callback_data.EventKey = event_key;
                    callback_data.Buf = edit_state.TempBuffer.Data;
                    callback_data.BufTextLen = edit_state.CurLenA;
                    callback_data.BufSize = edit_state.BufCapacityA;
                    callback_data.BufDirty = false;

                    // We have to convert from wchar-positions to UTF-8-positions, which can be pretty slow (an incentive to ditch the ImWchar buffer, see https://github.com/nothings/stb/issues/188)
                    ImWchar* text = edit_state.TextW.Data;
                    const int utf8_cursor_pos = callback_data.CursorPos = ImTextCountUtf8BytesFromStr(text, text + edit_state.StbState.cursor);
                    const int utf8_selection_start = callback_data.SelectionStart = ImTextCountUtf8BytesFromStr(text, text + edit_state.StbState.select_start);
                    const int utf8_selection_end = callback_data.SelectionEnd = ImTextCountUtf8BytesFromStr(text, text + edit_state.StbState.select_end);

                    // Call user code
                    callback(&callback_data);

                    // Read back what user may have modified
                    IM_ASSERT(callback_data.Buf == edit_state.TempBuffer.Data);  // Invalid to modify those fields
                    IM_ASSERT(callback_data.BufSize == edit_state.BufCapacityA);
                    IM_ASSERT(callback_data.Flags == flags);
                    if (callback_data.CursorPos != utf8_cursor_pos)            { edit_state.StbState.cursor = ImTextCountCharsFromUtf8(callback_data.Buf, callback_data.Buf + callback_data.CursorPos); edit_state.CursorFollow = true; }
                    if (callback_data.SelectionStart != utf8_selection_start)  { edit_state.StbState.select_start = ImTextCountCharsFromUtf8(callback_data.Buf, callback_data.Buf + callback_data.SelectionStart); }
                    if (callback_data.SelectionEnd != utf8_selection_end)      { edit_state.StbState.select_end = ImTextCountCharsFromUtf8(callback_data.Buf, callback_data.Buf + callback_data.SelectionEnd); }
                    if (callback_data.BufDirty)
                    {
                        IM_ASSERT(callback_data.BufTextLen == (int)strlen(callback_data.Buf)); // You need to maintain BufTextLen if you change the text!
                        if (callback_data.BufTextLen > backup_current_text_length && is_resizable)
                            edit_state.TextW.resize(edit_state.TextW.Size + (callback_data.BufTextLen - backup_current_text_length));
                        edit_state.CurLenW = ImTextStrFromUtf8(edit_state.TextW.Data, edit_state.TextW.Size, callback_data.Buf, NULL);
                        edit_state.CurLenA = callback_data.BufTextLen;  // Assume correct length and valid UTF-8 from user, saves us an extra strlen()
                        edit_state.CursorAnimReset();
                    }
                }
            }

            // Will copy result string if modified
            if (is_editable && strcmp(edit_state.TempBuffer.Data, buf) != 0)
            {
                apply_new_text = edit_state.TempBuffer.Data;
                apply_new_text_length = edit_state.CurLenA;
            }
        }

        // Copy result to user buffer
        if (apply_new_text)
        {
            IM_ASSERT(apply_new_text_length >= 0);
            if (backup_current_text_length != apply_new_text_length && is_resizable)
            {
                ImGuiInputTextCallbackData callback_data;
                callback_data.EventFlag = ImGuiInputTextFlags_CallbackResize;
                callback_data.Flags = flags;
                callback_data.Buf = buf;
                callback_data.BufTextLen = apply_new_text_length;
                callback_data.BufSize = ImMax(buf_size, apply_new_text_length + 1);
                callback_data.UserData = callback_user_data;
                callback(&callback_data);
                buf = callback_data.Buf;
                buf_size = callback_data.BufSize;
                apply_new_text_length = ImMin(callback_data.BufTextLen, buf_size - 1);
                IM_ASSERT(apply_new_text_length <= buf_size);
            }

            // If the underlying buffer resize was denied or not carried to the next frame, apply_new_text_length+1 may be >= buf_size.
            ImStrncpy(buf, edit_state.TempBuffer.Data, ImMin(apply_new_text_length + 1, buf_size));
            value_changed = true;
        }

        // Clear temporary user storage
        edit_state.UserFlags = 0;
        edit_state.UserCallback = NULL;
        edit_state.UserCallbackData = NULL;
    }

    // Release active ID at the end of the function (so e.g. pressing Return still does a final application of the value)
    if (clear_active_id && g.ActiveId == id)
        ClearActiveID();

    // Render
    // Select which buffer we are going to display. When ImGuiInputTextFlags_NoLiveEdit is set 'buf' might still be the old value. We set buf to NULL to prevent accidental usage from now on.
    const char* buf_display = (g.ActiveId == id && is_editable) ? edit_state.TempBuffer.Data : buf; buf = NULL;

    // Set upper limit of single-line InputTextEx() at 2 million characters strings. The current pathological worst case is a long line
    // without any carriage return, which would makes ImFont::RenderText() reserve too many vertices and probably crash. Avoid it altogether.
    // Note that we only use this limit on single-line InputText(), so a pathologically large line on a InputTextMultiline() would still crash.
    const int buf_display_max_length = 2 * 1024 * 1024;

    if (!is_multiline)
    {
        RenderNavHighlight(frame_bb, id);
        RenderFrame(frame_bb.Min, frame_bb.Max, GetColorU32(ImGuiCol_FrameBg), true, style.FrameRounding);
    }

    const ImVec4 clip_rect(frame_bb.Min.x, frame_bb.Min.y, frame_bb.Min.x + size.x, frame_bb.Min.y + size.y); // Not using frame_bb.Max because we have adjusted size
    ImVec2 render_pos = is_multiline ? draw_window->DC.CursorPos : frame_bb.Min + style.FramePadding;
    ImVec2 text_size(0.f, 0.f);
    const bool is_currently_scrolling = (edit_state.ID == id && is_multiline && g.ActiveId == draw_window->GetIDNoKeepAlive("#SCROLLY"));
    if (g.ActiveId == id || is_currently_scrolling)
    {
        edit_state.CursorAnim += io.DeltaTime;

        // This is going to be messy. We need to:
        // - Display the text (this alone can be more easily clipped)
        // - Handle scrolling, highlight selection, display cursor (those all requires some form of 1d->2d cursor position calculation)
        // - Measure text height (for scrollbar)
        // We are attempting to do most of that in **one main pass** to minimize the computation cost (non-negligible for large amount of text) + 2nd pass for selection rendering (we could merge them by an extra refactoring effort)
        // FIXME: This should occur on buf_display but we'd need to maintain cursor/select_start/select_end for UTF-8.
        const ImWchar* text_begin = edit_state.TextW.Data;
        ImVec2 cursor_offset, select_start_offset;

        {
            // Count lines + find lines numbers straddling 'cursor' and 'select_start' position.
            const ImWchar* searches_input_ptr[2];
            searches_input_ptr[0] = text_begin + edit_state.StbState.cursor;
            searches_input_ptr[1] = NULL;
            int searches_remaining = 1;
            int searches_result_line_number[2] = { -1, -999 };
            if (edit_state.StbState.select_start != edit_state.StbState.select_end)
            {
                searches_input_ptr[1] = text_begin + ImMin(edit_state.StbState.select_start, edit_state.StbState.select_end);
                searches_result_line_number[1] = -1;
                searches_remaining++;
            }

            // Iterate all lines to find our line numbers
            // In multi-line mode, we never exit the loop until all lines are counted, so add one extra to the searches_remaining counter.
            searches_remaining += is_multiline ? 1 : 0;
            int line_count = 0;
            //for (const ImWchar* s = text_begin; (s = (const ImWchar*)wcschr((const wchar_t*)s, (wchar_t)'\n')) != NULL; s++)  // FIXME-OPT: Could use this when wchar_t are 16-bits
            for (const ImWchar* s = text_begin; *s != 0; s++)
                if (*s == '\n')
                {
                    line_count++;
                    if (searches_result_line_number[0] == -1 && s >= searches_input_ptr[0]) { searches_result_line_number[0] = line_count; if (--searches_remaining <= 0) break; }
                    if (searches_result_line_number[1] == -1 && s >= searches_input_ptr[1]) { searches_result_line_number[1] = line_count; if (--searches_remaining <= 0) break; }
                }
            line_count++;
            if (searches_result_line_number[0] == -1) searches_result_line_number[0] = line_count;
            if (searches_result_line_number[1] == -1) searches_result_line_number[1] = line_count;

            // Calculate 2d position by finding the beginning of the line and measuring distance
            cursor_offset.x = InputTextCalcTextSizeW(ImStrbolW(searches_input_ptr[0], text_begin), searches_input_ptr[0]).x;
            cursor_offset.y = searches_result_line_number[0] * g.FontSize;
            if (searches_result_line_number[1] >= 0)
            {
                select_start_offset.x = InputTextCalcTextSizeW(ImStrbolW(searches_input_ptr[1], text_begin), searches_input_ptr[1]).x;
                select_start_offset.y = searches_result_line_number[1] * g.FontSize;
            }

            // Store text height (note that we haven't calculated text width at all, see GitHub issues #383, #1224)
            if (is_multiline)
                text_size = ImVec2(size.x, line_count * g.FontSize);
        }

        // Scroll
        if (edit_state.CursorFollow)
        {
            // Horizontal scroll in chunks of quarter width
            if (!(flags & ImGuiInputTextFlags_NoHorizontalScroll))
            {
                const float scroll_increment_x = size.x * 0.25f;
                if (cursor_offset.x < edit_state.ScrollX)
                    edit_state.ScrollX = (float)(int)ImMax(0.0f, cursor_offset.x - scroll_increment_x);
                else if (cursor_offset.x - size.x >= edit_state.ScrollX)
                    edit_state.ScrollX = (float)(int)(cursor_offset.x - size.x + scroll_increment_x);
            }
            else
            {
                edit_state.ScrollX = 0.0f;
            }

            // Vertical scroll
            if (is_multiline)
            {
                float scroll_y = draw_window->Scroll.y;
                if (cursor_offset.y - g.FontSize < scroll_y)
                    scroll_y = ImMax(0.0f, cursor_offset.y - g.FontSize);
                else if (cursor_offset.y - size.y >= scroll_y)
                    scroll_y = cursor_offset.y - size.y;
                draw_window->DC.CursorPos.y += (draw_window->Scroll.y - scroll_y);   // To avoid a frame of lag
                draw_window->Scroll.y = scroll_y;
                render_pos.y = draw_window->DC.CursorPos.y;
            }
        }
        edit_state.CursorFollow = false;
        const ImVec2 render_scroll = ImVec2(edit_state.ScrollX, 0.0f);

        // Draw selection
        if (edit_state.StbState.select_start != edit_state.StbState.select_end)
        {
            const ImWchar* text_selected_begin = text_begin + ImMin(edit_state.StbState.select_start, edit_state.StbState.select_end);
            const ImWchar* text_selected_end = text_begin + ImMax(edit_state.StbState.select_start, edit_state.StbState.select_end);

            float bg_offy_up = is_multiline ? 0.0f : -1.0f;    // FIXME: those offsets should be part of the style? they don't play so well with multi-line selection.
            float bg_offy_dn = is_multiline ? 0.0f : 2.0f;
            ImU32 bg_color = GetColorU32(ImGuiCol_TextSelectedBg);
            ImVec2 rect_pos = render_pos + select_start_offset - render_scroll;
            for (const ImWchar* p = text_selected_begin; p < text_selected_end; )
            {
                if (rect_pos.y > clip_rect.w + g.FontSize)
                    break;
                if (rect_pos.y < clip_rect.y)
                {
<<<<<<< HEAD
                    p = (const ImWchar*)wmemchr((const wchar_t*)p, '\n', text_selected_end - p);
                    p = p ? p + 1 : text_selected_end;
=======
                    //p = (const ImWchar*)wmemchr((const wchar_t*)p, '\n', text_selected_end - p);  // FIXME-OPT: Could use this when wchar_t are 16-bits
                    //p = p ? p + 1 : text_selected_end;
                    while (p < text_selected_end)
                        if (*p++ == '\n')
                            break;
>>>>>>> e73217d6
                }
                else
                {
                    ImVec2 rect_size = InputTextCalcTextSizeW(p, text_selected_end, &p, NULL, true);
                    if (rect_size.x <= 0.0f) rect_size.x = (float)(int)(g.Font->GetCharAdvance((ImWchar)' ') * 0.50f); // So we can see selected empty lines
                    ImRect rect(rect_pos + ImVec2(0.0f, bg_offy_up - g.FontSize), rect_pos +ImVec2(rect_size.x, bg_offy_dn));
                    rect.ClipWith(clip_rect);
                    if (rect.Overlaps(clip_rect))
                        draw_window->DrawList->AddRectFilled(rect.Min, rect.Max, bg_color);
                }
                rect_pos.x = render_pos.x - render_scroll.x;
                rect_pos.y += g.FontSize;
            }
        }

        const int buf_display_len = edit_state.CurLenA;
        if (is_multiline || buf_display_len < buf_display_max_length)
            draw_window->DrawList->AddText(g.Font, g.FontSize, render_pos - render_scroll, GetColorU32(ImGuiCol_Text), buf_display, buf_display + buf_display_len, 0.0f, is_multiline ? NULL : &clip_rect);

        // Draw blinking cursor
        bool cursor_is_visible = (!g.IO.ConfigInputTextCursorBlink) || (g.InputTextState.CursorAnim <= 0.0f) || ImFmod(g.InputTextState.CursorAnim, 1.20f) <= 0.80f;
        ImVec2 cursor_screen_pos = render_pos + cursor_offset - render_scroll;
        ImRect cursor_screen_rect(cursor_screen_pos.x, cursor_screen_pos.y-g.FontSize+0.5f, cursor_screen_pos.x+1.0f, cursor_screen_pos.y-1.5f);
        if (cursor_is_visible && cursor_screen_rect.Overlaps(clip_rect))
            draw_window->DrawList->AddLine(cursor_screen_rect.Min, cursor_screen_rect.GetBL(), GetColorU32(ImGuiCol_Text));

        // Notify OS of text input position for advanced IME (-1 x offset so that Windows IME can cover our cursor. Bit of an extra nicety.)
        if (is_editable)
        {
            g.PlatformImePos = ImVec2(cursor_screen_pos.x - 1, cursor_screen_pos.y - g.FontSize);
            g.PlatformImePosViewport = window->Viewport;
        }
    }
    else
    {
        // Render text only
        const char* buf_end = NULL;
        if (is_multiline)
            text_size = ImVec2(size.x, InputTextCalcTextLenAndLineCount(buf_display, &buf_end) * g.FontSize); // We don't need width
        else
            buf_end = buf_display + strlen(buf_display);
        if (is_multiline || (buf_end - buf_display) < buf_display_max_length)
            draw_window->DrawList->AddText(g.Font, g.FontSize, render_pos, GetColorU32(ImGuiCol_Text), buf_display, buf_end, 0.0f, is_multiline ? NULL : &clip_rect);
    }

    if (is_multiline)
    {
        Dummy(text_size + ImVec2(0.0f, g.FontSize)); // Always add room to scroll an extra line
        EndChildFrame();
        EndGroup();
    }

    if (is_password)
        PopFont();

    // Log as text
    if (g.LogEnabled && !is_password)
        LogRenderedText(&render_pos, buf_display, NULL);

    if (label_size.x > 0)
        RenderText(ImVec2(frame_bb.Max.x + style.ItemInnerSpacing.x, frame_bb.Min.y + style.FramePadding.y), label);

    if (value_changed)
        MarkItemEdited(id);

    if ((flags & ImGuiInputTextFlags_EnterReturnsTrue) != 0)
        return enter_pressed;
    else
        return value_changed;
}

//-------------------------------------------------------------------------
// [SECTION] Widgets: ColorEdit, ColorPicker, ColorButton, etc.
//-------------------------------------------------------------------------
// - ColorEdit3()
// - ColorEdit4()
// - ColorPicker3()
// - RenderColorRectWithAlphaCheckerboard() [Internal]
// - ColorPicker4()
// - ColorButton()
// - SetColorEditOptions()
// - ColorTooltip() [Internal]
// - ColorEditOptionsPopup() [Internal]
// - ColorPickerOptionsPopup() [Internal]
//-------------------------------------------------------------------------

bool ImGui::ColorEdit3(const char* label, float col[3], ImGuiColorEditFlags flags)
{
    return ColorEdit4(label, col, flags | ImGuiColorEditFlags_NoAlpha);
}

// Edit colors components (each component in 0.0f..1.0f range).
// See enum ImGuiColorEditFlags_ for available options. e.g. Only access 3 floats if ImGuiColorEditFlags_NoAlpha flag is set.
// With typical options: Left-click on colored square to open color picker. Right-click to open option menu. CTRL-Click over input fields to edit them and TAB to go to next item.
bool ImGui::ColorEdit4(const char* label, float col[4], ImGuiColorEditFlags flags)
{
    ImGuiWindow* window = GetCurrentWindow();
    if (window->SkipItems)
        return false;

    ImGuiContext& g = *GImGui;
    const ImGuiStyle& style = g.Style;
    const float square_sz = GetFrameHeight();
    const float w_extra = (flags & ImGuiColorEditFlags_NoSmallPreview) ? 0.0f : (square_sz + style.ItemInnerSpacing.x);
    const float w_items_all = CalcItemWidth() - w_extra;
    const char* label_display_end = FindRenderedTextEnd(label);

    BeginGroup();
    PushID(label);

    // If we're not showing any slider there's no point in doing any HSV conversions
    const ImGuiColorEditFlags flags_untouched = flags;
    if (flags & ImGuiColorEditFlags_NoInputs)
        flags = (flags & (~ImGuiColorEditFlags__InputsMask)) | ImGuiColorEditFlags_RGB | ImGuiColorEditFlags_NoOptions;

    // Context menu: display and modify options (before defaults are applied)
    if (!(flags & ImGuiColorEditFlags_NoOptions))
        ColorEditOptionsPopup(col, flags);

    // Read stored options
    if (!(flags & ImGuiColorEditFlags__InputsMask))
        flags |= (g.ColorEditOptions & ImGuiColorEditFlags__InputsMask);
    if (!(flags & ImGuiColorEditFlags__DataTypeMask))
        flags |= (g.ColorEditOptions & ImGuiColorEditFlags__DataTypeMask);
    if (!(flags & ImGuiColorEditFlags__PickerMask))
        flags |= (g.ColorEditOptions & ImGuiColorEditFlags__PickerMask);
    flags |= (g.ColorEditOptions & ~(ImGuiColorEditFlags__InputsMask | ImGuiColorEditFlags__DataTypeMask | ImGuiColorEditFlags__PickerMask));

    const bool alpha = (flags & ImGuiColorEditFlags_NoAlpha) == 0;
    const bool hdr = (flags & ImGuiColorEditFlags_HDR) != 0;
    const int components = alpha ? 4 : 3;

    // Convert to the formats we need
    float f[4] = { col[0], col[1], col[2], alpha ? col[3] : 1.0f };
    if (flags & ImGuiColorEditFlags_HSV)
        ColorConvertRGBtoHSV(f[0], f[1], f[2], f[0], f[1], f[2]);
    int i[4] = { IM_F32_TO_INT8_UNBOUND(f[0]), IM_F32_TO_INT8_UNBOUND(f[1]), IM_F32_TO_INT8_UNBOUND(f[2]), IM_F32_TO_INT8_UNBOUND(f[3]) };

    bool value_changed = false;
    bool value_changed_as_float = false;

    if ((flags & (ImGuiColorEditFlags_RGB | ImGuiColorEditFlags_HSV)) != 0 && (flags & ImGuiColorEditFlags_NoInputs) == 0)
    {
        // RGB/HSV 0..255 Sliders
        const float w_item_one  = ImMax(1.0f, (float)(int)((w_items_all - (style.ItemInnerSpacing.x) * (components-1)) / (float)components));
        const float w_item_last = ImMax(1.0f, (float)(int)(w_items_all - (w_item_one + style.ItemInnerSpacing.x) * (components-1)));

        const bool hide_prefix = (w_item_one <= CalcTextSize((flags & ImGuiColorEditFlags_Float) ? "M:0.000" : "M:000").x);
        const char* ids[4] = { "##X", "##Y", "##Z", "##W" };
        const char* fmt_table_int[3][4] =
        {
            {   "%3d",   "%3d",   "%3d",   "%3d" }, // Short display
            { "R:%3d", "G:%3d", "B:%3d", "A:%3d" }, // Long display for RGBA
            { "H:%3d", "S:%3d", "V:%3d", "A:%3d" }  // Long display for HSVA
        };
        const char* fmt_table_float[3][4] =
        {
            {   "%0.3f",   "%0.3f",   "%0.3f",   "%0.3f" }, // Short display
            { "R:%0.3f", "G:%0.3f", "B:%0.3f", "A:%0.3f" }, // Long display for RGBA
            { "H:%0.3f", "S:%0.3f", "V:%0.3f", "A:%0.3f" }  // Long display for HSVA
        };
        const int fmt_idx = hide_prefix ? 0 : (flags & ImGuiColorEditFlags_HSV) ? 2 : 1;

        PushItemWidth(w_item_one);
        for (int n = 0; n < components; n++)
        {
            if (n > 0)
                SameLine(0, style.ItemInnerSpacing.x);
            if (n + 1 == components)
                PushItemWidth(w_item_last);
            if (flags & ImGuiColorEditFlags_Float)
                value_changed = value_changed_as_float = value_changed | DragFloat(ids[n], &f[n], 1.0f/255.0f, 0.0f, hdr ? 0.0f : 1.0f, fmt_table_float[fmt_idx][n]);
            else
                value_changed |= DragInt(ids[n], &i[n], 1.0f, 0, hdr ? 0 : 255, fmt_table_int[fmt_idx][n]);
            if (!(flags & ImGuiColorEditFlags_NoOptions))
                OpenPopupOnItemClick("context");
        }
        PopItemWidth();
        PopItemWidth();
    }
    else if ((flags & ImGuiColorEditFlags_HEX) != 0 && (flags & ImGuiColorEditFlags_NoInputs) == 0)
    {
        // RGB Hexadecimal Input
        char buf[64];
        if (alpha)
            ImFormatString(buf, IM_ARRAYSIZE(buf), "#%02X%02X%02X%02X", ImClamp(i[0],0,255), ImClamp(i[1],0,255), ImClamp(i[2],0,255), ImClamp(i[3],0,255));
        else
            ImFormatString(buf, IM_ARRAYSIZE(buf), "#%02X%02X%02X", ImClamp(i[0],0,255), ImClamp(i[1],0,255), ImClamp(i[2],0,255));
        PushItemWidth(w_items_all);
        if (InputText("##Text", buf, IM_ARRAYSIZE(buf), ImGuiInputTextFlags_CharsHexadecimal | ImGuiInputTextFlags_CharsUppercase))
        {
            value_changed = true;
            char* p = buf;
            while (*p == '#' || ImCharIsBlankA(*p))
                p++;
            i[0] = i[1] = i[2] = i[3] = 0;
            if (alpha)
                sscanf(p, "%02X%02X%02X%02X", (unsigned int*)&i[0], (unsigned int*)&i[1], (unsigned int*)&i[2], (unsigned int*)&i[3]); // Treat at unsigned (%X is unsigned)
            else
                sscanf(p, "%02X%02X%02X", (unsigned int*)&i[0], (unsigned int*)&i[1], (unsigned int*)&i[2]);
        }
        if (!(flags & ImGuiColorEditFlags_NoOptions))
            OpenPopupOnItemClick("context");
        PopItemWidth();
    }

    ImGuiWindow* picker_active_window = NULL;
    if (!(flags & ImGuiColorEditFlags_NoSmallPreview))
    {
        if (!(flags & ImGuiColorEditFlags_NoInputs))
            SameLine(0, style.ItemInnerSpacing.x);

        const ImVec4 col_v4(col[0], col[1], col[2], alpha ? col[3] : 1.0f);
        if (ColorButton("##ColorButton", col_v4, flags))
        {
            if (!(flags & ImGuiColorEditFlags_NoPicker))
            {
                // Store current color and open a picker
                g.ColorPickerRef = col_v4;
                OpenPopup("picker");
                SetNextWindowPos(window->DC.LastItemRect.GetBL() + ImVec2(-1,style.ItemSpacing.y));
            }
        }
        if (!(flags & ImGuiColorEditFlags_NoOptions))
            OpenPopupOnItemClick("context");

        if (BeginPopup("picker"))
        {
            picker_active_window = g.CurrentWindow;
            if (label != label_display_end)
            {
                TextUnformatted(label, label_display_end);
                Spacing();
            }
            ImGuiColorEditFlags picker_flags_to_forward = ImGuiColorEditFlags__DataTypeMask | ImGuiColorEditFlags__PickerMask | ImGuiColorEditFlags_HDR | ImGuiColorEditFlags_NoAlpha | ImGuiColorEditFlags_AlphaBar;
            ImGuiColorEditFlags picker_flags = (flags_untouched & picker_flags_to_forward) | ImGuiColorEditFlags__InputsMask | ImGuiColorEditFlags_NoLabel | ImGuiColorEditFlags_AlphaPreviewHalf;
            PushItemWidth(square_sz * 12.0f); // Use 256 + bar sizes?
            value_changed |= ColorPicker4("##picker", col, picker_flags, &g.ColorPickerRef.x);
            PopItemWidth();
            EndPopup();
        }
    }

    if (label != label_display_end && !(flags & ImGuiColorEditFlags_NoLabel))
    {
        SameLine(0, style.ItemInnerSpacing.x);
        TextUnformatted(label, label_display_end);
    }

    // Convert back
    if (picker_active_window == NULL)
    {
        if (!value_changed_as_float)
            for (int n = 0; n < 4; n++)
                f[n] = i[n] / 255.0f;
        if (flags & ImGuiColorEditFlags_HSV)
            ColorConvertHSVtoRGB(f[0], f[1], f[2], f[0], f[1], f[2]);
        if (value_changed)
        {
            col[0] = f[0];
            col[1] = f[1];
            col[2] = f[2];
            if (alpha)
                col[3] = f[3];
        }
    }

    PopID();
    EndGroup();

    // Drag and Drop Target
    // NB: The flag test is merely an optional micro-optimization, BeginDragDropTarget() does the same test.
    if ((window->DC.LastItemStatusFlags & ImGuiItemStatusFlags_HoveredRect) && !(flags & ImGuiColorEditFlags_NoDragDrop) && BeginDragDropTarget())
    {
        if (const ImGuiPayload* payload = AcceptDragDropPayload(IMGUI_PAYLOAD_TYPE_COLOR_3F))
        {
            memcpy((float*)col, payload->Data, sizeof(float) * 3);
            value_changed = true;
        }
        if (const ImGuiPayload* payload = AcceptDragDropPayload(IMGUI_PAYLOAD_TYPE_COLOR_4F))
        {
            memcpy((float*)col, payload->Data, sizeof(float) * components);
            value_changed = true;
        }
        EndDragDropTarget();
    }

    // When picker is being actively used, use its active id so IsItemActive() will function on ColorEdit4().
    if (picker_active_window && g.ActiveId != 0 && g.ActiveIdWindow == picker_active_window)
        window->DC.LastItemId = g.ActiveId;

    if (value_changed)
        MarkItemEdited(window->DC.LastItemId);

    return value_changed;
}

bool ImGui::ColorPicker3(const char* label, float col[3], ImGuiColorEditFlags flags)
{
    float col4[4] = { col[0], col[1], col[2], 1.0f };
    if (!ColorPicker4(label, col4, flags | ImGuiColorEditFlags_NoAlpha))
        return false;
    col[0] = col4[0]; col[1] = col4[1]; col[2] = col4[2];
    return true;
}

static inline ImU32 ImAlphaBlendColor(ImU32 col_a, ImU32 col_b)
{
    float t = ((col_b >> IM_COL32_A_SHIFT) & 0xFF) / 255.f;
    int r = ImLerp((int)(col_a >> IM_COL32_R_SHIFT) & 0xFF, (int)(col_b >> IM_COL32_R_SHIFT) & 0xFF, t);
    int g = ImLerp((int)(col_a >> IM_COL32_G_SHIFT) & 0xFF, (int)(col_b >> IM_COL32_G_SHIFT) & 0xFF, t);
    int b = ImLerp((int)(col_a >> IM_COL32_B_SHIFT) & 0xFF, (int)(col_b >> IM_COL32_B_SHIFT) & 0xFF, t);
    return IM_COL32(r, g, b, 0xFF);
}

// Helper for ColorPicker4()
// NB: This is rather brittle and will show artifact when rounding this enabled if rounded corners overlap multiple cells. Caller currently responsible for avoiding that.
// I spent a non reasonable amount of time trying to getting this right for ColorButton with rounding+anti-aliasing+ImGuiColorEditFlags_HalfAlphaPreview flag + various grid sizes and offsets, and eventually gave up... probably more reasonable to disable rounding alltogether.
void ImGui::RenderColorRectWithAlphaCheckerboard(ImVec2 p_min, ImVec2 p_max, ImU32 col, float grid_step, ImVec2 grid_off, float rounding, int rounding_corners_flags)
{
    ImGuiWindow* window = GetCurrentWindow();
    if (((col & IM_COL32_A_MASK) >> IM_COL32_A_SHIFT) < 0xFF)
    {
        ImU32 col_bg1 = GetColorU32(ImAlphaBlendColor(IM_COL32(204,204,204,255), col));
        ImU32 col_bg2 = GetColorU32(ImAlphaBlendColor(IM_COL32(128,128,128,255), col));
        window->DrawList->AddRectFilled(p_min, p_max, col_bg1, rounding, rounding_corners_flags);

        int yi = 0;
        for (float y = p_min.y + grid_off.y; y < p_max.y; y += grid_step, yi++)
        {
            float y1 = ImClamp(y, p_min.y, p_max.y), y2 = ImMin(y + grid_step, p_max.y);
            if (y2 <= y1)
                continue;
            for (float x = p_min.x + grid_off.x + (yi & 1) * grid_step; x < p_max.x; x += grid_step * 2.0f)
            {
                float x1 = ImClamp(x, p_min.x, p_max.x), x2 = ImMin(x + grid_step, p_max.x);
                if (x2 <= x1)
                    continue;
                int rounding_corners_flags_cell = 0;
                if (y1 <= p_min.y) { if (x1 <= p_min.x) rounding_corners_flags_cell |= ImDrawCornerFlags_TopLeft; if (x2 >= p_max.x) rounding_corners_flags_cell |= ImDrawCornerFlags_TopRight; }
                if (y2 >= p_max.y) { if (x1 <= p_min.x) rounding_corners_flags_cell |= ImDrawCornerFlags_BotLeft; if (x2 >= p_max.x) rounding_corners_flags_cell |= ImDrawCornerFlags_BotRight; }
                rounding_corners_flags_cell &= rounding_corners_flags;
                window->DrawList->AddRectFilled(ImVec2(x1,y1), ImVec2(x2,y2), col_bg2, rounding_corners_flags_cell ? rounding : 0.0f, rounding_corners_flags_cell);
            }
        }
    }
    else
    {
        window->DrawList->AddRectFilled(p_min, p_max, col, rounding, rounding_corners_flags);
    }
}

// Helper for ColorPicker4()
static void RenderArrowsForVerticalBar(ImDrawList* draw_list, ImVec2 pos, ImVec2 half_sz, float bar_w)
{
    ImGui::RenderArrowPointingAt(draw_list, ImVec2(pos.x + half_sz.x + 1,         pos.y), ImVec2(half_sz.x + 2, half_sz.y + 1), ImGuiDir_Right, IM_COL32_BLACK);
    ImGui::RenderArrowPointingAt(draw_list, ImVec2(pos.x + half_sz.x,             pos.y), half_sz,                              ImGuiDir_Right, IM_COL32_WHITE);
    ImGui::RenderArrowPointingAt(draw_list, ImVec2(pos.x + bar_w - half_sz.x - 1, pos.y), ImVec2(half_sz.x + 2, half_sz.y + 1), ImGuiDir_Left,  IM_COL32_BLACK);
    ImGui::RenderArrowPointingAt(draw_list, ImVec2(pos.x + bar_w - half_sz.x,     pos.y), half_sz,                              ImGuiDir_Left,  IM_COL32_WHITE);
}

// Note: ColorPicker4() only accesses 3 floats if ImGuiColorEditFlags_NoAlpha flag is set.
// FIXME: we adjust the big color square height based on item width, which may cause a flickering feedback loop (if automatic height makes a vertical scrollbar appears, affecting automatic width..)
bool ImGui::ColorPicker4(const char* label, float col[4], ImGuiColorEditFlags flags, const float* ref_col)
{
    ImGuiContext& g = *GImGui;
    ImGuiWindow* window = GetCurrentWindow();
    ImDrawList* draw_list = window->DrawList;

    ImGuiStyle& style = g.Style;
    ImGuiIO& io = g.IO;

    PushID(label);
    BeginGroup();

    if (!(flags & ImGuiColorEditFlags_NoSidePreview))
        flags |= ImGuiColorEditFlags_NoSmallPreview;

    // Context menu: display and store options.
    if (!(flags & ImGuiColorEditFlags_NoOptions))
        ColorPickerOptionsPopup(col, flags);

    // Read stored options
    if (!(flags & ImGuiColorEditFlags__PickerMask))
        flags |= ((g.ColorEditOptions & ImGuiColorEditFlags__PickerMask) ? g.ColorEditOptions : ImGuiColorEditFlags__OptionsDefault) & ImGuiColorEditFlags__PickerMask;
    IM_ASSERT(ImIsPowerOfTwo((int)(flags & ImGuiColorEditFlags__PickerMask))); // Check that only 1 is selected
    if (!(flags & ImGuiColorEditFlags_NoOptions))
        flags |= (g.ColorEditOptions & ImGuiColorEditFlags_AlphaBar);

    // Setup
    int components = (flags & ImGuiColorEditFlags_NoAlpha) ? 3 : 4;
    bool alpha_bar = (flags & ImGuiColorEditFlags_AlphaBar) && !(flags & ImGuiColorEditFlags_NoAlpha);
    ImVec2 picker_pos = window->DC.CursorPos;
    float square_sz = GetFrameHeight();
    float bars_width = square_sz; // Arbitrary smallish width of Hue/Alpha picking bars
    float sv_picker_size = ImMax(bars_width * 1, CalcItemWidth() - (alpha_bar ? 2 : 1) * (bars_width + style.ItemInnerSpacing.x)); // Saturation/Value picking box
    float bar0_pos_x = picker_pos.x + sv_picker_size + style.ItemInnerSpacing.x;
    float bar1_pos_x = bar0_pos_x + bars_width + style.ItemInnerSpacing.x;
    float bars_triangles_half_sz = (float)(int)(bars_width * 0.20f);

    float backup_initial_col[4];
    memcpy(backup_initial_col, col, components * sizeof(float));

    float wheel_thickness = sv_picker_size * 0.08f;
    float wheel_r_outer = sv_picker_size * 0.50f;
    float wheel_r_inner = wheel_r_outer - wheel_thickness;
    ImVec2 wheel_center(picker_pos.x + (sv_picker_size + bars_width)*0.5f, picker_pos.y + sv_picker_size*0.5f);

    // Note: the triangle is displayed rotated with triangle_pa pointing to Hue, but most coordinates stays unrotated for logic.
    float triangle_r = wheel_r_inner - (int)(sv_picker_size * 0.027f);
    ImVec2 triangle_pa = ImVec2(triangle_r, 0.0f); // Hue point.
    ImVec2 triangle_pb = ImVec2(triangle_r * -0.5f, triangle_r * -0.866025f); // Black point.
    ImVec2 triangle_pc = ImVec2(triangle_r * -0.5f, triangle_r * +0.866025f); // White point.

    float H,S,V;
    ColorConvertRGBtoHSV(col[0], col[1], col[2], H, S, V);

    bool value_changed = false, value_changed_h = false, value_changed_sv = false;

    PushItemFlag(ImGuiItemFlags_NoNav, true);
    if (flags & ImGuiColorEditFlags_PickerHueWheel)
    {
        // Hue wheel + SV triangle logic
        InvisibleButton("hsv", ImVec2(sv_picker_size + style.ItemInnerSpacing.x + bars_width, sv_picker_size));
        if (IsItemActive())
        {
            ImVec2 initial_off = g.IO.MouseClickedPos[0] - wheel_center;
            ImVec2 current_off = g.IO.MousePos - wheel_center;
            float initial_dist2 = ImLengthSqr(initial_off);
            if (initial_dist2 >= (wheel_r_inner-1)*(wheel_r_inner-1) && initial_dist2 <= (wheel_r_outer+1)*(wheel_r_outer+1))
            {
                // Interactive with Hue wheel
                H = ImAtan2(current_off.y, current_off.x) / IM_PI*0.5f;
                if (H < 0.0f)
                    H += 1.0f;
                value_changed = value_changed_h = true;
            }
            float cos_hue_angle = ImCos(-H * 2.0f * IM_PI);
            float sin_hue_angle = ImSin(-H * 2.0f * IM_PI);
            if (ImTriangleContainsPoint(triangle_pa, triangle_pb, triangle_pc, ImRotate(initial_off, cos_hue_angle, sin_hue_angle)))
            {
                // Interacting with SV triangle
                ImVec2 current_off_unrotated = ImRotate(current_off, cos_hue_angle, sin_hue_angle);
                if (!ImTriangleContainsPoint(triangle_pa, triangle_pb, triangle_pc, current_off_unrotated))
                    current_off_unrotated = ImTriangleClosestPoint(triangle_pa, triangle_pb, triangle_pc, current_off_unrotated);
                float uu, vv, ww;
                ImTriangleBarycentricCoords(triangle_pa, triangle_pb, triangle_pc, current_off_unrotated, uu, vv, ww);
                V = ImClamp(1.0f - vv, 0.0001f, 1.0f);
                S = ImClamp(uu / V, 0.0001f, 1.0f);
                value_changed = value_changed_sv = true;
            }
        }
        if (!(flags & ImGuiColorEditFlags_NoOptions))
            OpenPopupOnItemClick("context");
    }
    else if (flags & ImGuiColorEditFlags_PickerHueBar)
    {
        // SV rectangle logic
        InvisibleButton("sv", ImVec2(sv_picker_size, sv_picker_size));
        if (IsItemActive())
        {
            S = ImSaturate((io.MousePos.x - picker_pos.x) / (sv_picker_size-1));
            V = 1.0f - ImSaturate((io.MousePos.y - picker_pos.y) / (sv_picker_size-1));
            value_changed = value_changed_sv = true;
        }
        if (!(flags & ImGuiColorEditFlags_NoOptions))
            OpenPopupOnItemClick("context");

        // Hue bar logic
        SetCursorScreenPos(ImVec2(bar0_pos_x, picker_pos.y));
        InvisibleButton("hue", ImVec2(bars_width, sv_picker_size));
        if (IsItemActive())
        {
            H = ImSaturate((io.MousePos.y - picker_pos.y) / (sv_picker_size-1));
            value_changed = value_changed_h = true;
        }
    }

    // Alpha bar logic
    if (alpha_bar)
    {
        SetCursorScreenPos(ImVec2(bar1_pos_x, picker_pos.y));
        InvisibleButton("alpha", ImVec2(bars_width, sv_picker_size));
        if (IsItemActive())
        {
            col[3] = 1.0f - ImSaturate((io.MousePos.y - picker_pos.y) / (sv_picker_size-1));
            value_changed = true;
        }
    }
    PopItemFlag(); // ImGuiItemFlags_NoNav

    if (!(flags & ImGuiColorEditFlags_NoSidePreview))
    {
        SameLine(0, style.ItemInnerSpacing.x);
        BeginGroup();
    }

    if (!(flags & ImGuiColorEditFlags_NoLabel))
    {
        const char* label_display_end = FindRenderedTextEnd(label);
        if (label != label_display_end)
        {
            if ((flags & ImGuiColorEditFlags_NoSidePreview))
                SameLine(0, style.ItemInnerSpacing.x);
            TextUnformatted(label, label_display_end);
        }
    }

    if (!(flags & ImGuiColorEditFlags_NoSidePreview))
    {
        PushItemFlag(ImGuiItemFlags_NoNavDefaultFocus, true);
        ImVec4 col_v4(col[0], col[1], col[2], (flags & ImGuiColorEditFlags_NoAlpha) ? 1.0f : col[3]);
        if ((flags & ImGuiColorEditFlags_NoLabel))
            Text("Current");
        ColorButton("##current", col_v4, (flags & (ImGuiColorEditFlags_HDR|ImGuiColorEditFlags_AlphaPreview|ImGuiColorEditFlags_AlphaPreviewHalf|ImGuiColorEditFlags_NoTooltip)), ImVec2(square_sz * 3, square_sz * 2));
        if (ref_col != NULL)
        {
            Text("Original");
            ImVec4 ref_col_v4(ref_col[0], ref_col[1], ref_col[2], (flags & ImGuiColorEditFlags_NoAlpha) ? 1.0f : ref_col[3]);
            if (ColorButton("##original", ref_col_v4, (flags & (ImGuiColorEditFlags_HDR|ImGuiColorEditFlags_AlphaPreview|ImGuiColorEditFlags_AlphaPreviewHalf|ImGuiColorEditFlags_NoTooltip)), ImVec2(square_sz * 3, square_sz * 2)))
            {
                memcpy(col, ref_col, components * sizeof(float));
                value_changed = true;
            }
        }
        PopItemFlag();
        EndGroup();
    }

    // Convert back color to RGB
    if (value_changed_h || value_changed_sv)
        ColorConvertHSVtoRGB(H >= 1.0f ? H - 10 * 1e-6f : H, S > 0.0f ? S : 10*1e-6f, V > 0.0f ? V : 1e-6f, col[0], col[1], col[2]);

    // R,G,B and H,S,V slider color editor
    bool value_changed_fix_hue_wrap = false;
    if ((flags & ImGuiColorEditFlags_NoInputs) == 0)
    {
        PushItemWidth((alpha_bar ? bar1_pos_x : bar0_pos_x) + bars_width - picker_pos.x);
        ImGuiColorEditFlags sub_flags_to_forward = ImGuiColorEditFlags__DataTypeMask | ImGuiColorEditFlags_HDR | ImGuiColorEditFlags_NoAlpha | ImGuiColorEditFlags_NoOptions | ImGuiColorEditFlags_NoSmallPreview | ImGuiColorEditFlags_AlphaPreview | ImGuiColorEditFlags_AlphaPreviewHalf;
        ImGuiColorEditFlags sub_flags = (flags & sub_flags_to_forward) | ImGuiColorEditFlags_NoPicker;
        if (flags & ImGuiColorEditFlags_RGB || (flags & ImGuiColorEditFlags__InputsMask) == 0)
            if (ColorEdit4("##rgb", col, sub_flags | ImGuiColorEditFlags_RGB))
            {
                // FIXME: Hackily differenciating using the DragInt (ActiveId != 0 && !ActiveIdAllowOverlap) vs. using the InputText or DropTarget.
                // For the later we don't want to run the hue-wrap canceling code. If you are well versed in HSV picker please provide your input! (See #2050)
                value_changed_fix_hue_wrap = (g.ActiveId != 0 && !g.ActiveIdAllowOverlap);
                value_changed = true;
            }
        if (flags & ImGuiColorEditFlags_HSV || (flags & ImGuiColorEditFlags__InputsMask) == 0)
            value_changed |= ColorEdit4("##hsv", col, sub_flags | ImGuiColorEditFlags_HSV);
        if (flags & ImGuiColorEditFlags_HEX || (flags & ImGuiColorEditFlags__InputsMask) == 0)
            value_changed |= ColorEdit4("##hex", col, sub_flags | ImGuiColorEditFlags_HEX);
        PopItemWidth();
    }

    // Try to cancel hue wrap (after ColorEdit4 call), if any
    if (value_changed_fix_hue_wrap)
    {
        float new_H, new_S, new_V;
        ColorConvertRGBtoHSV(col[0], col[1], col[2], new_H, new_S, new_V);
        if (new_H <= 0 && H > 0)
        {
            if (new_V <= 0 && V != new_V)
                ColorConvertHSVtoRGB(H, S, new_V <= 0 ? V * 0.5f : new_V, col[0], col[1], col[2]);
            else if (new_S <= 0)
                ColorConvertHSVtoRGB(H, new_S <= 0 ? S * 0.5f : new_S, new_V, col[0], col[1], col[2]);
        }
    }

    ImVec4 hue_color_f(1, 1, 1, 1); ColorConvertHSVtoRGB(H, 1, 1, hue_color_f.x, hue_color_f.y, hue_color_f.z);
    ImU32 hue_color32 = ColorConvertFloat4ToU32(hue_color_f);
    ImU32 col32_no_alpha = ColorConvertFloat4ToU32(ImVec4(col[0], col[1], col[2], 1.0f));

    const ImU32 hue_colors[6+1] = { IM_COL32(255,0,0,255), IM_COL32(255,255,0,255), IM_COL32(0,255,0,255), IM_COL32(0,255,255,255), IM_COL32(0,0,255,255), IM_COL32(255,0,255,255), IM_COL32(255,0,0,255) };
    ImVec2 sv_cursor_pos;

    if (flags & ImGuiColorEditFlags_PickerHueWheel)
    {
        // Render Hue Wheel
        const float aeps = 1.5f / wheel_r_outer; // Half a pixel arc length in radians (2pi cancels out).
        const int segment_per_arc = ImMax(4, (int)wheel_r_outer / 12);
        for (int n = 0; n < 6; n++)
        {
            const float a0 = (n)     /6.0f * 2.0f * IM_PI - aeps;
            const float a1 = (n+1.0f)/6.0f * 2.0f * IM_PI + aeps;
            const int vert_start_idx = draw_list->VtxBuffer.Size;
            draw_list->PathArcTo(wheel_center, (wheel_r_inner + wheel_r_outer)*0.5f, a0, a1, segment_per_arc);
            draw_list->PathStroke(IM_COL32_WHITE, false, wheel_thickness);
            const int vert_end_idx = draw_list->VtxBuffer.Size;

            // Paint colors over existing vertices
            ImVec2 gradient_p0(wheel_center.x + ImCos(a0) * wheel_r_inner, wheel_center.y + ImSin(a0) * wheel_r_inner);
            ImVec2 gradient_p1(wheel_center.x + ImCos(a1) * wheel_r_inner, wheel_center.y + ImSin(a1) * wheel_r_inner);
            ShadeVertsLinearColorGradientKeepAlpha(draw_list, vert_start_idx, vert_end_idx, gradient_p0, gradient_p1, hue_colors[n], hue_colors[n+1]);
        }

        // Render Cursor + preview on Hue Wheel
        float cos_hue_angle = ImCos(H * 2.0f * IM_PI);
        float sin_hue_angle = ImSin(H * 2.0f * IM_PI);
        ImVec2 hue_cursor_pos(wheel_center.x + cos_hue_angle * (wheel_r_inner+wheel_r_outer)*0.5f, wheel_center.y + sin_hue_angle * (wheel_r_inner+wheel_r_outer)*0.5f);
        float hue_cursor_rad = value_changed_h ? wheel_thickness * 0.65f : wheel_thickness * 0.55f;
        int hue_cursor_segments = ImClamp((int)(hue_cursor_rad / 1.4f), 9, 32);
        draw_list->AddCircleFilled(hue_cursor_pos, hue_cursor_rad, hue_color32, hue_cursor_segments);
        draw_list->AddCircle(hue_cursor_pos, hue_cursor_rad+1, IM_COL32(128,128,128,255), hue_cursor_segments);
        draw_list->AddCircle(hue_cursor_pos, hue_cursor_rad, IM_COL32_WHITE, hue_cursor_segments);

        // Render SV triangle (rotated according to hue)
        ImVec2 tra = wheel_center + ImRotate(triangle_pa, cos_hue_angle, sin_hue_angle);
        ImVec2 trb = wheel_center + ImRotate(triangle_pb, cos_hue_angle, sin_hue_angle);
        ImVec2 trc = wheel_center + ImRotate(triangle_pc, cos_hue_angle, sin_hue_angle);
        ImVec2 uv_white = GetFontTexUvWhitePixel();
        draw_list->PrimReserve(6, 6);
        draw_list->PrimVtx(tra, uv_white, hue_color32);
        draw_list->PrimVtx(trb, uv_white, hue_color32);
        draw_list->PrimVtx(trc, uv_white, IM_COL32_WHITE);
        draw_list->PrimVtx(tra, uv_white, IM_COL32_BLACK_TRANS);
        draw_list->PrimVtx(trb, uv_white, IM_COL32_BLACK);
        draw_list->PrimVtx(trc, uv_white, IM_COL32_BLACK_TRANS);
        draw_list->AddTriangle(tra, trb, trc, IM_COL32(128,128,128,255), 1.5f);
        sv_cursor_pos = ImLerp(ImLerp(trc, tra, ImSaturate(S)), trb, ImSaturate(1 - V));
    }
    else if (flags & ImGuiColorEditFlags_PickerHueBar)
    {
        // Render SV Square
        draw_list->AddRectFilledMultiColor(picker_pos, picker_pos + ImVec2(sv_picker_size,sv_picker_size), IM_COL32_WHITE, hue_color32, hue_color32, IM_COL32_WHITE);
        draw_list->AddRectFilledMultiColor(picker_pos, picker_pos + ImVec2(sv_picker_size,sv_picker_size), IM_COL32_BLACK_TRANS, IM_COL32_BLACK_TRANS, IM_COL32_BLACK, IM_COL32_BLACK);
        RenderFrameBorder(picker_pos, picker_pos + ImVec2(sv_picker_size,sv_picker_size), 0.0f);
        sv_cursor_pos.x = ImClamp((float)(int)(picker_pos.x + ImSaturate(S)     * sv_picker_size + 0.5f), picker_pos.x + 2, picker_pos.x + sv_picker_size - 2); // Sneakily prevent the circle to stick out too much
        sv_cursor_pos.y = ImClamp((float)(int)(picker_pos.y + ImSaturate(1 - V) * sv_picker_size + 0.5f), picker_pos.y + 2, picker_pos.y + sv_picker_size - 2);

        // Render Hue Bar
        for (int i = 0; i < 6; ++i)
            draw_list->AddRectFilledMultiColor(ImVec2(bar0_pos_x, picker_pos.y + i * (sv_picker_size / 6)), ImVec2(bar0_pos_x + bars_width, picker_pos.y + (i + 1) * (sv_picker_size / 6)), hue_colors[i], hue_colors[i], hue_colors[i + 1], hue_colors[i + 1]);
        float bar0_line_y = (float)(int)(picker_pos.y + H * sv_picker_size + 0.5f);
        RenderFrameBorder(ImVec2(bar0_pos_x, picker_pos.y), ImVec2(bar0_pos_x + bars_width, picker_pos.y + sv_picker_size), 0.0f);
        RenderArrowsForVerticalBar(draw_list, ImVec2(bar0_pos_x - 1, bar0_line_y), ImVec2(bars_triangles_half_sz + 1, bars_triangles_half_sz), bars_width + 2.0f);
    }

    // Render cursor/preview circle (clamp S/V within 0..1 range because floating points colors may lead HSV values to be out of range)
    float sv_cursor_rad = value_changed_sv ? 10.0f : 6.0f;
    draw_list->AddCircleFilled(sv_cursor_pos, sv_cursor_rad, col32_no_alpha, 12);
    draw_list->AddCircle(sv_cursor_pos, sv_cursor_rad+1, IM_COL32(128,128,128,255), 12);
    draw_list->AddCircle(sv_cursor_pos, sv_cursor_rad, IM_COL32_WHITE, 12);

    // Render alpha bar
    if (alpha_bar)
    {
        float alpha = ImSaturate(col[3]);
        ImRect bar1_bb(bar1_pos_x, picker_pos.y, bar1_pos_x + bars_width, picker_pos.y + sv_picker_size);
        RenderColorRectWithAlphaCheckerboard(bar1_bb.Min, bar1_bb.Max, IM_COL32(0,0,0,0), bar1_bb.GetWidth() / 2.0f, ImVec2(0.0f, 0.0f));
        draw_list->AddRectFilledMultiColor(bar1_bb.Min, bar1_bb.Max, col32_no_alpha, col32_no_alpha, col32_no_alpha & ~IM_COL32_A_MASK, col32_no_alpha & ~IM_COL32_A_MASK);
        float bar1_line_y = (float)(int)(picker_pos.y + (1.0f - alpha) * sv_picker_size + 0.5f);
        RenderFrameBorder(bar1_bb.Min, bar1_bb.Max, 0.0f);
        RenderArrowsForVerticalBar(draw_list, ImVec2(bar1_pos_x - 1, bar1_line_y), ImVec2(bars_triangles_half_sz + 1, bars_triangles_half_sz), bars_width + 2.0f);
    }

    EndGroup();

    if (value_changed && memcmp(backup_initial_col, col, components * sizeof(float)) == 0)
        value_changed = false;
    if (value_changed)
        MarkItemEdited(window->DC.LastItemId);

    PopID();

    return value_changed;
}

// A little colored square. Return true when clicked.
// FIXME: May want to display/ignore the alpha component in the color display? Yet show it in the tooltip.
// 'desc_id' is not called 'label' because we don't display it next to the button, but only in the tooltip.
bool ImGui::ColorButton(const char* desc_id, const ImVec4& col, ImGuiColorEditFlags flags, ImVec2 size)
{
    ImGuiWindow* window = GetCurrentWindow();
    if (window->SkipItems)
        return false;

    ImGuiContext& g = *GImGui;
    const ImGuiID id = window->GetID(desc_id);
    float default_size = GetFrameHeight();
    if (size.x == 0.0f)
        size.x = default_size;
    if (size.y == 0.0f)
        size.y = default_size;
    const ImRect bb(window->DC.CursorPos, window->DC.CursorPos + size);
    ItemSize(bb, (size.y >= default_size) ? g.Style.FramePadding.y : 0.0f);
    if (!ItemAdd(bb, id))
        return false;

    bool hovered, held;
    bool pressed = ButtonBehavior(bb, id, &hovered, &held);

    if (flags & ImGuiColorEditFlags_NoAlpha)
        flags &= ~(ImGuiColorEditFlags_AlphaPreview | ImGuiColorEditFlags_AlphaPreviewHalf);

    ImVec4 col_without_alpha(col.x, col.y, col.z, 1.0f);
    float grid_step = ImMin(size.x, size.y) / 2.99f;
    float rounding = ImMin(g.Style.FrameRounding, grid_step * 0.5f);
    ImRect bb_inner = bb;
    float off = -0.75f; // The border (using Col_FrameBg) tends to look off when color is near-opaque and rounding is enabled. This offset seemed like a good middle ground to reduce those artifacts.
    bb_inner.Expand(off);
    if ((flags & ImGuiColorEditFlags_AlphaPreviewHalf) && col.w < 1.0f)
    {
        float mid_x = (float)(int)((bb_inner.Min.x + bb_inner.Max.x) * 0.5f + 0.5f);
        RenderColorRectWithAlphaCheckerboard(ImVec2(bb_inner.Min.x + grid_step, bb_inner.Min.y), bb_inner.Max, GetColorU32(col), grid_step, ImVec2(-grid_step + off, off), rounding, ImDrawCornerFlags_TopRight| ImDrawCornerFlags_BotRight);
        window->DrawList->AddRectFilled(bb_inner.Min, ImVec2(mid_x, bb_inner.Max.y), GetColorU32(col_without_alpha), rounding, ImDrawCornerFlags_TopLeft|ImDrawCornerFlags_BotLeft);
    }
    else
    {
        // Because GetColorU32() multiplies by the global style Alpha and we don't want to display a checkerboard if the source code had no alpha
        ImVec4 col_source = (flags & ImGuiColorEditFlags_AlphaPreview) ? col : col_without_alpha;
        if (col_source.w < 1.0f)
            RenderColorRectWithAlphaCheckerboard(bb_inner.Min, bb_inner.Max, GetColorU32(col_source), grid_step, ImVec2(off, off), rounding);
        else
            window->DrawList->AddRectFilled(bb_inner.Min, bb_inner.Max, GetColorU32(col_source), rounding, ImDrawCornerFlags_All);
    }
    RenderNavHighlight(bb, id);
    if (g.Style.FrameBorderSize > 0.0f)
        RenderFrameBorder(bb.Min, bb.Max, rounding);
    else
        window->DrawList->AddRect(bb.Min, bb.Max, GetColorU32(ImGuiCol_FrameBg), rounding); // Color button are often in need of some sort of border

    // Drag and Drop Source
    // NB: The ActiveId test is merely an optional micro-optimization, BeginDragDropSource() does the same test.
    if (g.ActiveId == id && !(flags & ImGuiColorEditFlags_NoDragDrop) && BeginDragDropSource())
    {
        if (flags & ImGuiColorEditFlags_NoAlpha)
            SetDragDropPayload(IMGUI_PAYLOAD_TYPE_COLOR_3F, &col, sizeof(float) * 3, ImGuiCond_Once);
        else
            SetDragDropPayload(IMGUI_PAYLOAD_TYPE_COLOR_4F, &col, sizeof(float) * 4, ImGuiCond_Once);
        ColorButton(desc_id, col, flags);
        SameLine();
        TextUnformatted("Color");
        EndDragDropSource();
    }

    // Tooltip
    if (!(flags & ImGuiColorEditFlags_NoTooltip) && hovered)
        ColorTooltip(desc_id, &col.x, flags & (ImGuiColorEditFlags_NoAlpha | ImGuiColorEditFlags_AlphaPreview | ImGuiColorEditFlags_AlphaPreviewHalf));

    if (pressed)
        MarkItemEdited(id);

    return pressed;
}

void ImGui::SetColorEditOptions(ImGuiColorEditFlags flags)
{
    ImGuiContext& g = *GImGui;
    if ((flags & ImGuiColorEditFlags__InputsMask) == 0)
        flags |= ImGuiColorEditFlags__OptionsDefault & ImGuiColorEditFlags__InputsMask;
    if ((flags & ImGuiColorEditFlags__DataTypeMask) == 0)
        flags |= ImGuiColorEditFlags__OptionsDefault & ImGuiColorEditFlags__DataTypeMask;
    if ((flags & ImGuiColorEditFlags__PickerMask) == 0)
        flags |= ImGuiColorEditFlags__OptionsDefault & ImGuiColorEditFlags__PickerMask;
    IM_ASSERT(ImIsPowerOfTwo((int)(flags & ImGuiColorEditFlags__InputsMask)));   // Check only 1 option is selected
    IM_ASSERT(ImIsPowerOfTwo((int)(flags & ImGuiColorEditFlags__DataTypeMask))); // Check only 1 option is selected
    IM_ASSERT(ImIsPowerOfTwo((int)(flags & ImGuiColorEditFlags__PickerMask)));   // Check only 1 option is selected
    g.ColorEditOptions = flags;
}

// Note: only access 3 floats if ImGuiColorEditFlags_NoAlpha flag is set.
void ImGui::ColorTooltip(const char* text, const float* col, ImGuiColorEditFlags flags)
{
    ImGuiContext& g = *GImGui;

    int cr = IM_F32_TO_INT8_SAT(col[0]), cg = IM_F32_TO_INT8_SAT(col[1]), cb = IM_F32_TO_INT8_SAT(col[2]), ca = (flags & ImGuiColorEditFlags_NoAlpha) ? 255 : IM_F32_TO_INT8_SAT(col[3]);
    BeginTooltipEx(0, true);

    const char* text_end = text ? FindRenderedTextEnd(text, NULL) : text;
    if (text_end > text)
    {
        TextUnformatted(text, text_end);
        Separator();
    }

    ImVec2 sz(g.FontSize * 3 + g.Style.FramePadding.y * 2, g.FontSize * 3 + g.Style.FramePadding.y * 2);
    ColorButton("##preview", ImVec4(col[0], col[1], col[2], col[3]), (flags & (ImGuiColorEditFlags_NoAlpha | ImGuiColorEditFlags_AlphaPreview | ImGuiColorEditFlags_AlphaPreviewHalf)) | ImGuiColorEditFlags_NoTooltip, sz);
    SameLine();
    if (flags & ImGuiColorEditFlags_NoAlpha)
        Text("#%02X%02X%02X\nR: %d, G: %d, B: %d\n(%.3f, %.3f, %.3f)", cr, cg, cb, cr, cg, cb, col[0], col[1], col[2]);
    else
        Text("#%02X%02X%02X%02X\nR:%d, G:%d, B:%d, A:%d\n(%.3f, %.3f, %.3f, %.3f)", cr, cg, cb, ca, cr, cg, cb, ca, col[0], col[1], col[2], col[3]);
    EndTooltip();
}

void ImGui::ColorEditOptionsPopup(const float* col, ImGuiColorEditFlags flags)
{
    bool allow_opt_inputs = !(flags & ImGuiColorEditFlags__InputsMask);
    bool allow_opt_datatype = !(flags & ImGuiColorEditFlags__DataTypeMask);
    if ((!allow_opt_inputs && !allow_opt_datatype) || !BeginPopup("context"))
        return;
    ImGuiContext& g = *GImGui;
    ImGuiColorEditFlags opts = g.ColorEditOptions;
    if (allow_opt_inputs)
    {
        if (RadioButton("RGB", (opts & ImGuiColorEditFlags_RGB) != 0)) opts = (opts & ~ImGuiColorEditFlags__InputsMask) | ImGuiColorEditFlags_RGB;
        if (RadioButton("HSV", (opts & ImGuiColorEditFlags_HSV) != 0)) opts = (opts & ~ImGuiColorEditFlags__InputsMask) | ImGuiColorEditFlags_HSV;
        if (RadioButton("HEX", (opts & ImGuiColorEditFlags_HEX) != 0)) opts = (opts & ~ImGuiColorEditFlags__InputsMask) | ImGuiColorEditFlags_HEX;
    }
    if (allow_opt_datatype)
    {
        if (allow_opt_inputs) Separator();
        if (RadioButton("0..255",     (opts & ImGuiColorEditFlags_Uint8) != 0)) opts = (opts & ~ImGuiColorEditFlags__DataTypeMask) | ImGuiColorEditFlags_Uint8;
        if (RadioButton("0.00..1.00", (opts & ImGuiColorEditFlags_Float) != 0)) opts = (opts & ~ImGuiColorEditFlags__DataTypeMask) | ImGuiColorEditFlags_Float;
    }

    if (allow_opt_inputs || allow_opt_datatype)
        Separator();
    if (Button("Copy as..", ImVec2(-1,0)))
        OpenPopup("Copy");
    if (BeginPopup("Copy"))
    {
        int cr = IM_F32_TO_INT8_SAT(col[0]), cg = IM_F32_TO_INT8_SAT(col[1]), cb = IM_F32_TO_INT8_SAT(col[2]), ca = (flags & ImGuiColorEditFlags_NoAlpha) ? 255 : IM_F32_TO_INT8_SAT(col[3]);
        char buf[64];
        ImFormatString(buf, IM_ARRAYSIZE(buf), "(%.3ff, %.3ff, %.3ff, %.3ff)", col[0], col[1], col[2], (flags & ImGuiColorEditFlags_NoAlpha) ? 1.0f : col[3]);
        if (Selectable(buf))
            SetClipboardText(buf);
        ImFormatString(buf, IM_ARRAYSIZE(buf), "(%d,%d,%d,%d)", cr, cg, cb, ca);
        if (Selectable(buf))
            SetClipboardText(buf);
        if (flags & ImGuiColorEditFlags_NoAlpha)
            ImFormatString(buf, IM_ARRAYSIZE(buf), "0x%02X%02X%02X", cr, cg, cb);
        else
            ImFormatString(buf, IM_ARRAYSIZE(buf), "0x%02X%02X%02X%02X", cr, cg, cb, ca);
        if (Selectable(buf))
            SetClipboardText(buf);
        EndPopup();
    }

    g.ColorEditOptions = opts;
    EndPopup();
}

void ImGui::ColorPickerOptionsPopup(const float* ref_col, ImGuiColorEditFlags flags)
{
    bool allow_opt_picker = !(flags & ImGuiColorEditFlags__PickerMask);
    bool allow_opt_alpha_bar = !(flags & ImGuiColorEditFlags_NoAlpha) && !(flags & ImGuiColorEditFlags_AlphaBar);
    if ((!allow_opt_picker && !allow_opt_alpha_bar) || !ImGui::BeginPopup("context"))
        return;
    ImGuiContext& g = *GImGui;
    if (allow_opt_picker)
    {
        ImVec2 picker_size(g.FontSize * 8, ImMax(g.FontSize * 8 - (ImGui::GetFrameHeight() + g.Style.ItemInnerSpacing.x), 1.0f)); // FIXME: Picker size copied from main picker function
        ImGui::PushItemWidth(picker_size.x);
        for (int picker_type = 0; picker_type < 2; picker_type++)
        {
            // Draw small/thumbnail version of each picker type (over an invisible button for selection)
            if (picker_type > 0) ImGui::Separator();
            ImGui::PushID(picker_type);
            ImGuiColorEditFlags picker_flags = ImGuiColorEditFlags_NoInputs|ImGuiColorEditFlags_NoOptions|ImGuiColorEditFlags_NoLabel|ImGuiColorEditFlags_NoSidePreview|(flags & ImGuiColorEditFlags_NoAlpha);
            if (picker_type == 0) picker_flags |= ImGuiColorEditFlags_PickerHueBar;
            if (picker_type == 1) picker_flags |= ImGuiColorEditFlags_PickerHueWheel;
            ImVec2 backup_pos = ImGui::GetCursorScreenPos();
            if (ImGui::Selectable("##selectable", false, 0, picker_size)) // By default, Selectable() is closing popup
                g.ColorEditOptions = (g.ColorEditOptions & ~ImGuiColorEditFlags__PickerMask) | (picker_flags & ImGuiColorEditFlags__PickerMask);
            ImGui::SetCursorScreenPos(backup_pos);
            ImVec4 dummy_ref_col;
            memcpy(&dummy_ref_col.x, ref_col, sizeof(float) * (picker_flags & ImGuiColorEditFlags_NoAlpha ? 3 : 4));
            ImGui::ColorPicker4("##dummypicker", &dummy_ref_col.x, picker_flags);
            ImGui::PopID();
        }
        ImGui::PopItemWidth();
    }
    if (allow_opt_alpha_bar)
    {
        if (allow_opt_picker) ImGui::Separator();
        ImGui::CheckboxFlags("Alpha Bar", (unsigned int*)&g.ColorEditOptions, ImGuiColorEditFlags_AlphaBar);
    }
    ImGui::EndPopup();
}

//-------------------------------------------------------------------------
// [SECTION] Widgets: TreeNode, CollapsingHeader, etc.
//-------------------------------------------------------------------------
// - TreeNode()
// - TreeNodeV()
// - TreeNodeEx()
// - TreeNodeExV()
// - TreeNodeBehavior() [Internal]  
// - TreePush()
// - TreePop()
// - TreeAdvanceToLabelPos()
// - GetTreeNodeToLabelSpacing()
// - SetNextTreeNodeOpen()
// - CollapsingHeader()
//-------------------------------------------------------------------------

bool ImGui::TreeNode(const char* str_id, const char* fmt, ...)
{
    va_list args;
    va_start(args, fmt);
    bool is_open = TreeNodeExV(str_id, 0, fmt, args);
    va_end(args);
    return is_open;
}

bool ImGui::TreeNode(const void* ptr_id, const char* fmt, ...)
{
    va_list args;
    va_start(args, fmt);
    bool is_open = TreeNodeExV(ptr_id, 0, fmt, args);
    va_end(args);
    return is_open;
}

bool ImGui::TreeNode(const char* label)
{
    ImGuiWindow* window = GetCurrentWindow();
    if (window->SkipItems)
        return false;
    return TreeNodeBehavior(window->GetID(label), 0, label, NULL);
}

bool ImGui::TreeNodeV(const char* str_id, const char* fmt, va_list args)
{
    return TreeNodeExV(str_id, 0, fmt, args);
}

bool ImGui::TreeNodeV(const void* ptr_id, const char* fmt, va_list args)
{
    return TreeNodeExV(ptr_id, 0, fmt, args);
}

bool ImGui::TreeNodeEx(const char* label, ImGuiTreeNodeFlags flags)
{
    ImGuiWindow* window = GetCurrentWindow();
    if (window->SkipItems)
        return false;

    return TreeNodeBehavior(window->GetID(label), flags, label, NULL);
}

bool ImGui::TreeNodeEx(const char* str_id, ImGuiTreeNodeFlags flags, const char* fmt, ...)
{
    va_list args;
    va_start(args, fmt);
    bool is_open = TreeNodeExV(str_id, flags, fmt, args);
    va_end(args);
    return is_open;
}

bool ImGui::TreeNodeEx(const void* ptr_id, ImGuiTreeNodeFlags flags, const char* fmt, ...)
{
    va_list args;
    va_start(args, fmt);
    bool is_open = TreeNodeExV(ptr_id, flags, fmt, args);
    va_end(args);
    return is_open;
}

bool ImGui::TreeNodeExV(const char* str_id, ImGuiTreeNodeFlags flags, const char* fmt, va_list args)
{
    ImGuiWindow* window = GetCurrentWindow();
    if (window->SkipItems)
        return false;

    ImGuiContext& g = *GImGui;
    const char* label_end = g.TempBuffer + ImFormatStringV(g.TempBuffer, IM_ARRAYSIZE(g.TempBuffer), fmt, args);
    return TreeNodeBehavior(window->GetID(str_id), flags, g.TempBuffer, label_end);
}

bool ImGui::TreeNodeExV(const void* ptr_id, ImGuiTreeNodeFlags flags, const char* fmt, va_list args)
{
    ImGuiWindow* window = GetCurrentWindow();
    if (window->SkipItems)
        return false;

    ImGuiContext& g = *GImGui;
    const char* label_end = g.TempBuffer + ImFormatStringV(g.TempBuffer, IM_ARRAYSIZE(g.TempBuffer), fmt, args);
    return TreeNodeBehavior(window->GetID(ptr_id), flags, g.TempBuffer, label_end);
}

bool ImGui::TreeNodeBehaviorIsOpen(ImGuiID id, ImGuiTreeNodeFlags flags)
{
    if (flags & ImGuiTreeNodeFlags_Leaf)
        return true;

    // We only write to the tree storage if the user clicks (or explicitly use SetNextTreeNode*** functions)
    ImGuiContext& g = *GImGui;
    ImGuiWindow* window = g.CurrentWindow;
    ImGuiStorage* storage = window->DC.StateStorage;

    bool is_open;
    if (g.NextTreeNodeOpenCond != 0)
    {
        if (g.NextTreeNodeOpenCond & ImGuiCond_Always)
        {
            is_open = g.NextTreeNodeOpenVal;
            storage->SetInt(id, is_open);
        }
        else
        {
            // We treat ImGuiCond_Once and ImGuiCond_FirstUseEver the same because tree node state are not saved persistently.
            const int stored_value = storage->GetInt(id, -1);
            if (stored_value == -1)
            {
                is_open = g.NextTreeNodeOpenVal;
                storage->SetInt(id, is_open);
            }
            else
            {
                is_open = stored_value != 0;
            }
        }
        g.NextTreeNodeOpenCond = 0;
    }
    else
    {
        is_open = storage->GetInt(id, (flags & ImGuiTreeNodeFlags_DefaultOpen) ? 1 : 0) != 0;
    }

    // When logging is enabled, we automatically expand tree nodes (but *NOT* collapsing headers.. seems like sensible behavior).
    // NB- If we are above max depth we still allow manually opened nodes to be logged.
    if (g.LogEnabled && !(flags & ImGuiTreeNodeFlags_NoAutoOpenOnLog) && window->DC.TreeDepth < g.LogAutoExpandMaxDepth)
        is_open = true;

    return is_open;
}

bool ImGui::TreeNodeBehavior(ImGuiID id, ImGuiTreeNodeFlags flags, const char* label, const char* label_end)
{
    ImGuiWindow* window = GetCurrentWindow();
    if (window->SkipItems)
        return false;

    ImGuiContext& g = *GImGui;
    const ImGuiStyle& style = g.Style;
    const bool display_frame = (flags & ImGuiTreeNodeFlags_Framed) != 0;
    const ImVec2 padding = (display_frame || (flags & ImGuiTreeNodeFlags_FramePadding)) ? style.FramePadding : ImVec2(style.FramePadding.x, 0.0f);

    if (!label_end)
        label_end = FindRenderedTextEnd(label);
    const ImVec2 label_size = CalcTextSize(label, label_end, false);

    // We vertically grow up to current line height up the typical widget height.
    const float text_base_offset_y = ImMax(padding.y, window->DC.CurrentLineTextBaseOffset); // Latch before ItemSize changes it
    const float frame_height = ImMax(ImMin(window->DC.CurrentLineSize.y, g.FontSize + style.FramePadding.y*2), label_size.y + padding.y*2);
    ImRect frame_bb = ImRect(window->DC.CursorPos, ImVec2(window->Pos.x + GetContentRegionMax().x, window->DC.CursorPos.y + frame_height));
    if (display_frame)
    {
        // Framed header expand a little outside the default padding
        frame_bb.Min.x -= (float)(int)(window->WindowPadding.x*0.5f) - 1;
        frame_bb.Max.x += (float)(int)(window->WindowPadding.x*0.5f) - 1;
    }

    const float text_offset_x = (g.FontSize + (display_frame ? padding.x*3 : padding.x*2));   // Collapser arrow width + Spacing
    const float text_width = g.FontSize + (label_size.x > 0.0f ? label_size.x + padding.x*2 : 0.0f);   // Include collapser
    ItemSize(ImVec2(text_width, frame_height), text_base_offset_y);

    // For regular tree nodes, we arbitrary allow to click past 2 worth of ItemSpacing
    // (Ideally we'd want to add a flag for the user to specify if we want the hit test to be done up to the right side of the content or not)
    const ImRect interact_bb = display_frame ? frame_bb : ImRect(frame_bb.Min.x, frame_bb.Min.y, frame_bb.Min.x + text_width + style.ItemSpacing.x*2, frame_bb.Max.y);
    bool is_open = TreeNodeBehaviorIsOpen(id, flags);

    // Store a flag for the current depth to tell if we will allow closing this node when navigating one of its child.
    // For this purpose we essentially compare if g.NavIdIsAlive went from 0 to 1 between TreeNode() and TreePop().
    // This is currently only support 32 level deep and we are fine with (1 << Depth) overflowing into a zero.
    if (is_open && !g.NavIdIsAlive && (flags & ImGuiTreeNodeFlags_NavLeftJumpsBackHere) && !(flags & ImGuiTreeNodeFlags_NoTreePushOnOpen))
        window->DC.TreeDepthMayJumpToParentOnPop |= (1 << window->DC.TreeDepth);

    bool item_add = ItemAdd(interact_bb, id);
    window->DC.LastItemStatusFlags |= ImGuiItemStatusFlags_HasDisplayRect;
    window->DC.LastItemDisplayRect = frame_bb;

    if (!item_add)
    {
        if (is_open && !(flags & ImGuiTreeNodeFlags_NoTreePushOnOpen))
            TreePushRawID(id);
        return is_open;
    }

    // Flags that affects opening behavior:
    // - 0(default) ..................... single-click anywhere to open
    // - OpenOnDoubleClick .............. double-click anywhere to open
    // - OpenOnArrow .................... single-click on arrow to open
    // - OpenOnDoubleClick|OpenOnArrow .. single-click on arrow or double-click anywhere to open
    ImGuiButtonFlags button_flags = ImGuiButtonFlags_NoKeyModifiers | ((flags & ImGuiTreeNodeFlags_AllowItemOverlap) ? ImGuiButtonFlags_AllowItemOverlap : 0);
    if (!(flags & ImGuiTreeNodeFlags_Leaf))
        button_flags |= ImGuiButtonFlags_PressedOnDragDropHold;
    if (flags & ImGuiTreeNodeFlags_OpenOnDoubleClick)
        button_flags |= ImGuiButtonFlags_PressedOnDoubleClick | ((flags & ImGuiTreeNodeFlags_OpenOnArrow) ? ImGuiButtonFlags_PressedOnClickRelease : 0);

    bool hovered, held, pressed = ButtonBehavior(interact_bb, id, &hovered, &held, button_flags);
    if (!(flags & ImGuiTreeNodeFlags_Leaf))
    {
        bool toggled = false;
        if (pressed)
        {
            toggled = !(flags & (ImGuiTreeNodeFlags_OpenOnArrow | ImGuiTreeNodeFlags_OpenOnDoubleClick)) || (g.NavActivateId == id);
            if (flags & ImGuiTreeNodeFlags_OpenOnArrow)
                toggled |= IsMouseHoveringRect(interact_bb.Min, ImVec2(interact_bb.Min.x + text_offset_x, interact_bb.Max.y)) && (!g.NavDisableMouseHover);
            if (flags & ImGuiTreeNodeFlags_OpenOnDoubleClick)
                toggled |= g.IO.MouseDoubleClicked[0];
            if (g.DragDropActive && is_open) // When using Drag and Drop "hold to open" we keep the node highlighted after opening, but never close it again.
                toggled = false;
        }

        if (g.NavId == id && g.NavMoveRequest && g.NavMoveDir == ImGuiDir_Left && is_open)
        {
            toggled = true;
            NavMoveRequestCancel();
        }
        if (g.NavId == id && g.NavMoveRequest && g.NavMoveDir == ImGuiDir_Right && !is_open) // If there's something upcoming on the line we may want to give it the priority?
        {
            toggled = true;
            NavMoveRequestCancel();
        }

        if (toggled)
        {
            is_open = !is_open;
            window->DC.StateStorage->SetInt(id, is_open);
        }
    }
    if (flags & ImGuiTreeNodeFlags_AllowItemOverlap)
        SetItemAllowOverlap();

    // Render
    const ImU32 col = GetColorU32((held && hovered) ? ImGuiCol_HeaderActive : hovered ? ImGuiCol_HeaderHovered : ImGuiCol_Header);
    const ImVec2 text_pos = frame_bb.Min + ImVec2(text_offset_x, text_base_offset_y);
    if (display_frame)
    {
        // Framed type
        RenderFrame(frame_bb.Min, frame_bb.Max, col, true, style.FrameRounding);
        RenderNavHighlight(frame_bb, id, ImGuiNavHighlightFlags_TypeThin);
        RenderArrow(frame_bb.Min + ImVec2(padding.x, text_base_offset_y), is_open ? ImGuiDir_Down : ImGuiDir_Right, 1.0f);
        if (g.LogEnabled)
        {
            // NB: '##' is normally used to hide text (as a library-wide feature), so we need to specify the text range to make sure the ## aren't stripped out here.
            const char log_prefix[] = "\n##";
            const char log_suffix[] = "##";
            LogRenderedText(&text_pos, log_prefix, log_prefix+3);
            RenderTextClipped(text_pos, frame_bb.Max, label, label_end, &label_size);
            LogRenderedText(&text_pos, log_suffix+1, log_suffix+3);
        }
        else
        {
            RenderTextClipped(text_pos, frame_bb.Max, label, label_end, &label_size);
        }
    }
    else
    {
        // Unframed typed for tree nodes
        if (hovered || (flags & ImGuiTreeNodeFlags_Selected))
        {
            RenderFrame(frame_bb.Min, frame_bb.Max, col, false);
            RenderNavHighlight(frame_bb, id, ImGuiNavHighlightFlags_TypeThin);
        }

        if (flags & ImGuiTreeNodeFlags_Bullet)
            RenderBullet(frame_bb.Min + ImVec2(text_offset_x * 0.5f, g.FontSize*0.50f + text_base_offset_y));
        else if (!(flags & ImGuiTreeNodeFlags_Leaf))
            RenderArrow(frame_bb.Min + ImVec2(padding.x, g.FontSize*0.15f + text_base_offset_y), is_open ? ImGuiDir_Down : ImGuiDir_Right, 0.70f);
        if (g.LogEnabled)
            LogRenderedText(&text_pos, ">");
        RenderText(text_pos, label, label_end, false);
    }

    if (is_open && !(flags & ImGuiTreeNodeFlags_NoTreePushOnOpen))
        TreePushRawID(id);
    return is_open;
}

void ImGui::TreePush(const char* str_id)
{
    ImGuiWindow* window = GetCurrentWindow();
    Indent();
    window->DC.TreeDepth++;
    PushID(str_id ? str_id : "#TreePush");
}

void ImGui::TreePush(const void* ptr_id)
{
    ImGuiWindow* window = GetCurrentWindow();
    Indent();
    window->DC.TreeDepth++;
    PushID(ptr_id ? ptr_id : (const void*)"#TreePush");
}

void ImGui::TreePushRawID(ImGuiID id)
{
    ImGuiWindow* window = GetCurrentWindow();
    Indent();
    window->DC.TreeDepth++;
    window->IDStack.push_back(id);
}

void ImGui::TreePop()
{
    ImGuiContext& g = *GImGui;
    ImGuiWindow* window = g.CurrentWindow;
    Unindent();

    window->DC.TreeDepth--;
    if (g.NavMoveDir == ImGuiDir_Left && g.NavWindow == window && NavMoveRequestButNoResultYet())
        if (g.NavIdIsAlive && (window->DC.TreeDepthMayJumpToParentOnPop & (1 << window->DC.TreeDepth)))
        {
            SetNavID(window->IDStack.back(), g.NavLayer);
            NavMoveRequestCancel();
        }
    window->DC.TreeDepthMayJumpToParentOnPop &= (1 << window->DC.TreeDepth) - 1;

    IM_ASSERT(window->IDStack.Size > 1); // There should always be 1 element in the IDStack (pushed during window creation). If this triggers you called TreePop/PopID too much.
    PopID();
}

void ImGui::TreeAdvanceToLabelPos()
{
    ImGuiContext& g = *GImGui;
    g.CurrentWindow->DC.CursorPos.x += GetTreeNodeToLabelSpacing();
}

// Horizontal distance preceding label when using TreeNode() or Bullet()
float ImGui::GetTreeNodeToLabelSpacing()
{
    ImGuiContext& g = *GImGui;
    return g.FontSize + (g.Style.FramePadding.x * 2.0f);
}

void ImGui::SetNextTreeNodeOpen(bool is_open, ImGuiCond cond)
{
    ImGuiContext& g = *GImGui;
    if (g.CurrentWindow->SkipItems)
        return;
    g.NextTreeNodeOpenVal = is_open;
    g.NextTreeNodeOpenCond = cond ? cond : ImGuiCond_Always;
}

// CollapsingHeader returns true when opened but do not indent nor push into the ID stack (because of the ImGuiTreeNodeFlags_NoTreePushOnOpen flag).
// This is basically the same as calling TreeNodeEx(label, ImGuiTreeNodeFlags_CollapsingHeader). You can remove the _NoTreePushOnOpen flag if you want behavior closer to normal TreeNode().
bool ImGui::CollapsingHeader(const char* label, ImGuiTreeNodeFlags flags)
{
    ImGuiWindow* window = GetCurrentWindow();
    if (window->SkipItems)
        return false;

    return TreeNodeBehavior(window->GetID(label), flags | ImGuiTreeNodeFlags_CollapsingHeader, label);
}

bool ImGui::CollapsingHeader(const char* label, bool* p_open, ImGuiTreeNodeFlags flags)
{
    ImGuiWindow* window = GetCurrentWindow();
    if (window->SkipItems)
        return false;

    if (p_open && !*p_open)
        return false;

    ImGuiID id = window->GetID(label);
    bool is_open = TreeNodeBehavior(id, flags | ImGuiTreeNodeFlags_CollapsingHeader | (p_open ? ImGuiTreeNodeFlags_AllowItemOverlap : 0), label);
    if (p_open)
    {
        // Create a small overlapping close button // FIXME: We can evolve this into user accessible helpers to add extra buttons on title bars, headers, etc.
        ImGuiContext& g = *GImGui;
        ImGuiItemHoveredDataBackup last_item_backup;
        float button_radius = g.FontSize * 0.5f;
        ImVec2 button_center = ImVec2(ImMin(window->DC.LastItemRect.Max.x, window->ClipRect.Max.x) - g.Style.FramePadding.x - button_radius, window->DC.LastItemRect.GetCenter().y);
        if (CloseButton(window->GetID((void*)(intptr_t)(id+1)), button_center, button_radius))
            *p_open = false;
        last_item_backup.Restore();
    }

    return is_open;
}

//-------------------------------------------------------------------------
// [SECTION] Widgets: Selectable
//-------------------------------------------------------------------------
// - Selectable()
//-------------------------------------------------------------------------

// Tip: pass an empty label (e.g. "##dummy") then you can use the space to draw other text or image.
// But you need to make sure the ID is unique, e.g. enclose calls in PushID/PopID or use ##unique_id.
bool ImGui::Selectable(const char* label, bool selected, ImGuiSelectableFlags flags, const ImVec2& size_arg)
{
    ImGuiWindow* window = GetCurrentWindow();
    if (window->SkipItems)
        return false;

    ImGuiContext& g = *GImGui;
    const ImGuiStyle& style = g.Style;

    if ((flags & ImGuiSelectableFlags_SpanAllColumns) && window->DC.ColumnsSet) // FIXME-OPT: Avoid if vertically clipped.
        PopClipRect();

    ImGuiID id = window->GetID(label);
    ImVec2 label_size = CalcTextSize(label, NULL, true);
    ImVec2 size(size_arg.x != 0.0f ? size_arg.x : label_size.x, size_arg.y != 0.0f ? size_arg.y : label_size.y);
    ImVec2 pos = window->DC.CursorPos;
    pos.y += window->DC.CurrentLineTextBaseOffset;
    ImRect bb_inner(pos, pos + size);
    ItemSize(bb_inner);

    // Fill horizontal space.
    ImVec2 window_padding = window->WindowPadding;
    float max_x = (flags & ImGuiSelectableFlags_SpanAllColumns) ? GetWindowContentRegionMax().x : GetContentRegionMax().x;
    float w_draw = ImMax(label_size.x, window->Pos.x + max_x - window_padding.x - window->DC.CursorPos.x);
    ImVec2 size_draw((size_arg.x != 0 && !(flags & ImGuiSelectableFlags_DrawFillAvailWidth)) ? size_arg.x : w_draw, size_arg.y != 0.0f ? size_arg.y : size.y);
    ImRect bb(pos, pos + size_draw);
    if (size_arg.x == 0.0f || (flags & ImGuiSelectableFlags_DrawFillAvailWidth))
        bb.Max.x += window_padding.x;

    // Selectables are tightly packed together, we extend the box to cover spacing between selectable.
    float spacing_L = (float)(int)(style.ItemSpacing.x * 0.5f);
    float spacing_U = (float)(int)(style.ItemSpacing.y * 0.5f);
    float spacing_R = style.ItemSpacing.x - spacing_L;
    float spacing_D = style.ItemSpacing.y - spacing_U;
    bb.Min.x -= spacing_L;
    bb.Min.y -= spacing_U;
    bb.Max.x += spacing_R;
    bb.Max.y += spacing_D;
    if (!ItemAdd(bb, (flags & ImGuiSelectableFlags_Disabled) ? 0 : id))
    {
        if ((flags & ImGuiSelectableFlags_SpanAllColumns) && window->DC.ColumnsSet)
            PushColumnClipRect();
        return false;
    }

    // We use NoHoldingActiveID on menus so user can click and _hold_ on a menu then drag to browse child entries
    ImGuiButtonFlags button_flags = 0;
    if (flags & ImGuiSelectableFlags_NoHoldingActiveID) button_flags |= ImGuiButtonFlags_NoHoldingActiveID;
    if (flags & ImGuiSelectableFlags_PressedOnClick) button_flags |= ImGuiButtonFlags_PressedOnClick;
    if (flags & ImGuiSelectableFlags_PressedOnRelease) button_flags |= ImGuiButtonFlags_PressedOnRelease;
    if (flags & ImGuiSelectableFlags_Disabled) button_flags |= ImGuiButtonFlags_Disabled;
    if (flags & ImGuiSelectableFlags_AllowDoubleClick) button_flags |= ImGuiButtonFlags_PressedOnClickRelease | ImGuiButtonFlags_PressedOnDoubleClick;
    bool hovered, held;
    bool pressed = ButtonBehavior(bb, id, &hovered, &held, button_flags);
    if (flags & ImGuiSelectableFlags_Disabled)
        selected = false;

    // Hovering selectable with mouse updates NavId accordingly so navigation can be resumed with gamepad/keyboard (this doesn't happen on most widgets)
    if (pressed || hovered)
        if (!g.NavDisableMouseHover && g.NavWindow == window && g.NavLayer == window->DC.NavLayerCurrent)
        {
            g.NavDisableHighlight = true;
            SetNavID(id, window->DC.NavLayerCurrent);
        }
    if (pressed)
        MarkItemEdited(id);

    // Render
    if (hovered || selected)
    {
        const ImU32 col = GetColorU32((held && hovered) ? ImGuiCol_HeaderActive : hovered ? ImGuiCol_HeaderHovered : ImGuiCol_Header);
        RenderFrame(bb.Min, bb.Max, col, false, 0.0f);
        RenderNavHighlight(bb, id, ImGuiNavHighlightFlags_TypeThin | ImGuiNavHighlightFlags_NoRounding);
    }

    if ((flags & ImGuiSelectableFlags_SpanAllColumns) && window->DC.ColumnsSet)
    {
        PushColumnClipRect();
        bb.Max.x -= (GetContentRegionMax().x - max_x);
    }

    if (flags & ImGuiSelectableFlags_Disabled) PushStyleColor(ImGuiCol_Text, g.Style.Colors[ImGuiCol_TextDisabled]);
    RenderTextClipped(bb_inner.Min, bb.Max, label, NULL, &label_size, ImVec2(0.0f,0.0f));
    if (flags & ImGuiSelectableFlags_Disabled) PopStyleColor();

    // Automatically close popups
    if (pressed && (window->Flags & ImGuiWindowFlags_Popup) && !(flags & ImGuiSelectableFlags_DontClosePopups) && !(window->DC.ItemFlags & ImGuiItemFlags_SelectableDontClosePopup))
        CloseCurrentPopup();
    return pressed;
}

bool ImGui::Selectable(const char* label, bool* p_selected, ImGuiSelectableFlags flags, const ImVec2& size_arg)
{
    if (Selectable(label, *p_selected, flags, size_arg))
    {
        *p_selected = !*p_selected;
        return true;
    }
    return false;
}

//-------------------------------------------------------------------------
// [SECTION] Widgets: ListBox
//-------------------------------------------------------------------------
// - ListBox()
// - ListBoxHeader()
// - ListBoxFooter()
//-------------------------------------------------------------------------

// FIXME: Rename to BeginListBox()
// Helper to calculate the size of a listbox and display a label on the right.
// Tip: To have a list filling the entire window width, PushItemWidth(-1) and pass an empty label "##empty"
bool ImGui::ListBoxHeader(const char* label, const ImVec2& size_arg)
{
    ImGuiWindow* window = GetCurrentWindow();
    if (window->SkipItems)
        return false;

    const ImGuiStyle& style = GetStyle();
    const ImGuiID id = GetID(label);
    const ImVec2 label_size = CalcTextSize(label, NULL, true);

    // Size default to hold ~7 items. Fractional number of items helps seeing that we can scroll down/up without looking at scrollbar.
    ImVec2 size = CalcItemSize(size_arg, CalcItemWidth(), GetTextLineHeightWithSpacing() * 7.4f + style.ItemSpacing.y);
    ImVec2 frame_size = ImVec2(size.x, ImMax(size.y, label_size.y));
    ImRect frame_bb(window->DC.CursorPos, window->DC.CursorPos + frame_size);
    ImRect bb(frame_bb.Min, frame_bb.Max + ImVec2(label_size.x > 0.0f ? style.ItemInnerSpacing.x + label_size.x : 0.0f, 0.0f));
    window->DC.LastItemRect = bb; // Forward storage for ListBoxFooter.. dodgy.

    BeginGroup();
    if (label_size.x > 0)
        RenderText(ImVec2(frame_bb.Max.x + style.ItemInnerSpacing.x, frame_bb.Min.y + style.FramePadding.y), label);

    BeginChildFrame(id, frame_bb.GetSize());
    return true;
}

// FIXME: Rename to BeginListBox()
bool ImGui::ListBoxHeader(const char* label, int items_count, int height_in_items)
{
    // Size default to hold ~7 items. Fractional number of items helps seeing that we can scroll down/up without looking at scrollbar.
    // We don't add +0.40f if items_count <= height_in_items. It is slightly dodgy, because it means a dynamic list of items will make the widget resize occasionally when it crosses that size.
    // I am expecting that someone will come and complain about this behavior in a remote future, then we can advise on a better solution.
    if (height_in_items < 0)
        height_in_items = ImMin(items_count, 7);
    float height_in_items_f = height_in_items < items_count ? (height_in_items + 0.40f) : (height_in_items + 0.00f);

    // We include ItemSpacing.y so that a list sized for the exact number of items doesn't make a scrollbar appears. We could also enforce that by passing a flag to BeginChild().
    ImVec2 size;
    size.x = 0.0f;
    size.y = GetTextLineHeightWithSpacing() * height_in_items_f + GetStyle().ItemSpacing.y;
    return ListBoxHeader(label, size);
}

// FIXME: Rename to EndListBox()
void ImGui::ListBoxFooter()
{
    ImGuiWindow* parent_window = GetCurrentWindow()->ParentWindow;
    const ImRect bb = parent_window->DC.LastItemRect;
    const ImGuiStyle& style = GetStyle();

    EndChildFrame();

    // Redeclare item size so that it includes the label (we have stored the full size in LastItemRect)
    // We call SameLine() to restore DC.CurrentLine* data
    SameLine();
    parent_window->DC.CursorPos = bb.Min;
    ItemSize(bb, style.FramePadding.y);
    EndGroup();
}

bool ImGui::ListBox(const char* label, int* current_item, const char* const items[], int items_count, int height_items)
{
    const bool value_changed = ListBox(label, current_item, Items_ArrayGetter, (void*)items, items_count, height_items);
    return value_changed;
}

bool ImGui::ListBox(const char* label, int* current_item, bool (*items_getter)(void*, int, const char**), void* data, int items_count, int height_in_items)
{
    if (!ListBoxHeader(label, items_count, height_in_items))
        return false;

    // Assume all items have even height (= 1 line of text). If you need items of different or variable sizes you can create a custom version of ListBox() in your code without using the clipper.
    ImGuiContext& g = *GImGui;
    bool value_changed = false;
    ImGuiListClipper clipper(items_count, GetTextLineHeightWithSpacing()); // We know exactly our line height here so we pass it as a minor optimization, but generally you don't need to.
    while (clipper.Step())
        for (int i = clipper.DisplayStart; i < clipper.DisplayEnd; i++)
        {
            const bool item_selected = (i == *current_item);
            const char* item_text;
            if (!items_getter(data, i, &item_text))
                item_text = "*Unknown item*";

            PushID(i);
            if (Selectable(item_text, item_selected))
            {
                *current_item = i;
                value_changed = true;
            }
            if (item_selected)
                SetItemDefaultFocus();
            PopID();
        }
    ListBoxFooter();
    if (value_changed)
        MarkItemEdited(g.CurrentWindow->DC.LastItemId);

    return value_changed;
}

//-------------------------------------------------------------------------
// [SECTION] Widgets: PlotLines, PlotHistogram
//-------------------------------------------------------------------------
// - PlotEx() [Internal]
// - PlotLines()
// - PlotHistogram()
//-------------------------------------------------------------------------

void ImGui::PlotEx(ImGuiPlotType plot_type, const char* label, float (*values_getter)(void* data, int idx), void* data, int values_count, int values_offset, const char* overlay_text, float scale_min, float scale_max, ImVec2 graph_size)
{
    ImGuiWindow* window = GetCurrentWindow();
    if (window->SkipItems)
        return;

    ImGuiContext& g = *GImGui;
    const ImGuiStyle& style = g.Style;

    const ImVec2 label_size = CalcTextSize(label, NULL, true);
    if (graph_size.x == 0.0f)
        graph_size.x = CalcItemWidth();
    if (graph_size.y == 0.0f)
        graph_size.y = label_size.y + (style.FramePadding.y * 2);

    const ImRect frame_bb(window->DC.CursorPos, window->DC.CursorPos + ImVec2(graph_size.x, graph_size.y));
    const ImRect inner_bb(frame_bb.Min + style.FramePadding, frame_bb.Max - style.FramePadding);
    const ImRect total_bb(frame_bb.Min, frame_bb.Max + ImVec2(label_size.x > 0.0f ? style.ItemInnerSpacing.x + label_size.x : 0.0f, 0));
    ItemSize(total_bb, style.FramePadding.y);
    if (!ItemAdd(total_bb, 0, &frame_bb))
        return;
    const bool hovered = ItemHoverable(inner_bb, 0);

    // Determine scale from values if not specified
    if (scale_min == FLT_MAX || scale_max == FLT_MAX)
    {
        float v_min = FLT_MAX;
        float v_max = -FLT_MAX;
        for (int i = 0; i < values_count; i++)
        {
            const float v = values_getter(data, i);
            v_min = ImMin(v_min, v);
            v_max = ImMax(v_max, v);
        }
        if (scale_min == FLT_MAX)
            scale_min = v_min;
        if (scale_max == FLT_MAX)
            scale_max = v_max;
    }

    RenderFrame(frame_bb.Min, frame_bb.Max, GetColorU32(ImGuiCol_FrameBg), true, style.FrameRounding);

    if (values_count > 0)
    {
        int res_w = ImMin((int)graph_size.x, values_count) + ((plot_type == ImGuiPlotType_Lines) ? -1 : 0);
        int item_count = values_count + ((plot_type == ImGuiPlotType_Lines) ? -1 : 0);

        // Tooltip on hover
        int v_hovered = -1;
        if (hovered)
        {
            const float t = ImClamp((g.IO.MousePos.x - inner_bb.Min.x) / (inner_bb.Max.x - inner_bb.Min.x), 0.0f, 0.9999f);
            const int v_idx = (int)(t * item_count);
            IM_ASSERT(v_idx >= 0 && v_idx < values_count);

            const float v0 = values_getter(data, (v_idx + values_offset) % values_count);
            const float v1 = values_getter(data, (v_idx + 1 + values_offset) % values_count);
            if (plot_type == ImGuiPlotType_Lines)
                SetTooltip("%d: %8.4g\n%d: %8.4g", v_idx, v0, v_idx+1, v1);
            else if (plot_type == ImGuiPlotType_Histogram)
                SetTooltip("%d: %8.4g", v_idx, v0);
            v_hovered = v_idx;
        }

        const float t_step = 1.0f / (float)res_w;
        const float inv_scale = (scale_min == scale_max) ? 0.0f : (1.0f / (scale_max - scale_min));

        float v0 = values_getter(data, (0 + values_offset) % values_count);
        float t0 = 0.0f;
        ImVec2 tp0 = ImVec2( t0, 1.0f - ImSaturate((v0 - scale_min) * inv_scale) );                       // Point in the normalized space of our target rectangle
        float histogram_zero_line_t = (scale_min * scale_max < 0.0f) ? (-scale_min * inv_scale) : (scale_min < 0.0f ? 0.0f : 1.0f);   // Where does the zero line stands

        const ImU32 col_base = GetColorU32((plot_type == ImGuiPlotType_Lines) ? ImGuiCol_PlotLines : ImGuiCol_PlotHistogram);
        const ImU32 col_hovered = GetColorU32((plot_type == ImGuiPlotType_Lines) ? ImGuiCol_PlotLinesHovered : ImGuiCol_PlotHistogramHovered);

        for (int n = 0; n < res_w; n++)
        {
            const float t1 = t0 + t_step;
            const int v1_idx = (int)(t0 * item_count + 0.5f);
            IM_ASSERT(v1_idx >= 0 && v1_idx < values_count);
            const float v1 = values_getter(data, (v1_idx + values_offset + 1) % values_count);
            const ImVec2 tp1 = ImVec2( t1, 1.0f - ImSaturate((v1 - scale_min) * inv_scale) );

            // NB: Draw calls are merged together by the DrawList system. Still, we should render our batch are lower level to save a bit of CPU.
            ImVec2 pos0 = ImLerp(inner_bb.Min, inner_bb.Max, tp0);
            ImVec2 pos1 = ImLerp(inner_bb.Min, inner_bb.Max, (plot_type == ImGuiPlotType_Lines) ? tp1 : ImVec2(tp1.x, histogram_zero_line_t));
            if (plot_type == ImGuiPlotType_Lines)
            {
                window->DrawList->AddLine(pos0, pos1, v_hovered == v1_idx ? col_hovered : col_base);
            }
            else if (plot_type == ImGuiPlotType_Histogram)
            {
                if (pos1.x >= pos0.x + 2.0f)
                    pos1.x -= 1.0f;
                window->DrawList->AddRectFilled(pos0, pos1, v_hovered == v1_idx ? col_hovered : col_base);
            }

            t0 = t1;
            tp0 = tp1;
        }
    }

    // Text overlay
    if (overlay_text)
        RenderTextClipped(ImVec2(frame_bb.Min.x, frame_bb.Min.y + style.FramePadding.y), frame_bb.Max, overlay_text, NULL, NULL, ImVec2(0.5f,0.0f));

    if (label_size.x > 0.0f)
        RenderText(ImVec2(frame_bb.Max.x + style.ItemInnerSpacing.x, inner_bb.Min.y), label);
}

struct ImGuiPlotArrayGetterData
{
    const float* Values;
    int Stride;

    ImGuiPlotArrayGetterData(const float* values, int stride) { Values = values; Stride = stride; }
};

static float Plot_ArrayGetter(void* data, int idx)
{
    ImGuiPlotArrayGetterData* plot_data = (ImGuiPlotArrayGetterData*)data;
    const float v = *(const float*)(const void*)((const unsigned char*)plot_data->Values + (size_t)idx * plot_data->Stride);
    return v;
}

void ImGui::PlotLines(const char* label, const float* values, int values_count, int values_offset, const char* overlay_text, float scale_min, float scale_max, ImVec2 graph_size, int stride)
{
    ImGuiPlotArrayGetterData data(values, stride);
    PlotEx(ImGuiPlotType_Lines, label, &Plot_ArrayGetter, (void*)&data, values_count, values_offset, overlay_text, scale_min, scale_max, graph_size);
}

void ImGui::PlotLines(const char* label, float (*values_getter)(void* data, int idx), void* data, int values_count, int values_offset, const char* overlay_text, float scale_min, float scale_max, ImVec2 graph_size)
{
    PlotEx(ImGuiPlotType_Lines, label, values_getter, data, values_count, values_offset, overlay_text, scale_min, scale_max, graph_size);
}

void ImGui::PlotHistogram(const char* label, const float* values, int values_count, int values_offset, const char* overlay_text, float scale_min, float scale_max, ImVec2 graph_size, int stride)
{
    ImGuiPlotArrayGetterData data(values, stride);
    PlotEx(ImGuiPlotType_Histogram, label, &Plot_ArrayGetter, (void*)&data, values_count, values_offset, overlay_text, scale_min, scale_max, graph_size);
}

void ImGui::PlotHistogram(const char* label, float (*values_getter)(void* data, int idx), void* data, int values_count, int values_offset, const char* overlay_text, float scale_min, float scale_max, ImVec2 graph_size)
{
    PlotEx(ImGuiPlotType_Histogram, label, values_getter, data, values_count, values_offset, overlay_text, scale_min, scale_max, graph_size);
}

//-------------------------------------------------------------------------
// [SECTION] Widgets: Value helpers
// Those is not very useful, legacy API.
//-------------------------------------------------------------------------
// - Value()
//-------------------------------------------------------------------------

void ImGui::Value(const char* prefix, bool b)
{
    Text("%s: %s", prefix, (b ? "true" : "false"));
}

void ImGui::Value(const char* prefix, int v)
{
    Text("%s: %d", prefix, v);
}

void ImGui::Value(const char* prefix, unsigned int v)
{
    Text("%s: %d", prefix, v);
}

void ImGui::Value(const char* prefix, float v, const char* float_format)
{
    if (float_format)
    {
        char fmt[64];
        ImFormatString(fmt, IM_ARRAYSIZE(fmt), "%%s: %s", float_format);
        Text(fmt, prefix, v);
    }
    else
    {
        Text("%s: %.3f", prefix, v);
    }
}

//-------------------------------------------------------------------------
// [SECTION] MenuItem, BeginMenu, EndMenu, etc.
//-------------------------------------------------------------------------
// - ImGuiMenuColumns [Internal]
// - BeginMainMenuBar()
// - EndMainMenuBar()
// - BeginMenuBar()
// - EndMenuBar()
// - BeginMenu()
// - EndMenu()
// - MenuItem()
//-------------------------------------------------------------------------

// Helpers for internal use
ImGuiMenuColumns::ImGuiMenuColumns()
{
    Count = 0;
    Spacing = Width = NextWidth = 0.0f;
    memset(Pos, 0, sizeof(Pos));
    memset(NextWidths, 0, sizeof(NextWidths));
}

void ImGuiMenuColumns::Update(int count, float spacing, bool clear)
{
    IM_ASSERT(Count <= IM_ARRAYSIZE(Pos));
    Count = count;
    Width = NextWidth = 0.0f;
    Spacing = spacing;
    if (clear) memset(NextWidths, 0, sizeof(NextWidths));
    for (int i = 0; i < Count; i++)
    {
        if (i > 0 && NextWidths[i] > 0.0f)
            Width += Spacing;
        Pos[i] = (float)(int)Width;
        Width += NextWidths[i];
        NextWidths[i] = 0.0f;
    }
}

float ImGuiMenuColumns::DeclColumns(float w0, float w1, float w2) // not using va_arg because they promote float to double
{
    NextWidth = 0.0f;
    NextWidths[0] = ImMax(NextWidths[0], w0);
    NextWidths[1] = ImMax(NextWidths[1], w1);
    NextWidths[2] = ImMax(NextWidths[2], w2);
    for (int i = 0; i < 3; i++)
        NextWidth += NextWidths[i] + ((i > 0 && NextWidths[i] > 0.0f) ? Spacing : 0.0f);
    return ImMax(Width, NextWidth);
}

float ImGuiMenuColumns::CalcExtraSpace(float avail_w)
{
    return ImMax(0.0f, avail_w - Width);
}

// For the main menu bar, which cannot be moved, we honor g.Style.DisplaySafeAreaPadding to ensure text can be visible on a TV set.
bool ImGui::BeginMainMenuBar()
{
    ImGuiContext& g = *GImGui;
    g.NextWindowData.MenuBarOffsetMinVal = ImVec2(g.Style.DisplaySafeAreaPadding.x, ImMax(g.Style.DisplaySafeAreaPadding.y - g.Style.FramePadding.y, 0.0f));
    SetNextWindowPos(g.Viewports[0]->Pos);
    SetNextWindowSize(ImVec2(g.Viewports[0]->Size.x, g.NextWindowData.MenuBarOffsetMinVal.y + g.FontBaseSize + g.Style.FramePadding.y));
    PushStyleVar(ImGuiStyleVar_WindowRounding, 0.0f);
    PushStyleVar(ImGuiStyleVar_WindowMinSize, ImVec2(0,0));
    ImGuiWindowFlags window_flags = ImGuiWindowFlags_NoDocking | ImGuiWindowFlags_NoTitleBar | ImGuiWindowFlags_NoResize | ImGuiWindowFlags_NoMove | ImGuiWindowFlags_NoScrollbar | ImGuiWindowFlags_NoSavedSettings | ImGuiWindowFlags_MenuBar;
    bool is_open = Begin("##MainMenuBar", NULL, window_flags) && BeginMenuBar();
    PopStyleVar(2);
    g.NextWindowData.MenuBarOffsetMinVal = ImVec2(0.0f, 0.0f);
    if (!is_open)
    {
        End();
        return false;
    }
    return true;
}

void ImGui::EndMainMenuBar()
{
    EndMenuBar();

    // When the user has left the menu layer (typically: closed menus through activation of an item), we restore focus to the previous window
    ImGuiContext& g = *GImGui;
    if (g.CurrentWindow == g.NavWindow && g.NavLayer == 0)
        FocusPreviousWindowIgnoringOne(g.NavWindow);

    End();
}

bool ImGui::BeginMenuBar()
{
    ImGuiWindow* window = GetCurrentWindow();
    if (window->SkipItems)
        return false;
    if (!(window->Flags & ImGuiWindowFlags_MenuBar))
        return false;

    IM_ASSERT(!window->DC.MenuBarAppending);
    BeginGroup(); // Backup position on layer 0
    PushID("##menubar");

    // We don't clip with current window clipping rectangle as it is already set to the area below. However we clip with window full rect.
    // We remove 1 worth of rounding to Max.x to that text in long menus and small windows don't tend to display over the lower-right rounded area, which looks particularly glitchy.
    ImRect bar_rect = window->MenuBarRect();
    ImRect clip_rect(ImFloor(bar_rect.Min.x + 0.5f), ImFloor(bar_rect.Min.y + window->WindowBorderSize + 0.5f), ImFloor(ImMax(bar_rect.Min.x, bar_rect.Max.x - window->WindowRounding) + 0.5f), ImFloor(bar_rect.Max.y + 0.5f));
    clip_rect.ClipWith(window->OuterRectClipped);
    PushClipRect(clip_rect.Min, clip_rect.Max, false);

    window->DC.CursorPos = ImVec2(bar_rect.Min.x + window->DC.MenuBarOffset.x, bar_rect.Min.y + window->DC.MenuBarOffset.y);
    window->DC.LayoutType = ImGuiLayoutType_Horizontal;
    window->DC.NavLayerCurrent++;
    window->DC.NavLayerCurrentMask <<= 1;
    window->DC.MenuBarAppending = true;
    AlignTextToFramePadding();
    return true;
}

void ImGui::EndMenuBar()
{
    ImGuiWindow* window = GetCurrentWindow();
    if (window->SkipItems)
        return;
    ImGuiContext& g = *GImGui;

    // Nav: When a move request within one of our child menu failed, capture the request to navigate among our siblings.
    if (NavMoveRequestButNoResultYet() && (g.NavMoveDir == ImGuiDir_Left || g.NavMoveDir == ImGuiDir_Right) && (g.NavWindow->Flags & ImGuiWindowFlags_ChildMenu))
    {
        ImGuiWindow* nav_earliest_child = g.NavWindow;
        while (nav_earliest_child->ParentWindow && (nav_earliest_child->ParentWindow->Flags & ImGuiWindowFlags_ChildMenu))
            nav_earliest_child = nav_earliest_child->ParentWindow;
        if (nav_earliest_child->ParentWindow == window && nav_earliest_child->DC.ParentLayoutType == ImGuiLayoutType_Horizontal && g.NavMoveRequestForward == ImGuiNavForward_None)
        {
            // To do so we claim focus back, restore NavId and then process the movement request for yet another frame.
            // This involve a one-frame delay which isn't very problematic in this situation. We could remove it by scoring in advance for multiple window (probably not worth the hassle/cost)
            IM_ASSERT(window->DC.NavLayerActiveMaskNext & 0x02); // Sanity check
            FocusWindow(window);
            SetNavIDWithRectRel(window->NavLastIds[1], 1, window->NavRectRel[1]);
            g.NavLayer = 1;
            g.NavDisableHighlight = true; // Hide highlight for the current frame so we don't see the intermediary selection.
            g.NavMoveRequestForward = ImGuiNavForward_ForwardQueued;
            NavMoveRequestCancel();
        }
    }

    IM_ASSERT(window->Flags & ImGuiWindowFlags_MenuBar);
    IM_ASSERT(window->DC.MenuBarAppending);
    PopClipRect();
    PopID();
    window->DC.MenuBarOffset.x = window->DC.CursorPos.x - window->MenuBarRect().Min.x; // Save horizontal position so next append can reuse it. This is kinda equivalent to a per-layer CursorPos.
    window->DC.GroupStack.back().AdvanceCursor = false;
    EndGroup(); // Restore position on layer 0
    window->DC.LayoutType = ImGuiLayoutType_Vertical;
    window->DC.NavLayerCurrent--;
    window->DC.NavLayerCurrentMask >>= 1;
    window->DC.MenuBarAppending = false;
}

bool ImGui::BeginMenu(const char* label, bool enabled)
{
    ImGuiWindow* window = GetCurrentWindow();
    if (window->SkipItems)
        return false;

    ImGuiContext& g = *GImGui;
    const ImGuiStyle& style = g.Style;
    const ImGuiID id = window->GetID(label);

    ImVec2 label_size = CalcTextSize(label, NULL, true);

    bool pressed;
    bool menu_is_open = IsPopupOpen(id);
    bool menuset_is_open = !(window->Flags & ImGuiWindowFlags_Popup) && (g.OpenPopupStack.Size > g.CurrentPopupStack.Size && g.OpenPopupStack[g.CurrentPopupStack.Size].OpenParentId == window->IDStack.back());
    ImGuiWindow* backed_nav_window = g.NavWindow;
    if (menuset_is_open)
        g.NavWindow = window;  // Odd hack to allow hovering across menus of a same menu-set (otherwise we wouldn't be able to hover parent)

    // The reference position stored in popup_pos will be used by Begin() to find a suitable position for the child menu (using FindBestWindowPosForPopup).
    ImVec2 popup_pos, pos = window->DC.CursorPos;
    if (window->DC.LayoutType == ImGuiLayoutType_Horizontal)
    {
        // Menu inside an horizontal menu bar
        // Selectable extend their highlight by half ItemSpacing in each direction.
        // For ChildMenu, the popup position will be overwritten by the call to FindBestWindowPosForPopup() in Begin()
        popup_pos = ImVec2(pos.x - 1.0f - (float)(int)(style.ItemSpacing.x * 0.5f), pos.y - style.FramePadding.y + window->MenuBarHeight());
        window->DC.CursorPos.x += (float)(int)(style.ItemSpacing.x * 0.5f);
        PushStyleVar(ImGuiStyleVar_ItemSpacing, style.ItemSpacing * 2.0f);
        float w = label_size.x;
        pressed = Selectable(label, menu_is_open, ImGuiSelectableFlags_NoHoldingActiveID | ImGuiSelectableFlags_PressedOnClick | ImGuiSelectableFlags_DontClosePopups | (!enabled ? ImGuiSelectableFlags_Disabled : 0), ImVec2(w, 0.0f));
        PopStyleVar();
        window->DC.CursorPos.x += (float)(int)(style.ItemSpacing.x * (-1.0f + 0.5f)); // -1 spacing to compensate the spacing added when Selectable() did a SameLine(). It would also work to call SameLine() ourselves after the PopStyleVar().
    }
    else
    {
        // Menu inside a menu
        popup_pos = ImVec2(pos.x, pos.y - style.WindowPadding.y);
        float w = window->MenuColumns.DeclColumns(label_size.x, 0.0f, (float)(int)(g.FontSize * 1.20f)); // Feedback to next frame
        float extra_w = ImMax(0.0f, GetContentRegionAvail().x - w);
        pressed = Selectable(label, menu_is_open, ImGuiSelectableFlags_NoHoldingActiveID | ImGuiSelectableFlags_PressedOnClick | ImGuiSelectableFlags_DontClosePopups | ImGuiSelectableFlags_DrawFillAvailWidth | (!enabled ? ImGuiSelectableFlags_Disabled : 0), ImVec2(w, 0.0f));
        if (!enabled) PushStyleColor(ImGuiCol_Text, g.Style.Colors[ImGuiCol_TextDisabled]);
        RenderArrow(pos + ImVec2(window->MenuColumns.Pos[2] + extra_w + g.FontSize * 0.30f, 0.0f), ImGuiDir_Right);
        if (!enabled) PopStyleColor();
    }

    const bool hovered = enabled && ItemHoverable(window->DC.LastItemRect, id);
    if (menuset_is_open)
        g.NavWindow = backed_nav_window;

    bool want_open = false, want_close = false;
    if (window->DC.LayoutType == ImGuiLayoutType_Vertical) // (window->Flags & (ImGuiWindowFlags_Popup|ImGuiWindowFlags_ChildMenu))
    {
        // Implement http://bjk5.com/post/44698559168/breaking-down-amazons-mega-dropdown to avoid using timers, so menus feels more reactive.
        bool moving_within_opened_triangle = false;
        if (g.HoveredWindow == window && g.OpenPopupStack.Size > g.CurrentPopupStack.Size && g.OpenPopupStack[g.CurrentPopupStack.Size].ParentWindow == window && !(window->Flags & ImGuiWindowFlags_MenuBar))
        {
            if (ImGuiWindow* next_window = g.OpenPopupStack[g.CurrentPopupStack.Size].Window)
            {
                ImRect next_window_rect = next_window->Rect();
                ImVec2 ta = g.IO.MousePos - g.IO.MouseDelta;
                ImVec2 tb = (window->Pos.x < next_window->Pos.x) ? next_window_rect.GetTL() : next_window_rect.GetTR();
                ImVec2 tc = (window->Pos.x < next_window->Pos.x) ? next_window_rect.GetBL() : next_window_rect.GetBR();
                float extra = ImClamp(ImFabs(ta.x - tb.x) * 0.30f, 5.0f, 30.0f); // add a bit of extra slack.
                ta.x += (window->Pos.x < next_window->Pos.x) ? -0.5f : +0.5f;   // to avoid numerical issues
                tb.y = ta.y + ImMax((tb.y - extra) - ta.y, -100.0f);            // triangle is maximum 200 high to limit the slope and the bias toward large sub-menus // FIXME: Multiply by fb_scale?
                tc.y = ta.y + ImMin((tc.y + extra) - ta.y, +100.0f);
                moving_within_opened_triangle = ImTriangleContainsPoint(ta, tb, tc, g.IO.MousePos);
                //window->DrawList->PushClipRectFullScreen(); window->DrawList->AddTriangleFilled(ta, tb, tc, moving_within_opened_triangle ? IM_COL32(0,128,0,128) : IM_COL32(128,0,0,128)); window->DrawList->PopClipRect(); // Debug
            }
        }

        want_close = (menu_is_open && !hovered && g.HoveredWindow == window && g.HoveredIdPreviousFrame != 0 && g.HoveredIdPreviousFrame != id && !moving_within_opened_triangle);
        want_open = (!menu_is_open && hovered && !moving_within_opened_triangle) || (!menu_is_open && hovered && pressed);

        if (g.NavActivateId == id)
        {
            want_close = menu_is_open;
            want_open = !menu_is_open;
        }
        if (g.NavId == id && g.NavMoveRequest && g.NavMoveDir == ImGuiDir_Right) // Nav-Right to open
        {
            want_open = true;
            NavMoveRequestCancel();
        }
    }
    else
    {
        // Menu bar
        if (menu_is_open && pressed && menuset_is_open) // Click an open menu again to close it
        {
            want_close = true;
            want_open = menu_is_open = false;
        }
        else if (pressed || (hovered && menuset_is_open && !menu_is_open)) // First click to open, then hover to open others
        {
            want_open = true;
        }
        else if (g.NavId == id && g.NavMoveRequest && g.NavMoveDir == ImGuiDir_Down) // Nav-Down to open
        {
            want_open = true;
            NavMoveRequestCancel();
        }
    }

    if (!enabled) // explicitly close if an open menu becomes disabled, facilitate users code a lot in pattern such as 'if (BeginMenu("options", has_object)) { ..use object.. }'
        want_close = true;
    if (want_close && IsPopupOpen(id))
        ClosePopupToLevel(g.CurrentPopupStack.Size);

    if (!menu_is_open && want_open && g.OpenPopupStack.Size > g.CurrentPopupStack.Size)
    {
        // Don't recycle same menu level in the same frame, first close the other menu and yield for a frame.
        OpenPopup(label);
        return false;
    }

    menu_is_open |= want_open;
    if (want_open)
        OpenPopup(label);

    if (menu_is_open)
    {
        // Sub-menus are ChildWindow so that mouse can be hovering across them (otherwise top-most popup menu would steal focus and not allow hovering on parent menu)
        SetNextWindowPos(popup_pos, ImGuiCond_Always);
        ImGuiWindowFlags flags = ImGuiWindowFlags_ChildMenu | ImGuiWindowFlags_AlwaysAutoResize | ImGuiWindowFlags_NoMove | ImGuiWindowFlags_NoTitleBar | ImGuiWindowFlags_NoSavedSettings | ImGuiWindowFlags_NoNavFocus;
        if (window->Flags & (ImGuiWindowFlags_Popup|ImGuiWindowFlags_ChildMenu))
            flags |= ImGuiWindowFlags_ChildWindow;
        menu_is_open = BeginPopupEx(id, flags); // menu_is_open can be 'false' when the popup is completely clipped (e.g. zero size display)
    }

    return menu_is_open;
}

void ImGui::EndMenu()
{
    // Nav: When a left move request _within our child menu_ failed, close the menu.
    // A menu doesn't close itself because EndMenuBar() wants the catch the last Left<>Right inputs.
    // However, it means that with the current code, a BeginMenu() from outside another menu or a menu-bar won't be closable with the Left direction.
    ImGuiContext& g = *GImGui;
    ImGuiWindow* window = g.CurrentWindow;
    if (g.NavWindow && g.NavWindow->ParentWindow == window && g.NavMoveDir == ImGuiDir_Left && NavMoveRequestButNoResultYet() && window->DC.LayoutType == ImGuiLayoutType_Vertical)
    {
        ClosePopupToLevel(g.OpenPopupStack.Size - 1);
        NavMoveRequestCancel();
    }

    EndPopup();
}

bool ImGui::MenuItem(const char* label, const char* shortcut, bool selected, bool enabled)
{
    ImGuiWindow* window = GetCurrentWindow();
    if (window->SkipItems)
        return false;

    ImGuiContext& g = *GImGui;
    ImGuiStyle& style = g.Style;
    ImVec2 pos = window->DC.CursorPos;
    ImVec2 label_size = CalcTextSize(label, NULL, true);

    ImGuiSelectableFlags flags = ImGuiSelectableFlags_PressedOnRelease | (enabled ? 0 : ImGuiSelectableFlags_Disabled);
    bool pressed;
    if (window->DC.LayoutType == ImGuiLayoutType_Horizontal)
    {
        // Mimic the exact layout spacing of BeginMenu() to allow MenuItem() inside a menu bar, which is a little misleading but may be useful
        // Note that in this situation we render neither the shortcut neither the selected tick mark
        float w = label_size.x;
        window->DC.CursorPos.x += (float)(int)(style.ItemSpacing.x * 0.5f);
        PushStyleVar(ImGuiStyleVar_ItemSpacing, style.ItemSpacing * 2.0f);
        pressed = Selectable(label, false, flags, ImVec2(w, 0.0f));
        PopStyleVar();
        window->DC.CursorPos.x += (float)(int)(style.ItemSpacing.x * (-1.0f + 0.5f)); // -1 spacing to compensate the spacing added when Selectable() did a SameLine(). It would also work to call SameLine() ourselves after the PopStyleVar().
    }
    else
    {
        ImVec2 shortcut_size = shortcut ? CalcTextSize(shortcut, NULL) : ImVec2(0.0f, 0.0f);
        float w = window->MenuColumns.DeclColumns(label_size.x, shortcut_size.x, (float)(int)(g.FontSize * 1.20f)); // Feedback for next frame
        float extra_w = ImMax(0.0f, GetContentRegionAvail().x - w);
        pressed = Selectable(label, false, flags | ImGuiSelectableFlags_DrawFillAvailWidth, ImVec2(w, 0.0f));
        if (shortcut_size.x > 0.0f)
        {
            PushStyleColor(ImGuiCol_Text, g.Style.Colors[ImGuiCol_TextDisabled]);
            RenderText(pos + ImVec2(window->MenuColumns.Pos[1] + extra_w, 0.0f), shortcut, NULL, false);
            PopStyleColor();
        }
        if (selected)
            RenderCheckMark(pos + ImVec2(window->MenuColumns.Pos[2] + extra_w + g.FontSize * 0.40f, g.FontSize * 0.134f * 0.5f), GetColorU32(enabled ? ImGuiCol_Text : ImGuiCol_TextDisabled), g.FontSize  * 0.866f);
    }
    return pressed;
}

bool ImGui::MenuItem(const char* label, const char* shortcut, bool* p_selected, bool enabled)
{
    if (MenuItem(label, shortcut, p_selected ? *p_selected : false, enabled))
    {
        if (p_selected)
            *p_selected = !*p_selected;
        return true;
    }
    return false;
}

//-------------------------------------------------------------------------
// [SECTION] Widgets: BeginTabBar, EndTabBar, etc.
//-------------------------------------------------------------------------
// - BeginTabBar()
// - BeginTabBarEx() [Internal]
// - EndTabBar()
// - TabBarLayout() [Internal]
// - TabBarCalcTabID() [Internal]
// - TabBarCalcMaxTabWidth() [Internal]
// - TabBarFindTabById() [Internal]
// - TabBarAddTab() [Internal]
// - TabBarRemoveTab() [Internal]
// - TabBarCloseTab() [Internal]
// - TabBarScrollClamp()v
// - TabBarScrollToTab() [Internal]
// - TabBarQueueChangeTabOrder() [Internal]
// - TabBarScrollingButtons() [Internal]
// - TabBarTabListPopupButton() [Internal]
//-------------------------------------------------------------------------

namespace ImGui
{
    static void             TabBarLayout(ImGuiTabBar* tab_bar);
    static ImU32            TabBarCalcTabID(ImGuiTabBar* tab_bar, const char* label);
    static float            TabBarCalcMaxTabWidth();
    static float            TabBarScrollClamp(ImGuiTabBar* tab_bar, float scrolling);
    static void             TabBarScrollToTab(ImGuiTabBar* tab_bar, ImGuiTabItem* tab);
    static ImGuiTabItem*    TabBarScrollingButtons(ImGuiTabBar* tab_bar);
    static ImGuiTabItem*    TabBarTabListPopupButton(ImGuiTabBar* tab_bar);
}

ImGuiTabBar::ImGuiTabBar()
{
    ID = 0;
    SelectedTabId = NextSelectedTabId = VisibleTabId = WantFocusTabId = 0;
    CurrFrameVisible = PrevFrameVisible = -1;
    OffsetMax = OffsetNextTab = 0.0f;
    ScrollingAnim = ScrollingTarget = 0.0f;
    Flags = ImGuiTabBarFlags_None;
    ReorderRequestTabId = 0;
    ReorderRequestDir = 0;
    WantLayout = VisibleTabWasSubmitted = false;
    LastTabItemIdx = -1;
}

static int IMGUI_CDECL TabItemComparerByVisibleOffset(const void* lhs, const void* rhs)
{
    const ImGuiTabItem* a = (const ImGuiTabItem*)lhs;
    const ImGuiTabItem* b = (const ImGuiTabItem*)rhs;
    return (int)(a->Offset - b->Offset);
}

static int IMGUI_CDECL TabBarSortItemComparer(const void* lhs, const void* rhs)
{
    const ImGuiTabBarSortItem* a = (const ImGuiTabBarSortItem*)lhs;
    const ImGuiTabBarSortItem* b = (const ImGuiTabBarSortItem*)rhs;
    if (int d = (int)(b->Width - a->Width))
        return d;
    return (b->Index - a->Index);
}

bool    ImGui::BeginTabBar(const char* str_id, ImGuiTabBarFlags flags)
{
    ImGuiContext& g = *GImGui;
    ImGuiWindow* window = g.CurrentWindow;
    if (window->SkipItems)
        return false;

    ImGuiID id = window->GetID(str_id);
    ImGuiTabBar* tab_bar = g.TabBars.GetOrAddByKey(id);
    ImRect tab_bar_bb = ImRect(window->DC.CursorPos.x, window->DC.CursorPos.y, window->InnerClipRect.Max.x, window->DC.CursorPos.y + g.FontSize + g.Style.FramePadding.y * 2);
    tab_bar->ID = id;
    return BeginTabBarEx(tab_bar, tab_bar_bb, flags | ImGuiTabBarFlags_IsFocused, NULL);
}

bool    ImGui::BeginTabBarEx(ImGuiTabBar* tab_bar, const ImRect& tab_bar_bb, ImGuiTabBarFlags flags, ImGuiDockNode* dock_node)
{
    ImGuiContext& g = *GImGui;
    ImGuiWindow* window = g.CurrentWindow;
    if (window->SkipItems)
        return false;

    if ((flags & ImGuiTabBarFlags_DockNode) == 0)
        window->IDStack.push_back(tab_bar->ID);

    g.CurrentTabBar.push_back(tab_bar);
    if (tab_bar->CurrFrameVisible == g.FrameCount)
    {
        printf("[%05d] BeginTabBarEx already called this frame\n", g.FrameCount);
        //IM_ASSERT(0);
        return true;
    }

    // When toggling back from ordered to manually-reorderable, shuffle tabs to enforce the last visible order. 
    // Otherwise, the most recently inserted tabs would move at the end of visible list which can be a little too confusing or magic for the user.
    if ((flags & ImGuiTabBarFlags_Reorderable) && !(tab_bar->Flags & ImGuiTabBarFlags_Reorderable) && tab_bar->Tabs.Size > 1 && tab_bar->PrevFrameVisible != -1)
        ImQsort(tab_bar->Tabs.Data, tab_bar->Tabs.Size, sizeof(ImGuiTabItem), TabItemComparerByVisibleOffset);

    // Flags
    if ((flags & ImGuiTabBarFlags_FittingPolicyMask_) == 0)
        flags |= ImGuiTabBarFlags_FittingPolicyDefault_;

    tab_bar->Flags = flags;
    tab_bar->BarRect = tab_bar_bb;
    tab_bar->WantLayout = true; // Layout will be done on the first call to ItemTab()
    tab_bar->PrevFrameVisible = tab_bar->CurrFrameVisible;
    tab_bar->CurrFrameVisible = g.FrameCount;

    // Layout    
    ItemSize(ImVec2(tab_bar->OffsetMax, tab_bar->BarRect.GetHeight()));
    window->DC.CursorPos.x = tab_bar->BarRect.Min.x;

    // Draw separator
    const ImU32 col = GetColorU32((flags & ImGuiTabBarFlags_IsFocused) ? ImGuiCol_TabActive : ImGuiCol_Tab);
    const float y = tab_bar->BarRect.Max.y - 1.0f;
    if (dock_node != NULL)
    {
        const float separator_min_x = dock_node->Pos.x;
        const float separator_max_x = dock_node->Pos.x + dock_node->Size.x;
        window->DrawList->AddLine(ImVec2(separator_min_x, y), ImVec2(separator_max_x, y), col, 1.0f);
    }
    else
    {
        const float separator_min_x = tab_bar->BarRect.Min.x - ((flags & ImGuiTabBarFlags_DockNodeIsDockSpace) ? 0.0f : window->WindowPadding.x);
        const float separator_max_x = tab_bar->BarRect.Max.x + ((flags & ImGuiTabBarFlags_DockNodeIsDockSpace) ? 0.0f : window->WindowPadding.x);
        window->DrawList->AddLine(ImVec2(separator_min_x, y), ImVec2(separator_max_x, y), col, 1.0f);
    }
    return true;
}

void    ImGui::EndTabBar()
{
    ImGuiContext& g = *GImGui;
    ImGuiWindow* window = g.CurrentWindow;
    if (window->SkipItems)
        return;

    IM_ASSERT(!g.CurrentTabBar.empty());      // Mismatched BeginTabBar/EndTabBar
    ImGuiTabBar* tab_bar = g.CurrentTabBar.back();
    if (tab_bar->WantLayout)
        TabBarLayout(tab_bar);

    // Restore the last visible height if no tab is visible, this reduce vertical flicker/movement when a tabs gets removed without calling SetTabItemClosed().
    const bool tab_bar_appearing = (tab_bar->PrevFrameVisible + 1 < g.FrameCount);
    if (tab_bar->VisibleTabWasSubmitted || tab_bar->VisibleTabId == 0 || tab_bar_appearing)
        tab_bar->ContentsHeight = ImMax(window->DC.CursorPos.y - tab_bar->BarRect.Max.y, 0.0f);
    else
        window->DC.CursorPos.y = tab_bar->BarRect.Max.y + tab_bar->ContentsHeight;

    if ((tab_bar->Flags & ImGuiTabBarFlags_DockNode) == 0)
        PopID();
    g.CurrentTabBar.pop_back();
}

// This is called only once a frame before by the first call to ItemTab()
// The reason we're not calling it in BeginTabBar() is to leave a chance to the user to call the SetTabItemClosed() functions.
static void ImGui::TabBarLayout(ImGuiTabBar* tab_bar)
{
    ImGuiContext& g = *GImGui;
    tab_bar->WantLayout = false;

    // Garbage collect
    int tab_dst_n = 0;
    for (int tab_src_n = 0; tab_src_n < tab_bar->Tabs.Size; tab_src_n++)
    {
        ImGuiTabItem* tab = &tab_bar->Tabs[tab_src_n];
        if (tab->LastFrameVisible < tab_bar->PrevFrameVisible)
        {
            if (tab->ID == tab_bar->SelectedTabId)
                tab_bar->SelectedTabId = 0;
            continue;
        }
        if (tab_dst_n != tab_src_n)
            tab_bar->Tabs[tab_dst_n] = tab_bar->Tabs[tab_src_n];
        tab_dst_n++;
    }
    if (tab_bar->Tabs.Size != tab_dst_n)
        tab_bar->Tabs.resize(tab_dst_n);

    // Setup next selected tab
    ImGuiID scroll_track_selected_tab_id = 0;
    tab_bar->WantFocusTabId = 0;
    if (tab_bar->NextSelectedTabId)
    {
        tab_bar->SelectedTabId = tab_bar->NextSelectedTabId;
        tab_bar->NextSelectedTabId = 0;
        scroll_track_selected_tab_id = tab_bar->SelectedTabId;
    }

    // Process order change request (we could probably process it when requested but it's just saner to do it in a single spot).
    if (tab_bar->ReorderRequestTabId != 0)
    {
        if (ImGuiTabItem* tab1 = TabBarFindTabByID(tab_bar, tab_bar->ReorderRequestTabId))
        {
            IM_ASSERT(tab_bar->Flags & ImGuiTabBarFlags_Reorderable);
            int tab2_order = tab_bar->GetTabOrder(tab1) + tab_bar->ReorderRequestDir;
            if (tab2_order >= 0 && tab2_order < tab_bar->Tabs.Size)
            {
                ImGuiTabItem* tab2 = &tab_bar->Tabs[tab2_order];
                ImGuiTabItem item_tmp = *tab1;
                *tab1 = *tab2;
                *tab2 = item_tmp;
                if (tab2->ID == tab_bar->SelectedTabId)
                    scroll_track_selected_tab_id = tab2->ID;
                tab1 = tab2 = NULL;
            }
            if (tab_bar->Flags & ImGuiTabBarFlags_SaveSettings)
                MarkIniSettingsDirty();
        }
        tab_bar->ReorderRequestTabId = 0;
    }

    ImVector<ImGuiTabBarSortItem>& width_sort_buffer = g.TabSortByWidthBuffer;
    width_sort_buffer.resize(tab_bar->Tabs.Size);

    // Compute ideal widths
    float width_total_contents = 0.0f;
    ImGuiTabItem* most_recently_selected_tab = NULL;
    bool found_selected_tab_id = false;
    for (int tab_n = 0; tab_n < tab_bar->Tabs.Size; tab_n++)
    {
        ImGuiTabItem* tab = &tab_bar->Tabs[tab_n];
        IM_ASSERT(tab->LastFrameVisible >= tab_bar->PrevFrameVisible);

        if (most_recently_selected_tab == NULL || most_recently_selected_tab->LastFrameSelected < tab->LastFrameSelected)
            most_recently_selected_tab = tab;
        if (tab->ID == tab_bar->SelectedTabId)
            found_selected_tab_id = true;

        // Refresh tab width immediately if we can (for manual tab bar, WidthContent will lag by one frame which is mostly noticeable when changing style.FramePadding.x)
        // Additionally, when using TabBarAddTab() to manipulate tab bar order we occasionally insert new tabs that don't have a width yet, 
        // and we cannot wait for the next BeginTabItem() call. We cannot compute this width within TabBarAddTab() because font size depends on the active window.
        if (tab->Window)
            tab->WidthContents = TabItemCalcSize(tab->Window->Name, tab->Window->HasCloseButton).x;
        width_total_contents += (tab_n > 0 ? g.Style.ItemInnerSpacing.x : 0.0f) + tab->WidthContents;

        // Store data so we can build an array sorted by width if we need to shrink tabs down
        width_sort_buffer[tab_n].Index = tab_n;
        width_sort_buffer[tab_n].Width = tab->WidthContents;
    }

    // Compute width
    const float width_avail = tab_bar->BarRect.GetWidth();
    float width_excess = (width_avail < width_total_contents) ? (width_total_contents - width_avail) : 0.0f;
    if (width_excess > 0.0f && (tab_bar->Flags & ImGuiTabBarFlags_FittingPolicyResizeDown))
    {
        // If we don't have enough room, resize down the largest tabs first
        if (tab_bar->Tabs.Size > 1)
            ImQsort(width_sort_buffer.Data, (size_t)width_sort_buffer.Size, sizeof(ImGuiTabBarSortItem), TabBarSortItemComparer);
        int tab_count_same_width = 1;
        while (width_excess > 0.0f && tab_count_same_width < tab_bar->Tabs.Size)
        {
            while (tab_count_same_width < tab_bar->Tabs.Size && width_sort_buffer[0].Width == width_sort_buffer[tab_count_same_width].Width)
                tab_count_same_width++;
            float width_to_remove_per_tab_max = (tab_count_same_width < tab_bar->Tabs.Size) ? (width_sort_buffer[0].Width - width_sort_buffer[tab_count_same_width].Width) : (width_sort_buffer[0].Width - 1.0f);
            float width_to_remove_per_tab = ImMin(width_excess / tab_count_same_width, width_to_remove_per_tab_max);
            for (int tab_n = 0; tab_n < tab_count_same_width; tab_n++)
                width_sort_buffer[tab_n].Width -= width_to_remove_per_tab;
            width_excess -= width_to_remove_per_tab * tab_count_same_width;
        }
        for (int tab_n = 0; tab_n < tab_bar->Tabs.Size; tab_n++)
            tab_bar->Tabs[width_sort_buffer[tab_n].Index].Width = (float)(int)width_sort_buffer[tab_n].Width;
    }
    else
    {
        const float tab_max_width = TabBarCalcMaxTabWidth();
        for (int tab_n = 0; tab_n < tab_bar->Tabs.Size; tab_n++)
        {
            ImGuiTabItem* tab = &tab_bar->Tabs[tab_n];
            tab->Width = ImMin(tab->WidthContents, tab_max_width);
        }
    }

    // Layout all active tabs
    float offset_x = 0.0f;
    for (int tab_n = 0; tab_n < tab_bar->Tabs.Size; tab_n++)
    {
        ImGuiTabItem* tab = &tab_bar->Tabs[tab_n];
        tab->Offset = offset_x;
        if (scroll_track_selected_tab_id == 0 && g.NavJustMovedToId == tab->ID)
            scroll_track_selected_tab_id = tab->ID;
        offset_x += tab->Width + g.Style.ItemInnerSpacing.x;
    }
    tab_bar->OffsetMax = ImMax(offset_x - g.Style.ItemInnerSpacing.x, 0.0f);
    tab_bar->OffsetNextTab = 0.0f;

    // Tab List Popup
    const bool tab_list_popup_button = (tab_bar->Flags & ImGuiTabBarFlags_DockNode) != 0 && (tab_bar->Flags & ImGuiTabBarFlags_NoTabListPopupButton) == 0;
    if (tab_list_popup_button)
        if (ImGuiTabItem* tab_to_select = TabBarTabListPopupButton(tab_bar)) // NB: Will alter BarRect.Max.x!
            scroll_track_selected_tab_id = tab_bar->SelectedTabId = tab_to_select->ID;

    // Horizontal scrolling buttons
    const bool scrolling_buttons = (tab_bar->OffsetMax > tab_bar->BarRect.GetWidth() && tab_bar->Tabs.Size > 1) && !(tab_bar->Flags & ImGuiTabBarFlags_NoTabListScrollingButtons) && (tab_bar->Flags & ImGuiTabBarFlags_FittingPolicyScroll);
    if (scrolling_buttons)
        if (ImGuiTabItem* tab_to_select = TabBarScrollingButtons(tab_bar)) // NB: Will alter BarRect.Max.x!
            scroll_track_selected_tab_id = tab_bar->SelectedTabId = tab_to_select->ID;

    // If we have lost the selected tab, select the next most recently active one
    if (found_selected_tab_id == false)
        tab_bar->SelectedTabId = 0;
    if (tab_bar->SelectedTabId == 0 && tab_bar->NextSelectedTabId == 0 && most_recently_selected_tab != NULL)
        scroll_track_selected_tab_id = tab_bar->SelectedTabId = most_recently_selected_tab->ID;

    // Lock in visible tab
    tab_bar->VisibleTabId = tab_bar->SelectedTabId;
    tab_bar->VisibleTabWasSubmitted = false;

    // CTRL+TAB can override visible tab temporarily
    if (g.NavWindowingTarget != NULL && g.NavWindowingTarget->DockNode && g.NavWindowingTarget->DockNode->TabBar == tab_bar)
        tab_bar->VisibleTabId = scroll_track_selected_tab_id = g.NavWindowingTarget->ID;

    // Update scrolling
    if (scroll_track_selected_tab_id)
        if (ImGuiTabItem* scroll_track_selected_tab = TabBarFindTabByID(tab_bar, scroll_track_selected_tab_id))
            TabBarScrollToTab(tab_bar, scroll_track_selected_tab);
    tab_bar->ScrollingAnim = TabBarScrollClamp(tab_bar, tab_bar->ScrollingAnim);
    tab_bar->ScrollingTarget = TabBarScrollClamp(tab_bar, tab_bar->ScrollingTarget);
    const float scrolling_speed = (tab_bar->PrevFrameVisible + 1 < g.FrameCount) ? FLT_MAX : (g.IO.DeltaTime * g.FontSize * 70.0f);
    if (tab_bar->ScrollingAnim != tab_bar->ScrollingTarget)
        tab_bar->ScrollingAnim = ImLinearSweep(tab_bar->ScrollingAnim, tab_bar->ScrollingTarget, scrolling_speed);
}

// Dockables uses Name/ID in the global namespace. Non-dockable items use the ID stack.
static ImU32   ImGui::TabBarCalcTabID(ImGuiTabBar* tab_bar, const char* label)
{
    if (tab_bar->Flags & ImGuiTabBarFlags_DockNode)
    {
        ImGuiID id = ImHash(label, 0);
        KeepAliveID(id);
        return id;
    }
    else
    {
        ImGuiWindow* window = GImGui->CurrentWindow;
        return window->GetID(label);
    }
}

static float ImGui::TabBarCalcMaxTabWidth()
{
    ImGuiContext& g = *GImGui;
    return g.FontSize * 20.0f;
}

ImGuiTabItem* ImGui::TabBarFindTabByID(ImGuiTabBar* tab_bar, ImGuiID tab_id)
{
    if (tab_id != 0)
        for (int n = 0; n < tab_bar->Tabs.Size; n++)
            if (tab_bar->Tabs[n].ID == tab_id)
                return &tab_bar->Tabs[n];
    return NULL;
}

// The purpose of this call is to register tab in advance so we can control their order at the time they appear. 
// Otherwise calling this is unnecessary as tabs are appending as needed by the BeginTabItem() function.
void ImGui::TabBarAddTab(ImGuiTabBar* tab_bar, ImGuiWindow* window, ImGuiTabItemFlags tab_flags)
{
    ImGuiContext& g = *GImGui;
    IM_ASSERT(TabBarFindTabByID(tab_bar, window->ID) == NULL);
    IM_ASSERT(g.CurrentTabBar.empty());                     // Can't work while the tab bar is active as our tab doesn't have an X offset yet

    ImGuiTabItem new_tab;
    new_tab.ID = window->ID;
    new_tab.Flags = tab_flags;
    new_tab.LastFrameVisible = tab_bar->CurrFrameVisible;   // Required so BeginTabBar() doesn't ditch the tab
    if (new_tab.LastFrameVisible == -1)
        new_tab.LastFrameVisible = g.FrameCount - 1;
    new_tab.Window = window;                                // Required so tab bar layout can compute the tab width before tab submission
    tab_bar->Tabs.push_back(new_tab);
}

// The *TabId fields be already set by the docking system _before_ the actual TabItem was created, so we clear them regardless.
void ImGui::TabBarRemoveTab(ImGuiTabBar* tab_bar, ImGuiID tab_id)
{
    if (ImGuiTabItem* tab = TabBarFindTabByID(tab_bar, tab_id))
        tab_bar->Tabs.erase(tab);
    if (tab_bar->VisibleTabId == tab_id)      { tab_bar->VisibleTabId = 0; }
    if (tab_bar->WantFocusTabId == tab_id)    { tab_bar->WantFocusTabId = 0; }
    if (tab_bar->SelectedTabId == tab_id)     { tab_bar->SelectedTabId = 0; }
    if (tab_bar->NextSelectedTabId == tab_id) { tab_bar->NextSelectedTabId = 0; }
}

// Called on manual closure attempt
void ImGui::TabBarCloseTab(ImGuiTabBar* tab_bar, ImGuiTabItem* tab)
{
    if ((tab_bar->VisibleTabId == tab->ID) && !(tab->Flags & ImGuiTabItemFlags_UnsavedDocument))
    {
        // This will remove a frame of lag for selecting another tab on closure.
        // However we don't run it in the case where the 'Unsaved' flag is set, so user gets a chance to fully undo the closure
        tab->LastFrameVisible = -1;
        tab_bar->SelectedTabId = tab_bar->NextSelectedTabId = 0;
    }
    else if ((tab_bar->VisibleTabId != tab->ID) && (tab->Flags & ImGuiTabItemFlags_UnsavedDocument))
    {
        // Actually select before expecting closure
        tab_bar->NextSelectedTabId = tab->ID;
    }
}

static float ImGui::TabBarScrollClamp(ImGuiTabBar* tab_bar, float scrolling)
{
    scrolling = ImMin(scrolling, tab_bar->OffsetMax - tab_bar->BarRect.GetWidth());
    return ImMax(scrolling, 0.0f);
}

static void ImGui::TabBarScrollToTab(ImGuiTabBar* tab_bar, ImGuiTabItem* tab)
{
    ImGuiContext& g = *GImGui;
    float margin = g.FontSize * 1.0f; // When to scroll to make Tab N+1 visible always make a bit of N visible to suggest more scrolling area (since we don't have a scrollbar)
    int order = tab_bar->GetTabOrder(tab);
    float tab_x1 = tab->Offset + (order > 0 ? -margin : 0.0f);
    float tab_x2 = tab->Offset + tab->Width + (order + 1 < tab_bar->Tabs.Size ? margin : 1.0f);
    if (tab_bar->ScrollingTarget > tab_x1)
        tab_bar->ScrollingTarget = tab_x1;
    if (tab_bar->ScrollingTarget + tab_bar->BarRect.GetWidth() < tab_x2)
        tab_bar->ScrollingTarget = tab_x2 - tab_bar->BarRect.GetWidth();
}

void ImGui::TabBarQueueChangeTabOrder(ImGuiTabBar* tab_bar, const ImGuiTabItem* tab, int dir)
{
    IM_ASSERT(dir == -1 || dir == +1);
    IM_ASSERT(tab_bar->ReorderRequestTabId == 0);
    tab_bar->ReorderRequestTabId = tab->ID;
    tab_bar->ReorderRequestDir = dir;
}

static ImGuiTabItem* ImGui::TabBarScrollingButtons(ImGuiTabBar* tab_bar)
{
    ImGuiContext& g = *GImGui;
    ImGuiWindow* window = g.CurrentWindow;

    const ImVec2 arrow_button_size(g.FontSize - 2.0f, g.FontSize + g.Style.FramePadding.y * 2.0f);
    const float scrolling_buttons_width = arrow_button_size.x * 2.0f;

    const ImVec2 backup_cursor_pos = window->DC.CursorPos;
    //window->DrawList->AddRect(ImVec2(tab_bar->BarRect.Max.x - scrolling_buttons_width, tab_bar->BarRect.Min.y), ImVec2(tab_bar->BarRect.Max.x, tab_bar->BarRect.Max.y), IM_COL32(255,0,0,255));

    const ImRect avail_bar_rect = tab_bar->BarRect;
    bool want_clip_rect = !avail_bar_rect.Contains(ImRect(window->DC.CursorPos, window->DC.CursorPos + ImVec2(scrolling_buttons_width, 0.0f)));
    if (want_clip_rect)
        PushClipRect(tab_bar->BarRect.Min, tab_bar->BarRect.Max + ImVec2(g.Style.ItemInnerSpacing.x, 0.0f), true);

    ImGuiTabItem* tab_to_select = NULL;

    int select_dir = 0;
    ImVec4 arrow_col = g.Style.Colors[ImGuiCol_Text];
    arrow_col.w *= 0.5f;

    PushStyleColor(ImGuiCol_Text, arrow_col);
    PushStyleColor(ImGuiCol_Button, ImVec4(0, 0, 0, 0));
    const float backup_repeat_delay = g.IO.KeyRepeatDelay;
    const float backup_repeat_rate = g.IO.KeyRepeatRate;
    g.IO.KeyRepeatDelay = 0.250f;
    g.IO.KeyRepeatRate = 0.200f;
    window->DC.CursorPos = ImVec2(tab_bar->BarRect.Max.x - scrolling_buttons_width, tab_bar->BarRect.Min.y);
    if (ArrowButtonEx("##<", ImGuiDir_Left, arrow_button_size, ImGuiButtonFlags_PressedOnClick | ImGuiButtonFlags_Repeat))
        select_dir = -1;
    window->DC.CursorPos = ImVec2(tab_bar->BarRect.Max.x - scrolling_buttons_width + arrow_button_size.x, tab_bar->BarRect.Min.y);
    if (ArrowButtonEx("##>", ImGuiDir_Right, arrow_button_size, ImGuiButtonFlags_PressedOnClick | ImGuiButtonFlags_Repeat))
        select_dir = +1;
    PopStyleColor(2);
    g.IO.KeyRepeatRate = backup_repeat_rate;
    g.IO.KeyRepeatDelay = backup_repeat_delay;

    if (want_clip_rect)
        PopClipRect();

    if (select_dir != 0)
        if (ImGuiTabItem* tab_item = TabBarFindTabByID(tab_bar, tab_bar->SelectedTabId))
        {
            int selected_order = tab_bar->GetTabOrder(tab_item);
            int target_order = selected_order + select_dir;
            tab_to_select = &tab_bar->Tabs[(target_order >= 0 && target_order < tab_bar->Tabs.Size) ? target_order : selected_order]; // If we are at the end of the list, still scroll to make our tab visible
        }
    window->DC.CursorPos = backup_cursor_pos;
    tab_bar->BarRect.Max.x -= scrolling_buttons_width + 1.0f;

    return tab_to_select;
}

// FIXME-DOCK: Unused by Docking system
static ImGuiTabItem* ImGui::TabBarTabListPopupButton(ImGuiTabBar* tab_bar)
{
    ImGuiContext& g = *GImGui;
    ImGuiWindow* window = g.CurrentWindow;

    const float tab_list_popup_button_width = g.FontSize + g.Style.FramePadding.y * 2.0f;
    const ImVec2 backup_cursor_pos = window->DC.CursorPos;
    tab_bar->BarRect.Max.x -= tab_list_popup_button_width;
    if (window->HasCloseButton)
        tab_bar->BarRect.Max.x += g.Style.ItemInnerSpacing.x;
    window->DC.CursorPos = ImVec2(tab_bar->BarRect.Max.x, tab_bar->BarRect.Min.y);

    ImVec4 arrow_col = g.Style.Colors[ImGuiCol_Text];
    arrow_col.w *= 0.5f;
    PushStyleColor(ImGuiCol_Text, arrow_col);
    PushStyleColor(ImGuiCol_Button, ImVec4(0, 0, 0, 0));
    bool open = BeginCombo("##v", NULL, ImGuiComboFlags_NoPreview | ImGuiComboFlags_PopupAlignLeft);
    PopStyleColor(2);

    ImGuiTabItem* tab_to_select = NULL;
    if (open)
    {
        for (int tab_n = 0; tab_n < tab_bar->Tabs.Size; tab_n++)
        {
            ImGuiTabItem* tab = &tab_bar->Tabs[tab_n];
            IM_ASSERT(tab->Window != NULL);
            if (MenuItem(tab->Window->Name))
                tab_to_select = tab;
        }
        EndCombo();
    }

    window->DC.CursorPos = backup_cursor_pos;
    return tab_to_select;
}

//-------------------------------------------------------------------------
// [SECTION] Widgets: BeginTabItem, EndTabItem, etc.
//-------------------------------------------------------------------------
// - BeginTabItem()
// - EndTabItem()
// - TabItemEx() [Internal]
// - SetTabItemClosed()
// - TabItemCalcSize() [Internal]
// - TabItemRenderBackground() [Internal]
// - TabItemLabelAndCloseButton() [Internal]
//-------------------------------------------------------------------------

bool    ImGui::BeginTabItem(const char* label, bool* p_open, ImGuiTabItemFlags flags)
{
    ImGuiContext& g = *GImGui;
    if (g.CurrentWindow->SkipItems)
        return false;

    IM_ASSERT(g.CurrentTabBar.Size > 0 && "Needs to be called between BeginTabBar() and EndTabBar()!");
    ImGuiTabBar* tab_bar = g.CurrentTabBar.back();
    bool ret = TabItemEx(tab_bar, label, p_open, flags, NULL);
    if (ret && !(flags & ImGuiTabItemFlags_NoPushId))
        PushID(tab_bar->Tabs[tab_bar->LastTabItemIdx].ID);
    return ret;
}

void    ImGui::EndTabItem()
{
    ImGuiContext& g = *GImGui;
    if (g.CurrentWindow->SkipItems)
        return;

    IM_ASSERT(g.CurrentTabBar.Size > 0 && "Needs to be called between BeginTabBar() and EndTabBar()!");
    ImGuiTabBar* tab_bar = g.CurrentTabBar.back();
    ImGuiTabItem* tab = &tab_bar->Tabs[tab_bar->LastTabItemIdx];
    if (!(tab->Flags & ImGuiTabItemFlags_NoPushId))
        PopID();
}

bool    ImGui::TabItemEx(ImGuiTabBar* tab_bar, const char* label, bool* p_open, ImGuiTabItemFlags flags, ImGuiWindow* docked_window)
{
    // Layout whole tab bar if not already done
    if (tab_bar->WantLayout)
        TabBarLayout(tab_bar);

    ImGuiContext& g = *GImGui;
    ImGuiWindow* window = g.CurrentWindow;
    if (window->SkipItems)
        return false;

    const ImGuiStyle& style = g.Style;
    const ImGuiID id = TabBarCalcTabID(tab_bar, label);

    // If the user called us with *p_open == false, we early out and don't render. We make a dummy call to ItemAdd() so that attempts to use a contextual popup menu with an implicit ID won't use an older ID.
    if (p_open && !*p_open)
    {
        PushItemFlag(ImGuiItemFlags_NoNav | ImGuiItemFlags_NoNavDefaultFocus, true);
        ItemAdd(ImRect(), id);
        PopItemFlag();
        return false;
    }

    // Calculate tab contents size
    ImVec2 size = TabItemCalcSize(label, p_open != NULL);

    // Acquire tab data
    ImGuiTabItem* tab = TabBarFindTabByID(tab_bar, id);
    bool tab_is_new = false;
    if (tab == NULL)
    {
        tab_bar->Tabs.push_back(ImGuiTabItem());
        tab = &tab_bar->Tabs.back();
        tab->ID = id;
        tab->Width = size.x;
        tab_is_new = true;
    }
    tab_bar->LastTabItemIdx = (short)tab_bar->Tabs.index_from_pointer(tab);
    tab->WidthContents = size.x;

    const bool tab_bar_appearing = (tab_bar->PrevFrameVisible + 1 < g.FrameCount);
    const bool tab_bar_focused = (tab_bar->Flags & ImGuiTabBarFlags_IsFocused) != 0;
    const bool tab_appearing = (tab->LastFrameVisible + 1 < g.FrameCount);
    tab->LastFrameVisible = g.FrameCount;
    tab->Flags = flags;
    tab->Window = docked_window;

    // If we are not reorderable, always reset offset based on submission order.
    // (We already handled layout and sizing using the previous known order, but sizing is not affected by order!)
    if (!tab_appearing && !(tab_bar->Flags & ImGuiTabBarFlags_Reorderable))
    {
        tab->Offset = tab_bar->OffsetNextTab;
        tab_bar->OffsetNextTab += tab->Width + g.Style.ItemInnerSpacing.x;
    }

    // Update selected tab
    if (tab_appearing && (tab_bar->Flags & ImGuiTabBarFlags_AutoSelectNewTabs) && tab_bar->NextSelectedTabId == 0)
        if (!tab_bar_appearing || tab_bar->SelectedTabId == 0)
            tab_bar->NextSelectedTabId = id;  // New tabs gets activated

    // Lock visibility
    bool tab_contents_visible = (tab_bar->VisibleTabId == id);
    if (tab_contents_visible)
        tab_bar->VisibleTabWasSubmitted = true;

    // On the very first frame of a tab bar we let first tab contents be visible to minimize appearing glitches
    if (!tab_contents_visible && tab_bar->SelectedTabId == 0 && tab_bar_appearing && docked_window == NULL)
        if (tab_bar->Tabs.Size == 1 && !(tab_bar->Flags & ImGuiTabBarFlags_AutoSelectNewTabs))
            tab_contents_visible = true;

    if (tab_appearing && !(tab_bar_appearing && !tab_is_new))
    {
        PushItemFlag(ImGuiItemFlags_NoNav | ImGuiItemFlags_NoNavDefaultFocus, true);
        ItemAdd(ImRect(), id);
        PopItemFlag();
        return tab_contents_visible;
    }

    if (tab_bar->SelectedTabId == id)
        tab->LastFrameSelected = g.FrameCount;

    // Backup current layout position
    const ImVec2 backup_main_cursor_pos = window->DC.CursorPos;

    // Layout
    size.x = tab->Width;
    window->DC.CursorPos = tab_bar->BarRect.Min + ImVec2((float)(int)tab->Offset - tab_bar->ScrollingAnim, 0.0f);
    ImVec2 pos = window->DC.CursorPos;
    ImRect bb(pos, pos + size);

    // We don't have CPU clipping primitives to clip the CloseButton (until it becomes a texture), so need to add an extra draw call (temporary in the case of vertical animation)
    bool want_clip_rect = (bb.Min.x < tab_bar->BarRect.Min.x) || (bb.Max.x >= tab_bar->BarRect.Max.x);
    if (want_clip_rect)
        PushClipRect(ImVec2(ImMax(bb.Min.x, tab_bar->BarRect.Min.x), bb.Min.y - 1), ImVec2(tab_bar->BarRect.Max.x, bb.Max.y), true);

    ItemSize(bb, style.FramePadding.y);
    if (!ItemAdd(bb, id))
    {
        if (want_clip_rect)
            PopClipRect();
        window->DC.CursorPos = backup_main_cursor_pos;
        return tab_contents_visible;
    }

    // Click to Select a tab
    ImGuiButtonFlags button_flags = (ImGuiButtonFlags_PressedOnClick | ImGuiButtonFlags_AllowItemOverlap);
    if (g.DragDropActive && !g.DragDropPayload.IsDataType(IMGUI_PAYLOAD_TYPE_WINDOW))
        button_flags |= ImGuiButtonFlags_PressedOnDragDropHold;
    bool hovered, held;
    bool pressed = ButtonBehavior(bb, id, &hovered, &held, button_flags);
    hovered |= (g.HoveredId == id);
    if (pressed || ((flags & ImGuiTabItemFlags_SetSelected) && !tab_contents_visible)) // SetSelected can only be passed on explicit tab bar, so we don't need to set WantFocusTabId
        tab_bar->NextSelectedTabId = tab_bar->WantFocusTabId = id;

    // Allow the close button to overlap unless we are dragging (in which case we don't want any overlapping tabs to be hovered)
    if (!held)
        SetItemAllowOverlap();

    // Drag and drop
    if (held && !tab_appearing && IsMouseDragging())
    {
        // Re-order local or dockable tabs
        float drag_distance_from_edge_x = 0.0f;
        if (!g.DragDropActive && ((tab_bar->Flags & ImGuiTabBarFlags_Reorderable) || (flags & ImGuiTabItemFlags_DockedWindow)))
        {
            // While moving a tab it will jump on the other side of the mouse, so we also test for MouseDelta.x
            if (g.IO.MouseDelta.x < 0.0f && g.IO.MousePos.x < bb.Min.x)
            {
                drag_distance_from_edge_x = bb.Min.x - g.IO.MousePos.x;
                if (tab_bar->Flags & ImGuiTabBarFlags_Reorderable)
                    TabBarQueueChangeTabOrder(tab_bar, tab, -1);
            }
            else if (g.IO.MouseDelta.x > 0.0f && g.IO.MousePos.x > bb.Max.x)
            {
                drag_distance_from_edge_x = g.IO.MousePos.x - bb.Max.x;
                if (tab_bar->Flags & ImGuiTabBarFlags_Reorderable)
                    TabBarQueueChangeTabOrder(tab_bar, tab, +1);
            }
        }

        // Extract a Dockable window out of it's tab bar
        if (flags & ImGuiTabItemFlags_DockedWindow)
        {
            // We use a variable threshold to distinguish dragging tabs within a tab bar and extracting them out of the tab bar
            //ImVec2 drag_delta = GetMouseDragDelta();
            bool undocking_tab = (g.DragDropActive && g.DragDropPayload.SourceId == id);
            if (!undocking_tab && held)// && (drag_delta.x != 0.0f || drag_delta.y != 0.0f))
            {
                //if (!g.IO.ConfigDockingWithShift || g.IO.KeyShift)
                {
                    float threshold_base = g.FontSize;
                    //float threshold_base = g.IO.ConfigDockingWithShift ? g.FontSize * 0.5f : g.FontSize;
                    float threshold_x = (threshold_base * 2.2f);
                    float threshold_y = (threshold_base * 1.5f) + ImClamp((ImFabs(g.IO.MouseDragMaxDistanceAbs[0].x) - threshold_base * 2.0f) * 0.20f, 0.0f, threshold_base * 4.0f);
                    //GetOverlayDrawList(window)->AddRect(ImVec2(bb.Min.x - threshold_x, bb.Min.y - threshold_y), ImVec2(bb.Max.x + threshold_x, bb.Max.y + threshold_y), IM_COL32_WHITE); // [DEBUG]

                    float distance_from_edge_y = ImMax(bb.Min.y - g.IO.MousePos.y, g.IO.MousePos.y - bb.Max.y);
                    if (distance_from_edge_y >= threshold_y)
                        undocking_tab = true;
                    else if (drag_distance_from_edge_x > threshold_x)
                        if ((tab_bar->ReorderRequestDir < 0 && tab_bar->GetTabOrder(tab) == 0) || (tab_bar->ReorderRequestDir > 0 && tab_bar->GetTabOrder(tab) == tab_bar->Tabs.Size - 1))
                            undocking_tab = true;
                }
            }

            // Undock
            if (undocking_tab && g.ActiveId == id && IsMouseDragging())
            {
                DockContextQueueUndockWindow(&g, docked_window);
                g.MovingWindow = docked_window;
                g.ActiveId = g.MovingWindow->MoveId;
                g.ActiveIdClickOffset -= g.MovingWindow->Pos - bb.Min;
            }
        }
    }

#if 0
    if (hovered && g.HoveredIdTimer > 0.40f && bb.GetWidth() < tab->WidthContents)
    {
        // Enlarge tab display when hovering
        bb.Max.x = bb.Min.x + (float)(int)ImLerp(bb.GetWidth(), tab->WidthContents, ImSaturate((g.HoveredIdTimer - 0.40f) * 6.0f));
        display_draw_list = GetOverlayDrawList(window);
        TabItemRenderBackground(display_draw_list, bb, flags, GetColorU32(ImGuiCol_TitleBgActive));
    }
#endif

    // Render tab shape
    ImDrawList* display_draw_list = window->DrawList;
    const ImU32 tab_col = GetColorU32((held || hovered) ? ImGuiCol_TabHovered : tab_contents_visible ? (tab_bar_focused ? ImGuiCol_TabActive : ImGuiCol_TabUnfocusedActive) : (tab_bar_focused ? ImGuiCol_Tab : ImGuiCol_TabUnfocused));
    TabItemBackground(display_draw_list, bb, flags, tab_col);
    RenderNavHighlight(bb, id);

    // Select with right mouse button. This is so the common idiom for context menu automatically highlight the current widget.
    const bool hovered_unblocked = IsItemHovered(ImGuiHoveredFlags_AllowWhenBlockedByPopup);
    if (hovered_unblocked && (IsMouseClicked(1) || IsMouseReleased(1)))
        tab_bar->NextSelectedTabId = tab_bar->WantFocusTabId = id;

    if (tab_bar->Flags & ImGuiTabBarFlags_NoCloseWithMiddleMouseButton)
        flags |= ImGuiTabItemFlags_NoCloseWithMiddleMouseButton;

    // Render tab label, process close button
    const ImGuiID close_button_id = p_open ? window->GetID((void*)(intptr_t)(id + 1)) : 0;
    bool just_closed = TabItemLabelAndCloseButton(display_draw_list, bb, flags, label, id, close_button_id);
    if (just_closed)
    {
        *p_open = false;
        TabBarCloseTab(tab_bar, tab);
    }

    // Restore main window position so user can draw there
    if (want_clip_rect)
        PopClipRect();
    window->DC.CursorPos = backup_main_cursor_pos;

    // Tooltip (FIXME: Won't work over the close button because ItemOverlap systems messes up with HoveredIdTimer)
    if (g.HoveredId == id && !held && g.HoveredIdTimer > 0.50f)
        SetTooltip("%.*s", (int)(FindRenderedTextEnd(label) - label), label);

    return tab_contents_visible;
}

// [Public] This is call is 100% optional but it allows to remove some one-frame glitches when a tab has been unexpectedly removed.
// To use it to need to call the function SetTabItemClosed() after BeginTabBar() and before any call to BeginTabItem()
void    ImGui::SetTabItemClosed(const char* label)
{
    ImGuiContext& g = *GImGui;
    bool is_within_manual_tab_bar = (g.CurrentTabBar.Size > 0) && !(g.CurrentTabBar.back()->Flags & ImGuiTabBarFlags_DockNode);
    if (is_within_manual_tab_bar)
    {
        ImGuiTabBar* tab_bar = g.CurrentTabBar.back();
        IM_ASSERT(tab_bar->WantLayout);         // Needs to be called AFTER BeginTabBar() and BEFORE the first call to BeginTabItem()
        ImGuiID tab_id = TabBarCalcTabID(tab_bar, label);
        TabBarRemoveTab(tab_bar, tab_id);
    }
    else if (ImGuiWindow* window = FindWindowByName(label))
    {
        if (window->DockIsActive)
            if (ImGuiDockNode* node = window->DockNode)
            {
                ImGuiID tab_id = TabBarCalcTabID(node->TabBar, label);
                TabBarRemoveTab(node->TabBar, tab_id);
                window->DockTabWantClose = true;
            }
    }
}

ImVec2 ImGui::TabItemCalcSize(const char* label, bool has_close_button)
{
    ImGuiContext& g = *GImGui;
    ImVec2 label_size = CalcTextSize(label, NULL, true);
    ImVec2 size = ImVec2(label_size.x + g.Style.FramePadding.x, label_size.y + g.Style.FramePadding.y * 2.0f);
    if (has_close_button)
        size.x += g.Style.FramePadding.x + (g.Style.ItemInnerSpacing.x + g.FontSize); // We use Y intentionally to fit the close button circle.
    else
        size.x += g.Style.FramePadding.x + 1.0f;
    return ImVec2(ImMin(size.x, TabBarCalcMaxTabWidth()), size.y);
}

void ImGui::TabItemBackground(ImDrawList* draw_list, const ImRect& bb, ImGuiTabItemFlags flags, ImU32 col)
{
    // While rendering tabs, we trim 1 pixel off the top of our bounding box so they can fit within a regular frame height while looking "detached" from it.
    ImGuiContext& g = *GImGui;
    const float width = bb.GetWidth();
    IM_ASSERT(width > 0.0f);
    const float rounding = ImMax(0.0f, ImMin(g.Style.TabRounding, width * 0.5f - 1.0f));
    float y1 = bb.Min.y + 1.0f;
    float y2 = bb.Max.y + ((flags & ImGuiTabItemFlags_Preview) ? 0.0f : -1.0f);
    draw_list->PathLineTo(ImVec2(bb.Min.x, y2));
    draw_list->PathArcToFast(ImVec2(bb.Min.x + rounding, y1 + rounding), rounding, 6, 9);
    draw_list->PathArcToFast(ImVec2(bb.Max.x - rounding, y1 + rounding), rounding, 9, 12);
    draw_list->PathLineTo(ImVec2(bb.Max.x, y2));
    draw_list->AddConvexPolyFilled(draw_list->_Path.Data, draw_list->_Path.Size, col);
    if (g.Style.TabBorderSize > 0.0f)
        draw_list->AddPolyline(draw_list->_Path.Data, draw_list->_Path.Size, GetColorU32(ImGuiCol_Border), false, g.Style.TabBorderSize);
    draw_list->PathClear();
}

// Render text label (with clipping + alpha gradient) + unsaved marker + Close Button logic
bool ImGui::TabItemLabelAndCloseButton(ImDrawList* draw_list, const ImRect& bb, ImGuiTabItemFlags flags, const char* label, ImGuiID tab_id, ImGuiID close_button_id)
{
    ImGuiContext& g = *GImGui;
    ImGuiStyle& style = g.Style;
    ImVec2 label_size = CalcTextSize(label, NULL, true);
    if (bb.GetWidth() <= 1.0f)
        return false;

    // Render text label (with clipping + alpha gradient) + unsaved marker
    const char* TAB_UNSAVED_MARKER = "*";
    ImRect text_pixel_clip_bb(bb.Min.x + style.FramePadding.x, bb.Min.y + style.FramePadding.y, bb.Max.x - style.FramePadding.x, bb.Max.y);
    if (flags & ImGuiTabItemFlags_UnsavedDocument)
    {
        text_pixel_clip_bb.Max.x -= CalcTextSize(TAB_UNSAVED_MARKER, NULL, false).x;
        ImVec2 unsaved_marker_pos(ImMin(bb.Min.x + style.FramePadding.x + label_size.x + 2, text_pixel_clip_bb.Max.x), bb.Min.y + style.FramePadding.y + (float)(int)(-g.FontSize * 0.25f));
        RenderTextClippedEx(draw_list, unsaved_marker_pos, bb.Max - style.FramePadding, TAB_UNSAVED_MARKER, NULL, NULL);
    }
    ImRect text_ellipsis_clip_bb = text_pixel_clip_bb;

    // Close Button
    // We are relying on a subtle and confusing distinction between 'hovered' and 'g.HoveredId' which happens because we are using ImGuiButtonFlags_AllowOverlapMode + SetItemAllowOverlap()
    //  'hovered' will be true when hovering the Tab but NOT when hovering the close button
    //  'g.HoveredId==id' will be true when hovering the Tab including when hovering the close button
    //  'g.ActiveId==close_button_id' will be true when we are holding on the close button, in which case both hovered booleans are false
    bool close_button_pressed = false;
    bool close_button_visible = false;
    if (close_button_id != 0)
        if (g.HoveredId == tab_id || g.HoveredId == close_button_id || g.ActiveId == close_button_id)
            close_button_visible = true;
    if (close_button_visible)
    {
        ImGuiItemHoveredDataBackup last_item_backup;
        const float close_button_sz = g.FontSize * 0.5f;
        if (CloseButton(close_button_id, ImVec2(bb.Max.x - style.FramePadding.x - close_button_sz, bb.Min.y + style.FramePadding.y + close_button_sz), close_button_sz))
            close_button_pressed = true;
        last_item_backup.Restore();

        // Close with middle mouse button
        if (!(flags & ImGuiTabItemFlags_NoCloseWithMiddleMouseButton) && IsMouseClicked(2))
            close_button_pressed = true;

        text_pixel_clip_bb.Max.x -= close_button_sz * 2.0f;
    }

    // Label with ellipsis
    // FIXME: This could be extracted into a helper but or use of text_pixel_clip_bb and !close_button_visible makes it tricky to abstract at the moment
    const char* label_display_end = FindRenderedTextEnd(label);
    if (label_size.x > text_ellipsis_clip_bb.GetWidth())
    {
        const int ellipsis_dot_count = 3;
        const float ellipsis_width = (1.0f + 1.0f) * ellipsis_dot_count - 1.0f;
        const char* label_end = NULL;
        float label_size_clipped_x = g.Font->CalcTextSizeA(g.FontSize, text_ellipsis_clip_bb.GetWidth() - ellipsis_width + 1.0f, 0.0f, label, label_display_end, &label_end).x;
        if (label_end == label && label_end < label_display_end)    // Always display at least 1 character if there's no room for character + ellipsis
        {
            label_end = label + ImTextCountUtf8BytesFromChar(label, label_display_end);
            label_size_clipped_x = g.Font->CalcTextSizeA(g.FontSize, FLT_MAX, 0.0f, label, label_end).x;
        }
        while (label_end > label && ImCharIsBlankA(label_end[-1])) // Trim trailing space
        {
            label_end--;
            label_size_clipped_x -= g.Font->CalcTextSizeA(g.FontSize, FLT_MAX, 0.0f, label_end, label_end + 1).x; // Ascii blanks are always 1 byte
        }
        RenderTextClippedEx(draw_list, text_pixel_clip_bb.Min, text_pixel_clip_bb.Max, label, label_end, &label_size, ImVec2(0.0f, 0.0f));

        const float ellipsis_x = text_pixel_clip_bb.Min.x + label_size_clipped_x + 1.0f;
        if (!close_button_visible && ellipsis_x + ellipsis_width <= bb.Max.x)
            RenderPixelEllipsis(draw_list, g.Font, ImVec2(ellipsis_x, text_pixel_clip_bb.Min.y), ellipsis_dot_count, GetColorU32(ImGuiCol_Text));
    }
    else
    {
        RenderTextClippedEx(draw_list, text_pixel_clip_bb.Min, text_pixel_clip_bb.Max, label, label_display_end, &label_size, ImVec2(0.0f, 0.0f));
    }

    return close_button_pressed;
}<|MERGE_RESOLUTION|>--- conflicted
+++ resolved
@@ -3715,16 +3715,11 @@
                     break;
                 if (rect_pos.y < clip_rect.y)
                 {
-<<<<<<< HEAD
-                    p = (const ImWchar*)wmemchr((const wchar_t*)p, '\n', text_selected_end - p);
-                    p = p ? p + 1 : text_selected_end;
-=======
                     //p = (const ImWchar*)wmemchr((const wchar_t*)p, '\n', text_selected_end - p);  // FIXME-OPT: Could use this when wchar_t are 16-bits
                     //p = p ? p + 1 : text_selected_end;
                     while (p < text_selected_end)
                         if (*p++ == '\n')
                             break;
->>>>>>> e73217d6
                 }
                 else
                 {
