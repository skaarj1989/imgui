--- conflicted
+++ resolved
@@ -7408,7 +7408,6 @@
     tab->Window = docked_window;
 
     // Append name with zero-terminator
-<<<<<<< HEAD
     if (tab_bar->Flags & ImGuiTabBarFlags_DockNode)
     {
         IM_ASSERT(tab->Window != NULL);
@@ -7417,13 +7416,9 @@
     else
     {
         IM_ASSERT(tab->Window == NULL);
-        tab->NameOffset = tab_bar->TabsNames.size();
+        tab->NameOffset = (ImS16)tab_bar->TabsNames.size();
         tab_bar->TabsNames.append(label, label + strlen(label) + 1); // Append name _with_ the zero-terminator.
     }
-=======
-    tab->NameOffset = (ImS16)tab_bar->TabsNames.size();
-    tab_bar->TabsNames.append(label, label + strlen(label) + 1);
->>>>>>> 3c65b650
 
     // If we are not reorderable, always reset offset based on submission order.
     // (We already handled layout and sizing using the previous known order, but sizing is not affected by order!)
