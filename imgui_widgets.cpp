--- conflicted
+++ resolved
@@ -5885,13 +5885,8 @@
     g.CurrentTabBar.push_back(tab_bar);
     if (tab_bar->CurrFrameVisible == g.FrameCount)
     {
-<<<<<<< HEAD
-        printf("[%05d] BeginTabBarEx already called this frame\n", g.FrameCount);
+        //IMGUI_DEBUG_LOG("BeginTabBarEx already called this frame\n", g.FrameCount);
         //IM_ASSERT(0);
-=======
-        //IMGUI_DEBUG_LOG("BeginTabBarEx already called this frame\n", g.FrameCount);
-        IM_ASSERT(0);
->>>>>>> 5af930f9
         return true;
     }
 
