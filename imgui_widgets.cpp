--- conflicted
+++ resolved
@@ -6836,18 +6836,6 @@
 {
     memset(this, 0, sizeof(*this));
     CurrFrameVisible = PrevFrameVisible = -1;
-<<<<<<< HEAD
-    CurrTabsContentsHeight = PrevTabsContentsHeight = 0.0f;
-    WidthAllTabs = WidthAllTabsIdeal = 0.0f;
-    ScrollingAnim = ScrollingTarget = ScrollingTargetDistToVisibility = ScrollingSpeed = 0.0f;
-    ScrollingRectMinX = ScrollingRectMaxX = 0.0f;
-    Flags = ImGuiTabBarFlags_None;
-    ReorderRequestTabId = 0;
-    ReorderRequestDir = 0;
-    TabsActiveCount = 0;
-    WantLayout = VisibleTabWasSubmitted = TabsAddedNew = false;
-=======
->>>>>>> e6b99a42
     LastTabItemIdx = -1;
 }
 
@@ -6912,17 +6900,11 @@
     g.CurrentTabBar = tab_bar;
 
     // Append with multiple BeginTabBar()/EndTabBar() pairs.
-<<<<<<< HEAD
-    if (tab_bar->CurrFrameVisible == g.FrameCount)
-    {
-        window->DC.CursorPos = tab_bar->TabsContentsMin;
-=======
     tab_bar->BackupCursorPos = window->DC.CursorPos;
     if (tab_bar->CurrFrameVisible == g.FrameCount)
     {
         window->DC.CursorPos = ImVec2(tab_bar->BarRect.Min.x, tab_bar->BarRect.Max.y + tab_bar->ItemSpacingY);
         tab_bar->BeginCount++;
->>>>>>> e6b99a42
         return true;
     }
 
@@ -6943,22 +6925,13 @@
     tab_bar->CurrFrameVisible = g.FrameCount;
     tab_bar->PrevTabsContentsHeight = tab_bar->CurrTabsContentsHeight;
     tab_bar->CurrTabsContentsHeight = 0.0f;
-<<<<<<< HEAD
-=======
     tab_bar->ItemSpacingY = g.Style.ItemSpacing.y;
->>>>>>> e6b99a42
     tab_bar->FramePadding = g.Style.FramePadding;
     tab_bar->TabsActiveCount = 0;
     tab_bar->BeginCount = 1;
 
     // Set cursor pos in a way which only be used in the off-chance the user erroneously submits item before BeginTabItem(): items will overlap
-<<<<<<< HEAD
-    tab_bar->TabsContentsMin.x = tab_bar->BarRect.Min.x;
-    tab_bar->TabsContentsMin.y = tab_bar->BarRect.Max.y + g.Style.ItemSpacing.y;
-    window->DC.CursorPos = tab_bar->TabsContentsMin;
-=======
     window->DC.CursorPos = ImVec2(tab_bar->BarRect.Min.x, tab_bar->BarRect.Max.y + tab_bar->ItemSpacingY);
->>>>>>> e6b99a42
 
     // Draw separator
     const ImU32 col = GetColorU32((flags & ImGuiTabBarFlags_IsFocused) ? ImGuiCol_TabActive : ImGuiCol_TabUnfocusedActive);
@@ -7007,11 +6980,8 @@
     {
         window->DC.CursorPos.y = tab_bar->BarRect.Max.y + tab_bar->PrevTabsContentsHeight;
     }
-<<<<<<< HEAD
-=======
     if (tab_bar->BeginCount > 1)
         window->DC.CursorPos = tab_bar->BackupCursorPos;
->>>>>>> e6b99a42
 
     if ((tab_bar->Flags & ImGuiTabBarFlags_DockNode) == 0)
         PopID();
