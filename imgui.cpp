--- conflicted
+++ resolved
@@ -3660,7 +3660,6 @@
         g.DragDropWithinSourceOrTarget = true;
         SetTooltip("...");
         g.DragDropWithinSourceOrTarget = false;
-<<<<<<< HEAD
     }
 
     // Initiate moving window
@@ -3790,239 +3789,6 @@
 #ifndef IMGUI_DISABLE_OBSOLETE_FUNCTIONS
     if (g.Viewports[0]->DrawData->CmdListsCount > 0 && g.IO.RenderDrawListsFn != NULL)
         g.IO.RenderDrawListsFn(g.Viewports[0]->DrawData);
-#endif
-}
-
-const char* ImGui::FindRenderedTextEnd(const char* text, const char* text_end)
-{
-    const char* text_display_end = text;
-    if (!text_end)
-        text_end = (const char*)-1;
-
-    while (text_display_end < text_end && *text_display_end != '\0' && (text_display_end[0] != '#' || text_display_end[1] != '#'))
-        text_display_end++;
-    return text_display_end;
-}
-
-// Internal ImGui functions to render text
-// RenderText***() functions calls ImDrawList::AddText() calls ImBitmapFont::RenderText()
-void ImGui::RenderText(ImVec2 pos, const char* text, const char* text_end, bool hide_text_after_hash)
-{
-    ImGuiContext& g = *GImGui;
-    ImGuiWindow* window = g.CurrentWindow;
-
-    // Hide anything after a '##' string
-    const char* text_display_end;
-    if (hide_text_after_hash)
-    {
-        text_display_end = FindRenderedTextEnd(text, text_end);
-    }
-    else
-    {
-        if (!text_end)
-            text_end = text + strlen(text); // FIXME-OPT
-        text_display_end = text_end;
-    }
-
-    if (text != text_display_end)
-    {
-        window->DrawList->AddText(g.Font, g.FontSize, pos, GetColorU32(ImGuiCol_Text), text, text_display_end);
-        if (g.LogEnabled)
-            LogRenderedText(&pos, text, text_display_end);
-    }
-}
-
-void ImGui::RenderTextWrapped(ImVec2 pos, const char* text, const char* text_end, float wrap_width)
-{
-    ImGuiContext& g = *GImGui;
-    ImGuiWindow* window = g.CurrentWindow;
-
-    if (!text_end)
-        text_end = text + strlen(text); // FIXME-OPT
-
-    if (text != text_end)
-    {
-        window->DrawList->AddText(g.Font, g.FontSize, pos, GetColorU32(ImGuiCol_Text), text, text_end, wrap_width);
-        if (g.LogEnabled)
-            LogRenderedText(&pos, text, text_end);
-    }
-}
-
-// Default clip_rect uses (pos_min,pos_max)
-// Handle clipping on CPU immediately (vs typically let the GPU clip the triangles that are overlapping the clipping rectangle edges)
-void ImGui::RenderTextClipped(const ImVec2& pos_min, const ImVec2& pos_max, const char* text, const char* text_end, const ImVec2* text_size_if_known, const ImVec2& align, const ImRect* clip_rect)
-{
-    // Hide anything after a '##' string
-    const char* text_display_end = FindRenderedTextEnd(text, text_end);
-    const int text_len = (int)(text_display_end - text);
-    if (text_len == 0)
-        return;
-
-    ImGuiContext& g = *GImGui;
-    ImGuiWindow* window = g.CurrentWindow;
-
-    // Perform CPU side clipping for single clipped element to avoid using scissor state
-    ImVec2 pos = pos_min;
-    const ImVec2 text_size = text_size_if_known ? *text_size_if_known : CalcTextSize(text, text_display_end, false, 0.0f);
-
-    const ImVec2* clip_min = clip_rect ? &clip_rect->Min : &pos_min;
-    const ImVec2* clip_max = clip_rect ? &clip_rect->Max : &pos_max;
-    bool need_clipping = (pos.x + text_size.x >= clip_max->x) || (pos.y + text_size.y >= clip_max->y);
-    if (clip_rect) // If we had no explicit clipping rectangle then pos==clip_min
-        need_clipping |= (pos.x < clip_min->x) || (pos.y < clip_min->y);
-
-    // Align whole block. We should defer that to the better rendering function when we'll have support for individual line alignment.
-    if (align.x > 0.0f) pos.x = ImMax(pos.x, pos.x + (pos_max.x - pos.x - text_size.x) * align.x);
-    if (align.y > 0.0f) pos.y = ImMax(pos.y, pos.y + (pos_max.y - pos.y - text_size.y) * align.y);
-
-    // Render
-    if (need_clipping)
-    {
-        ImVec4 fine_clip_rect(clip_min->x, clip_min->y, clip_max->x, clip_max->y);
-        window->DrawList->AddText(g.Font, g.FontSize, pos, GetColorU32(ImGuiCol_Text), text, text_display_end, 0.0f, &fine_clip_rect);
-    }
-    else
-    {
-        window->DrawList->AddText(g.Font, g.FontSize, pos, GetColorU32(ImGuiCol_Text), text, text_display_end, 0.0f, NULL);
-    }
-    if (g.LogEnabled)
-        LogRenderedText(&pos, text, text_display_end);
-}
-
-// Render a rectangle shaped with optional rounding and borders
-void ImGui::RenderFrame(ImVec2 p_min, ImVec2 p_max, ImU32 fill_col, bool border, float rounding)
-{
-    ImGuiContext& g = *GImGui;
-    ImGuiWindow* window = g.CurrentWindow;
-    window->DrawList->AddRectFilled(p_min, p_max, fill_col, rounding);
-    const float border_size = g.Style.FrameBorderSize;
-    if (border && border_size > 0.0f)
-    {
-        window->DrawList->AddRect(p_min+ImVec2(1,1), p_max+ImVec2(1,1), GetColorU32(ImGuiCol_BorderShadow), rounding, ImDrawCornerFlags_All, border_size);
-        window->DrawList->AddRect(p_min, p_max, GetColorU32(ImGuiCol_Border), rounding, ImDrawCornerFlags_All, border_size);
-    }
-}
-
-void ImGui::RenderFrameBorder(ImVec2 p_min, ImVec2 p_max, float rounding)
-{
-    ImGuiContext& g = *GImGui;
-    ImGuiWindow* window = g.CurrentWindow;
-    const float border_size = g.Style.FrameBorderSize;
-    if (border_size > 0.0f)
-    {
-        window->DrawList->AddRect(p_min+ImVec2(1,1), p_max+ImVec2(1,1), GetColorU32(ImGuiCol_BorderShadow), rounding, ImDrawCornerFlags_All, border_size);
-        window->DrawList->AddRect(p_min, p_max, GetColorU32(ImGuiCol_Border), rounding, ImDrawCornerFlags_All, border_size);
-=======
->>>>>>> bb3184af
-    }
-
-    // Initiate moving window
-    if (g.ActiveId == 0 && g.HoveredId == 0)
-    {
-        if (!g.NavWindow || !g.NavWindow->Appearing) // Unless we just made a window/popup appear
-        {
-            // Click to focus window and start moving (after we're done with all our widgets)
-            if (g.IO.MouseClicked[0])
-            {
-                if (g.HoveredRootWindow != NULL)
-                    StartMouseMovingWindow(g.HoveredWindow);
-                else if (g.NavWindow != NULL && GetFrontMostPopupModal() == NULL)
-                    FocusWindow(NULL);  // Clicking on void disable focus
-            }
-
-            // With right mouse button we close popups without changing focus
-            // (The left mouse button path calls FocusWindow which will lead NewFrame->ClosePopupsOverWindow to trigger)
-            if (g.IO.MouseClicked[1])
-            {
-                // Find the top-most window between HoveredWindow and the front most Modal Window.
-                // This is where we can trim the popup stack.
-                ImGuiWindow* modal = GetFrontMostPopupModal();
-                bool hovered_window_above_modal = false;
-                if (modal == NULL)
-                    hovered_window_above_modal = true;
-                for (int i = g.Windows.Size - 1; i >= 0 && hovered_window_above_modal == false; i--)
-                {
-                    ImGuiWindow* window = g.Windows[i];
-                    if (window == modal)
-                        break;
-                    if (window == g.HoveredWindow)
-                        hovered_window_above_modal = true;
-                }
-                ClosePopupsOverWindow(hovered_window_above_modal ? g.HoveredWindow : modal);
-            }
-        }
-    }
-
-    // Sort the window list so that all child windows are after their parent
-    // We cannot do that on FocusWindow() because childs may not exist yet
-    g.WindowsSortBuffer.resize(0);
-    g.WindowsSortBuffer.reserve(g.Windows.Size);
-    for (int i = 0; i != g.Windows.Size; i++)
-    {
-        ImGuiWindow* window = g.Windows[i];
-        if (window->Active && (window->Flags & ImGuiWindowFlags_ChildWindow))       // if a child is active its parent will add it
-            continue;
-        AddWindowToSortedBuffer(&g.WindowsSortBuffer, window);
-    }
-
-    IM_ASSERT(g.Windows.Size == g.WindowsSortBuffer.Size);  // we done something wrong
-    g.Windows.swap(g.WindowsSortBuffer);
-    g.IO.MetricsActiveWindows = g.WindowsActiveCount;
-
-    // Unlock font atlas
-    g.IO.Fonts->Locked = false;
-
-    // Clear Input data for next frame
-    g.IO.MouseWheel = g.IO.MouseWheelH = 0.0f;
-    memset(g.IO.InputCharacters, 0, sizeof(g.IO.InputCharacters));
-    memset(g.IO.NavInputs, 0, sizeof(g.IO.NavInputs));
-
-    g.FrameScopeActive = false;
-    g.FrameCountEnded = g.FrameCount;
-}
-
-void ImGui::Render()
-{
-    ImGuiContext& g = *GImGui;
-    IM_ASSERT(g.Initialized);
-
-    if (g.FrameCountEnded != g.FrameCount)
-        ImGui::EndFrame();
-    g.FrameCountRendered = g.FrameCount;
-
-    // Gather ImDrawList to render (for each active window)
-    g.IO.MetricsRenderVertices = g.IO.MetricsRenderIndices = g.IO.MetricsRenderWindows = 0;
-    g.DrawDataBuilder.Clear();
-    ImGuiWindow* windows_to_render_front_most[2];
-    windows_to_render_front_most[0] = (g.NavWindowingTarget && !(g.NavWindowingTarget->Flags & ImGuiWindowFlags_NoBringToFrontOnFocus)) ? g.NavWindowingTarget->RootWindow : NULL;
-    windows_to_render_front_most[1] = g.NavWindowingTarget ? g.NavWindowingList : NULL;
-    for (int n = 0; n != g.Windows.Size; n++)
-    {
-        ImGuiWindow* window = g.Windows[n];
-        if (IsWindowActiveAndVisible(window) && (window->Flags & ImGuiWindowFlags_ChildWindow) == 0 && window != windows_to_render_front_most[0] && window != windows_to_render_front_most[1])
-            AddWindowToDrawDataSelectLayer(window);
-    }
-    for (int n = 0; n < IM_ARRAYSIZE(windows_to_render_front_most); n++)
-        if (windows_to_render_front_most[n] && IsWindowActiveAndVisible(windows_to_render_front_most[n])) // NavWindowingTarget is always temporarily displayed as the front-most window
-            AddWindowToDrawDataSelectLayer(windows_to_render_front_most[n]);
-    g.DrawDataBuilder.FlattenIntoSingleLayer();
-
-    // Draw software mouse cursor if requested
-    if (g.IO.MouseDrawCursor)
-        RenderMouseCursor(&g.OverlayDrawList, g.IO.MousePos, g.Style.MouseCursorScale, g.MouseCursor);
-
-    if (!g.OverlayDrawList.VtxBuffer.empty())
-        AddDrawListToDrawData(&g.DrawDataBuilder.Layers[0], &g.OverlayDrawList);
-
-    // Setup ImDrawData structure for end-user
-    SetupDrawData(&g.DrawDataBuilder.Layers[0], &g.DrawData);
-    g.IO.MetricsRenderVertices = g.DrawData.TotalVtxCount;
-    g.IO.MetricsRenderIndices = g.DrawData.TotalIdxCount;
-
-    // Render. If user hasn't set a callback then they may retrieve the draw data via GetDrawData()
-#ifndef IMGUI_DISABLE_OBSOLETE_FUNCTIONS
-    if (g.DrawData.CmdListsCount > 0 && g.IO.RenderDrawListsFn != NULL)
-        g.IO.RenderDrawListsFn(&g.DrawData);
 #endif
 }
 
@@ -6670,7 +6436,6 @@
     return GImGui->CurrentWindow->GetID(ptr_id);
 }
 
-
 bool ImGui::IsRectVisible(const ImVec2& size)
 {
     ImGuiWindow* window = GetCurrentWindowRead();
