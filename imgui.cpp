// dear imgui, v1.66 WIP
// (main code and documentation)

// Call and read ImGui::ShowDemoWindow() in imgui_demo.cpp for demo code.
// Newcomers, read 'Programmer guide' below for notes on how to setup Dear ImGui in your codebase.
// Get latest version at https://github.com/ocornut/imgui
// Releases change-log at https://github.com/ocornut/imgui/releases
// Technical Support for Getting Started https://discourse.dearimgui.org/c/getting-started
// Gallery (please post your screenshots/video there!): https://github.com/ocornut/imgui/issues/1269
// Developed by Omar Cornut and every direct or indirect contributors to the GitHub.
// This library is free but I need your support to sustain development and maintenance.
// If you work for a company, please consider financial support, see README. For individuals: https://www.patreon.com/imgui

// It is recommended that you don't modify imgui.cpp! It will become difficult for you to update the library.
// Note that 'ImGui::' being a namespace, you can add functions into the namespace from your own source files, without
// modifying imgui.h or imgui.cpp. You may include imgui_internal.h to access internal data structures, but it doesn't
// come with any guarantee of forward compatibility. Discussing your changes on the GitHub Issue Tracker may lead you
// to a better solution or official support for them.

/*

Index of this file:

DOCUMENTATION

- MISSION STATEMENT
- END-USER GUIDE
- PROGRAMMER GUIDE (read me!)
  - Read first
  - How to update to a newer version of Dear ImGui
  - Getting started with integrating Dear ImGui in your code/engine
  - This is how a simple application may look like (2 variations)
  - This is how a simple rendering function may look like
  - Using gamepad/keyboard navigation controls
- API BREAKING CHANGES (read me when you update!)
- FREQUENTLY ASKED QUESTIONS (FAQ), TIPS
  - How can I tell whether to dispatch mouse/keyboard to imgui or to my application?
  - How can I display an image? What is ImTextureID, how does it works?
  - How can I have multiple widgets with the same label or without a label? A primer on labels and the ID Stack.
  - How can I use my own math types instead of ImVec2/ImVec4? 
  - How can I load a different font than the default?
  - How can I easily use icons in my application?
  - How can I load multiple fonts?
  - How can I display and input non-latin characters such as Chinese, Japanese, Korean, Cyrillic?
  - How can I use the drawing facilities without an ImGui window? (using ImDrawList API)
  - I integrated Dear ImGui in my engine and the text or lines are blurry..
  - I integrated Dear ImGui in my engine and some elements are clipping or disappearing when I move windows around..
  - How can I help?

CODE 
(search for "[SECTION]" in the code to find them)

// [SECTION] FORWARD DECLARATIONS
// [SECTION] CONTEXT AND MEMORY ALLOCATORS
// [SECTION] MAIN USER FACING STRUCTURES (ImGuiStyle, ImGuiIO)
// [SECTION] MISC HELPER/UTILITIES (Maths, String, Format, Hash, File functions)
// [SECTION] MISC HELPER/UTILITIES (ImText* functions)
// [SECTION] MISC HELPER/UTILITIES (Color functions)
// [SECTION] ImGuiStorage
// [SECTION] ImGuiTextFilter
// [SECTION] ImGuiTextBuffer
// [SECTION] ImGuiListClipper
// [SECTION] RENDER HELPERS
// [SECTION] MAIN CODE (most of the code! lots of stuff, needs tidying up!)
// [SECTION] TOOLTIPS
// [SECTION] POPUPS
// [SECTION] VIEWPORTS, PLATFORM WINDOWS
// [SECTION] KEYBOARD/GAMEPAD NAVIGATION
// [SECTION] COLUMNS
// [SECTION] DRAG AND DROP
// [SECTION] LOGGING/CAPTURING
// [SECTION] SETTINGS
// [SECTION] PLATFORM DEPENDENT HELPERS
// [SECTION] METRICS/DEBUG WINDOW

*/

//-----------------------------------------------------------------------------
// DOCUMENTATION
//-----------------------------------------------------------------------------

/*

 MISSION STATEMENT
 =================

 - Easy to use to create code-driven and data-driven tools
 - Easy to use to create ad hoc short-lived tools and long-lived, more elaborate tools
 - Easy to hack and improve
 - Minimize screen real-estate usage
 - Minimize setup and maintenance
 - Minimize state storage on user side
 - Portable, minimize dependencies, run on target (consoles, phones, etc.)
 - Efficient runtime and memory consumption (NB- we do allocate when "growing" content e.g. creating a window,
   opening a tree node for the first time, etc. but a typical frame should not allocate anything)

 Designed for developers and content-creators, not the typical end-user! Some of the weaknesses includes:
 - Doesn't look fancy, doesn't animate
 - Limited layout features, intricate layouts are typically crafted in code


 END-USER GUIDE
 ==============

 - Double-click on title bar to collapse window.
 - Click upper right corner to close a window, available when 'bool* p_open' is passed to ImGui::Begin().
 - Click and drag on lower right corner to resize window (double-click to auto fit window to its contents).
 - Click and drag on any empty space to move window.
 - TAB/SHIFT+TAB to cycle through keyboard editable fields.
 - CTRL+Click on a slider or drag box to input value as text.
 - Use mouse wheel to scroll.
 - Text editor:
   - Hold SHIFT or use mouse to select text.
   - CTRL+Left/Right to word jump.
   - CTRL+Shift+Left/Right to select words.
   - CTRL+A our Double-Click to select all.
   - CTRL+X,CTRL+C,CTRL+V to use OS clipboard/
   - CTRL+Z,CTRL+Y to undo/redo.
   - ESCAPE to revert text to its original value.
   - You can apply arithmetic operators +,*,/ on numerical values. Use +- to subtract (because - would set a negative value!)
   - Controls are automatically adjusted for OSX to match standard OSX text editing operations.
 - General Keyboard controls: enable with ImGuiConfigFlags_NavEnableKeyboard.
 - General Gamepad controls: enable with ImGuiConfigFlags_NavEnableGamepad. See suggested mappings in imgui.h ImGuiNavInput_ + download PNG/PSD at http://goo.gl/9LgVZW


 PROGRAMMER GUIDE
 ================

 READ FIRST

 - Read the FAQ below this section!
 - Your code creates the UI, if your code doesn't run the UI is gone! The UI can be highly dynamic, there are no construction
   or destruction steps, less data retention on your side, less state duplication, less state synchronization, less bugs.
 - Call and read ImGui::ShowDemoWindow() for demo code demonstrating most features.
 - You can learn about immediate-mode gui principles at http://www.johno.se/book/imgui.html or watch http://mollyrocket.com/861

 HOW TO UPDATE TO A NEWER VERSION OF DEAR IMGUI

 - Overwrite all the sources files except for imconfig.h (if you have made modification to your copy of imconfig.h)
 - Read the "API BREAKING CHANGES" section (below). This is where we list occasional API breaking changes.
   If a function/type has been renamed / or marked obsolete, try to fix the name in your code before it is permanently removed
   from the public API. If you have a problem with a missing function/symbols, search for its name in the code, there will
   likely be a comment about it. Please report any issue to the GitHub page!
 - Try to keep your copy of dear imgui reasonably up to date.

 GETTING STARTED WITH INTEGRATING DEAR IMGUI IN YOUR CODE/ENGINE

 - Run and study the examples and demo to get acquainted with the library.
 - Add the Dear ImGui source files to your projects or using your preferred build system.
   It is recommended you build the .cpp files as part of your project and not as a library.
 - You can later customize the imconfig.h file to tweak some compilation time behavior, such as integrating imgui types with your own maths types.
 - You may be able to grab and copy a ready made imgui_impl_*** file from the examples/ folder.
 - When using Dear ImGui, your programming IDE is your friend: follow the declaration of variables, functions and types to find comments about them.
 - Dear ImGui never touches or knows about your GPU state. The only function that knows about GPU is the draw function that you provide.
   Effectively it means you can create widgets at any time in your code, regardless of considerations of being in "update" vs "render"
   phases of your own application. All rendering informatioe are stored into command-lists that you will retrieve after calling ImGui::Render().
 - Refer to the bindings and demo applications in the examples/ folder for instruction on how to setup your code.

 THIS IS HOW A SIMPLE APPLICATION MAY LOOK LIKE
 EXHIBIT 1: USING THE EXAMPLE BINDINGS (imgui_impl_XXX.cpp files from the examples/ folder)

     // Application init: create a dear imgui context, setup some options, load fonts
     ImGui::CreateContext();
     ImGuiIO& io = ImGui::GetIO();
     // TODO: Set optional io.ConfigFlags values, e.g. 'io.ConfigFlags |= ImGuiConfigFlags_NavEnableKeyboard' to enable keyboard controls
     // TODO: Fill optional fields of the io structure later.
     // TODO: Load TTF/OTF fonts if you don't want to use the default font.

     // Initialize helper Platform and Renderer bindings (here we are using imgui_impl_win32 and imgui_impl_dx11)
     ImGui_ImplWin32_Init(hwnd);
     ImGui_ImplDX11_Init(g_pd3dDevice, g_pd3dDeviceContext);

     // Application main loop
     while (true)
     {
         // Feed inputs to dear imgui, start new frame
         ImGui_ImplDX11_NewFrame();
         ImGui_ImplWin32_NewFrame();
         ImGui::NewFrame();

         // Any application code here
         ImGui::Text("Hello, world!");

         // Render dear imgui into screen
         ImGui::Render();
         ImGui_ImplDX11_RenderDrawData(ImGui::GetDrawData());
         g_pSwapChain->Present(1, 0);
     }
     
     // Shutdown
     ImGui_ImplDX11_Shutdown();
     ImGui_ImplWin32_Shutdown();
     ImGui::DestroyContext();

 THIS IS HOW A SIMPLE APPLICATION MAY LOOK LIKE
 EXHIBIT 2: IMPLEMENTING CUSTOM BINDING / CUSTOM ENGINE

     // Application init: create a dear imgui context, setup some options, load fonts
     ImGui::CreateContext();
     ImGuiIO& io = ImGui::GetIO();
     // TODO: Set optional io.ConfigFlags values, e.g. 'io.ConfigFlags |= ImGuiConfigFlags_NavEnableKeyboard' to enable keyboard controls
     // TODO: Fill optional fields of the io structure later.
     // TODO: Load TTF/OTF fonts if you don't want to use the default font.

     // Build and load the texture atlas into a texture
     // (In the examples/ app this is usually done within the ImGui_ImplXXX_Init() function from one of the demo Renderer)
     int width, height;
     unsigned char* pixels = NULL;
     io.Fonts->GetTexDataAsRGBA32(&pixels, &width, &height);

     // At this point you've got the texture data and you need to upload that your your graphic system:
     // After we have created the texture, store its pointer/identifier (_in whichever format your engine uses_) in 'io.Fonts->TexID'.
     // This will be passed back to your via the renderer. Basically ImTextureID == void*. Read FAQ below for details about ImTextureID.
     MyTexture* texture = MyEngine::CreateTextureFromMemoryPixels(pixels, width, height, TEXTURE_TYPE_RGBA32)
     io.Fonts->TexID = (void*)texture;

     // Application main loop
     while (true)
     {
        // Setup low-level inputs, e.g. on Win32: calling GetKeyboardState(), or write to those fields from your Windows message handlers, etc.
        // (In the examples/ app this is usually done within the ImGui_ImplXXX_NewFrame() function from one of the demo Platform bindings)
        io.DeltaTime = 1.0f/60.0f;              // set the time elapsed since the previous frame (in seconds)
        io.DisplaySize.x = 1920.0f;             // set the current display width
        io.DisplaySize.y = 1280.0f;             // set the current display height here
        io.MousePos = my_mouse_pos;             // set the mouse position
        io.MouseDown[0] = my_mouse_buttons[0];  // set the mouse button states
        io.MouseDown[1] = my_mouse_buttons[1];

        // Call NewFrame(), after this point you can use ImGui::* functions anytime
        // (So you want to try calling NewFrame() as early as you can in your mainloop to be able to use imgui everywhere)
        ImGui::NewFrame();

        // Most of your application code here
        ImGui::Text("Hello, world!");
        MyGameUpdate(); // may use any ImGui functions, e.g. ImGui::Begin("My window"); ImGui::Text("Hello, world!"); ImGui::End();
        MyGameRender(); // may use any ImGui functions as well!

        // Render imgui, swap buffers
        // (You want to try calling EndFrame/Render as late as you can, to be able to use imgui in your own game rendering code)
        ImGui::EndFrame();
        ImGui::Render();
        ImDrawData* draw_data = ImGui::GetDrawData();
        MyImGuiRenderFunction(draw_data);
        SwapBuffers();
     }

     // Shutdown
     ImGui::DestroyContext();

 THIS HOW A SIMPLE RENDERING FUNCTION MAY LOOK LIKE

    void void MyImGuiRenderFunction(ImDrawData* draw_data)
    {
       // TODO: Setup render state: alpha-blending enabled, no face culling, no depth testing, scissor enabled
       // TODO: Setup viewport using draw_data->DisplaySize
       // TODO: Setup orthographic projection matrix cover draw_data->DisplayPos to draw_data->DisplayPos + draw_data->DisplaySize
       // TODO: Setup shader: vertex { float2 pos, float2 uv, u32 color }, fragment shader sample color from 1 texture, multiply by vertex color.
       for (int n = 0; n < draw_data->CmdListsCount; n++)
       {
          const ImDrawVert* vtx_buffer = cmd_list->VtxBuffer.Data;  // vertex buffer generated by ImGui
          const ImDrawIdx* idx_buffer = cmd_list->IdxBuffer.Data;   // index buffer generated by ImGui
          for (int cmd_i = 0; cmd_i < cmd_list->CmdBuffer.Size; cmd_i++)
          {
             const ImDrawCmd* pcmd = &cmd_list->CmdBuffer[cmd_i];
             if (pcmd->UserCallback)
             {
                 pcmd->UserCallback(cmd_list, pcmd);
             }
             else
             {
                 // The texture for the draw call is specified by pcmd->TextureId.
                 // The vast majority of draw calls with use the imgui texture atlas, which value you have set yourself during initialization.
                 MyEngineBindTexture(pcmd->TextureId);

                 // We are using scissoring to clip some objects. All low-level graphics API should supports it.
                 // - If your engine doesn't support scissoring yet, you may ignore this at first. You will get some small glitches
                 //   (some elements visible outside their bounds) but you can fix that once everywhere else works!
                 // - Clipping coordinates are provided in imgui coordinates space (from draw_data->DisplayPos to draw_data->DisplayPos + draw_data->DisplaySize)
                 //   In a single viewport application, draw_data->DisplayPos will always be (0,0) and draw_data->DisplaySize will always be == io.DisplaySize.
                 //   However, in the interest of supporting multi-viewport applications in the future, always subtract draw_data->DisplayPos from
                 //   clipping bounds to convert them to your viewport space.
                 // - Note that pcmd->ClipRect contains Min+Max bounds. Some graphics API may use Min+Max, other may use Min+Size (size being Max-Min)
                 ImVec2 pos = draw_data->DisplayPos;
                 MyEngineScissor((int)(pcmd->ClipRect.x - pos.x), (int)(pcmd->ClipRect.y - pos.y), (int)(pcmd->ClipRect.z - pos.x), (int)(pcmd->ClipRect.w - pos.y));

                 // Render 'pcmd->ElemCount/3' indexed triangles.
                 // By default the indices ImDrawIdx are 16-bits, you can change them to 32-bits if your engine doesn't support 16-bits indices.
                 MyEngineDrawIndexedTriangles(pcmd->ElemCount, sizeof(ImDrawIdx) == 2 ? GL_UNSIGNED_SHORT : GL_UNSIGNED_INT, idx_buffer, vtx_buffer);
             }
             idx_buffer += pcmd->ElemCount;
          }
       }
    }

 - The examples/ folders contains many functional implementation of the pseudo-code above.
 - When calling NewFrame(), the 'io.WantCaptureMouse', 'io.WantCaptureKeyboard' and 'io.WantTextInput' flags are updated.
   They tell you if ImGui intends to use your inputs. When a flag is set you want to hide the corresponding inputs from the rest of your application.
   In both cases you need to pass on the inputs to imgui. Read the FAQ below for more information about those flags.
 - Please read the FAQ above. Amusingly, it is called a FAQ because people frequently have the same issues!

 USING GAMEPAD/KEYBOARD NAVIGATION CONTROLS

 - The gamepad/keyboard navigation is fairly functional and keeps being improved. 
 - You can ask questions and report issues at https://github.com/ocornut/imgui/issues/787
 - The initial focus was to support game controllers, but keyboard is becoming increasingly and decently usable.
 - Gamepad:
    - Set io.ConfigFlags |= ImGuiConfigFlags_NavEnableGamepad to enable.
    - Backend: Set io.BackendFlags |= ImGuiBackendFlags_HasGamepad + fill the io.NavInputs[] fields before calling NewFrame().
      Note that io.NavInputs[] is cleared by EndFrame().
    - See 'enum ImGuiNavInput_' in imgui.h for a description of inputs. For each entry of io.NavInputs[], set the following values:
         0.0f= not held. 1.0f= fully held. Pass intermediate 0.0f..1.0f values for analog triggers/sticks.
    - We uses a simple >0.0f test for activation testing, and won't attempt to test for a dead-zone.
      Your code will probably need to transform your raw inputs (such as e.g. remapping your 0.2..0.9 raw input range to 0.0..1.0 imgui range, etc.).
    - You can download PNG/PSD files depicting the gamepad controls for common controllers at: http://goo.gl/9LgVZW.
    - If you need to share inputs between your game and the imgui parts, the easiest approach is to go all-or-nothing, with a buttons combo
      to toggle the target. Please reach out if you think the game vs navigation input sharing could be improved.
 - Keyboard:
    - Set io.ConfigFlags |= ImGuiConfigFlags_NavEnableKeyboard to enable.
      NewFrame() will automatically fill io.NavInputs[] based on your io.KeysDown[] + io.KeyMap[] arrays.
    - When keyboard navigation is active (io.NavActive + ImGuiConfigFlags_NavEnableKeyboard), the io.WantCaptureKeyboard flag
      will be set. For more advanced uses, you may want to read from:
       - io.NavActive: true when a window is focused and it doesn't have the ImGuiWindowFlags_NoNavInputs flag set.
       - io.NavVisible: true when the navigation cursor is visible (and usually goes false when mouse is used).
       - or query focus information with e.g. IsWindowFocused(ImGuiFocusedFlags_AnyWindow), IsItemFocused() etc. functions.
      Please reach out if you think the game vs navigation input sharing could be improved.
 - Mouse:
    - PS4 users: Consider emulating a mouse cursor with DualShock4 touch pad or a spare analog stick as a mouse-emulation fallback.
    - Consoles/Tablet/Phone users: Consider using a Synergy 1.x server (on your PC) + uSynergy.c (on your console/tablet/phone app) to share your PC mouse/keyboard.
    - On a TV/console system where readability may be lower or mouse inputs may be awkward, you may want to set the ImGuiConfigFlags_NavEnableSetMousePos flag.
      Enabling ImGuiConfigFlags_NavEnableSetMousePos + ImGuiBackendFlags_HasSetMousePos instructs dear imgui to move your mouse cursor along with navigation movements.
      When enabled, the NewFrame() function may alter 'io.MousePos' and set 'io.WantSetMousePos' to notify you that it wants the mouse cursor to be moved.
      When that happens your back-end NEEDS to move the OS or underlying mouse cursor on the next frame. Some of the binding in examples/ do that.
      (If you set the NavEnableSetMousePos flag but don't honor 'io.WantSetMousePos' properly, imgui will misbehave as it will see your mouse as moving back and forth!)
      (In a setup when you may not have easy control over the mouse cursor, e.g. uSynergy.c doesn't expose moving remote mouse cursor, you may want
       to set a boolean to ignore your other external mouse positions until the external source is moved again.)


 API BREAKING CHANGES
 ====================

 Occasionally introducing changes that are breaking the API. We try to make the breakage minor and easy to fix.
 Below is a change-log of API breaking changes only. If you are using one of the functions listed, expect to have to fix some code.
 When you are not sure about a old symbol or function name, try using the Search/Find function of your IDE to look for comments or references in all imgui files.
 You can read releases logs https://github.com/ocornut/imgui/releases for more details.

 (Viewport Branch)
 - 2018/XX/XX (1.XX) - examples: the examples imgui_impl_xxx files have been split to separate platform (Win32, Glfw, SDL2, etc.) from renderer (DX11, OpenGL, Vulkan,  etc.)
                       when adopting new bindings follow the code in examples/ to know which functions to call.
 - 2018/XX/XX (1.XX) - when multi-viewports are enabled, all positions will be in your natural OS coordinates space. It means that:
                        - reference to hard-coded positions such as in SetNextWindowPos(ImVec2(0,0)) are probably not what you want anymore. 
                          you may use GetMainViewport()->Pos to offset hard-coded positions, e.g. SetNextWindowPos(GetMainViewport()->Pos)
                        - likewise io.MousePos and GetMousePos() will use OS coordinates coordinates. 
                          If you query mouse positions to interact with non-imgui coordinates you will need to offset them, e.g. subtract GetWindowViewport()->Pos.
 - 2018/XX/XX (1.XX) - Moved IME support functions from io.ImeSetInputScreenPosFn, io.ImeWindowHandle to the PlatformIO api.
 - 2018/XX/XX (1.XX) - removed io.DisplayVisibleMin, io.DisplayVisibleMax settings (it was used to clip within the DisplayMin..DisplayMax range, I don't know of anyone using it)

 - 2018/09/06 (1.65) - renamed stb_truetype.h to imstb_truetype.h, stb_textedit.h to imstb_textedit.h, and stb_rect_pack.h to imstb_rectpack.h. 
                       If you were conveniently using the imgui copy of those STB headers in your project you will have to update your include paths.
 - 2018/09/05 (1.65) - renamed io.OptCursorBlink/io.ConfigCursorBlink to io.ConfigInputTextCursorBlink. (#1427)
 - 2018/08/31 (1.64) - added imgui_widgets.cpp file, extracted and moved widgets code out of imgui.cpp into imgui_widgets.cpp. Re-ordered some of the code remaining in imgui.cpp.
                       NONE OF THE FUNCTIONS HAVE CHANGED. THE CODE IS SEMANTICALLY 100% IDENTICAL, BUT _EVERY_ FUNCTION HAS BEEN MOVED.
                       Because of this, any local modifications to imgui.cpp will likely conflict when you update. Read docs/CHANGELOG.txt for suggestions.
 - 2018/08/22 (1.63) - renamed IsItemDeactivatedAfterChange() to IsItemDeactivatedAfterEdit() for consistency with new IsItemEdited() API. Kept redirection function (will obsolete soonish as IsItemDeactivatedAfterChange() is very recent).
 - 2018/08/21 (1.63) - renamed ImGuiTextEditCallback to ImGuiInputTextCallback, ImGuiTextEditCallbackData to ImGuiInputTextCallbackData for consistency. Kept redirection types (will obsolete).
 - 2018/08/21 (1.63) - removed ImGuiInputTextCallbackData::ReadOnly since it is a duplication of (ImGuiInputTextCallbackData::Flags & ImGuiInputTextFlags_ReadOnly).
 - 2018/08/01 (1.63) - removed per-window ImGuiWindowFlags_ResizeFromAnySide beta flag in favor of a global io.ConfigResizeWindowsFromEdges to enable the feature.
 - 2018/08/01 (1.63) - renamed io.OptCursorBlink to io.ConfigCursorBlink [-> io.ConfigInputTextCursorBlink in 1.65], io.OptMacOSXBehaviors to ConfigMacOSXBehaviors for consistency.
 - 2018/07/22 (1.63) - changed ImGui::GetTime() return value from float to double to avoid accumulating floating point imprecisions over time.
 - 2018/07/08 (1.63) - style: renamed ImGuiCol_ModalWindowDarkening to ImGuiCol_ModalWindowDimBg for consistency with other features. Kept redirection enum (will obsolete).
 - 2018/06/06 (1.62) - renamed GetGlyphRangesChinese() to GetGlyphRangesChineseFull() to distinguish other variants and discourage using the full set.
 - 2018/06/06 (1.62) - TreeNodeEx()/TreeNodeBehavior(): the ImGuiTreeNodeFlags_CollapsingHeader helper now include the ImGuiTreeNodeFlags_NoTreePushOnOpen flag. See Changelog for details. 
 - 2018/05/03 (1.61) - DragInt(): the default compile-time format string has been changed from "%.0f" to "%d", as we are not using integers internally any more.
                       If you used DragInt() with custom format strings, make sure you change them to use %d or an integer-compatible format.
                       To honor backward-compatibility, the DragInt() code will currently parse and modify format strings to replace %*f with %d, giving time to users to upgrade their code.
                       If you have IMGUI_DISABLE_OBSOLETE_FUNCTIONS enabled, the code will instead assert! You may run a reg-exp search on your codebase for e.g. "DragInt.*%f" to help you find them.
 - 2018/04/28 (1.61) - obsoleted InputFloat() functions taking an optional "int decimal_precision" in favor of an equivalent and more flexible "const char* format",
                       consistent with other functions. Kept redirection functions (will obsolete).
 - 2018/04/09 (1.61) - IM_DELETE() helper function added in 1.60 doesn't clear the input _pointer_ reference, more consistent with expectation and allows passing r-value.
 - 2018/03/20 (1.60) - renamed io.WantMoveMouse to io.WantSetMousePos for consistency and ease of understanding (was added in 1.52, _not_ used by core and only honored by some binding ahead of merging the Nav branch).
 - 2018/03/12 (1.60) - removed ImGuiCol_CloseButton, ImGuiCol_CloseButtonActive, ImGuiCol_CloseButtonHovered as the closing cross uses regular button colors now.
 - 2018/03/08 (1.60) - changed ImFont::DisplayOffset.y to default to 0 instead of +1. Fixed rounding of Ascent/Descent to match TrueType renderer. If you were adding or subtracting to ImFont::DisplayOffset check if your fonts are correctly aligned vertically.
 - 2018/03/03 (1.60) - renamed ImGuiStyleVar_Count_ to ImGuiStyleVar_COUNT and ImGuiMouseCursor_Count_ to ImGuiMouseCursor_COUNT for consistency with other public enums.
 - 2018/02/18 (1.60) - BeginDragDropSource(): temporarily removed the optional mouse_button=0 parameter because it is not really usable in many situations at the moment.
 - 2018/02/16 (1.60) - obsoleted the io.RenderDrawListsFn callback, you can call your graphics engine render function after ImGui::Render(). Use ImGui::GetDrawData() to retrieve the ImDrawData* to display.
 - 2018/02/07 (1.60) - reorganized context handling to be more explicit,
                       - YOU NOW NEED TO CALL ImGui::CreateContext() AT THE BEGINNING OF YOUR APP, AND CALL ImGui::DestroyContext() AT THE END.
                       - removed Shutdown() function, as DestroyContext() serve this purpose.
                       - you may pass a ImFontAtlas* pointer to CreateContext() to share a font atlas between contexts. Otherwise CreateContext() will create its own font atlas instance.
                       - removed allocator parameters from CreateContext(), they are now setup with SetAllocatorFunctions(), and shared by all contexts.
                       - removed the default global context and font atlas instance, which were confusing for users of DLL reloading and users of multiple contexts.
 - 2018/01/31 (1.60) - moved sample TTF files from extra_fonts/ to misc/fonts/. If you loaded files directly from the imgui repo you may need to update your paths.
 - 2018/01/11 (1.60) - obsoleted IsAnyWindowHovered() in favor of IsWindowHovered(ImGuiHoveredFlags_AnyWindow). Kept redirection function (will obsolete).
 - 2018/01/11 (1.60) - obsoleted IsAnyWindowFocused() in favor of IsWindowFocused(ImGuiFocusedFlags_AnyWindow). Kept redirection function (will obsolete).
 - 2018/01/03 (1.60) - renamed ImGuiSizeConstraintCallback to ImGuiSizeCallback, ImGuiSizeConstraintCallbackData to ImGuiSizeCallbackData.
 - 2017/12/29 (1.60) - removed CalcItemRectClosestPoint() which was weird and not really used by anyone except demo code. If you need it it's easy to replicate on your side.
 - 2017/12/24 (1.53) - renamed the emblematic ShowTestWindow() function to ShowDemoWindow(). Kept redirection function (will obsolete).
 - 2017/12/21 (1.53) - ImDrawList: renamed style.AntiAliasedShapes to style.AntiAliasedFill for consistency and as a way to explicitly break code that manipulate those flag at runtime. You can now manipulate ImDrawList::Flags
 - 2017/12/21 (1.53) - ImDrawList: removed 'bool anti_aliased = true' final parameter of ImDrawList::AddPolyline() and ImDrawList::AddConvexPolyFilled(). Prefer manipulating ImDrawList::Flags if you need to toggle them during the frame.
 - 2017/12/14 (1.53) - using the ImGuiWindowFlags_NoScrollWithMouse flag on a child window forwards the mouse wheel event to the parent window, unless either ImGuiWindowFlags_NoInputs or ImGuiWindowFlags_NoScrollbar are also set.
 - 2017/12/13 (1.53) - renamed GetItemsLineHeightWithSpacing() to GetFrameHeightWithSpacing(). Kept redirection function (will obsolete).
 - 2017/12/13 (1.53) - obsoleted IsRootWindowFocused() in favor of using IsWindowFocused(ImGuiFocusedFlags_RootWindow). Kept redirection function (will obsolete).
                     - obsoleted IsRootWindowOrAnyChildFocused() in favor of using IsWindowFocused(ImGuiFocusedFlags_RootAndChildWindows). Kept redirection function (will obsolete).
 - 2017/12/12 (1.53) - renamed ImGuiTreeNodeFlags_AllowOverlapMode to ImGuiTreeNodeFlags_AllowItemOverlap. Kept redirection enum (will obsolete).
 - 2017/12/10 (1.53) - removed SetNextWindowContentWidth(), prefer using SetNextWindowContentSize(). Kept redirection function (will obsolete).
 - 2017/11/27 (1.53) - renamed ImGuiTextBuffer::append() helper to appendf(), appendv() to appendfv(). If you copied the 'Log' demo in your code, it uses appendv() so that needs to be renamed.
 - 2017/11/18 (1.53) - Style, Begin: removed ImGuiWindowFlags_ShowBorders window flag. Borders are now fully set up in the ImGuiStyle structure (see e.g. style.FrameBorderSize, style.WindowBorderSize). Use ImGui::ShowStyleEditor() to look them up.
                       Please note that the style system will keep evolving (hopefully stabilizing in Q1 2018), and so custom styles will probably subtly break over time. It is recommended you use the StyleColorsClassic(), StyleColorsDark(), StyleColorsLight() functions.
 - 2017/11/18 (1.53) - Style: removed ImGuiCol_ComboBg in favor of combo boxes using ImGuiCol_PopupBg for consistency.
 - 2017/11/18 (1.53) - Style: renamed ImGuiCol_ChildWindowBg to ImGuiCol_ChildBg.
 - 2017/11/18 (1.53) - Style: renamed style.ChildWindowRounding to style.ChildRounding, ImGuiStyleVar_ChildWindowRounding to ImGuiStyleVar_ChildRounding.
 - 2017/11/02 (1.53) - obsoleted IsRootWindowOrAnyChildHovered() in favor of using IsWindowHovered(ImGuiHoveredFlags_RootAndChildWindows);
 - 2017/10/24 (1.52) - renamed IMGUI_DISABLE_WIN32_DEFAULT_CLIPBOARD_FUNCS/IMGUI_DISABLE_WIN32_DEFAULT_IME_FUNCS to IMGUI_DISABLE_WIN32_DEFAULT_CLIPBOARD_FUNCTIONS/IMGUI_DISABLE_WIN32_DEFAULT_IME_FUNCTIONS for consistency.
 - 2017/10/20 (1.52) - changed IsWindowHovered() default parameters behavior to return false if an item is active in another window (e.g. click-dragging item from another window to this window). You can use the newly introduced IsWindowHovered() flags to requests this specific behavior if you need it.
 - 2017/10/20 (1.52) - marked IsItemHoveredRect()/IsMouseHoveringWindow() as obsolete, in favor of using the newly introduced flags for IsItemHovered() and IsWindowHovered(). See https://github.com/ocornut/imgui/issues/1382 for details.
                       removed the IsItemRectHovered()/IsWindowRectHovered() names introduced in 1.51 since they were merely more consistent names for the two functions we are now obsoleting.
 - 2017/10/17 (1.52) - marked the old 5-parameters version of Begin() as obsolete (still available). Use SetNextWindowSize()+Begin() instead!
 - 2017/10/11 (1.52) - renamed AlignFirstTextHeightToWidgets() to AlignTextToFramePadding(). Kept inline redirection function (will obsolete).
 - 2017/09/25 (1.52) - removed SetNextWindowPosCenter() because SetNextWindowPos() now has the optional pivot information to do the same and more. Kept redirection function (will obsolete).
 - 2017/08/25 (1.52) - io.MousePos needs to be set to ImVec2(-FLT_MAX,-FLT_MAX) when mouse is unavailable/missing. Previously ImVec2(-1,-1) was enough but we now accept negative mouse coordinates. In your binding if you need to support unavailable mouse, make sure to replace "io.MousePos = ImVec2(-1,-1)" with "io.MousePos = ImVec2(-FLT_MAX,-FLT_MAX)".
 - 2017/08/22 (1.51) - renamed IsItemHoveredRect() to IsItemRectHovered(). Kept inline redirection function (will obsolete). -> (1.52) use IsItemHovered(ImGuiHoveredFlags_RectOnly)!
                     - renamed IsMouseHoveringAnyWindow() to IsAnyWindowHovered() for consistency. Kept inline redirection function (will obsolete).
                     - renamed IsMouseHoveringWindow() to IsWindowRectHovered() for consistency. Kept inline redirection function (will obsolete).
 - 2017/08/20 (1.51) - renamed GetStyleColName() to GetStyleColorName() for consistency.
 - 2017/08/20 (1.51) - added PushStyleColor(ImGuiCol idx, ImU32 col) overload, which _might_ cause an "ambiguous call" compilation error if you are using ImColor() with implicit cast. Cast to ImU32 or ImVec4 explicily to fix.
 - 2017/08/15 (1.51) - marked the weird IMGUI_ONCE_UPON_A_FRAME helper macro as obsolete. prefer using the more explicit ImGuiOnceUponAFrame.
 - 2017/08/15 (1.51) - changed parameter order for BeginPopupContextWindow() from (const char*,int buttons,bool also_over_items) to (const char*,int buttons,bool also_over_items). Note that most calls relied on default parameters completely.
 - 2017/08/13 (1.51) - renamed ImGuiCol_Columns*** to ImGuiCol_Separator***. Kept redirection enums (will obsolete).
 - 2017/08/11 (1.51) - renamed ImGuiSetCond_*** types and flags to ImGuiCond_***. Kept redirection enums (will obsolete).
 - 2017/08/09 (1.51) - removed ValueColor() helpers, they are equivalent to calling Text(label) + SameLine() + ColorButton().
 - 2017/08/08 (1.51) - removed ColorEditMode() and ImGuiColorEditMode in favor of ImGuiColorEditFlags and parameters to the various Color*() functions. The SetColorEditOptions() allows to initialize default but the user can still change them with right-click context menu.
                     - changed prototype of 'ColorEdit4(const char* label, float col[4], bool show_alpha = true)' to 'ColorEdit4(const char* label, float col[4], ImGuiColorEditFlags flags = 0)', where passing flags = 0x01 is a safe no-op (hello dodgy backward compatibility!). - check and run the demo window, under "Color/Picker Widgets", to understand the various new options.
                     - changed prototype of rarely used 'ColorButton(ImVec4 col, bool small_height = false, bool outline_border = true)' to 'ColorButton(const char* desc_id, ImVec4 col, ImGuiColorEditFlags flags = 0, ImVec2 size = ImVec2(0,0))'
 - 2017/07/20 (1.51) - removed IsPosHoveringAnyWindow(ImVec2), which was partly broken and misleading. ASSERT + redirect user to io.WantCaptureMouse
 - 2017/05/26 (1.50) - removed ImFontConfig::MergeGlyphCenterV in favor of a more multipurpose ImFontConfig::GlyphOffset.
 - 2017/05/01 (1.50) - renamed ImDrawList::PathFill() (rarely used directly) to ImDrawList::PathFillConvex() for clarity.
 - 2016/11/06 (1.50) - BeginChild(const char*) now applies the stack id to the provided label, consistently with other functions as it should always have been. It shouldn't affect you unless (extremely unlikely) you were appending multiple times to a same child from different locations of the stack id. If that's the case, generate an id with GetId() and use it instead of passing string to BeginChild().
 - 2016/10/15 (1.50) - avoid 'void* user_data' parameter to io.SetClipboardTextFn/io.GetClipboardTextFn pointers. We pass io.ClipboardUserData to it.
 - 2016/09/25 (1.50) - style.WindowTitleAlign is now a ImVec2 (ImGuiAlign enum was removed). set to (0.5f,0.5f) for horizontal+vertical centering, (0.0f,0.0f) for upper-left, etc.
 - 2016/07/30 (1.50) - SameLine(x) with x>0.0f is now relative to left of column/group if any, and not always to left of window. This was sort of always the intent and hopefully breakage should be minimal.
 - 2016/05/12 (1.49) - title bar (using ImGuiCol_TitleBg/ImGuiCol_TitleBgActive colors) isn't rendered over a window background (ImGuiCol_WindowBg color) anymore.
                       If your TitleBg/TitleBgActive alpha was 1.0f or you are using the default theme it will not affect you.
                       If your TitleBg/TitleBgActive alpha was <1.0f you need to tweak your custom theme to readjust for the fact that we don't draw a WindowBg background behind the title bar.
                       This helper function will convert an old TitleBg/TitleBgActive color into a new one with the same visual output, given the OLD color and the OLD WindowBg color.
                           ImVec4 ConvertTitleBgCol(const ImVec4& win_bg_col, const ImVec4& title_bg_col)
                           {
                               float new_a = 1.0f - ((1.0f - win_bg_col.w) * (1.0f - title_bg_col.w)), k = title_bg_col.w / new_a;
                               return ImVec4((win_bg_col.x * win_bg_col.w + title_bg_col.x) * k, (win_bg_col.y * win_bg_col.w + title_bg_col.y) * k, (win_bg_col.z * win_bg_col.w + title_bg_col.z) * k, new_a);
                           }
                       If this is confusing, pick the RGB value from title bar from an old screenshot and apply this as TitleBg/TitleBgActive. Or you may just create TitleBgActive from a tweaked TitleBg color.
 - 2016/05/07 (1.49) - removed confusing set of GetInternalState(), GetInternalStateSize(), SetInternalState() functions. Now using CreateContext(), DestroyContext(), GetCurrentContext(), SetCurrentContext().
 - 2016/05/02 (1.49) - renamed SetNextTreeNodeOpened() to SetNextTreeNodeOpen(), no redirection.
 - 2016/05/01 (1.49) - obsoleted old signature of CollapsingHeader(const char* label, const char* str_id = NULL, bool display_frame = true, bool default_open = false) as extra parameters were badly designed and rarely used. You can replace the "default_open = true" flag in new API with CollapsingHeader(label, ImGuiTreeNodeFlags_DefaultOpen).
 - 2016/04/26 (1.49) - changed ImDrawList::PushClipRect(ImVec4 rect) to ImDrawList::PushClipRect(Imvec2 min,ImVec2 max,bool intersect_with_current_clip_rect=false). Note that higher-level ImGui::PushClipRect() is preferable because it will clip at logic/widget level, whereas ImDrawList::PushClipRect() only affect your renderer.
 - 2016/04/03 (1.48) - removed style.WindowFillAlphaDefault setting which was redundant. Bake default BG alpha inside style.Colors[ImGuiCol_WindowBg] and all other Bg color values. (ref github issue #337).
 - 2016/04/03 (1.48) - renamed ImGuiCol_TooltipBg to ImGuiCol_PopupBg, used by popups/menus and tooltips. popups/menus were previously using ImGuiCol_WindowBg. (ref github issue #337)
 - 2016/03/21 (1.48) - renamed GetWindowFont() to GetFont(), GetWindowFontSize() to GetFontSize(). Kept inline redirection function (will obsolete).
 - 2016/03/02 (1.48) - InputText() completion/history/always callbacks: if you modify the text buffer manually (without using DeleteChars()/InsertChars() helper) you need to maintain the BufTextLen field. added an assert.
 - 2016/01/23 (1.48) - fixed not honoring exact width passed to PushItemWidth(), previously it would add extra FramePadding.x*2 over that width. if you had manual pixel-perfect alignment in place it might affect you.
 - 2015/12/27 (1.48) - fixed ImDrawList::AddRect() which used to render a rectangle 1 px too large on each axis.
 - 2015/12/04 (1.47) - renamed Color() helpers to ValueColor() - dangerously named, rarely used and probably to be made obsolete.
 - 2015/08/29 (1.45) - with the addition of horizontal scrollbar we made various fixes to inconsistencies with dealing with cursor position.
                       GetCursorPos()/SetCursorPos() functions now include the scrolled amount. It shouldn't affect the majority of users, but take note that SetCursorPosX(100.0f) puts you at +100 from the starting x position which may include scrolling, not at +100 from the window left side.
                       GetContentRegionMax()/GetWindowContentRegionMin()/GetWindowContentRegionMax() functions allow include the scrolled amount. Typically those were used in cases where no scrolling would happen so it may not be a problem, but watch out!
 - 2015/08/29 (1.45) - renamed style.ScrollbarWidth to style.ScrollbarSize
 - 2015/08/05 (1.44) - split imgui.cpp into extra files: imgui_demo.cpp imgui_draw.cpp imgui_internal.h that you need to add to your project.
 - 2015/07/18 (1.44) - fixed angles in ImDrawList::PathArcTo(), PathArcToFast() (introduced in 1.43) being off by an extra PI for no justifiable reason
 - 2015/07/14 (1.43) - add new ImFontAtlas::AddFont() API. For the old AddFont***, moved the 'font_no' parameter of ImFontAtlas::AddFont** functions to the ImFontConfig structure.
                       you need to render your textured triangles with bilinear filtering to benefit from sub-pixel positioning of text.
 - 2015/07/08 (1.43) - switched rendering data to use indexed rendering. this is saving a fair amount of CPU/GPU and enables us to get anti-aliasing for a marginal cost.
                       this necessary change will break your rendering function! the fix should be very easy. sorry for that :(
                     - if you are using a vanilla copy of one of the imgui_impl_XXXX.cpp provided in the example, you just need to update your copy and you can ignore the rest.
                     - the signature of the io.RenderDrawListsFn handler has changed!
                       old: ImGui_XXXX_RenderDrawLists(ImDrawList** const cmd_lists, int cmd_lists_count)
                       new: ImGui_XXXX_RenderDrawLists(ImDrawData* draw_data).
                         argument:   'cmd_lists' becomes 'draw_data->CmdLists', 'cmd_lists_count' becomes 'draw_data->CmdListsCount'
                         ImDrawList: 'commands' becomes 'CmdBuffer', 'vtx_buffer' becomes 'VtxBuffer', 'IdxBuffer' is new.
                         ImDrawCmd:  'vtx_count' becomes 'ElemCount', 'clip_rect' becomes 'ClipRect', 'user_callback' becomes 'UserCallback', 'texture_id' becomes 'TextureId'.
                     - each ImDrawList now contains both a vertex buffer and an index buffer. For each command, render ElemCount/3 triangles using indices from the index buffer.
                     - if you REALLY cannot render indexed primitives, you can call the draw_data->DeIndexAllBuffers() method to de-index the buffers. This is slow and a waste of CPU/GPU. Prefer using indexed rendering!
                     - refer to code in the examples/ folder or ask on the GitHub if you are unsure of how to upgrade. please upgrade!
 - 2015/07/10 (1.43) - changed SameLine() parameters from int to float.
 - 2015/07/02 (1.42) - renamed SetScrollPosHere() to SetScrollFromCursorPos(). Kept inline redirection function (will obsolete).
 - 2015/07/02 (1.42) - renamed GetScrollPosY() to GetScrollY(). Necessary to reduce confusion along with other scrolling functions, because positions (e.g. cursor position) are not equivalent to scrolling amount.
 - 2015/06/14 (1.41) - changed ImageButton() default bg_col parameter from (0,0,0,1) (black) to (0,0,0,0) (transparent) - makes a difference when texture have transparence
 - 2015/06/14 (1.41) - changed Selectable() API from (label, selected, size) to (label, selected, flags, size). Size override should have been rarely be used. Sorry!
 - 2015/05/31 (1.40) - renamed GetWindowCollapsed() to IsWindowCollapsed() for consistency. Kept inline redirection function (will obsolete).
 - 2015/05/31 (1.40) - renamed IsRectClipped() to IsRectVisible() for consistency. Note that return value is opposite! Kept inline redirection function (will obsolete).
 - 2015/05/27 (1.40) - removed the third 'repeat_if_held' parameter from Button() - sorry! it was rarely used and inconsistent. Use PushButtonRepeat(true) / PopButtonRepeat() to enable repeat on desired buttons.
 - 2015/05/11 (1.40) - changed BeginPopup() API, takes a string identifier instead of a bool. ImGui needs to manage the open/closed state of popups. Call OpenPopup() to actually set the "open" state of a popup. BeginPopup() returns true if the popup is opened.
 - 2015/05/03 (1.40) - removed style.AutoFitPadding, using style.WindowPadding makes more sense (the default values were already the same).
 - 2015/04/13 (1.38) - renamed IsClipped() to IsRectClipped(). Kept inline redirection function until 1.50.
 - 2015/04/09 (1.38) - renamed ImDrawList::AddArc() to ImDrawList::AddArcFast() for compatibility with future API
 - 2015/04/03 (1.38) - removed ImGuiCol_CheckHovered, ImGuiCol_CheckActive, replaced with the more general ImGuiCol_FrameBgHovered, ImGuiCol_FrameBgActive.
 - 2014/04/03 (1.38) - removed support for passing -FLT_MAX..+FLT_MAX as the range for a SliderFloat(). Use DragFloat() or Inputfloat() instead.
 - 2015/03/17 (1.36) - renamed GetItemBoxMin()/GetItemBoxMax()/IsMouseHoveringBox() to GetItemRectMin()/GetItemRectMax()/IsMouseHoveringRect(). Kept inline redirection function until 1.50.
 - 2015/03/15 (1.36) - renamed style.TreeNodeSpacing to style.IndentSpacing, ImGuiStyleVar_TreeNodeSpacing to ImGuiStyleVar_IndentSpacing
 - 2015/03/13 (1.36) - renamed GetWindowIsFocused() to IsWindowFocused(). Kept inline redirection function until 1.50.
 - 2015/03/08 (1.35) - renamed style.ScrollBarWidth to style.ScrollbarWidth (casing)
 - 2015/02/27 (1.34) - renamed OpenNextNode(bool) to SetNextTreeNodeOpened(bool, ImGuiSetCond). Kept inline redirection function until 1.50.
 - 2015/02/27 (1.34) - renamed ImGuiSetCondition_*** to ImGuiSetCond_***, and _FirstUseThisSession becomes _Once.
 - 2015/02/11 (1.32) - changed text input callback ImGuiTextEditCallback return type from void-->int. reserved for future use, return 0 for now.
 - 2015/02/10 (1.32) - renamed GetItemWidth() to CalcItemWidth() to clarify its evolving behavior
 - 2015/02/08 (1.31) - renamed GetTextLineSpacing() to GetTextLineHeightWithSpacing()
 - 2015/02/01 (1.31) - removed IO.MemReallocFn (unused)
 - 2015/01/19 (1.30) - renamed ImGuiStorage::GetIntPtr()/GetFloatPtr() to GetIntRef()/GetIntRef() because Ptr was conflicting with actual pointer storage functions.
 - 2015/01/11 (1.30) - big font/image API change! now loads TTF file. allow for multiple fonts. no need for a PNG loader.
              (1.30) - removed GetDefaultFontData(). uses io.Fonts->GetTextureData*() API to retrieve uncompressed pixels.
                       font init:  const void* png_data; unsigned int png_size; ImGui::GetDefaultFontData(NULL, NULL, &png_data, &png_size); <..Upload texture to GPU..>
                       became:     unsigned char* pixels; int width, height; io.Fonts->GetTexDataAsRGBA32(&pixels, &width, &height); <..Upload texture to GPU>; io.Fonts->TexId = YourTextureIdentifier;
                       you now more flexibility to load multiple TTF fonts and manage the texture buffer for internal needs.
                       it is now recommended that you sample the font texture with bilinear interpolation.
              (1.30) - added texture identifier in ImDrawCmd passed to your render function (we can now render images). make sure to set io.Fonts->TexID.
              (1.30) - removed IO.PixelCenterOffset (unnecessary, can be handled in user projection matrix)
              (1.30) - removed ImGui::IsItemFocused() in favor of ImGui::IsItemActive() which handles all widgets
 - 2014/12/10 (1.18) - removed SetNewWindowDefaultPos() in favor of new generic API SetNextWindowPos(pos, ImGuiSetCondition_FirstUseEver)
 - 2014/11/28 (1.17) - moved IO.Font*** options to inside the IO.Font-> structure (FontYOffset, FontTexUvForWhite, FontBaseScale, FontFallbackGlyph)
 - 2014/11/26 (1.17) - reworked syntax of IMGUI_ONCE_UPON_A_FRAME helper macro to increase compiler compatibility
 - 2014/11/07 (1.15) - renamed IsHovered() to IsItemHovered()
 - 2014/10/02 (1.14) - renamed IMGUI_INCLUDE_IMGUI_USER_CPP to IMGUI_INCLUDE_IMGUI_USER_INL and imgui_user.cpp to imgui_user.inl (more IDE friendly)
 - 2014/09/25 (1.13) - removed 'text_end' parameter from IO.SetClipboardTextFn (the string is now always zero-terminated for simplicity)
 - 2014/09/24 (1.12) - renamed SetFontScale() to SetWindowFontScale()
 - 2014/09/24 (1.12) - moved IM_MALLOC/IM_REALLOC/IM_FREE preprocessor defines to IO.MemAllocFn/IO.MemReallocFn/IO.MemFreeFn
 - 2014/08/30 (1.09) - removed IO.FontHeight (now computed automatically)
 - 2014/08/30 (1.09) - moved IMGUI_FONT_TEX_UV_FOR_WHITE preprocessor define to IO.FontTexUvForWhite
 - 2014/08/28 (1.09) - changed the behavior of IO.PixelCenterOffset following various rendering fixes


 FREQUENTLY ASKED QUESTIONS (FAQ), TIPS
 ======================================

 Q: How can I tell whether to dispatch mouse/keyboard to imgui or to my application?
 A: You can read the 'io.WantCaptureMouse', 'io.WantCaptureKeyboard' and 'io.WantTextInput' flags from the ImGuiIO structure (e.g. if (ImGui::GetIO().WantCaptureMouse) { ... } )
    - When 'io.WantCaptureMouse' is set, imgui wants to use your mouse state, and you may want to discard/hide the inputs from the rest of your application.
    - When 'io.WantCaptureKeyboard' is set, imgui wants to use your keyboard state, and you may want to discard/hide the inputs from the rest of your application.
    - When 'io.WantTextInput' is set to may want to notify your OS to popup an on-screen keyboard, if available (e.g. on a mobile phone, or console OS).
    Note: you should always pass your mouse/keyboard inputs to imgui, even when the io.WantCaptureXXX flag are set false.
     This is because imgui needs to detect that you clicked in the void to unfocus its windows.
    Note: The 'io.WantCaptureMouse' is more accurate that any attempt to "check if the mouse is hovering a window" (don't do that!).
     It handle mouse dragging correctly (both dragging that started over your application or over an imgui window) and handle e.g. modal windows blocking inputs.
     Those flags are updated by ImGui::NewFrame(). Preferably read the flags after calling NewFrame() if you can afford it, but reading them before is also
     perfectly fine, as the bool toggle fairly rarely. If you have on a touch device, you might find use for an early call to UpdateHoveredWindowAndCaptureFlags().
    Note: Text input widget releases focus on "Return KeyDown", so the subsequent "Return KeyUp" event that your application receive will typically
     have 'io.WantCaptureKeyboard=false'. Depending on your application logic it may or not be inconvenient. You might want to track which key-downs
     were targeted for Dear ImGui, e.g. with an array of bool, and filter out the corresponding key-ups.)

 Q: How can I display an image? What is ImTextureID, how does it works?
 A: Short explanation:
    - You may use functions such as ImGui::Image(), ImGui::ImageButton() or lower-level ImDrawList::AddImage() to emit draw calls that will use your own textures.
    - Actual textures are identified in a way that is up to the user/engine.
    - Loading image files from the disk and turning them into a texture is not within the scope of Dear ImGui (for a good reason). 
      Please read documentations or tutorials on your graphics API to understand how to display textures on the screen before moving onward.

    Long explanation:
    - Dear ImGui's job is to create "meshes", defined in a renderer-agnostic format made of draw commands and vertices.
      At the end of the frame those meshes (ImDrawList) will be displayed by your rendering function. They are made up of textured polygons and the code
      to render them is generally fairly short (a few dozen lines). In the examples/ folder we provide functions for popular graphics API (OpenGL, DirectX, etc.).
    - Each rendering function decides on a data type to represent "textures". The concept of what is a "texture" is entirely tied to your underlying engine/graphics API.
      We carry the information to identify a "texture" in the ImTextureID type. 
      ImTextureID is nothing more that a void*, aka 4/8 bytes worth of data: just enough to store 1 pointer or 1 integer of your choice.
      Dear ImGui doesn't know or understand what you are storing in ImTextureID, it merely pass ImTextureID values until they reach your rendering function.
    - In the examples/ bindings, for each graphics API binding we decided on a type that is likely to be a good representation for specifying 
      an image from the end-user perspective. This is what the _examples_ rendering functions are using:

         OpenGL:     ImTextureID = GLuint                       (see ImGui_ImplGlfwGL3_RenderDrawData() function in imgui_impl_glfw_gl3.cpp)
         DirectX9:   ImTextureID = LPDIRECT3DTEXTURE9           (see ImGui_ImplDX9_RenderDrawData()     function in imgui_impl_dx9.cpp)
         DirectX11:  ImTextureID = ID3D11ShaderResourceView*    (see ImGui_ImplDX11_RenderDrawData()    function in imgui_impl_dx11.cpp)
         DirectX12:  ImTextureID = D3D12_GPU_DESCRIPTOR_HANDLE  (see ImGui_ImplDX12_RenderDrawData()    function in imgui_impl_dx12.cpp)

      For example, in the OpenGL example binding we store raw OpenGL texture identifier (GLuint) inside ImTextureID. 
      Whereas in the DirectX11 example binding we store a pointer to ID3D11ShaderResourceView inside ImTextureID, which is a higher-level structure 
      tying together both the texture and information about its format and how to read it.
    - If you have a custom engine built over e.g. OpenGL, instead of passing GLuint around you may decide to use a high-level data type to carry information about
      the texture as well as how to display it (shaders, etc.). The decision of what to use as ImTextureID can always be made better knowing how your codebase
      is designed. If your engine has high-level data types for "textures" and "material" then you may want to use them.
      If you are starting with OpenGL or DirectX or Vulkan and haven't built much of a rendering engine over them, keeping the default ImTextureID 
      representation suggested by the example bindings is probably the best choice.
      (Advanced users may also decide to keep a low-level type in ImTextureID, and use ImDrawList callback and pass information to their renderer)

    User code may do:

        // Cast our texture type to ImTextureID / void*
        MyTexture* texture = g_CoffeeTableTexture;
        ImGui::Image((void*)texture, ImVec2(texture->Width, texture->Height)); 

    The renderer function called after ImGui::Render() will receive that same value that the user code passed:

        // Cast ImTextureID / void* stored in the draw command as our texture type
        MyTexture* texture = (MyTexture*)pcmd->TextureId;
        MyEngineBindTexture2D(texture);

    Once you understand this design you will understand that loading image files and turning them into displayable textures is not within the scope of Dear ImGui.
    This is by design and is actually a good thing, because it means your code has full control over your data types and how you display them.
    If you want to display an image file (e.g. PNG file) into the screen, please refer to documentation and tutorials for the graphics API you are using.

    Here's a simplified OpenGL example using stb_image.h:

        // Use stb_image.h to load a PNG from disk and turn it into raw RGBA pixel data:
        #define STB_IMAGE_IMPLEMENTATION
        #include <stb_image.h>
        [...]
        int my_image_width, my_image_height;
        unsigned char* my_image_data = stbi_load("my_image.png", &my_image_width, &my_image_height, NULL, 4);

        // Turn the RGBA pixel data into an OpenGL texture:
        GLuint my_opengl_texture;
        glGenTextures(1, &my_opengl_texture);
        glBindTexture(GL_TEXTURE_2D, my_opengl_texture);
        glPixelStorei(GL_UNPACK_ROW_LENGTH, 0);
        glTexImage2D(GL_TEXTURE_2D, 0, GL_RGBA, image_width, image_height, 0, GL_RGBA, GL_UNSIGNED_BYTE, image_data);

        // Now that we have an OpenGL texture, assuming our imgui rendering function (imgui_impl_xxx.cpp file) takes GLuint as ImTextureID, we can display it:
        ImGui::Image((void*)(intptr_t)my_opengl_texture, ImVec2(my_image_width, my_image_height));

    C/C++ tip: a void* is pointer-sized storage. You may safely store any pointer or integer into it by casting your value to ImTexture / void*, and vice-versa. 
    Because both end-points (user code and rendering function) are under your control, you know exactly what is stored inside the ImTexture / void*.
    Examples:

        GLuint my_tex = XXX;
        void* my_void_ptr;
        my_void_ptr = (void*)(intptr_t)my_tex;                  // cast a GLuint into a void* (we don't take its address! we literally store the value inside the pointer)
        my_tex = (GLuint)(intptr_t)my_void_ptr;                 // cast a void* into a GLuint

        ID3D11ShaderResourceView* my_dx11_srv = XXX;
        void* my_void_ptr;
        my_void_ptr = (void*)my_dx11_srv;                       // cast a ID3D11ShaderResourceView* into an opaque void*
        my_dx11_srv = (ID3D11ShaderResourceView*)my_void_ptr;   // cast a void* into a ID3D11ShaderResourceView*

    Finally, you may call ImGui::ShowMetricsWindow() to explore/visualize/understand how the ImDrawList are generated.

 Q: How can I have multiple widgets with the same label or without a label?
 Q: I have multiple widgets with the same label, and only the first one works. Why is that?
 A: A primer on labels and the ID Stack...

    Dear ImGui internally need to uniquely identify UI elements.
    Elements that are typically not clickable (such as calls to the Text functions) don't need an ID.
    Interactive widgets (such as calls to Button buttons) need a unique ID. 
    Unique ID are used internally to track active widgets and occasionally associate state to widgets.
    Unique ID are implicitly built from the hash of multiple elements that identify the "path" to the UI element.

   - Unique ID are often derived from a string label:

       Button("OK");          // Label = "OK",     ID = hash of (..., "OK")
       Button("Cancel");      // Label = "Cancel", ID = hash of (..., "Cancel")

   - ID are uniquely scoped within windows, tree nodes, etc. which all pushes to the ID stack. Having
     two buttons labeled "OK" in different windows or different tree locations is fine.
     We used "..." above to signify whatever was already pushed to the ID stack previously:

       Begin("MyWindow");
       Button("OK");          // Label = "OK",     ID = hash of ("MyWindow", "OK")
       End();

   - If you have a same ID twice in the same location, you'll have a conflict:

       Button("OK");
       Button("OK");          // ID collision! Interacting with either button will trigger the first one.

     Fear not! this is easy to solve and there are many ways to solve it!

   - Solving ID conflict in a simple/local context:
     When passing a label you can optionally specify extra ID information within string itself.
     Use "##" to pass a complement to the ID that won't be visible to the end-user.
     This helps solving the simple collision cases when you know e.g. at compilation time which items
     are going to be created:

       Begin("MyWindow");
       Button("Play");        // Label = "Play",   ID = hash of ("MyWindow", "Play")
       Button("Play##foo1");  // Label = "Play",   ID = hash of ("MyWindow", "Play##foo1")  // Different from above
       Button("Play##foo2");  // Label = "Play",   ID = hash of ("MyWindow", "Play##foo2")  // Different from above
       End();

   - If you want to completely hide the label, but still need an ID:

       Checkbox("##On", &b);  // Label = "",       ID = hash of (..., "##On")   // No visible label!

   - Occasionally/rarely you might want change a label while preserving a constant ID. This allows
     you to animate labels. For example you may want to include varying information in a window title bar,
     but windows are uniquely identified by their ID. Use "###" to pass a label that isn't part of ID:

       Button("Hello###ID";   // Label = "Hello",  ID = hash of (..., "ID")
       Button("World###ID";   // Label = "World",  ID = hash of (..., "ID")     // Same as above, even though the label looks different

       sprintf(buf, "My game (%f FPS)###MyGame", fps);
       Begin(buf);            // Variable label,   ID = hash of "MyGame"

   - Solving ID conflict in a more general manner:
     Use PushID() / PopID() to create scopes and manipulate the ID stack, as to avoid ID conflicts
     within the same window. This is the most convenient way of distinguishing ID when iterating and
     creating many UI elements programmatically.
     You can push a pointer, a string or an integer value into the ID stack.
     Remember that ID are formed from the concatenation of _everything_ in the ID stack!

       Begin("Window");
       for (int i = 0; i < 100; i++)
       {
         PushID(i);         // Push i to the id tack
         Button("Click");   // Label = "Click",  ID = Hash of ("Window", i, "Click")
         PopID();
       }
       for (int i = 0; i < 100; i++)
       {
         MyObject* obj = Objects[i];
         PushID(obj);
         Button("Click");   // Label = "Click",  ID = Hash of ("Window", obj pointer, "Click")
         PopID();
       }
       for (int i = 0; i < 100; i++)
       {
         MyObject* obj = Objects[i];
         PushID(obj->Name);
         Button("Click");   // Label = "Click",  ID = Hash of ("Window", obj->Name, "Click")
         PopID();
       }
       End();

   - More example showing that you can stack multiple prefixes into the ID stack:

       Button("Click");     // Label = "Click",  ID = hash of (..., "Click")
       PushID("node");
       Button("Click");     // Label = "Click",  ID = hash of (..., "node", "Click")
         PushID(my_ptr);
           Button("Click"); // Label = "Click",  ID = hash of (..., "node", my_ptr, "Click")
         PopID();
       PopID();

   - Tree nodes implicitly creates a scope for you by calling PushID().

       Button("Click");     // Label = "Click",  ID = hash of (..., "Click")
       if (TreeNode("node"))
       {
         Button("Click");   // Label = "Click",  ID = hash of (..., "node", "Click")
         TreePop();
       }

   - When working with trees, ID are used to preserve the open/close state of each tree node.
     Depending on your use cases you may want to use strings, indices or pointers as ID.
      e.g. when following a single pointer that may change over time, using a static string as ID
       will preserve your node open/closed state when the targeted object change.
      e.g. when displaying a list of objects, using indices or pointers as ID will preserve the
       node open/closed state differently. See what makes more sense in your situation!

 Q: How can I use my own math types instead of ImVec2/ImVec4? 
 A: You can edit imconfig.h and setup the IM_VEC2_CLASS_EXTRA/IM_VEC4_CLASS_EXTRA macros to add implicit type conversions.
    This way you'll be able to use your own types everywhere, e.g. passsing glm::vec2 to ImGui functions instead of ImVec2.

 Q: How can I load a different font than the default?
 A: Use the font atlas to load the TTF/OTF file you want:
      ImGuiIO& io = ImGui::GetIO();
      io.Fonts->AddFontFromFileTTF("myfontfile.ttf", size_in_pixels);
      io.Fonts->GetTexDataAsRGBA32() or GetTexDataAsAlpha8()
    (default is ProggyClean.ttf, rendered at size 13, embedded in dear imgui's source code)

    New programmers: remember that in C/C++ and most programming languages if you want to use a
    backslash \ within a string literal, you need to write it double backslash "\\":
      io.Fonts->AddFontFromFileTTF("MyDataFolder\MyFontFile.ttf", size_in_pixels);   // WRONG (you are escape the M here!)
      io.Fonts->AddFontFromFileTTF("MyDataFolder\\MyFontFile.ttf", size_in_pixels);  // CORRECT
      io.Fonts->AddFontFromFileTTF("MyDataFolder/MyFontFile.ttf", size_in_pixels);   // ALSO CORRECT

 Q: How can I easily use icons in my application?
 A: The most convenient and practical way is to merge an icon font such as FontAwesome inside you
    main font. Then you can refer to icons within your strings. Read 'How can I load multiple fonts?'
    and the file 'misc/fonts/README.txt' for instructions and useful header files.

 Q: How can I load multiple fonts?
 A: Use the font atlas to pack them into a single texture:
    (Read misc/fonts/README.txt and the code in ImFontAtlas for more details.)

      ImGuiIO& io = ImGui::GetIO();
      ImFont* font0 = io.Fonts->AddFontDefault();
      ImFont* font1 = io.Fonts->AddFontFromFileTTF("myfontfile.ttf", size_in_pixels);
      ImFont* font2 = io.Fonts->AddFontFromFileTTF("myfontfile2.ttf", size_in_pixels);
      io.Fonts->GetTexDataAsRGBA32() or GetTexDataAsAlpha8()
      // the first loaded font gets used by default
      // use ImGui::PushFont()/ImGui::PopFont() to change the font at runtime

      // Options
      ImFontConfig config;
      config.OversampleH = 3;
      config.OversampleV = 1;
      config.GlyphOffset.y -= 2.0f;      // Move everything by 2 pixels up
      config.GlyphExtraSpacing.x = 1.0f; // Increase spacing between characters
      io.Fonts->LoadFromFileTTF("myfontfile.ttf", size_pixels, &config);

      // Combine multiple fonts into one (e.g. for icon fonts)
      ImWchar ranges[] = { 0xf000, 0xf3ff, 0 };
      ImFontConfig config;
      config.MergeMode = true;
      io.Fonts->AddFontDefault();
      io.Fonts->LoadFromFileTTF("fontawesome-webfont.ttf", 16.0f, &config, ranges); // Merge icon font
      io.Fonts->LoadFromFileTTF("myfontfile.ttf", size_pixels, NULL, &config, io.Fonts->GetGlyphRangesJapanese()); // Merge japanese glyphs

 Q: How can I display and input non-Latin characters such as Chinese, Japanese, Korean, Cyrillic?
 A: When loading a font, pass custom Unicode ranges to specify the glyphs to load.

      // Add default Japanese ranges
      io.Fonts->AddFontFromFileTTF("myfontfile.ttf", size_in_pixels, NULL, io.Fonts->GetGlyphRangesJapanese());

      // Or create your own custom ranges (e.g. for a game you can feed your entire game script and only build the characters the game need)
      ImVector<ImWchar> ranges;
      ImFontAtlas::GlyphRangesBuilder builder;
      builder.AddText("Hello world");                        // Add a string (here "Hello world" contains 7 unique characters)
      builder.AddChar(0x7262);                               // Add a specific character
      builder.AddRanges(io.Fonts->GetGlyphRangesJapanese()); // Add one of the default ranges
      builder.BuildRanges(&ranges);                          // Build the final result (ordered ranges with all the unique characters submitted)
      io.Fonts->AddFontFromFileTTF("myfontfile.ttf", size_in_pixels, NULL, ranges.Data);

    All your strings needs to use UTF-8 encoding. In C++11 you can encode a string literal in UTF-8
    by using the u8"hello" syntax. Specifying literal in your source code using a local code page
    (such as CP-923 for Japanese or CP-1251 for Cyrillic) will NOT work!
    Otherwise you can convert yourself to UTF-8 or load text data from file already saved as UTF-8.

    Text input: it is up to your application to pass the right character code by calling io.AddInputCharacter(). 
    The applications in examples/ are doing that. 
    Windows: you can use the WM_CHAR or WM_UNICHAR or WM_IME_CHAR message (depending if your app is built using Unicode or MultiByte mode).
    You may also use MultiByteToWideChar() or ToUnicode() to retrieve Unicode codepoints from MultiByte characters or keyboard state.
    Windows: if your language is relying on an Input Method Editor (IME), you copy the HWND of your window to io.ImeWindowHandle in order for 
    the default implementation of io.ImeSetInputScreenPosFn() to set your Microsoft IME position correctly.

 Q: How can I use the drawing facilities without an ImGui window? (using ImDrawList API)
 A: - You can create a dummy window. Call SetNextWindowBgAlpha(0.0f), call Begin() with NoTitleBar|NoResize|NoMove|NoScrollbar|NoSavedSettings|NoInputs flags.
      Then you can retrieve the ImDrawList* via GetWindowDrawList() and draw to it in any way you like.
    - You can call ImGui::GetOverlayDrawList() and use this draw list to display contents over every other imgui windows (1 overlay per viewport).
    - You can create your own ImDrawList instance. You'll need to initialize them ImGui::GetDrawListSharedData(), or create your own ImDrawListSharedData.

 Q: I integrated Dear ImGui in my engine and the text or lines are blurry..
 A: In your Render function, try translating your projection matrix by (0.5f,0.5f) or (0.375f,0.375f).
    Also make sure your orthographic projection matrix and io.DisplaySize matches your actual framebuffer dimension.

 Q: I integrated Dear ImGui in my engine and some elements are clipping or disappearing when I move windows around..
 A: You are probably mishandling the clipping rectangles in your render function.
    Rectangles provided by ImGui are defined as (x1=left,y1=top,x2=right,y2=bottom) and NOT as (x1,y1,width,height).

 Q: How can I help?
 A: - If you are experienced with Dear ImGui and C++, look at the github issues, or docs/TODO.txt and see how you want/can help!
    - Convince your company to fund development time! Individual users: you can also become a Patron (patreon.com/imgui) or donate on PayPal! See README.
    - Disclose your usage of dear imgui via a dev blog post, a tweet, a screenshot, a mention somewhere etc.
      You may post screenshot or links in the gallery threads (github.com/ocornut/imgui/issues/1269). Visuals are ideal as they inspire other programmers.
      But even without visuals, disclosing your use of dear imgui help the library grow credibility, and help other teams and programmers with taking decisions.
    - If you have issues or if you need to hack into the library, even if you don't expect any support it is useful that you share your issues (on github or privately).

 - tip: you can call Begin() multiple times with the same name during the same frame, it will keep appending to the same window.
        this is also useful to set yourself in the context of another window (to get/set other settings)
 - tip: you can create widgets without a Begin()/End() block, they will go in an implicit window called "Debug".
 - tip: the ImGuiOnceUponAFrame helper will allow run the block of code only once a frame. You can use it to quickly add custom UI in the middle
        of a deep nested inner loop in your code.
 - tip: you can call Render() multiple times (e.g for VR renders).
 - tip: call and read the ShowDemoWindow() code in imgui_demo.cpp for more example of how to use ImGui!

*/

#if defined(_MSC_VER) && !defined(_CRT_SECURE_NO_WARNINGS)
#define _CRT_SECURE_NO_WARNINGS
#endif

#include "imgui.h"
#ifndef IMGUI_DEFINE_MATH_OPERATORS
#define IMGUI_DEFINE_MATH_OPERATORS
#endif
#include "imgui_internal.h"

#include <ctype.h>      // toupper, isprint
#include <stdio.h>      // vsnprintf, sscanf, printf
#if defined(_MSC_VER) && _MSC_VER <= 1500 // MSVC 2008 or earlier
#include <stddef.h>     // intptr_t
#else
#include <stdint.h>     // intptr_t
#endif

#define IMGUI_DEBUG_NAV_SCORING     0
#define IMGUI_DEBUG_NAV_RECTS       0

// Visual Studio warnings
#ifdef _MSC_VER
#pragma warning (disable: 4127) // condition expression is constant
#pragma warning (disable: 4996) // 'This function or variable may be unsafe': strcpy, strdup, sprintf, vsnprintf, sscanf, fopen
#endif

// Clang/GCC warnings with -Weverything
#ifdef __clang__
#pragma clang diagnostic ignored "-Wunknown-pragmas"        // warning : unknown warning group '-Wformat-pedantic *'        // not all warnings are known by all clang versions.. so ignoring warnings triggers new warnings on some configuration. great!
#pragma clang diagnostic ignored "-Wold-style-cast"         // warning : use of old-style cast                              // yes, they are more terse.
#pragma clang diagnostic ignored "-Wfloat-equal"            // warning : comparing floating point with == or != is unsafe   // storing and comparing against same constants (typically 0.0f) is ok.
#pragma clang diagnostic ignored "-Wformat-nonliteral"      // warning : format string is not a string literal              // passing non-literal to vsnformat(). yes, user passing incorrect format strings can crash the code.
#pragma clang diagnostic ignored "-Wexit-time-destructors"  // warning : declaration requires an exit-time destructor       // exit-time destruction order is undefined. if MemFree() leads to users code that has been disabled before exit it might cause problems. ImGui coding style welcomes static/globals.
#pragma clang diagnostic ignored "-Wglobal-constructors"    // warning : declaration requires a global destructor           // similar to above, not sure what the exact difference it.
#pragma clang diagnostic ignored "-Wsign-conversion"        // warning : implicit conversion changes signedness             //
#pragma clang diagnostic ignored "-Wformat-pedantic"        // warning : format specifies type 'void *' but the argument has type 'xxxx *' // unreasonable, would lead to casting every %p arg to void*. probably enabled by -pedantic.
#pragma clang diagnostic ignored "-Wint-to-void-pointer-cast" // warning : cast to 'void *' from smaller integer type 'int'
#elif defined(__GNUC__)
#pragma GCC diagnostic ignored "-Wunused-function"          // warning: 'xxxx' defined but not used
#pragma GCC diagnostic ignored "-Wint-to-pointer-cast"      // warning: cast to pointer from integer of different size
#pragma GCC diagnostic ignored "-Wformat"                   // warning: format '%p' expects argument of type 'void*', but argument 6 has type 'ImGuiWindow*'
#pragma GCC diagnostic ignored "-Wdouble-promotion"         // warning: implicit conversion from 'float' to 'double' when passing argument to function
#pragma GCC diagnostic ignored "-Wconversion"               // warning: conversion to 'xxxx' from 'xxxx' may alter its value
#pragma GCC diagnostic ignored "-Wformat-nonliteral"        // warning: format not a string literal, format string not checked
#pragma GCC diagnostic ignored "-Wstrict-overflow"          // warning: assuming signed overflow does not occur when assuming that (X - c) > X is always false
#if __GNUC__ >= 8
#pragma GCC diagnostic ignored "-Wclass-memaccess"          // warning: 'memset/memcpy' clearing/writing an object of type 'xxxx' with no trivial copy-assignment; use assignment or value-initialization instead
#endif
#endif

// When using CTRL+TAB (or Gamepad Square+L/R) we delay the visual a little in order to reduce visual noise doing a fast switch.
static const float NAV_WINDOWING_HIGHLIGHT_DELAY   = 0.20f; // Time before the highlight and screen dimming starts fading in
static const float NAV_WINDOWING_LIST_APPEAR_DELAY = 0.15f; // Time before the window list starts to appear

//-------------------------------------------------------------------------
// [SECTION] FORWARD DECLARATIONS
//-------------------------------------------------------------------------

static void             SetCurrentWindow(ImGuiWindow* window);
static void             SetWindowPos(ImGuiWindow* window, const ImVec2& pos, ImGuiCond cond);
static void             SetWindowSize(ImGuiWindow* window, const ImVec2& size, ImGuiCond cond);
static void             SetWindowCollapsed(ImGuiWindow* window, bool collapsed, ImGuiCond cond);
static void             FindHoveredWindow();
static ImGuiWindow*     CreateNewWindow(const char* name, ImVec2 size, ImGuiWindowFlags flags);
static void             CheckStacksSize(ImGuiWindow* window, bool write);
static ImVec2           CalcNextScrollFromScrollTargetAndClamp(ImGuiWindow* window, bool snap_on_edges);

static void             AddDrawListToDrawData(ImVector<ImDrawList*>* out_list, ImDrawList* draw_list);
<<<<<<< HEAD
static void             AddWindowToSortedBuffer(ImVector<ImGuiWindow*>* out_sorted_windows, ImGuiWindow* window);
=======
static void             AddWindowToDrawData(ImVector<ImDrawList*>* out_list, ImGuiWindow* window);
static void             AddWindowToSortBuffer(ImVector<ImGuiWindow*>* out_sorted_windows, ImGuiWindow* window);
>>>>>>> d014d028

// Settings
static void*            SettingsHandlerWindow_ReadOpen(ImGuiContext*, ImGuiSettingsHandler*, const char* name);
static void             SettingsHandlerWindow_ReadLine(ImGuiContext*, ImGuiSettingsHandler*, void* entry, const char* line);
static void             SettingsHandlerWindow_WriteAll(ImGuiContext* imgui_ctx, ImGuiSettingsHandler* handler, ImGuiTextBuffer* buf);

// Platform Dependents default implementation for IO functions
static const char*      GetClipboardTextFn_DefaultImpl(void* user_data);
static void             SetClipboardTextFn_DefaultImpl(void* user_data, const char* text);

namespace ImGui
{
static bool             BeginChildEx(const char* name, ImGuiID id, const ImVec2& size_arg, bool border, ImGuiWindowFlags flags);

// Navigation
static void             NavUpdate();
static void             NavUpdateWindowing();
static void             NavUpdateWindowingList();
static void             NavUpdateMoveResult();
static float            NavUpdatePageUpPageDown(int allowed_dir_flags);
static inline void      NavUpdateAnyRequestFlag();
static void             NavProcessItem(ImGuiWindow* window, const ImRect& nav_bb, const ImGuiID id);
static ImVec2           NavCalcPreferredRefPos();
static void             NavSaveLastChildNavWindow(ImGuiWindow* nav_window);
static ImGuiWindow*     NavRestoreLastChildNavWindow(ImGuiWindow* window);

// Misc
static void             UpdateMouseInputs();
static void             UpdateMouseWheel();
static void             UpdateManualResize(ImGuiWindow* window, const ImVec2& size_auto_fit, int* border_held, int resize_grip_count, ImU32 resize_grip_col[4]);

// Viewports
const ImGuiID           IMGUI_VIEWPORT_DEFAULT_ID = 0x11111111; // Using an arbitrary constant instead of e.g. ImHash("ViewportDefault", 0); so it's easier to spot in the debugger. The exact value doesn't matter.
static ImGuiViewportP*  AddUpdateViewport(ImGuiWindow* window, ImGuiID id, const ImVec2& platform_pos, const ImVec2& size, ImGuiViewportFlags flags);
static void             UpdateViewports();
static void             UpdateSelectWindowViewport(ImGuiWindow* window);
static void             UpdateTryMergeWindowIntoHostViewport(ImGuiWindow* window, ImGuiViewportP* host_viewport);
static void             SetCurrentViewport(ImGuiWindow* window, ImGuiViewportP* viewport);
static bool             GetWindowAlwaysWantOwnViewport(ImGuiWindow* window);
static int              FindPlatformMonitorForPos(const ImVec2& pos);
static int              FindPlatformMonitorForRect(const ImRect& r);

}

//-----------------------------------------------------------------------------
// [SECTION] CONTEXT AND MEMORY ALLOCATORS
//-----------------------------------------------------------------------------

// Current context pointer. Implicitly used by all ImGui functions. Always assumed to be != NULL.
// CreateContext() will automatically set this pointer if it is NULL. Change to a different context by calling ImGui::SetCurrentContext().
// If you use DLL hotreloading you might need to call SetCurrentContext() after reloading code from this file.
// ImGui functions are not thread-safe because of this pointer. If you want thread-safety to allow N threads to access N different contexts, you can:
// - Change this variable to use thread local storage. You may #define GImGui in imconfig.h for that purpose. Future development aim to make this context pointer explicit to all calls. Also read https://github.com/ocornut/imgui/issues/586
// - Having multiple instances of the ImGui code compiled inside different namespace (easiest/safest, if you have a finite number of contexts)
#ifndef GImGui
ImGuiContext*   GImGui = NULL;
#endif

// Memory Allocator functions. Use SetAllocatorFunctions() to change them.
// If you use DLL hotreloading you might need to call SetAllocatorFunctions() after reloading code from this file.
// Otherwise, you probably don't want to modify them mid-program, and if you use global/static e.g. ImVector<> instances you may need to keep them accessible during program destruction.
#ifndef IMGUI_DISABLE_DEFAULT_ALLOCATORS
static void*   MallocWrapper(size_t size, void* user_data)    { (void)user_data; return malloc(size); }
static void    FreeWrapper(void* ptr, void* user_data)        { (void)user_data; free(ptr); }
#else
static void*   MallocWrapper(size_t size, void* user_data)    { (void)user_data; (void)size; IM_ASSERT(0); return NULL; }
static void    FreeWrapper(void* ptr, void* user_data)        { (void)user_data; (void)ptr; IM_ASSERT(0); }
#endif

static void*  (*GImAllocatorAllocFunc)(size_t size, void* user_data) = MallocWrapper;
static void   (*GImAllocatorFreeFunc)(void* ptr, void* user_data) = FreeWrapper;
static void*    GImAllocatorUserData = NULL;

//-----------------------------------------------------------------------------
// [SECTION] MAIN USER FACING STRUCTURES (ImGuiStyle, ImGuiIO)
//-----------------------------------------------------------------------------

ImGuiStyle::ImGuiStyle()
{
    Alpha                   = 1.0f;             // Global alpha applies to everything in ImGui
    WindowPadding           = ImVec2(8,8);      // Padding within a window
    WindowRounding          = 7.0f;             // Radius of window corners rounding. Set to 0.0f to have rectangular windows
    WindowBorderSize        = 1.0f;             // Thickness of border around windows. Generally set to 0.0f or 1.0f. Other values not well tested.
    WindowMinSize           = ImVec2(32,32);    // Minimum window size
    WindowTitleAlign        = ImVec2(0.0f,0.5f);// Alignment for title bar text
    ChildRounding           = 0.0f;             // Radius of child window corners rounding. Set to 0.0f to have rectangular child windows
    ChildBorderSize         = 1.0f;             // Thickness of border around child windows. Generally set to 0.0f or 1.0f. Other values not well tested.
    PopupRounding           = 0.0f;             // Radius of popup window corners rounding. Set to 0.0f to have rectangular child windows
    PopupBorderSize         = 1.0f;             // Thickness of border around popup or tooltip windows. Generally set to 0.0f or 1.0f. Other values not well tested.
    FramePadding            = ImVec2(4,3);      // Padding within a framed rectangle (used by most widgets)
    FrameRounding           = 0.0f;             // Radius of frame corners rounding. Set to 0.0f to have rectangular frames (used by most widgets).
    FrameBorderSize         = 0.0f;             // Thickness of border around frames. Generally set to 0.0f or 1.0f. Other values not well tested.
    ItemSpacing             = ImVec2(8,4);      // Horizontal and vertical spacing between widgets/lines
    ItemInnerSpacing        = ImVec2(4,4);      // Horizontal and vertical spacing between within elements of a composed widget (e.g. a slider and its label)
    TouchExtraPadding       = ImVec2(0,0);      // Expand reactive bounding box for touch-based system where touch position is not accurate enough. Unfortunately we don't sort widgets so priority on overlap will always be given to the first widget. So don't grow this too much!
    IndentSpacing           = 21.0f;            // Horizontal spacing when e.g. entering a tree node. Generally == (FontSize + FramePadding.x*2).
    ColumnsMinSpacing       = 6.0f;             // Minimum horizontal spacing between two columns
    ScrollbarSize           = 16.0f;            // Width of the vertical scrollbar, Height of the horizontal scrollbar
    ScrollbarRounding       = 9.0f;             // Radius of grab corners rounding for scrollbar
    GrabMinSize             = 10.0f;            // Minimum width/height of a grab box for slider/scrollbar
    GrabRounding            = 0.0f;             // Radius of grabs corners rounding. Set to 0.0f to have rectangular slider grabs.
    ButtonTextAlign         = ImVec2(0.5f,0.5f);// Alignment of button text when button is larger than text.
    DisplayWindowPadding    = ImVec2(20,20);    // Window position are clamped to be visible within the display area or monitors by at least this amount. Only applies to regular windows.
    DisplaySafeAreaPadding  = ImVec2(3,3);      // If you cannot see the edge of your screen (e.g. on a TV) increase the safe area padding. Covers popups/tooltips as well regular windows.
    MouseCursorScale        = 1.0f;             // Scale software rendered mouse cursor (when io.MouseDrawCursor is enabled). May be removed later.
    AntiAliasedLines        = true;             // Enable anti-aliasing on lines/borders. Disable if you are really short on CPU/GPU.
    AntiAliasedFill         = true;             // Enable anti-aliasing on filled shapes (rounded rectangles, circles, etc.)
    CurveTessellationTol    = 1.25f;            // Tessellation tolerance when using PathBezierCurveTo() without a specific number of segments. Decrease for highly tessellated curves (higher quality, more polygons), increase to reduce quality.

    // Default theme
    ImGui::StyleColorsDark(this);
}

// To scale your entire UI (e.g. if you want your app to use High DPI or generally be DPI aware) you may use this helper function. Scaling the fonts is done separately and is up to you.
// Important: This operation is lossy because we round all sizes to integer. If you need to change your scale multiples, call this over a freshly initialized ImGuiStyle structure rather than scaling multiple times.
void ImGuiStyle::ScaleAllSizes(float scale_factor)
{
    WindowPadding = ImFloor(WindowPadding * scale_factor);
    WindowRounding = ImFloor(WindowRounding * scale_factor);
    WindowMinSize = ImFloor(WindowMinSize * scale_factor);
    ChildRounding = ImFloor(ChildRounding * scale_factor);
    PopupRounding = ImFloor(PopupRounding * scale_factor);
    FramePadding = ImFloor(FramePadding * scale_factor);
    FrameRounding = ImFloor(FrameRounding * scale_factor);
    ItemSpacing = ImFloor(ItemSpacing * scale_factor);
    ItemInnerSpacing = ImFloor(ItemInnerSpacing * scale_factor);
    TouchExtraPadding = ImFloor(TouchExtraPadding * scale_factor);
    IndentSpacing = ImFloor(IndentSpacing * scale_factor);
    ColumnsMinSpacing = ImFloor(ColumnsMinSpacing * scale_factor);
    ScrollbarSize = ImFloor(ScrollbarSize * scale_factor);
    ScrollbarRounding = ImFloor(ScrollbarRounding * scale_factor);
    GrabMinSize = ImFloor(GrabMinSize * scale_factor);
    GrabRounding = ImFloor(GrabRounding * scale_factor);
    DisplayWindowPadding = ImFloor(DisplayWindowPadding * scale_factor);
    DisplaySafeAreaPadding = ImFloor(DisplaySafeAreaPadding * scale_factor);
    MouseCursorScale = ImFloor(MouseCursorScale * scale_factor);
}

ImGuiIO::ImGuiIO()
{
    // Most fields are initialized with zero
    memset(this, 0, sizeof(*this));

    // Settings
    ConfigFlags = 0x00;
    BackendFlags = 0x00;
    DisplaySize = ImVec2(-1.0f, -1.0f);
    DeltaTime = 1.0f/60.0f;
    IniSavingRate = 5.0f;
    IniFilename = "imgui.ini";
    LogFilename = "imgui_log.txt";
    MouseDoubleClickTime = 0.30f;
    MouseDoubleClickMaxDist = 6.0f;
    for (int i = 0; i < ImGuiKey_COUNT; i++)
        KeyMap[i] = -1;
    KeyRepeatDelay = 0.250f;
    KeyRepeatRate = 0.050f;
    UserData = NULL;

    Fonts = NULL;
    FontGlobalScale = 1.0f;
    FontDefault = NULL;
    FontAllowUserScaling = false;
    DisplayFramebufferScale = ImVec2(1.0f, 1.0f);

    // Miscellaneous configuration options
#ifdef __APPLE__
    ConfigMacOSXBehaviors = true;  // Set Mac OS X style defaults based on __APPLE__ compile time flag
#else
    ConfigMacOSXBehaviors = false;
#endif
    ConfigInputTextCursorBlink = true;
    ConfigResizeWindowsFromEdges = false;

    // Settings (User Functions)
    GetClipboardTextFn = GetClipboardTextFn_DefaultImpl;   // Platform dependent default implementations
    SetClipboardTextFn = SetClipboardTextFn_DefaultImpl;
    ClipboardUserData = NULL;

#ifndef IMGUI_DISABLE_OBSOLETE_FUNCTIONS
    RenderDrawListsFn = NULL;
#endif

    // Input (NB: we already have memset zero the entire structure)
    MousePos = ImVec2(-FLT_MAX, -FLT_MAX);
    MousePosPrev = ImVec2(-FLT_MAX, -FLT_MAX);
    MouseDragThreshold = 6.0f;
    for (int i = 0; i < IM_ARRAYSIZE(MouseDownDuration); i++) MouseDownDuration[i] = MouseDownDurationPrev[i] = -1.0f;
    for (int i = 0; i < IM_ARRAYSIZE(KeysDownDuration); i++) KeysDownDuration[i]  = KeysDownDurationPrev[i] = -1.0f;
    for (int i = 0; i < IM_ARRAYSIZE(NavInputsDownDuration); i++) NavInputsDownDuration[i] = -1.0f;
}

// Pass in translated ASCII characters for text input.
// - with glfw you can get those from the callback set in glfwSetCharCallback()
// - on Windows you can get those using ToAscii+keyboard state, or via the WM_CHAR message
void ImGuiIO::AddInputCharacter(ImWchar c)
{
    const int n = ImStrlenW(InputCharacters);
    if (n + 1 < IM_ARRAYSIZE(InputCharacters))
    {
        InputCharacters[n] = c;
        InputCharacters[n+1] = '\0';
    }
}

void ImGuiIO::AddInputCharactersUTF8(const char* utf8_chars)
{
    // We can't pass more wchars than ImGuiIO::InputCharacters[] can hold so don't convert more
    const int wchars_buf_len = sizeof(ImGuiIO::InputCharacters) / sizeof(ImWchar);
    ImWchar wchars[wchars_buf_len];
    ImTextStrFromUtf8(wchars, wchars_buf_len, utf8_chars, NULL);
    for (int i = 0; i < wchars_buf_len && wchars[i] != 0; i++)
        AddInputCharacter(wchars[i]);
}

//-----------------------------------------------------------------------------
// [SECTION] MISC HELPER/UTILITIES (Maths, String, Format, Hash, File functions)
//-----------------------------------------------------------------------------

ImVec2 ImLineClosestPoint(const ImVec2& a, const ImVec2& b, const ImVec2& p)
{
    ImVec2 ap = p - a;
    ImVec2 ab_dir = b - a;
    float dot = ap.x * ab_dir.x + ap.y * ab_dir.y;
    if (dot < 0.0f)
        return a;
    float ab_len_sqr = ab_dir.x * ab_dir.x + ab_dir.y * ab_dir.y;
    if (dot > ab_len_sqr)
        return b;
    return a + ab_dir * dot / ab_len_sqr;
}

bool ImTriangleContainsPoint(const ImVec2& a, const ImVec2& b, const ImVec2& c, const ImVec2& p)
{
    bool b1 = ((p.x - b.x) * (a.y - b.y) - (p.y - b.y) * (a.x - b.x)) < 0.0f;
    bool b2 = ((p.x - c.x) * (b.y - c.y) - (p.y - c.y) * (b.x - c.x)) < 0.0f;
    bool b3 = ((p.x - a.x) * (c.y - a.y) - (p.y - a.y) * (c.x - a.x)) < 0.0f;
    return ((b1 == b2) && (b2 == b3));
}

void ImTriangleBarycentricCoords(const ImVec2& a, const ImVec2& b, const ImVec2& c, const ImVec2& p, float& out_u, float& out_v, float& out_w)
{
    ImVec2 v0 = b - a;
    ImVec2 v1 = c - a;
    ImVec2 v2 = p - a;
    const float denom = v0.x * v1.y - v1.x * v0.y;
    out_v = (v2.x * v1.y - v1.x * v2.y) / denom;
    out_w = (v0.x * v2.y - v2.x * v0.y) / denom;
    out_u = 1.0f - out_v - out_w;
}

ImVec2 ImTriangleClosestPoint(const ImVec2& a, const ImVec2& b, const ImVec2& c, const ImVec2& p)
{
    ImVec2 proj_ab = ImLineClosestPoint(a, b, p);
    ImVec2 proj_bc = ImLineClosestPoint(b, c, p);
    ImVec2 proj_ca = ImLineClosestPoint(c, a, p);
    float dist2_ab = ImLengthSqr(p - proj_ab);
    float dist2_bc = ImLengthSqr(p - proj_bc);
    float dist2_ca = ImLengthSqr(p - proj_ca);
    float m = ImMin(dist2_ab, ImMin(dist2_bc, dist2_ca));
    if (m == dist2_ab)
        return proj_ab;
    if (m == dist2_bc)
        return proj_bc;
    return proj_ca;
}

int ImStricmp(const char* str1, const char* str2)
{
    int d;
    while ((d = toupper(*str2) - toupper(*str1)) == 0 && *str1) { str1++; str2++; }
    return d;
}

int ImStrnicmp(const char* str1, const char* str2, size_t count)
{
    int d = 0;
    while (count > 0 && (d = toupper(*str2) - toupper(*str1)) == 0 && *str1) { str1++; str2++; count--; }
    return d;
}

void ImStrncpy(char* dst, const char* src, size_t count)
{
    if (count < 1) return;
    strncpy(dst, src, count);
    dst[count-1] = 0;
}

char* ImStrdup(const char *str)
{
    size_t len = strlen(str) + 1;
    void* buf = ImGui::MemAlloc(len);
    return (char*)memcpy(buf, (const void*)str, len);
}

const char* ImStrchrRange(const char* str, const char* str_end, char c)
{
    for ( ; str < str_end; str++)
        if (*str == c)
            return str;
    return NULL;
}

int ImStrlenW(const ImWchar* str)
{
    int n = 0;
    while (*str++) n++;
    return n;
}

const ImWchar* ImStrbolW(const ImWchar* buf_mid_line, const ImWchar* buf_begin) // find beginning-of-line
{
    while (buf_mid_line > buf_begin && buf_mid_line[-1] != '\n')
        buf_mid_line--;
    return buf_mid_line;
}

const char* ImStristr(const char* haystack, const char* haystack_end, const char* needle, const char* needle_end)
{
    if (!needle_end)
        needle_end = needle + strlen(needle);

    const char un0 = (char)toupper(*needle);
    while ((!haystack_end && *haystack) || (haystack_end && haystack < haystack_end))
    {
        if (toupper(*haystack) == un0)
        {
            const char* b = needle + 1;
            for (const char* a = haystack + 1; b < needle_end; a++, b++)
                if (toupper(*a) != toupper(*b))
                    break;
            if (b == needle_end)
                return haystack;
        }
        haystack++;
    }
    return NULL;
}

// Trim str by offsetting contents when there's leading data + writing a \0 at the trailing position. We use this in situation where the cost is negligible.
void ImStrTrimBlanks(char* buf)
{
    char* p = buf;
    while (p[0] == ' ' || p[0] == '\t')     // Leading blanks
        p++;
    char* p_start = p;
    while (*p != 0)                         // Find end of string
        p++;
    while (p > p_start && (p[-1] == ' ' || p[-1] == '\t'))  // Trailing blanks
        p--;
    if (p_start != buf)                     // Copy memory if we had leading blanks
        memmove(buf, p_start, p - p_start);
    buf[p - p_start] = 0;                   // Zero terminate
}

// A) MSVC version appears to return -1 on overflow, whereas glibc appears to return total count (which may be >= buf_size).
// Ideally we would test for only one of those limits at runtime depending on the behavior the vsnprintf(), but trying to deduct it at compile time sounds like a pandora can of worm.
// B) When buf==NULL vsnprintf() will return the output size.
#ifndef IMGUI_DISABLE_FORMAT_STRING_FUNCTIONS

#if defined(_MSC_VER) && !defined(vsnprintf)
#define vsnprintf _vsnprintf
#endif

int ImFormatString(char* buf, size_t buf_size, const char* fmt, ...)
{
    va_list args;
    va_start(args, fmt);
    int w = vsnprintf(buf, buf_size, fmt, args);
    va_end(args);
    if (buf == NULL)
        return w;
    if (w == -1 || w >= (int)buf_size)
        w = (int)buf_size - 1;
    buf[w] = 0;
    return w;
}

int ImFormatStringV(char* buf, size_t buf_size, const char* fmt, va_list args)
{
    int w = vsnprintf(buf, buf_size, fmt, args);
    if (buf == NULL)
        return w;
    if (w == -1 || w >= (int)buf_size)
        w = (int)buf_size - 1;
    buf[w] = 0;
    return w;
}
#endif // #ifdef IMGUI_DISABLE_FORMAT_STRING_FUNCTIONS

// Pass data_size==0 for zero-terminated strings
// FIXME-OPT: Replace with e.g. FNV1a hash? CRC32 pretty much randomly access 1KB. Need to do proper measurements.
ImU32 ImHash(const void* data, int data_size, ImU32 seed)
{
    static ImU32 crc32_lut[256] = { 0 };
    if (!crc32_lut[1])
    {
        const ImU32 polynomial = 0xEDB88320;
        for (ImU32 i = 0; i < 256; i++)
        {
            ImU32 crc = i;
            for (ImU32 j = 0; j < 8; j++)
                crc = (crc >> 1) ^ (ImU32(-int(crc & 1)) & polynomial);
            crc32_lut[i] = crc;
        }
    }

    seed = ~seed;
    ImU32 crc = seed;
    const unsigned char* current = (const unsigned char*)data;

    if (data_size > 0)
    {
        // Known size
        while (data_size--)
            crc = (crc >> 8) ^ crc32_lut[(crc & 0xFF) ^ *current++];
    }
    else
    {
        // Zero-terminated string
        while (unsigned char c = *current++)
        {
            // We support a syntax of "label###id" where only "###id" is included in the hash, and only "label" gets displayed.
            // Because this syntax is rarely used we are optimizing for the common case.
            // - If we reach ### in the string we discard the hash so far and reset to the seed.
            // - We don't do 'current += 2; continue;' after handling ### to keep the code smaller.
            if (c == '#' && current[0] == '#' && current[1] == '#')
                crc = seed;
            crc = (crc >> 8) ^ crc32_lut[(crc & 0xFF) ^ c];
        }
    }
    return ~crc;
}

FILE* ImFileOpen(const char* filename, const char* mode)
{
#if defined(_WIN32) && !defined(__CYGWIN__) && !defined(__GNUC__)
    // We need a fopen() wrapper because MSVC/Windows fopen doesn't handle UTF-8 filenames. Converting both strings from UTF-8 to wchar format (using a single allocation, because we can)
    const int filename_wsize = ImTextCountCharsFromUtf8(filename, NULL) + 1;
    const int mode_wsize = ImTextCountCharsFromUtf8(mode, NULL) + 1;
    ImVector<ImWchar> buf;
    buf.resize(filename_wsize + mode_wsize);
    ImTextStrFromUtf8(&buf[0], filename_wsize, filename, NULL);
    ImTextStrFromUtf8(&buf[filename_wsize], mode_wsize, mode, NULL);
    return _wfopen((wchar_t*)&buf[0], (wchar_t*)&buf[filename_wsize]);
#else
    return fopen(filename, mode);
#endif
}

// Load file content into memory
// Memory allocated with ImGui::MemAlloc(), must be freed by user using ImGui::MemFree()
void* ImFileLoadToMemory(const char* filename, const char* file_open_mode, size_t* out_file_size, int padding_bytes)
{
    IM_ASSERT(filename && file_open_mode);
    if (out_file_size)
        *out_file_size = 0;

    FILE* f;
    if ((f = ImFileOpen(filename, file_open_mode)) == NULL)
        return NULL;

    long file_size_signed;
    if (fseek(f, 0, SEEK_END) || (file_size_signed = ftell(f)) == -1 || fseek(f, 0, SEEK_SET))
    {
        fclose(f);
        return NULL;
    }

    size_t file_size = (size_t)file_size_signed;
    void* file_data = ImGui::MemAlloc(file_size + padding_bytes);
    if (file_data == NULL)
    {
        fclose(f);
        return NULL;
    }
    if (fread(file_data, 1, file_size, f) != file_size)
    {
        fclose(f);
        ImGui::MemFree(file_data);
        return NULL;
    }
    if (padding_bytes > 0)
        memset((void*)(((char*)file_data) + file_size), 0, (size_t)padding_bytes);

    fclose(f);
    if (out_file_size)
        *out_file_size = file_size;

    return file_data;
}

//-----------------------------------------------------------------------------
// [SECTION] MISC HELPERS/UTILITIES (ImText* functions)
//-----------------------------------------------------------------------------

// Convert UTF-8 to 32-bits character, process single character input.
// Based on stb_from_utf8() from github.com/nothings/stb/
// We handle UTF-8 decoding error by skipping forward.
int ImTextCharFromUtf8(unsigned int* out_char, const char* in_text, const char* in_text_end)
{
    unsigned int c = (unsigned int)-1;
    const unsigned char* str = (const unsigned char*)in_text;
    if (!(*str & 0x80))
    {
        c = (unsigned int)(*str++);
        *out_char = c;
        return 1;
    }
    if ((*str & 0xe0) == 0xc0)
    {
        *out_char = 0xFFFD; // will be invalid but not end of string
        if (in_text_end && in_text_end - (const char*)str < 2) return 1;
        if (*str < 0xc2) return 2;
        c = (unsigned int)((*str++ & 0x1f) << 6);
        if ((*str & 0xc0) != 0x80) return 2;
        c += (*str++ & 0x3f);
        *out_char = c;
        return 2;
    }
    if ((*str & 0xf0) == 0xe0)
    {
        *out_char = 0xFFFD; // will be invalid but not end of string
        if (in_text_end && in_text_end - (const char*)str < 3) return 1;
        if (*str == 0xe0 && (str[1] < 0xa0 || str[1] > 0xbf)) return 3;
        if (*str == 0xed && str[1] > 0x9f) return 3; // str[1] < 0x80 is checked below
        c = (unsigned int)((*str++ & 0x0f) << 12);
        if ((*str & 0xc0) != 0x80) return 3;
        c += (unsigned int)((*str++ & 0x3f) << 6);
        if ((*str & 0xc0) != 0x80) return 3;
        c += (*str++ & 0x3f);
        *out_char = c;
        return 3;
    }
    if ((*str & 0xf8) == 0xf0)
    {
        *out_char = 0xFFFD; // will be invalid but not end of string
        if (in_text_end && in_text_end - (const char*)str < 4) return 1;
        if (*str > 0xf4) return 4;
        if (*str == 0xf0 && (str[1] < 0x90 || str[1] > 0xbf)) return 4;
        if (*str == 0xf4 && str[1] > 0x8f) return 4; // str[1] < 0x80 is checked below
        c = (unsigned int)((*str++ & 0x07) << 18);
        if ((*str & 0xc0) != 0x80) return 4;
        c += (unsigned int)((*str++ & 0x3f) << 12);
        if ((*str & 0xc0) != 0x80) return 4;
        c += (unsigned int)((*str++ & 0x3f) << 6);
        if ((*str & 0xc0) != 0x80) return 4;
        c += (*str++ & 0x3f);
        // utf-8 encodings of values used in surrogate pairs are invalid
        if ((c & 0xFFFFF800) == 0xD800) return 4;
        *out_char = c;
        return 4;
    }
    *out_char = 0;
    return 0;
}

int ImTextStrFromUtf8(ImWchar* buf, int buf_size, const char* in_text, const char* in_text_end, const char** in_text_remaining)
{
    ImWchar* buf_out = buf;
    ImWchar* buf_end = buf + buf_size;
    while (buf_out < buf_end-1 && (!in_text_end || in_text < in_text_end) && *in_text)
    {
        unsigned int c;
        in_text += ImTextCharFromUtf8(&c, in_text, in_text_end);
        if (c == 0)
            break;
        if (c < 0x10000)    // FIXME: Losing characters that don't fit in 2 bytes
            *buf_out++ = (ImWchar)c;
    }
    *buf_out = 0;
    if (in_text_remaining)
        *in_text_remaining = in_text;
    return (int)(buf_out - buf);
}

int ImTextCountCharsFromUtf8(const char* in_text, const char* in_text_end)
{
    int char_count = 0;
    while ((!in_text_end || in_text < in_text_end) && *in_text)
    {
        unsigned int c;
        in_text += ImTextCharFromUtf8(&c, in_text, in_text_end);
        if (c == 0)
            break;
        if (c < 0x10000)
            char_count++;
    }
    return char_count;
}

// Based on stb_to_utf8() from github.com/nothings/stb/
static inline int ImTextCharToUtf8(char* buf, int buf_size, unsigned int c)
{
    if (c < 0x80)
    {
        buf[0] = (char)c;
        return 1;
    }
    if (c < 0x800)
    {
        if (buf_size < 2) return 0;
        buf[0] = (char)(0xc0 + (c >> 6));
        buf[1] = (char)(0x80 + (c & 0x3f));
        return 2;
    }
    if (c >= 0xdc00 && c < 0xe000)
    {
        return 0;
    }
    if (c >= 0xd800 && c < 0xdc00)
    {
        if (buf_size < 4) return 0;
        buf[0] = (char)(0xf0 + (c >> 18));
        buf[1] = (char)(0x80 + ((c >> 12) & 0x3f));
        buf[2] = (char)(0x80 + ((c >> 6) & 0x3f));
        buf[3] = (char)(0x80 + ((c ) & 0x3f));
        return 4;
    }
    //else if (c < 0x10000)
    {
        if (buf_size < 3) return 0;
        buf[0] = (char)(0xe0 + (c >> 12));
        buf[1] = (char)(0x80 + ((c>> 6) & 0x3f));
        buf[2] = (char)(0x80 + ((c ) & 0x3f));
        return 3;
    }
}

// Not optimal but we very rarely use this function.
int ImTextCountUtf8BytesFromChar(const char* in_text, const char* in_text_end)
{
    unsigned int dummy = 0;
    return ImTextCharFromUtf8(&dummy, in_text, in_text_end);
}

static inline int ImTextCountUtf8BytesFromChar(unsigned int c)
{
    if (c < 0x80) return 1;
    if (c < 0x800) return 2;
    if (c >= 0xdc00 && c < 0xe000) return 0;
    if (c >= 0xd800 && c < 0xdc00) return 4;
    return 3;
}

int ImTextStrToUtf8(char* buf, int buf_size, const ImWchar* in_text, const ImWchar* in_text_end)
{
    char* buf_out = buf;
    const char* buf_end = buf + buf_size;
    while (buf_out < buf_end-1 && (!in_text_end || in_text < in_text_end) && *in_text)
    {
        unsigned int c = (unsigned int)(*in_text++);
        if (c < 0x80)
            *buf_out++ = (char)c;
        else
            buf_out += ImTextCharToUtf8(buf_out, (int)(buf_end-buf_out-1), c);
    }
    *buf_out = 0;
    return (int)(buf_out - buf);
}

int ImTextCountUtf8BytesFromStr(const ImWchar* in_text, const ImWchar* in_text_end)
{
    int bytes_count = 0;
    while ((!in_text_end || in_text < in_text_end) && *in_text)
    {
        unsigned int c = (unsigned int)(*in_text++);
        if (c < 0x80)
            bytes_count++;
        else
            bytes_count += ImTextCountUtf8BytesFromChar(c);
    }
    return bytes_count;
}

//-----------------------------------------------------------------------------
// [SECTION] MISC HELPER/UTILTIES (Color functions)
// Note: The Convert functions are early design which are not consistent with other API.
//-----------------------------------------------------------------------------

ImVec4 ImGui::ColorConvertU32ToFloat4(ImU32 in)
{
    float s = 1.0f/255.0f;
    return ImVec4(
        ((in >> IM_COL32_R_SHIFT) & 0xFF) * s,
        ((in >> IM_COL32_G_SHIFT) & 0xFF) * s,
        ((in >> IM_COL32_B_SHIFT) & 0xFF) * s,
        ((in >> IM_COL32_A_SHIFT) & 0xFF) * s);
}

ImU32 ImGui::ColorConvertFloat4ToU32(const ImVec4& in)
{
    ImU32 out;
    out  = ((ImU32)IM_F32_TO_INT8_SAT(in.x)) << IM_COL32_R_SHIFT;
    out |= ((ImU32)IM_F32_TO_INT8_SAT(in.y)) << IM_COL32_G_SHIFT;
    out |= ((ImU32)IM_F32_TO_INT8_SAT(in.z)) << IM_COL32_B_SHIFT;
    out |= ((ImU32)IM_F32_TO_INT8_SAT(in.w)) << IM_COL32_A_SHIFT;
    return out;
}

// Convert rgb floats ([0-1],[0-1],[0-1]) to hsv floats ([0-1],[0-1],[0-1]), from Foley & van Dam p592
// Optimized http://lolengine.net/blog/2013/01/13/fast-rgb-to-hsv
void ImGui::ColorConvertRGBtoHSV(float r, float g, float b, float& out_h, float& out_s, float& out_v)
{
    float K = 0.f;
    if (g < b)
    {
        ImSwap(g, b);
        K = -1.f;
    }
    if (r < g)
    {
        ImSwap(r, g);
        K = -2.f / 6.f - K;
    }

    const float chroma = r - (g < b ? g : b);
    out_h = ImFabs(K + (g - b) / (6.f * chroma + 1e-20f));
    out_s = chroma / (r + 1e-20f);
    out_v = r;
}

// Convert hsv floats ([0-1],[0-1],[0-1]) to rgb floats ([0-1],[0-1],[0-1]), from Foley & van Dam p593
// also http://en.wikipedia.org/wiki/HSL_and_HSV
void ImGui::ColorConvertHSVtoRGB(float h, float s, float v, float& out_r, float& out_g, float& out_b)
{
    if (s == 0.0f)
    {
        // gray
        out_r = out_g = out_b = v;
        return;
    }

    h = ImFmod(h, 1.0f) / (60.0f/360.0f);
    int   i = (int)h;
    float f = h - (float)i;
    float p = v * (1.0f - s);
    float q = v * (1.0f - s * f);
    float t = v * (1.0f - s * (1.0f - f));

    switch (i)
    {
    case 0: out_r = v; out_g = t; out_b = p; break;
    case 1: out_r = q; out_g = v; out_b = p; break;
    case 2: out_r = p; out_g = v; out_b = t; break;
    case 3: out_r = p; out_g = q; out_b = v; break;
    case 4: out_r = t; out_g = p; out_b = v; break;
    case 5: default: out_r = v; out_g = p; out_b = q; break;
    }
}

ImU32 ImGui::GetColorU32(ImGuiCol idx, float alpha_mul)
{
    ImGuiStyle& style = GImGui->Style;
    ImVec4 c = style.Colors[idx];
    c.w *= style.Alpha * alpha_mul;
    return ColorConvertFloat4ToU32(c);
}

ImU32 ImGui::GetColorU32(const ImVec4& col)
{
    ImGuiStyle& style = GImGui->Style;
    ImVec4 c = col;
    c.w *= style.Alpha;
    return ColorConvertFloat4ToU32(c);
}

const ImVec4& ImGui::GetStyleColorVec4(ImGuiCol idx)
{
    ImGuiStyle& style = GImGui->Style;
    return style.Colors[idx];
}

ImU32 ImGui::GetColorU32(ImU32 col)
{
    float style_alpha = GImGui->Style.Alpha;
    if (style_alpha >= 1.0f)
        return col;
    ImU32 a = (col & IM_COL32_A_MASK) >> IM_COL32_A_SHIFT;
    a = (ImU32)(a * style_alpha); // We don't need to clamp 0..255 because Style.Alpha is in 0..1 range.
    return (col & ~IM_COL32_A_MASK) | (a << IM_COL32_A_SHIFT);
}

//-----------------------------------------------------------------------------
// [SECTION] ImGuiStorage
// Helper: Key->value storage
//-----------------------------------------------------------------------------

// std::lower_bound but without the bullshit
static ImVector<ImGuiStorage::Pair>::iterator LowerBound(ImVector<ImGuiStorage::Pair>& data, ImGuiID key)
{
    ImVector<ImGuiStorage::Pair>::iterator first = data.begin();
    ImVector<ImGuiStorage::Pair>::iterator last = data.end();
    size_t count = (size_t)(last - first);
    while (count > 0)
    {
        size_t count2 = count >> 1;
        ImVector<ImGuiStorage::Pair>::iterator mid = first + count2;
        if (mid->key < key)
        {
            first = ++mid;
            count -= count2 + 1;
        }
        else
        {
            count = count2;
        }
    }
    return first;
}

// For quicker full rebuild of a storage (instead of an incremental one), you may add all your contents and then sort once.
void ImGuiStorage::BuildSortByKey()
{
    struct StaticFunc
    {
        static int IMGUI_CDECL PairCompareByID(const void* lhs, const void* rhs)
        {
            // We can't just do a subtraction because qsort uses signed integers and subtracting our ID doesn't play well with that.
            if (((const Pair*)lhs)->key > ((const Pair*)rhs)->key) return +1;
            if (((const Pair*)lhs)->key < ((const Pair*)rhs)->key) return -1;
            return 0;
        }
    };
    if (Data.Size > 1)
        ImQsort(Data.Data, (size_t)Data.Size, sizeof(Pair), StaticFunc::PairCompareByID);
}

int ImGuiStorage::GetInt(ImGuiID key, int default_val) const
{
    ImVector<Pair>::iterator it = LowerBound(const_cast<ImVector<ImGuiStorage::Pair>&>(Data), key);
    if (it == Data.end() || it->key != key)
        return default_val;
    return it->val_i;
}

bool ImGuiStorage::GetBool(ImGuiID key, bool default_val) const
{
    return GetInt(key, default_val ? 1 : 0) != 0;
}

float ImGuiStorage::GetFloat(ImGuiID key, float default_val) const
{
    ImVector<Pair>::iterator it = LowerBound(const_cast<ImVector<ImGuiStorage::Pair>&>(Data), key);
    if (it == Data.end() || it->key != key)
        return default_val;
    return it->val_f;
}

void* ImGuiStorage::GetVoidPtr(ImGuiID key) const
{
    ImVector<Pair>::iterator it = LowerBound(const_cast<ImVector<ImGuiStorage::Pair>&>(Data), key);
    if (it == Data.end() || it->key != key)
        return NULL;
    return it->val_p;
}

// References are only valid until a new value is added to the storage. Calling a Set***() function or a Get***Ref() function invalidates the pointer.
int* ImGuiStorage::GetIntRef(ImGuiID key, int default_val)
{
    ImVector<Pair>::iterator it = LowerBound(Data, key);
    if (it == Data.end() || it->key != key)
        it = Data.insert(it, Pair(key, default_val));
    return &it->val_i;
}

bool* ImGuiStorage::GetBoolRef(ImGuiID key, bool default_val)
{
    return (bool*)GetIntRef(key, default_val ? 1 : 0);
}

float* ImGuiStorage::GetFloatRef(ImGuiID key, float default_val)
{
    ImVector<Pair>::iterator it = LowerBound(Data, key);
    if (it == Data.end() || it->key != key)
        it = Data.insert(it, Pair(key, default_val));
    return &it->val_f;
}

void** ImGuiStorage::GetVoidPtrRef(ImGuiID key, void* default_val)
{
    ImVector<Pair>::iterator it = LowerBound(Data, key);
    if (it == Data.end() || it->key != key)
        it = Data.insert(it, Pair(key, default_val));
    return &it->val_p;
}

// FIXME-OPT: Need a way to reuse the result of lower_bound when doing GetInt()/SetInt() - not too bad because it only happens on explicit interaction (maximum one a frame)
void ImGuiStorage::SetInt(ImGuiID key, int val)
{
    ImVector<Pair>::iterator it = LowerBound(Data, key);
    if (it == Data.end() || it->key != key)
    {
        Data.insert(it, Pair(key, val));
        return;
    }
    it->val_i = val;
}

void ImGuiStorage::SetBool(ImGuiID key, bool val)
{
    SetInt(key, val ? 1 : 0);
}

void ImGuiStorage::SetFloat(ImGuiID key, float val)
{
    ImVector<Pair>::iterator it = LowerBound(Data, key);
    if (it == Data.end() || it->key != key)
    {
        Data.insert(it, Pair(key, val));
        return;
    }
    it->val_f = val;
}

void ImGuiStorage::SetVoidPtr(ImGuiID key, void* val)
{
    ImVector<Pair>::iterator it = LowerBound(Data, key);
    if (it == Data.end() || it->key != key)
    {
        Data.insert(it, Pair(key, val));
        return;
    }
    it->val_p = val;
}

void ImGuiStorage::SetAllInt(int v)
{
    for (int i = 0; i < Data.Size; i++)
        Data[i].val_i = v;
}

//-----------------------------------------------------------------------------
// [SECTION] ImGuiTextFilter
//-----------------------------------------------------------------------------

// Helper: Parse and apply text filters. In format "aaaaa[,bbbb][,ccccc]"
ImGuiTextFilter::ImGuiTextFilter(const char* default_filter)
{
    if (default_filter)
    {
        ImStrncpy(InputBuf, default_filter, IM_ARRAYSIZE(InputBuf));
        Build();
    }
    else
    {
        InputBuf[0] = 0;
        CountGrep = 0;
    }
}

bool ImGuiTextFilter::Draw(const char* label, float width)
{
    if (width != 0.0f)
        ImGui::PushItemWidth(width);
    bool value_changed = ImGui::InputText(label, InputBuf, IM_ARRAYSIZE(InputBuf));
    if (width != 0.0f)
        ImGui::PopItemWidth();
    if (value_changed)
        Build();
    return value_changed;
}

void ImGuiTextFilter::TextRange::split(char separator, ImVector<TextRange>* out) const
{
    out->resize(0);
    const char* wb = b;
    const char* we = wb;
    while (we < e)
    {
        if (*we == separator)
        {
            out->push_back(TextRange(wb, we));
            wb = we + 1;
        }
        we++;
    }
    if (wb != we)
        out->push_back(TextRange(wb, we));
}

void ImGuiTextFilter::Build()
{
    Filters.resize(0);
    TextRange input_range(InputBuf, InputBuf+strlen(InputBuf));
    input_range.split(',', &Filters);

    CountGrep = 0;
    for (int i = 0; i != Filters.Size; i++)
    {
        TextRange& f = Filters[i];
        while (f.b < f.e && ImCharIsBlankA(f.b[0]))
            f.b++;
        while (f.e > f.b && ImCharIsBlankA(f.e[-1]))
            f.e--;
        if (f.empty())
            continue;
        if (Filters[i].b[0] != '-')
            CountGrep += 1;
    }
}

bool ImGuiTextFilter::PassFilter(const char* text, const char* text_end) const
{
    if (Filters.empty())
        return true;

    if (text == NULL)
        text = "";

    for (int i = 0; i != Filters.Size; i++)
    {
        const TextRange& f = Filters[i];
        if (f.empty())
            continue;
        if (f.b[0] == '-')
        {
            // Subtract
            if (ImStristr(text, text_end, f.begin()+1, f.end()) != NULL)
                return false;
        }
        else
        {
            // Grep
            if (ImStristr(text, text_end, f.begin(), f.end()) != NULL)
                return true;
        }
    }

    // Implicit * grep
    if (CountGrep == 0)
        return true;

    return false;
}

//-----------------------------------------------------------------------------
// [SECTION] ImGuiTextBuffer
//-----------------------------------------------------------------------------

// On some platform vsnprintf() takes va_list by reference and modifies it.
// va_copy is the 'correct' way to copy a va_list but Visual Studio prior to 2013 doesn't have it.
#ifndef va_copy
#if defined(__GNUC__) || defined(__clang__)
#define va_copy(dest, src) __builtin_va_copy(dest, src)
#else
#define va_copy(dest, src) (dest = src)
#endif
#endif

// Helper: Text buffer for logging/accumulating text
void ImGuiTextBuffer::appendfv(const char* fmt, va_list args)
{
    va_list args_copy;
    va_copy(args_copy, args);

    int len = ImFormatStringV(NULL, 0, fmt, args);         // FIXME-OPT: could do a first pass write attempt, likely successful on first pass.
    if (len <= 0)
    {
        va_end(args_copy);
        return;
    }

    const int write_off = Buf.Size;
    const int needed_sz = write_off + len;
    if (write_off + len >= Buf.Capacity)
    {
        int double_capacity = Buf.Capacity * 2;
        Buf.reserve(needed_sz > double_capacity ? needed_sz : double_capacity);
    }

    Buf.resize(needed_sz);
    ImFormatStringV(&Buf[write_off - 1], (size_t)len + 1, fmt, args_copy);
    va_end(args_copy);
}

void ImGuiTextBuffer::appendf(const char* fmt, ...)
{
    va_list args;
    va_start(args, fmt);
    appendfv(fmt, args);
    va_end(args);
}

//-----------------------------------------------------------------------------
// [SECTION] ImGuiListClipper
// This is currently not as flexible/powerful as it should be, needs some rework (see TODO)
//-----------------------------------------------------------------------------

static void SetCursorPosYAndSetupDummyPrevLine(float pos_y, float line_height)
{
    // Set cursor position and a few other things so that SetScrollHere() and Columns() can work when seeking cursor.
    // FIXME: It is problematic that we have to do that here, because custom/equivalent end-user code would stumble on the same issue.
    // The clipper should probably have a 4th step to display the last item in a regular manner.
    ImGui::SetCursorPosY(pos_y);
    ImGuiWindow* window = ImGui::GetCurrentWindow();
    window->DC.CursorPosPrevLine.y = window->DC.CursorPos.y - line_height;      // Setting those fields so that SetScrollHere() can properly function after the end of our clipper usage.
    window->DC.PrevLineSize.y = (line_height - GImGui->Style.ItemSpacing.y);    // If we end up needing more accurate data (to e.g. use SameLine) we may as well make the clipper have a fourth step to let user process and display the last item in their list.
    if (window->DC.ColumnsSet)
        window->DC.ColumnsSet->LineMinY = window->DC.CursorPos.y;           // Setting this so that cell Y position are set properly
}

// Use case A: Begin() called from constructor with items_height<0, then called again from Sync() in StepNo 1
// Use case B: Begin() called from constructor with items_height>0
// FIXME-LEGACY: Ideally we should remove the Begin/End functions but they are part of the legacy API we still support. This is why some of the code in Step() calling Begin() and reassign some fields, spaghetti style.
void ImGuiListClipper::Begin(int count, float items_height)
{
    StartPosY = ImGui::GetCursorPosY();
    ItemsHeight = items_height;
    ItemsCount = count;
    StepNo = 0;
    DisplayEnd = DisplayStart = -1;
    if (ItemsHeight > 0.0f)
    {
        ImGui::CalcListClipping(ItemsCount, ItemsHeight, &DisplayStart, &DisplayEnd); // calculate how many to clip/display
        if (DisplayStart > 0)
            SetCursorPosYAndSetupDummyPrevLine(StartPosY + DisplayStart * ItemsHeight, ItemsHeight); // advance cursor
        StepNo = 2;
    }
}

void ImGuiListClipper::End()
{
    if (ItemsCount < 0)
        return;
    // In theory here we should assert that ImGui::GetCursorPosY() == StartPosY + DisplayEnd * ItemsHeight, but it feels saner to just seek at the end and not assert/crash the user.
    if (ItemsCount < INT_MAX)
        SetCursorPosYAndSetupDummyPrevLine(StartPosY + ItemsCount * ItemsHeight, ItemsHeight); // advance cursor
    ItemsCount = -1;
    StepNo = 3;
}

bool ImGuiListClipper::Step()
{
    if (ItemsCount == 0 || ImGui::GetCurrentWindowRead()->SkipItems)
    {
        ItemsCount = -1;
        return false;
    }
    if (StepNo == 0) // Step 0: the clipper let you process the first element, regardless of it being visible or not, so we can measure the element height.
    {
        DisplayStart = 0;
        DisplayEnd = 1;
        StartPosY = ImGui::GetCursorPosY();
        StepNo = 1;
        return true;
    }
    if (StepNo == 1) // Step 1: the clipper infer height from first element, calculate the actual range of elements to display, and position the cursor before the first element.
    {
        if (ItemsCount == 1) { ItemsCount = -1; return false; }
        float items_height = ImGui::GetCursorPosY() - StartPosY;
        IM_ASSERT(items_height > 0.0f);   // If this triggers, it means Item 0 hasn't moved the cursor vertically
        Begin(ItemsCount-1, items_height);
        DisplayStart++;
        DisplayEnd++;
        StepNo = 3;
        return true;
    }
    if (StepNo == 2) // Step 2: dummy step only required if an explicit items_height was passed to constructor or Begin() and user still call Step(). Does nothing and switch to Step 3.
    {
        IM_ASSERT(DisplayStart >= 0 && DisplayEnd >= 0);
        StepNo = 3;
        return true;
    }
    if (StepNo == 3) // Step 3: the clipper validate that we have reached the expected Y position (corresponding to element DisplayEnd), advance the cursor to the end of the list and then returns 'false' to end the loop.
        End();
    return false;
}

//-----------------------------------------------------------------------------
// [SECTION] RENDER HELPERS
// Those (internal) functions are currently quite a legacy mess - their signature and behavior will change.
// Also see imgui_draw.cpp for some more which have been reworked to not rely on ImGui:: state.
//-----------------------------------------------------------------------------

const char* ImGui::FindRenderedTextEnd(const char* text, const char* text_end)
{
    const char* text_display_end = text;
    if (!text_end)
        text_end = (const char*)-1;

    while (text_display_end < text_end && *text_display_end != '\0' && (text_display_end[0] != '#' || text_display_end[1] != '#'))
        text_display_end++;
    return text_display_end;
}

// Internal ImGui functions to render text
// RenderText***() functions calls ImDrawList::AddText() calls ImBitmapFont::RenderText()
void ImGui::RenderText(ImVec2 pos, const char* text, const char* text_end, bool hide_text_after_hash)
{
    ImGuiContext& g = *GImGui;
    ImGuiWindow* window = g.CurrentWindow;

    // Hide anything after a '##' string
    const char* text_display_end;
    if (hide_text_after_hash)
    {
        text_display_end = FindRenderedTextEnd(text, text_end);
    }
    else
    {
        if (!text_end)
            text_end = text + strlen(text); // FIXME-OPT
        text_display_end = text_end;
    }

    if (text != text_display_end)
    {
        window->DrawList->AddText(g.Font, g.FontSize, pos, GetColorU32(ImGuiCol_Text), text, text_display_end);
        if (g.LogEnabled)
            LogRenderedText(&pos, text, text_display_end);
    }
}

void ImGui::RenderTextWrapped(ImVec2 pos, const char* text, const char* text_end, float wrap_width)
{
    ImGuiContext& g = *GImGui;
    ImGuiWindow* window = g.CurrentWindow;

    if (!text_end)
        text_end = text + strlen(text); // FIXME-OPT

    if (text != text_end)
    {
        window->DrawList->AddText(g.Font, g.FontSize, pos, GetColorU32(ImGuiCol_Text), text, text_end, wrap_width);
        if (g.LogEnabled)
            LogRenderedText(&pos, text, text_end);
    }
}

// Default clip_rect uses (pos_min,pos_max)
// Handle clipping on CPU immediately (vs typically let the GPU clip the triangles that are overlapping the clipping rectangle edges)
void ImGui::RenderTextClipped(const ImVec2& pos_min, const ImVec2& pos_max, const char* text, const char* text_end, const ImVec2* text_size_if_known, const ImVec2& align, const ImRect* clip_rect)
{
    // Hide anything after a '##' string
    const char* text_display_end = FindRenderedTextEnd(text, text_end);
    const int text_len = (int)(text_display_end - text);
    if (text_len == 0)
        return;

    ImGuiContext& g = *GImGui;
    ImGuiWindow* window = g.CurrentWindow;

    // Perform CPU side clipping for single clipped element to avoid using scissor state
    ImVec2 pos = pos_min;
    const ImVec2 text_size = text_size_if_known ? *text_size_if_known : CalcTextSize(text, text_display_end, false, 0.0f);

    const ImVec2* clip_min = clip_rect ? &clip_rect->Min : &pos_min;
    const ImVec2* clip_max = clip_rect ? &clip_rect->Max : &pos_max;
    bool need_clipping = (pos.x + text_size.x >= clip_max->x) || (pos.y + text_size.y >= clip_max->y);
    if (clip_rect) // If we had no explicit clipping rectangle then pos==clip_min
        need_clipping |= (pos.x < clip_min->x) || (pos.y < clip_min->y);

    // Align whole block. We should defer that to the better rendering function when we'll have support for individual line alignment.
    if (align.x > 0.0f) pos.x = ImMax(pos.x, pos.x + (pos_max.x - pos.x - text_size.x) * align.x);
    if (align.y > 0.0f) pos.y = ImMax(pos.y, pos.y + (pos_max.y - pos.y - text_size.y) * align.y);

    // Render
    if (need_clipping)
    {
        ImVec4 fine_clip_rect(clip_min->x, clip_min->y, clip_max->x, clip_max->y);
        window->DrawList->AddText(g.Font, g.FontSize, pos, GetColorU32(ImGuiCol_Text), text, text_display_end, 0.0f, &fine_clip_rect);
    }
    else
    {
        window->DrawList->AddText(g.Font, g.FontSize, pos, GetColorU32(ImGuiCol_Text), text, text_display_end, 0.0f, NULL);
    }
    if (g.LogEnabled)
        LogRenderedText(&pos, text, text_display_end);
}

// Render a rectangle shaped with optional rounding and borders
void ImGui::RenderFrame(ImVec2 p_min, ImVec2 p_max, ImU32 fill_col, bool border, float rounding)
{
    ImGuiContext& g = *GImGui;
    ImGuiWindow* window = g.CurrentWindow;
    window->DrawList->AddRectFilled(p_min, p_max, fill_col, rounding);
    const float border_size = g.Style.FrameBorderSize;
    if (border && border_size > 0.0f)
    {
        window->DrawList->AddRect(p_min+ImVec2(1,1), p_max+ImVec2(1,1), GetColorU32(ImGuiCol_BorderShadow), rounding, ImDrawCornerFlags_All, border_size);
        window->DrawList->AddRect(p_min, p_max, GetColorU32(ImGuiCol_Border), rounding, ImDrawCornerFlags_All, border_size);
    }
}

void ImGui::RenderFrameBorder(ImVec2 p_min, ImVec2 p_max, float rounding)
{
    ImGuiContext& g = *GImGui;
    ImGuiWindow* window = g.CurrentWindow;
    const float border_size = g.Style.FrameBorderSize;
    if (border_size > 0.0f)
    {
        window->DrawList->AddRect(p_min+ImVec2(1,1), p_max+ImVec2(1,1), GetColorU32(ImGuiCol_BorderShadow), rounding, ImDrawCornerFlags_All, border_size);
        window->DrawList->AddRect(p_min, p_max, GetColorU32(ImGuiCol_Border), rounding, ImDrawCornerFlags_All, border_size);
    }
}

// Render an arrow aimed to be aligned with text (p_min is a position in the same space text would be positioned). To e.g. denote expanded/collapsed state
void ImGui::RenderArrow(ImVec2 p_min, ImGuiDir dir, float scale)
{
    ImGuiContext& g = *GImGui;

    const float h = g.FontSize * 1.00f;
    float r = h * 0.40f * scale;
    ImVec2 center = p_min + ImVec2(h * 0.50f, h * 0.50f * scale);

    ImVec2 a, b, c;
    switch (dir)
    {
    case ImGuiDir_Up:
    case ImGuiDir_Down:
        if (dir == ImGuiDir_Up) r = -r;
        a = ImVec2(+0.000f,+0.750f) * r;
        b = ImVec2(-0.866f,-0.750f) * r;
        c = ImVec2(+0.866f,-0.750f) * r;
        break;
    case ImGuiDir_Left:
    case ImGuiDir_Right:
        if (dir == ImGuiDir_Left) r = -r;
        a = ImVec2(+0.750f,+0.000f) * r;
        b = ImVec2(-0.750f,+0.866f) * r;
        c = ImVec2(-0.750f,-0.866f) * r;
        break;
    case ImGuiDir_None:
    case ImGuiDir_COUNT:
        IM_ASSERT(0);
        break;
    }

    g.CurrentWindow->DrawList->AddTriangleFilled(center + a, center + b, center + c, GetColorU32(ImGuiCol_Text));
}

void ImGui::RenderBullet(ImVec2 pos)
{
    ImGuiContext& g = *GImGui;
    ImGuiWindow* window = g.CurrentWindow;
    window->DrawList->AddCircleFilled(pos, g.FontSize*0.20f, GetColorU32(ImGuiCol_Text), 8);
}

void ImGui::RenderCheckMark(ImVec2 pos, ImU32 col, float sz)
{
    ImGuiContext& g = *GImGui;
    ImGuiWindow* window = g.CurrentWindow;

    float thickness = ImMax(sz / 5.0f, 1.0f);
    sz -= thickness*0.5f;
    pos += ImVec2(thickness*0.25f, thickness*0.25f);

    float third = sz / 3.0f;
    float bx = pos.x + third;
    float by = pos.y + sz - third*0.5f;
    window->DrawList->PathLineTo(ImVec2(bx - third, by - third));
    window->DrawList->PathLineTo(ImVec2(bx, by));
    window->DrawList->PathLineTo(ImVec2(bx + third*2, by - third*2));
    window->DrawList->PathStroke(col, false, thickness);
}

void ImGui::RenderNavHighlight(const ImRect& bb, ImGuiID id, ImGuiNavHighlightFlags flags)
{
    ImGuiContext& g = *GImGui;
    if (id != g.NavId)
        return;
    if (g.NavDisableHighlight && !(flags & ImGuiNavHighlightFlags_AlwaysDraw))
        return;
    ImGuiWindow* window = ImGui::GetCurrentWindow();
    if (window->DC.NavHideHighlightOneFrame)
        return;

    float rounding = (flags & ImGuiNavHighlightFlags_NoRounding) ? 0.0f : g.Style.FrameRounding;
    ImRect display_rect = bb;
    display_rect.ClipWith(window->ClipRect);
    if (flags & ImGuiNavHighlightFlags_TypeDefault)
    {
        const float THICKNESS = 2.0f;
        const float DISTANCE = 3.0f + THICKNESS * 0.5f;
        display_rect.Expand(ImVec2(DISTANCE,DISTANCE));
        bool fully_visible = window->ClipRect.Contains(display_rect);
        if (!fully_visible)
            window->DrawList->PushClipRect(display_rect.Min, display_rect.Max);
        window->DrawList->AddRect(display_rect.Min + ImVec2(THICKNESS*0.5f,THICKNESS*0.5f), display_rect.Max - ImVec2(THICKNESS*0.5f,THICKNESS*0.5f), GetColorU32(ImGuiCol_NavHighlight), rounding, ImDrawCornerFlags_All, THICKNESS);
        if (!fully_visible)
            window->DrawList->PopClipRect();
    }
    if (flags & ImGuiNavHighlightFlags_TypeThin)
    {
        window->DrawList->AddRect(display_rect.Min, display_rect.Max, GetColorU32(ImGuiCol_NavHighlight), rounding, ~0, 1.0f);
    }
}

//-----------------------------------------------------------------------------
// [SECTION] MAIN CODE (most of the code! lots of stuff, needs tidying up!)
//-----------------------------------------------------------------------------

// ImGuiWindow is mostly a dumb struct. It merely has a constructor and a few helper methods
ImGuiWindow::ImGuiWindow(ImGuiContext* context, const char* name)
    : DrawListInst(&context->DrawListSharedData)
{
    Name = ImStrdup(name);
    ID = ImHash(name, 0);
    IDStack.push_back(ID);
    Flags = FlagsPreviousFrame = 0;
    Viewport = NULL;
    ViewportId = 0;
    ViewportAllowPlatformMonitorExtend = -1;
    ViewportPos = ImVec2(FLT_MAX, FLT_MAX);
    Pos = ImVec2(0.0f, 0.0f);
    Size = SizeFull = ImVec2(0.0f, 0.0f);
    SizeContents = SizeContentsExplicit = ImVec2(0.0f, 0.0f);
    WindowPadding = ImVec2(0.0f, 0.0f);
    WindowRounding = 0.0f;
    WindowBorderSize = 0.0f;
    MoveId = GetID("#MOVE");
    ChildId = 0;
    Scroll = ImVec2(0.0f, 0.0f);
    ScrollTarget = ImVec2(FLT_MAX, FLT_MAX);
    ScrollTargetCenterRatio = ImVec2(0.5f, 0.5f);
    ScrollbarSizes = ImVec2(0.0f, 0.0f);
    ScrollbarX = ScrollbarY = false;
    ViewportOwned = false;
    ViewportTryMerge = ViewportTrySplit = false;
    Active = WasActive = false;
    WriteAccessed = false;
    Collapsed = false;
    WantCollapseToggle = false;
    SkipItems = false;
    Appearing = false;
    Hidden = false;
    HasCloseButton = false;
    BeginCount = 0;
    BeginOrderWithinParent = -1;
    BeginOrderWithinContext = -1;
    PopupId = 0;
    AutoFitFramesX = AutoFitFramesY = -1;
    AutoFitOnlyGrows = false;
    AutoFitChildAxises = 0x00;
    AutoPosLastDirection = ImGuiDir_None;
    HiddenFramesRegular = HiddenFramesForResize = 0;
    SetWindowPosAllowFlags = SetWindowSizeAllowFlags = SetWindowCollapsedAllowFlags = ImGuiCond_Always | ImGuiCond_Once | ImGuiCond_FirstUseEver | ImGuiCond_Appearing;
    SetWindowPosVal = SetWindowPosPivot = ImVec2(FLT_MAX, FLT_MAX);

    LastFrameActive = -1;
    ItemWidthDefault = 0.0f;
    FontWindowScale = FontDpiScale = 1.0f;
    SettingsIdx = -1;

    DrawList = &DrawListInst;
    DrawList->_OwnerName = Name;
    ParentWindow = NULL;
    RootWindow = NULL;
    RootWindowForTitleBarHighlight = NULL;
    RootWindowForNav = NULL;

    NavLastIds[0] = NavLastIds[1] = 0;
    NavRectRel[0] = NavRectRel[1] = ImRect();
    NavLastChildNavWindow = NULL;

    FocusIdxAllCounter = FocusIdxTabCounter = -1;
    FocusIdxAllRequestCurrent = FocusIdxTabRequestCurrent = INT_MAX;
    FocusIdxAllRequestNext = FocusIdxTabRequestNext = INT_MAX;
}

ImGuiWindow::~ImGuiWindow()
{
    IM_ASSERT(DrawList == &DrawListInst);
    IM_DELETE(Name);
    for (int i = 0; i != ColumnsStorage.Size; i++)
        ColumnsStorage[i].~ImGuiColumnsSet();
}

ImGuiID ImGuiWindow::GetID(const char* str, const char* str_end)
{
    ImGuiID seed = IDStack.back();
    ImGuiID id = ImHash(str, str_end ? (int)(str_end - str) : 0, seed);
    ImGui::KeepAliveID(id);
    return id;
}

ImGuiID ImGuiWindow::GetID(const void* ptr)
{
    ImGuiID seed = IDStack.back();
    ImGuiID id = ImHash(&ptr, sizeof(void*), seed);
    ImGui::KeepAliveID(id);
    return id;
}

ImGuiID ImGuiWindow::GetIDNoKeepAlive(const char* str, const char* str_end)
{
    ImGuiID seed = IDStack.back();
    return ImHash(str, str_end ? (int)(str_end - str) : 0, seed);
}

ImGuiID ImGuiWindow::GetIDNoKeepAlive(const void* ptr)
{
    ImGuiID seed = IDStack.back();
    return ImHash(&ptr, sizeof(void*), seed);
}

// This is only used in rare/specific situations to manufacture an ID out of nowhere.
ImGuiID ImGuiWindow::GetIDFromRectangle(const ImRect& r_abs)
{
    ImGuiID seed = IDStack.back();
    const int r_rel[4] = { (int)(r_abs.Min.x - Pos.x), (int)(r_abs.Min.y - Pos.y), (int)(r_abs.Max.x - Pos.x), (int)(r_abs.Max.y - Pos.y) };
    ImGuiID id = ImHash(&r_rel, sizeof(r_rel), seed);
    ImGui::KeepAliveID(id);
    return id;
}

static void SetCurrentWindow(ImGuiWindow* window)
{
    ImGuiContext& g = *GImGui;
    g.CurrentWindow = window;
    if (window)
        g.FontSize = g.DrawListSharedData.FontSize = window->CalcFontSize();
}

void ImGui::SetNavID(ImGuiID id, int nav_layer)
{
    ImGuiContext& g = *GImGui;
    IM_ASSERT(g.NavWindow);
    IM_ASSERT(nav_layer == 0 || nav_layer == 1);
    g.NavId = id;
    g.NavWindow->NavLastIds[nav_layer] = id;
}

void ImGui::SetNavIDWithRectRel(ImGuiID id, int nav_layer, const ImRect& rect_rel)
{
    ImGuiContext& g = *GImGui;
    SetNavID(id, nav_layer);
    g.NavWindow->NavRectRel[nav_layer] = rect_rel;
    g.NavMousePosDirty = true;
    g.NavDisableHighlight = false;
    g.NavDisableMouseHover = true;
}

void ImGui::SetActiveID(ImGuiID id, ImGuiWindow* window)
{
    ImGuiContext& g = *GImGui;
    g.ActiveIdIsJustActivated = (g.ActiveId != id);
    if (g.ActiveIdIsJustActivated)
    {
        g.ActiveIdTimer = 0.0f;
        g.ActiveIdHasBeenEdited = false;
        if (id != 0)
        {
            g.LastActiveId = id;
            g.LastActiveIdTimer = 0.0f;
        }
    }
    g.ActiveId = id;
    g.ActiveIdAllowNavDirFlags = 0;
    g.ActiveIdAllowOverlap = false;
    g.ActiveIdWindow = window;
    if (id)
    {
        g.ActiveIdIsAlive = id;
        g.ActiveIdSource = (g.NavActivateId == id || g.NavInputId == id || g.NavJustTabbedId == id || g.NavJustMovedToId == id) ? ImGuiInputSource_Nav : ImGuiInputSource_Mouse;
    }
}

void ImGui::SetFocusID(ImGuiID id, ImGuiWindow* window)
{
    ImGuiContext& g = *GImGui;
    IM_ASSERT(id != 0);

    // Assume that SetFocusID() is called in the context where its NavLayer is the current layer, which is the case everywhere we call it.
    const int nav_layer = window->DC.NavLayerCurrent;
    if (g.NavWindow != window)
        g.NavInitRequest = false;
    g.NavId = id;
    g.NavWindow = window;
    g.NavLayer = nav_layer;
    window->NavLastIds[nav_layer] = id;
    if (window->DC.LastItemId == id)
        window->NavRectRel[nav_layer] = ImRect(window->DC.LastItemRect.Min - window->Pos, window->DC.LastItemRect.Max - window->Pos);

    if (g.ActiveIdSource == ImGuiInputSource_Nav)
        g.NavDisableMouseHover = true;
    else
        g.NavDisableHighlight = true;
}

void ImGui::ClearActiveID()
{
    SetActiveID(0, NULL);
}

void ImGui::SetHoveredID(ImGuiID id)
{
    ImGuiContext& g = *GImGui;
    g.HoveredId = id;
    g.HoveredIdAllowOverlap = false;
    if (id != 0 && g.HoveredIdPreviousFrame != id)
        g.HoveredIdTimer = 0.0f;
}

ImGuiID ImGui::GetHoveredID()
{
    ImGuiContext& g = *GImGui;
    return g.HoveredId ? g.HoveredId : g.HoveredIdPreviousFrame;
}

void ImGui::KeepAliveID(ImGuiID id)
{
    ImGuiContext& g = *GImGui;
    if (g.ActiveId == id)
        g.ActiveIdIsAlive = id;
    if (g.ActiveIdPreviousFrame == id)
        g.ActiveIdPreviousFrameIsAlive = true;
}

void ImGui::MarkItemEdited(ImGuiID id)
{
    // This marking is solely to be able to provide info for IsItemDeactivatedAfterEdit().
    // ActiveId might have been released by the time we call this (as in the typical press/release button behavior) but still need need to fill the data.
    (void)id; // Avoid unused variable warnings when asserts are compiled out.
    ImGuiContext& g = *GImGui;
    IM_ASSERT(g.ActiveId == id || g.ActiveId == 0 || g.DragDropActive);
    //IM_ASSERT(g.CurrentWindow->DC.LastItemId == id);
    g.ActiveIdHasBeenEdited = true;
    g.CurrentWindow->DC.LastItemStatusFlags |= ImGuiItemStatusFlags_Edited;
}

static inline bool IsWindowContentHoverable(ImGuiWindow* window, ImGuiHoveredFlags flags)
{
    // An active popup disable hovering on other windows (apart from its own children)
    // FIXME-OPT: This could be cached/stored within the window.
    ImGuiContext& g = *GImGui;
    if (g.NavWindow)
        if (ImGuiWindow* focused_root_window = g.NavWindow->RootWindow)
            if (focused_root_window->WasActive && focused_root_window != window->RootWindow)
            {
                // For the purpose of those flags we differentiate "standard popup" from "modal popup"
                // NB: The order of those two tests is important because Modal windows are also Popups.
                if (focused_root_window->Flags & ImGuiWindowFlags_Modal)
                    return false;
                if ((focused_root_window->Flags & ImGuiWindowFlags_Popup) && !(flags & ImGuiHoveredFlags_AllowWhenBlockedByPopup))
                    return false;
            }

    // Filter by viewport
    if (window->Viewport != g.MouseViewport)
        if (g.MovingWindow == NULL || window->RootWindow != g.MovingWindow->RootWindow)
            return false;

    return true;
}

// Advance cursor given item size for layout.
void ImGui::ItemSize(const ImVec2& size, float text_offset_y)
{
    ImGuiContext& g = *GImGui;
    ImGuiWindow* window = g.CurrentWindow;
    if (window->SkipItems)
        return;

    // Always align ourselves on pixel boundaries
    const float line_height = ImMax(window->DC.CurrentLineSize.y, size.y);
    const float text_base_offset = ImMax(window->DC.CurrentLineTextBaseOffset, text_offset_y);
    //if (g.IO.KeyAlt) window->DrawList->AddRect(window->DC.CursorPos, window->DC.CursorPos + ImVec2(size.x, line_height), IM_COL32(255,0,0,200)); // [DEBUG]
    window->DC.CursorPosPrevLine = ImVec2(window->DC.CursorPos.x + size.x, window->DC.CursorPos.y);
    window->DC.CursorPos = ImVec2((float)(int)(window->Pos.x + window->DC.Indent.x + window->DC.ColumnsOffset.x), (float)(int)(window->DC.CursorPos.y + line_height + g.Style.ItemSpacing.y));
    window->DC.CursorMaxPos.x = ImMax(window->DC.CursorMaxPos.x, window->DC.CursorPosPrevLine.x);
    window->DC.CursorMaxPos.y = ImMax(window->DC.CursorMaxPos.y, window->DC.CursorPos.y - g.Style.ItemSpacing.y);
    //if (g.IO.KeyAlt) window->DrawList->AddCircle(window->DC.CursorMaxPos, 3.0f, IM_COL32(255,0,0,255), 4); // [DEBUG]

    window->DC.PrevLineSize.y = line_height;
    window->DC.PrevLineTextBaseOffset = text_base_offset;
    window->DC.CurrentLineSize.y = window->DC.CurrentLineTextBaseOffset = 0.0f;

    // Horizontal layout mode
    if (window->DC.LayoutType == ImGuiLayoutType_Horizontal)
        SameLine();
}

void ImGui::ItemSize(const ImRect& bb, float text_offset_y)
{
    ItemSize(bb.GetSize(), text_offset_y);
}

// Declare item bounding box for clipping and interaction.
// Note that the size can be different than the one provided to ItemSize(). Typically, widgets that spread over available surface
// declare their minimum size requirement to ItemSize() and then use a larger region for drawing/interaction, which is passed to ItemAdd().
bool ImGui::ItemAdd(const ImRect& bb, ImGuiID id, const ImRect* nav_bb_arg)
{
    ImGuiContext& g = *GImGui;
    ImGuiWindow* window = g.CurrentWindow;

    if (id != 0)
    {
        // Navigation processing runs prior to clipping early-out
        //  (a) So that NavInitRequest can be honored, for newly opened windows to select a default widget
        //  (b) So that we can scroll up/down past clipped items. This adds a small O(N) cost to regular navigation requests unfortunately, but it is still limited to one window.
        //      it may not scale very well for windows with ten of thousands of item, but at least NavMoveRequest is only set on user interaction, aka maximum once a frame.
        //      We could early out with "if (is_clipped && !g.NavInitRequest) return false;" but when we wouldn't be able to reach unclipped widgets. This would work if user had explicit scrolling control (e.g. mapped on a stick)
        window->DC.NavLayerActiveMaskNext |= window->DC.NavLayerCurrentMask;
        if (g.NavId == id || g.NavAnyRequest)
            if (g.NavWindow->RootWindowForNav == window->RootWindowForNav)
                if (window == g.NavWindow || ((window->Flags | g.NavWindow->Flags) & ImGuiWindowFlags_NavFlattened))
                    NavProcessItem(window, nav_bb_arg ? *nav_bb_arg : bb, id);
    }

    window->DC.LastItemId = id;
    window->DC.LastItemRect = bb;
    window->DC.LastItemStatusFlags = 0;

    // Clipping test
    const bool is_clipped = IsClippedEx(bb, id, false);
    if (is_clipped)
        return false;
    //if (g.IO.KeyAlt) window->DrawList->AddRect(bb.Min, bb.Max, IM_COL32(255,255,0,120)); // [DEBUG]

    // We need to calculate this now to take account of the current clipping rectangle (as items like Selectable may change them)
    if (IsMouseHoveringRect(bb.Min, bb.Max))
        window->DC.LastItemStatusFlags |= ImGuiItemStatusFlags_HoveredRect;
    return true;
}

// This is roughly matching the behavior of internal-facing ItemHoverable()
// - we allow hovering to be true when ActiveId==window->MoveID, so that clicking on non-interactive items such as a Text() item still returns true with IsItemHovered()
// - this should work even for non-interactive items that have no ID, so we cannot use LastItemId
bool ImGui::IsItemHovered(ImGuiHoveredFlags flags)
{
    ImGuiContext& g = *GImGui;
    ImGuiWindow* window = g.CurrentWindow;
    if (g.NavDisableMouseHover && !g.NavDisableHighlight)
        return IsItemFocused();

    // Test for bounding box overlap, as updated as ItemAdd()
    if (!(window->DC.LastItemStatusFlags & ImGuiItemStatusFlags_HoveredRect))
        return false;
    IM_ASSERT((flags & (ImGuiHoveredFlags_RootWindow | ImGuiHoveredFlags_ChildWindows)) == 0);   // Flags not supported by this function

    // Test if we are hovering the right window (our window could be behind another window)
    // [2017/10/16] Reverted commit 344d48be3 and testing RootWindow instead. I believe it is correct to NOT test for RootWindow but this leaves us unable to use IsItemHovered() after EndChild() itself.
    // Until a solution is found I believe reverting to the test from 2017/09/27 is safe since this was the test that has been running for a long while.
    //if (g.HoveredWindow != window)
    //    return false;
    if (g.HoveredRootWindow != window->RootWindow && !(flags & ImGuiHoveredFlags_AllowWhenOverlapped))
        return false;

    // Test if another item is active (e.g. being dragged)
    if (!(flags & ImGuiHoveredFlags_AllowWhenBlockedByActiveItem))
        if (g.ActiveId != 0 && g.ActiveId != window->DC.LastItemId && !g.ActiveIdAllowOverlap && g.ActiveId != window->MoveId)
            return false;

    // Test if interactions on this window are blocked by an active popup or modal
    if (!IsWindowContentHoverable(window, flags))
        return false;

    // Test if the item is disabled
    if ((window->DC.ItemFlags & ImGuiItemFlags_Disabled) && !(flags & ImGuiHoveredFlags_AllowWhenDisabled))
        return false;

    // Special handling for the 1st item after Begin() which represent the title bar. When the window is collapsed (SkipItems==true) that last item will never be overwritten so we need to detect tht case.
    if (window->DC.LastItemId == window->MoveId && window->WriteAccessed)
        return false;
    return true;
}

// Internal facing ItemHoverable() used when submitting widgets. Differs slightly from IsItemHovered().
bool ImGui::ItemHoverable(const ImRect& bb, ImGuiID id)
{
    ImGuiContext& g = *GImGui;
    if (g.HoveredId != 0 && g.HoveredId != id && !g.HoveredIdAllowOverlap)
        return false;

    ImGuiWindow* window = g.CurrentWindow;
    if (g.HoveredWindow != window)
        return false;
    if (g.ActiveId != 0 && g.ActiveId != id && !g.ActiveIdAllowOverlap)
        return false;
    if (!IsMouseHoveringRect(bb.Min, bb.Max))
        return false;
    if (g.NavDisableMouseHover || !IsWindowContentHoverable(window, ImGuiHoveredFlags_None))
        return false;
    if (window->DC.ItemFlags & ImGuiItemFlags_Disabled)
        return false;

    SetHoveredID(id);
    return true;
}

bool ImGui::IsClippedEx(const ImRect& bb, ImGuiID id, bool clip_even_when_logged)
{
    ImGuiContext& g = *GImGui;
    ImGuiWindow* window = g.CurrentWindow;
    if (!bb.Overlaps(window->ClipRect))
        if (id == 0 || id != g.ActiveId)
            if (clip_even_when_logged || !g.LogEnabled)
                return true;
    return false;
}

bool ImGui::FocusableItemRegister(ImGuiWindow* window, ImGuiID id, bool tab_stop)
{
    ImGuiContext& g = *GImGui;

    const bool allow_keyboard_focus = (window->DC.ItemFlags & (ImGuiItemFlags_AllowKeyboardFocus | ImGuiItemFlags_Disabled)) == ImGuiItemFlags_AllowKeyboardFocus;
    window->FocusIdxAllCounter++;
    if (allow_keyboard_focus)
        window->FocusIdxTabCounter++;

    // Process keyboard input at this point: TAB/Shift-TAB to tab out of the currently focused item.
    // Note that we can always TAB out of a widget that doesn't allow tabbing in.
    if (tab_stop && (g.ActiveId == id) && window->FocusIdxAllRequestNext == INT_MAX && window->FocusIdxTabRequestNext == INT_MAX && !g.IO.KeyCtrl && IsKeyPressedMap(ImGuiKey_Tab))
        window->FocusIdxTabRequestNext = window->FocusIdxTabCounter + (g.IO.KeyShift ? (allow_keyboard_focus ? -1 : 0) : +1); // Modulo on index will be applied at the end of frame once we've got the total counter of items.

    if (window->FocusIdxAllCounter == window->FocusIdxAllRequestCurrent)
        return true;
    if (allow_keyboard_focus && window->FocusIdxTabCounter == window->FocusIdxTabRequestCurrent)
    {
        g.NavJustTabbedId = id;
        return true;
    }

    return false;
}

void ImGui::FocusableItemUnregister(ImGuiWindow* window)
{
    window->FocusIdxAllCounter--;
    window->FocusIdxTabCounter--;
}

ImVec2 ImGui::CalcItemSize(ImVec2 size, float default_x, float default_y)
{
    ImGuiContext& g = *GImGui;
    ImVec2 content_max;
    if (size.x < 0.0f || size.y < 0.0f)
        content_max = g.CurrentWindow->Pos + GetContentRegionMax();
    if (size.x <= 0.0f)
        size.x = (size.x == 0.0f) ? default_x : ImMax(content_max.x - g.CurrentWindow->DC.CursorPos.x, 4.0f) + size.x;
    if (size.y <= 0.0f)
        size.y = (size.y == 0.0f) ? default_y : ImMax(content_max.y - g.CurrentWindow->DC.CursorPos.y, 4.0f) + size.y;
    return size;
}

float ImGui::CalcWrapWidthForPos(const ImVec2& pos, float wrap_pos_x)
{
    if (wrap_pos_x < 0.0f)
        return 0.0f;

    ImGuiWindow* window = GetCurrentWindowRead();
    if (wrap_pos_x == 0.0f)
        wrap_pos_x = GetContentRegionMax().x + window->Pos.x;
    else if (wrap_pos_x > 0.0f)
        wrap_pos_x += window->Pos.x - window->Scroll.x; // wrap_pos_x is provided is window local space

    return ImMax(wrap_pos_x - pos.x, 1.0f);
}

void* ImGui::MemAlloc(size_t size)
{
    if (ImGuiContext* ctx = GImGui)
        ctx->IO.MetricsActiveAllocations++;
    return GImAllocatorAllocFunc(size, GImAllocatorUserData);
}

void ImGui::MemFree(void* ptr)
{
    if (ptr) 
        if (ImGuiContext* ctx = GImGui)
            ctx->IO.MetricsActiveAllocations--;
    return GImAllocatorFreeFunc(ptr, GImAllocatorUserData);
}

const char* ImGui::GetClipboardText()
{
    return GImGui->IO.GetClipboardTextFn ? GImGui->IO.GetClipboardTextFn(GImGui->IO.ClipboardUserData) : "";
}

void ImGui::SetClipboardText(const char* text)
{
    if (GImGui->IO.SetClipboardTextFn)
        GImGui->IO.SetClipboardTextFn(GImGui->IO.ClipboardUserData, text);
}

const char* ImGui::GetVersion()
{
    return IMGUI_VERSION;
}

// Internal state access - if you want to share ImGui state between modules (e.g. DLL) or allocate it yourself
// Note that we still point to some static data and members (such as GFontAtlas), so the state instance you end up using will point to the static data within its module
ImGuiContext* ImGui::GetCurrentContext()
{
    return GImGui;
}

void ImGui::SetCurrentContext(ImGuiContext* ctx)
{
#ifdef IMGUI_SET_CURRENT_CONTEXT_FUNC
    IMGUI_SET_CURRENT_CONTEXT_FUNC(ctx); // For custom thread-based hackery you may want to have control over this.
#else
    GImGui = ctx;
#endif
}

// Helper function to verify that the type sizes are matching between the calling file's compilation unit and imgui.cpp's compilation unit
// If the user has inconsistent compilation settings, imgui configuration #define, packing pragma, etc. you may see different structures from what imgui.cpp sees which is highly problematic.
bool ImGui::DebugCheckVersionAndDataLayout(const char* version, size_t sz_io, size_t sz_style, size_t sz_vec2, size_t sz_vec4, size_t sz_vert)
{
    bool error = false;
    if (strcmp(version, IMGUI_VERSION)!=0) { error = true; IM_ASSERT(strcmp(version,IMGUI_VERSION)==0 && "Mismatched version string!");  }
    if (sz_io    != sizeof(ImGuiIO))       { error = true; IM_ASSERT(sz_io    == sizeof(ImGuiIO)      && "Mismatched struct layout!"); }
    if (sz_style != sizeof(ImGuiStyle))    { error = true; IM_ASSERT(sz_style == sizeof(ImGuiStyle)   && "Mismatched struct layout!"); }
    if (sz_vec2  != sizeof(ImVec2))        { error = true; IM_ASSERT(sz_vec2  == sizeof(ImVec2)       && "Mismatched struct layout!"); }
    if (sz_vec4  != sizeof(ImVec4))        { error = true; IM_ASSERT(sz_vec4  == sizeof(ImVec4)       && "Mismatched struct layout!"); }
    if (sz_vert  != sizeof(ImDrawVert))    { error = true; IM_ASSERT(sz_vert  == sizeof(ImDrawVert)   && "Mismatched struct layout!"); }
    return !error;
}

void ImGui::SetAllocatorFunctions(void* (*alloc_func)(size_t sz, void* user_data), void(*free_func)(void* ptr, void* user_data), void* user_data)
{
    GImAllocatorAllocFunc = alloc_func;
    GImAllocatorFreeFunc = free_func;
    GImAllocatorUserData = user_data;
}

ImGuiContext* ImGui::CreateContext(ImFontAtlas* shared_font_atlas)
{
    ImGuiContext* ctx = IM_NEW(ImGuiContext)(shared_font_atlas);
    if (GImGui == NULL)
        SetCurrentContext(ctx);
    Initialize(ctx);
    return ctx;
}

void ImGui::DestroyContext(ImGuiContext* ctx)
{
    if (ctx == NULL)
        ctx = GImGui;
    Shutdown(ctx);
    if (GImGui == ctx)
        SetCurrentContext(NULL);
    IM_DELETE(ctx);
}

ImGuiIO& ImGui::GetIO()
{
    IM_ASSERT(GImGui != NULL && "No current context. Did you call ImGui::CreateContext() or ImGui::SetCurrentContext()?");
    return GImGui->IO;
}

ImGuiPlatformIO& ImGui::GetPlatformIO()
{
    IM_ASSERT(GImGui != NULL && "No current context. Did you call ImGui::CreateContext() or ImGui::SetCurrentContext()?");
    return GImGui->PlatformIO;
}

ImGuiStyle& ImGui::GetStyle()
{
    IM_ASSERT(GImGui != NULL && "No current context. Did you call ImGui::CreateContext() or ImGui::SetCurrentContext()?");
    return GImGui->Style;
}

// Same value as passed to the old io.RenderDrawListsFn function. Valid after Render() and until the next call to NewFrame()
ImDrawData* ImGui::GetDrawData()
{
    ImGuiContext& g = *GImGui;
    return g.Viewports[0]->DrawDataP.Valid ? &g.Viewports[0]->DrawDataP : NULL;
}

double ImGui::GetTime()
{
    return GImGui->Time;
}

int ImGui::GetFrameCount()
{
    return GImGui->FrameCount;
}

ImDrawList* ImGui::GetOverlayDrawList(ImGuiViewportP* viewport)
{
    // Create the draw list on demand, because it is not frequently used for all viewports
    ImGuiContext& g = *GImGui;
    if (viewport->OverlayDrawList == NULL)
    {
        viewport->OverlayDrawList = IM_NEW(ImDrawList)(&g.DrawListSharedData);
        viewport->OverlayDrawList->_OwnerName = "##Overlay";
    }

    // Our ImDrawList system requires that there is always a command
    if (viewport->LastFrameOverlayDrawList != g.FrameCount)
    {
        viewport->OverlayDrawList->Clear();
        viewport->OverlayDrawList->PushTextureID(g.IO.Fonts->TexID);
        viewport->OverlayDrawList->PushClipRect(viewport->Pos, viewport->Pos + viewport->Size, false);
        viewport->OverlayDrawList->Flags = (g.Style.AntiAliasedLines ? ImDrawListFlags_AntiAliasedLines : 0) | (g.Style.AntiAliasedFill ? ImDrawListFlags_AntiAliasedFill : 0);
        viewport->LastFrameOverlayDrawList = g.FrameCount;
    }
    return viewport->OverlayDrawList;
}

ImDrawList* ImGui::GetOverlayDrawList()
{
    ImGuiWindow* window = GImGui->CurrentWindow;
    return GetOverlayDrawList(window->Viewport);
}

ImDrawListSharedData* ImGui::GetDrawListSharedData()
{
    return &GImGui->DrawListSharedData;
}

void ImGui::StartMouseMovingWindow(ImGuiWindow* window)
{
    // Set ActiveId even if the _NoMove flag is set. Without it, dragging away from a window with _NoMove would activate hover on other windows.
    ImGuiContext& g = *GImGui;
    FocusWindow(window);
    SetActiveID(window->MoveId, window);
    g.NavDisableHighlight = true;
    g.ActiveIdClickOffset = g.IO.MousePos - window->RootWindow->Pos;
    if (!(window->Flags & ImGuiWindowFlags_NoMove) && !(window->RootWindow->Flags & ImGuiWindowFlags_NoMove))
        g.MovingWindow = window;
}

// Handle mouse moving window
// Note: moving window with the navigation keys (Square + d-pad / CTRL+TAB + Arrows) are processed in NavUpdateWindowing()
void ImGui::UpdateMouseMovingWindow()
{
    ImGuiContext& g = *GImGui;
    if (g.MovingWindow != NULL)
    {
        // We actually want to move the root window. g.MovingWindow == window we clicked on (could be a child window).
        // We track it to preserve Focus and so that generally ActiveIdWindow == MovingWindow and ActiveId == MovingWindow->MoveId for consistency.
        KeepAliveID(g.ActiveId);
        IM_ASSERT(g.MovingWindow && g.MovingWindow->RootWindow);
        ImGuiWindow* moving_window = g.MovingWindow->RootWindow;
        if (g.IO.MouseDown[0] && IsMousePosValid(&g.IO.MousePos))
        {
            ImVec2 pos = g.IO.MousePos - g.ActiveIdClickOffset;
            if (moving_window->Pos.x != pos.x || moving_window->Pos.y != pos.y)
            {
                MarkIniSettingsDirty(moving_window);
                SetWindowPos(moving_window, pos, ImGuiCond_Always);
                if (moving_window->ViewportOwned) // Synchronize viewport immediately because some overlays may relies on clipping rectangle before we Begin() into the window.
                    moving_window->Viewport->Pos = pos;
            }
            FocusWindow(g.MovingWindow);
        }
        else
        {
            // Try to merge the window back into the main viewport. 
            // This works because MouseViewport should be != MovingWindow->Viewport on release (as per code in UpdateViewports)
            UpdateTryMergeWindowIntoHostViewport(moving_window, g.MouseViewport);

            // Restore the mouse viewport so that we don't hover the viewport _under_ the moved window during the frame we released the mouse button.
            if (!IsDragDropPayloadBeingAccepted())
                g.MouseViewport = moving_window->Viewport;

            // Clear the NoInput window flag set by the Viewport system
            moving_window->Viewport->Flags &= ~ImGuiViewportFlags_NoInputs;

            ClearActiveID();
            g.MovingWindow = NULL;
        }
    }
    else
    {
        // When clicking/dragging from a window that has the _NoMove flag, we still set the ActiveId in order to prevent hovering others.
        if (g.ActiveIdWindow && g.ActiveIdWindow->MoveId == g.ActiveId)
        {
            KeepAliveID(g.ActiveId);
            if (!g.IO.MouseDown[0])
                ClearActiveID();
        }
    }
}

static void TranslateWindow(ImGuiWindow* window, const ImVec2& delta)
{
    window->Pos += delta;
    window->ClipRect.Translate(delta);
    window->OuterRectClipped.Translate(delta);
    window->InnerMainRect.Translate(delta);
    window->DC.CursorPos += delta;
    window->DC.CursorStartPos += delta;
    window->DC.CursorMaxPos += delta;
    window->DC.LastItemRect.Translate(delta);
    window->DC.LastItemDisplayRect.Translate(delta);
}

static void ScaleWindow(ImGuiWindow* window, float scale)
{
    ImVec2 origin = window->Viewport->Pos;
    window->Pos = ImFloor((window->Pos - origin) * scale + origin);
    window->Size = ImFloor(window->Size * scale);
    window->SizeFull = ImFloor(window->SizeFull * scale);
    window->SizeContents = ImFloor(window->SizeContents * scale);
}

static bool IsWindowActiveAndVisible(ImGuiWindow* window)
{
    return (window->Active) && (!window->Hidden);
}

static void ImGui::UpdateMouseInputs()
{
    ImGuiContext& g = *GImGui;

    // If mouse just appeared or disappeared (usually denoted by -FLT_MAX components) we cancel out movement in MouseDelta
    if (IsMousePosValid(&g.IO.MousePos) && IsMousePosValid(&g.IO.MousePosPrev))
        g.IO.MouseDelta = g.IO.MousePos - g.IO.MousePosPrev;
    else
        g.IO.MouseDelta = ImVec2(0.0f, 0.0f);
    if (g.IO.MouseDelta.x != 0.0f || g.IO.MouseDelta.y != 0.0f)
        g.NavDisableMouseHover = false;

    g.IO.MousePosPrev = g.IO.MousePos;
    for (int i = 0; i < IM_ARRAYSIZE(g.IO.MouseDown); i++)
    {
        g.IO.MouseClicked[i] = g.IO.MouseDown[i] && g.IO.MouseDownDuration[i] < 0.0f;
        g.IO.MouseReleased[i] = !g.IO.MouseDown[i] && g.IO.MouseDownDuration[i] >= 0.0f;
        g.IO.MouseDownDurationPrev[i] = g.IO.MouseDownDuration[i];
        g.IO.MouseDownDuration[i] = g.IO.MouseDown[i] ? (g.IO.MouseDownDuration[i] < 0.0f ? 0.0f : g.IO.MouseDownDuration[i] + g.IO.DeltaTime) : -1.0f;
        g.IO.MouseDoubleClicked[i] = false;
        if (g.IO.MouseClicked[i])
        {
            if ((float)(g.Time - g.IO.MouseClickedTime[i]) < g.IO.MouseDoubleClickTime)
            {
                ImVec2 delta_from_click_pos = IsMousePosValid(&g.IO.MousePos) ? (g.IO.MousePos - g.IO.MouseClickedPos[i]) : ImVec2(0.0f, 0.0f);
                if (ImLengthSqr(delta_from_click_pos) < g.IO.MouseDoubleClickMaxDist * g.IO.MouseDoubleClickMaxDist)
                    g.IO.MouseDoubleClicked[i] = true;
                g.IO.MouseClickedTime[i] = -FLT_MAX;    // so the third click isn't turned into a double-click
            }
            else
            {
                g.IO.MouseClickedTime[i] = g.Time;
            }
            g.IO.MouseClickedPos[i] = g.IO.MousePos;
            g.IO.MouseDragMaxDistanceAbs[i] = ImVec2(0.0f, 0.0f);
            g.IO.MouseDragMaxDistanceSqr[i] = 0.0f;
        }
        else if (g.IO.MouseDown[i])
        {
            // Maintain the maximum distance we reaching from the initial click position, which is used with dragging threshold
            ImVec2 delta_from_click_pos = IsMousePosValid(&g.IO.MousePos) ? (g.IO.MousePos - g.IO.MouseClickedPos[i]) : ImVec2(0.0f, 0.0f);
            g.IO.MouseDragMaxDistanceSqr[i] = ImMax(g.IO.MouseDragMaxDistanceSqr[i], ImLengthSqr(delta_from_click_pos));
            g.IO.MouseDragMaxDistanceAbs[i].x = ImMax(g.IO.MouseDragMaxDistanceAbs[i].x, delta_from_click_pos.x < 0.0f ? -delta_from_click_pos.x : delta_from_click_pos.x);
            g.IO.MouseDragMaxDistanceAbs[i].y = ImMax(g.IO.MouseDragMaxDistanceAbs[i].y, delta_from_click_pos.y < 0.0f ? -delta_from_click_pos.y : delta_from_click_pos.y);
        }
        if (g.IO.MouseClicked[i]) // Clicking any mouse button reactivate mouse hovering which may have been deactivated by gamepad/keyboard navigation
            g.NavDisableMouseHover = false;
    }
}

void ImGui::UpdateMouseWheel()
{
    ImGuiContext& g = *GImGui;
    if (!g.HoveredWindow || g.HoveredWindow->Collapsed)
        return;
    if (g.IO.MouseWheel == 0.0f && g.IO.MouseWheelH == 0.0f)
        return;

    // If a child window has the ImGuiWindowFlags_NoScrollWithMouse flag, we give a chance to scroll its parent (unless either ImGuiWindowFlags_NoInputs or ImGuiWindowFlags_NoScrollbar are also set).
    ImGuiWindow* window = g.HoveredWindow;
    ImGuiWindow* scroll_window = window;
    while ((scroll_window->Flags & ImGuiWindowFlags_ChildWindow) && (scroll_window->Flags & ImGuiWindowFlags_NoScrollWithMouse) && !(scroll_window->Flags & ImGuiWindowFlags_NoScrollbar) && !(scroll_window->Flags & ImGuiWindowFlags_NoInputs) && scroll_window->ParentWindow)
        scroll_window = scroll_window->ParentWindow;
    const bool scroll_allowed = !(scroll_window->Flags & ImGuiWindowFlags_NoScrollWithMouse) && !(scroll_window->Flags & ImGuiWindowFlags_NoInputs);

    if (g.IO.MouseWheel != 0.0f)
    {
        if (g.IO.KeyCtrl && g.IO.FontAllowUserScaling)
        {
            // Zoom / Scale window
            const float new_font_scale = ImClamp(window->FontWindowScale + g.IO.MouseWheel * 0.10f, 0.50f, 2.50f);
            const float scale = new_font_scale / window->FontWindowScale;
            window->FontWindowScale = new_font_scale;

            const ImVec2 offset = window->Size * (1.0f - scale) * (g.IO.MousePos - window->Pos) / window->Size;
            window->Pos += offset;
            window->Size *= scale;
            window->SizeFull *= scale;
        }
        else if (!g.IO.KeyCtrl && scroll_allowed)
        {
            // Mouse wheel vertical scrolling
            float scroll_amount = 5 * scroll_window->CalcFontSize();
            scroll_amount = (float)(int)ImMin(scroll_amount, (scroll_window->ContentsRegionRect.GetHeight() + scroll_window->WindowPadding.y * 2.0f) * 0.67f);
            SetWindowScrollY(scroll_window, scroll_window->Scroll.y - g.IO.MouseWheel * scroll_amount);
        }
    }
    if (g.IO.MouseWheelH != 0.0f && scroll_allowed && !g.IO.KeyCtrl)
    {
        // Mouse wheel horizontal scrolling (for hardware that supports it)
        float scroll_amount = scroll_window->CalcFontSize();
        SetWindowScrollX(scroll_window, scroll_window->Scroll.x - g.IO.MouseWheelH * scroll_amount);
    }
}

// The reason this is exposed in imgui_internal.h is: on touch-based system that don't have hovering, we want to dispatch inputs to the right target (imgui vs imgui+app)
void ImGui::UpdateHoveredWindowAndCaptureFlags()
{
    ImGuiContext& g = *GImGui;

    // Find the window hovered by mouse:
    // - Child windows can extend beyond the limit of their parent so we need to derive HoveredRootWindow from HoveredWindow.
    // - When moving a window we can skip the search, which also conveniently bypasses the fact that window->WindowRectClipped is lagging as this point of the frame.
    // - We also support the moved window toggling the NoInputs flag after moving has started in order to be able to detect windows below it, which is useful for e.g. docking mechanisms.
    FindHoveredWindow();
    IM_ASSERT(g.HoveredWindow == NULL || g.HoveredWindow == g.MovingWindow || g.HoveredWindow->Viewport == g.MouseViewport);

    // Modal windows prevents cursor from hovering behind them.
    ImGuiWindow* modal_window = GetFrontMostPopupModal();
    if (modal_window)
        if (g.HoveredRootWindow && !IsWindowChildOf(g.HoveredRootWindow, modal_window))
            g.HoveredWindow = g.HoveredRootWindow = g.HoveredWindowUnderMovingWindow = NULL;

    // Disabled mouse?
    if (g.IO.ConfigFlags & ImGuiConfigFlags_NoMouse)
        g.HoveredWindow = g.HoveredRootWindow = g.HoveredWindowUnderMovingWindow = NULL;

    // We track click ownership. When clicked outside of a window the click is owned by the application and won't report hovering nor request capture even while dragging over our windows afterward.
    int mouse_earliest_button_down = -1;
    bool mouse_any_down = false;
    for (int i = 0; i < IM_ARRAYSIZE(g.IO.MouseDown); i++)
    {
        if (g.IO.MouseClicked[i])
            g.IO.MouseDownOwned[i] = (g.HoveredWindow != NULL) || (!g.OpenPopupStack.empty());
        mouse_any_down |= g.IO.MouseDown[i];
        if (g.IO.MouseDown[i])
            if (mouse_earliest_button_down == -1 || g.IO.MouseClickedTime[i] < g.IO.MouseClickedTime[mouse_earliest_button_down])
                mouse_earliest_button_down = i;
    }
    const bool mouse_avail_to_imgui = (mouse_earliest_button_down == -1) || g.IO.MouseDownOwned[mouse_earliest_button_down];

    // If mouse was first clicked outside of ImGui bounds we also cancel out hovering.
    // FIXME: For patterns of drag and drop across OS windows, we may need to rework/remove this test (first committed 311c0ca9 on 2015/02)
    const bool mouse_dragging_extern_payload = g.DragDropActive && (g.DragDropSourceFlags & ImGuiDragDropFlags_SourceExtern) != 0;
    if (!mouse_avail_to_imgui && !mouse_dragging_extern_payload)
        g.HoveredWindow = g.HoveredRootWindow = g.HoveredWindowUnderMovingWindow = NULL;

    // Update io.WantCaptureMouse for the user application (true = dispatch mouse info to imgui, false = dispatch mouse info to imgui + app)
    if (g.WantCaptureMouseNextFrame != -1)
        g.IO.WantCaptureMouse = (g.WantCaptureMouseNextFrame != 0);
    else
        g.IO.WantCaptureMouse = (mouse_avail_to_imgui && (g.HoveredWindow != NULL || mouse_any_down)) || (!g.OpenPopupStack.empty());

    // Update io.WantCaptureKeyboard for the user application (true = dispatch keyboard info to imgui, false = dispatch keyboard info to imgui + app)
    if (g.WantCaptureKeyboardNextFrame != -1)
        g.IO.WantCaptureKeyboard = (g.WantCaptureKeyboardNextFrame != 0);
    else
        g.IO.WantCaptureKeyboard = (g.ActiveId != 0) || (modal_window != NULL);
    if (g.IO.NavActive && (g.IO.ConfigFlags & ImGuiConfigFlags_NavEnableKeyboard) && !(g.IO.ConfigFlags & ImGuiConfigFlags_NavNoCaptureKeyboard))
        g.IO.WantCaptureKeyboard = true;

    // Update io.WantTextInput flag, this is to allow systems without a keyboard (e.g. mobile, hand-held) to show a software keyboard if possible
    g.IO.WantTextInput = (g.WantTextInputNextFrame != -1) ? (g.WantTextInputNextFrame != 0) : false;
}

void ImGui::NewFrame()
{
    IM_ASSERT(GImGui != NULL && "No current context. Did you call ImGui::CreateContext() or ImGui::SetCurrentContext()?");
    ImGuiContext& g = *GImGui;

    // Check user data
    // (We pass an error message in the assert expression to make it visible to programmers who are not using a debugger, as most assert handlers display their argument)
    IM_ASSERT(g.Initialized);
    IM_ASSERT(g.IO.DeltaTime >= 0.0f                                    && "Need a positive DeltaTime (zero is tolerated but will cause some timing issues)");
    IM_ASSERT(g.IO.DisplaySize.x >= 0.0f && g.IO.DisplaySize.y >= 0.0f  && "Invalid DisplaySize value");
    IM_ASSERT(g.IO.Fonts->Fonts.Size > 0                                && "Font Atlas not built. Did you call io.Fonts->GetTexDataAsRGBA32() / GetTexDataAsAlpha8() ?");
    IM_ASSERT(g.IO.Fonts->Fonts[0]->IsLoaded()                          && "Font Atlas not built. Did you call io.Fonts->GetTexDataAsRGBA32() / GetTexDataAsAlpha8() ?");
    IM_ASSERT(g.Style.CurveTessellationTol > 0.0f                       && "Invalid style setting");
    IM_ASSERT(g.Style.Alpha >= 0.0f && g.Style.Alpha <= 1.0f            && "Invalid style setting. Alpha cannot be negative (allows us to avoid a few clamps in color computations)");
    IM_ASSERT((g.FrameCount == 0 || g.FrameCountEnded == g.FrameCount)  && "Forgot to call Render() or EndFrame() at the end of the previous frame?");
    for (int n = 0; n < ImGuiKey_COUNT; n++)
        IM_ASSERT(g.IO.KeyMap[n] >= -1 && g.IO.KeyMap[n] < IM_ARRAYSIZE(g.IO.KeysDown) && "io.KeyMap[] contains an out of bound value (need to be 0..512, or -1 for unmapped key)");

    // Perform simple check: required key mapping (we intentionally do NOT check all keys to not pressure user into setting up everything, but Space is required and was only recently added in 1.60 WIP)
    if (g.IO.ConfigFlags & ImGuiConfigFlags_NavEnableKeyboard)
        IM_ASSERT(g.IO.KeyMap[ImGuiKey_Space] != -1 && "ImGuiKey_Space is not mapped, required for keyboard navigation.");

    // Perform simple check: the beta io.ConfigResizeWindowsFromEdges option requires back-end to honor mouse cursor changes and set the ImGuiBackendFlags_HasMouseCursors flag accordingly.
    if (g.IO.ConfigResizeWindowsFromEdges && !(g.IO.BackendFlags & ImGuiBackendFlags_HasMouseCursors))
        g.IO.ConfigResizeWindowsFromEdges = false;

    // Perform simple checks: multi-viewport and platform windows support
    if (g.IO.ConfigFlags & ImGuiConfigFlags_ViewportsEnable)
    {
        if ((g.IO.BackendFlags & ImGuiBackendFlags_PlatformHasViewports) && (g.IO.BackendFlags & ImGuiBackendFlags_RendererHasViewports))
        {
            IM_ASSERT((g.FrameCount == 0 || g.FrameCount == g.FrameCountPlatformEnded) && "Forgot to call UpdatePlatformWindows() at the end of the previous frame?");
            IM_ASSERT(g.PlatformIO.Platform_CreateWindow != NULL  && "Platform init didn't install handlers?");
            IM_ASSERT(g.PlatformIO.Platform_DestroyWindow != NULL && "Platform init didn't install handlers?");
            IM_ASSERT(g.PlatformIO.Platform_GetWindowPos != NULL  && "Platform init didn't install handlers?");
            IM_ASSERT((g.Viewports[0]->PlatformUserData != NULL || g.Viewports[0]->PlatformHandle != NULL) && "Platform init didn't setup main viewport.");
#ifndef IMGUI_DISABLE_OBSOLETE_FUNCTIONS
            IM_ASSERT(g.IO.RenderDrawListsFn == NULL);  // Call ImGui::Render() then pass ImGui::GetDrawData() yourself to your render function!
#endif
        }
        else
        {
            // Disable feature, our back-ends do not support it
            g.IO.ConfigFlags &= ~ImGuiConfigFlags_ViewportsEnable;
        }

        // Perform simple checks on platform monitor data + compute a total bounding box for quick early outs
        for (int monitor_n = 0; monitor_n < g.PlatformIO.Monitors.Size; monitor_n++)
        {
            ImGuiPlatformMonitor& mon = g.PlatformIO.Monitors[monitor_n];
            IM_ASSERT(mon.MainSize.x > 0.0f && mon.MainSize.y > 0.0f && "Monitor bounds not setup properly.");
            IM_ASSERT(mon.WorkSize.x > 0.0f && mon.WorkSize.y > 0.0f && "Monitor bounds not setup properly. If you don't have work area information, just copy Min/Max into them.");
            IM_ASSERT(mon.DpiScale != 0.0f);
        }
    }

    // Load settings on first frame (if not explicitly loaded manually before)
    if (!g.SettingsLoaded)
    {
        IM_ASSERT(g.SettingsWindows.empty());
        if (g.IO.IniFilename)
            LoadIniSettingsFromDisk(g.IO.IniFilename);
        g.SettingsLoaded = true;
    }

    // Save settings (with a delay after the last modification, so we don't spam disk too much)
    if (g.SettingsDirtyTimer > 0.0f)
    {
        g.SettingsDirtyTimer -= g.IO.DeltaTime;
        if (g.SettingsDirtyTimer <= 0.0f)
        {
            if (g.IO.IniFilename != NULL)
                SaveIniSettingsToDisk(g.IO.IniFilename);
            else
                g.IO.WantSaveIniSettings = true;  // Let user know they can call SaveIniSettingsToMemory(). user will need to clear io.WantSaveIniSettings themselves.
            g.SettingsDirtyTimer = 0.0f;
        }
    }

    g.Time += g.IO.DeltaTime;
    g.FrameScopeActive = true;
    g.FrameCount += 1;
    g.TooltipOverrideCount = 0;
    g.WindowsActiveCount = 0;

    UpdateViewports();

    // Setup current font, and draw list shared data
    // FIXME-VIEWPORT: the concept of a single ClipRectFullscreen is not ideal!
    g.IO.Fonts->Locked = true;
    SetCurrentFont(GetDefaultFont());
    IM_ASSERT(g.Font->IsLoaded());
    ImVec2 virtual_space_max(0,0);
    for (int n = 0; n < g.Viewports.Size; n++)
        virtual_space_max = ImMax(virtual_space_max, g.Viewports[n]->Pos + g.Viewports[n]->Size);
    g.DrawListSharedData.ClipRectFullscreen = ImVec4(0.0f, 0.0f, virtual_space_max.x, virtual_space_max.y);
    g.DrawListSharedData.CurveTessellationTol = g.Style.CurveTessellationTol;

    // Mark rendering data as invalid to prevent user who may have a handle on it to use it. Setup Overlay draw list for the viewport.
    for (int n = 0; n < g.Viewports.Size; n++)
    {
        ImGuiViewportP* viewport = g.Viewports[n];
        viewport->DrawData = NULL;
        viewport->DrawDataP.Clear();
    }

    // Drag and drop keep the source ID alive so even if the source disappear our state is consistent
    if (g.DragDropActive && g.DragDropPayload.SourceId == g.ActiveId)
        KeepAliveID(g.DragDropPayload.SourceId);

    // Clear reference to active widget if the widget isn't alive anymore
    if (!g.HoveredIdPreviousFrame)
        g.HoveredIdTimer = 0.0f;
    if (g.HoveredId)
        g.HoveredIdTimer += g.IO.DeltaTime;
    g.HoveredIdPreviousFrame = g.HoveredId;
    g.HoveredId = 0;
    g.HoveredIdAllowOverlap = false;
    if (g.ActiveIdIsAlive != g.ActiveId && g.ActiveIdPreviousFrame == g.ActiveId && g.ActiveId != 0)
        ClearActiveID();
    if (g.ActiveId)
        g.ActiveIdTimer += g.IO.DeltaTime;
    g.LastActiveIdTimer += g.IO.DeltaTime;
    g.ActiveIdPreviousFrame = g.ActiveId;
    g.ActiveIdPreviousFrameWindow = g.ActiveIdWindow;
    g.ActiveIdPreviousFrameHasBeenEdited = g.ActiveIdHasBeenEdited;
    g.ActiveIdIsAlive = 0;
    g.ActiveIdPreviousFrameIsAlive = false;
    g.ActiveIdIsJustActivated = false;
    if (g.ScalarAsInputTextId && g.ActiveId != g.ScalarAsInputTextId)
        g.ScalarAsInputTextId = 0;

    // Drag and drop
    g.DragDropAcceptIdPrev = g.DragDropAcceptIdCurr;
    g.DragDropAcceptIdCurr = 0;
    g.DragDropAcceptIdCurrRectSurface = FLT_MAX;
    g.DragDropWithinSourceOrTarget = false;

    // Update keyboard input state
    memcpy(g.IO.KeysDownDurationPrev, g.IO.KeysDownDuration, sizeof(g.IO.KeysDownDuration));
    for (int i = 0; i < IM_ARRAYSIZE(g.IO.KeysDown); i++)
        g.IO.KeysDownDuration[i] = g.IO.KeysDown[i] ? (g.IO.KeysDownDuration[i] < 0.0f ? 0.0f : g.IO.KeysDownDuration[i] + g.IO.DeltaTime) : -1.0f;

    // Update gamepad/keyboard directional navigation
    NavUpdate();

    // Update mouse input state
    UpdateMouseInputs();

    // Calculate frame-rate for the user, as a purely luxurious feature
    g.FramerateSecPerFrameAccum += g.IO.DeltaTime - g.FramerateSecPerFrame[g.FramerateSecPerFrameIdx];
    g.FramerateSecPerFrame[g.FramerateSecPerFrameIdx] = g.IO.DeltaTime;
    g.FramerateSecPerFrameIdx = (g.FramerateSecPerFrameIdx + 1) % IM_ARRAYSIZE(g.FramerateSecPerFrame);
    g.IO.Framerate = (g.FramerateSecPerFrameAccum > 0.0f) ? (1.0f / (g.FramerateSecPerFrameAccum / (float)IM_ARRAYSIZE(g.FramerateSecPerFrame))) : FLT_MAX;

    // Find hovered window
    // (needs to be before UpdateMovingWindow so we fill HoveredWindowUnderMovingWindow on the mouse release frame)
    UpdateHoveredWindowAndCaptureFlags();

    // Handle user moving window with mouse (at the beginning of the frame to avoid input lag or sheering)
    UpdateMouseMovingWindow();

    // Background darkening/whitening
    if (GetFrontMostPopupModal() != NULL || (g.NavWindowingTarget != NULL && g.NavWindowingHighlightAlpha > 0.0f))
        g.DimBgRatio = ImMin(g.DimBgRatio + g.IO.DeltaTime * 6.0f, 1.0f);
    else
        g.DimBgRatio = ImMax(g.DimBgRatio - g.IO.DeltaTime * 10.0f, 0.0f);

    g.MouseCursor = ImGuiMouseCursor_Arrow;
    g.WantCaptureMouseNextFrame = g.WantCaptureKeyboardNextFrame = g.WantTextInputNextFrame = -1;
    g.PlatformImePos = ImVec2(1.0f, 1.0f); // OS Input Method Editor showing on top-left of our window by default
    g.PlatformImePosViewport = NULL;

    // Mouse wheel scrolling, scale
    UpdateMouseWheel();

    // Pressing TAB activate widget focus
    if (g.ActiveId == 0 && g.NavWindow != NULL && g.NavWindow->Active && !(g.NavWindow->Flags & ImGuiWindowFlags_NoNavInputs) && !g.IO.KeyCtrl && IsKeyPressedMap(ImGuiKey_Tab, false))
    {
        if (g.NavId != 0 && g.NavIdTabCounter != INT_MAX)
            g.NavWindow->FocusIdxTabRequestNext = g.NavIdTabCounter + 1 + (g.IO.KeyShift ? -1 : 1);
        else
            g.NavWindow->FocusIdxTabRequestNext = g.IO.KeyShift ? -1 : 0;
    }
    g.NavIdTabCounter = INT_MAX;

    // Mark all windows as not visible
    IM_ASSERT(g.WindowsFocusOrder.Size == g.Windows.Size);
    for (int i = 0; i != g.Windows.Size; i++)
    {
        ImGuiWindow* window = g.Windows[i];
        window->WasActive = window->Active;
        window->BeginCount = 0;
        window->Active = false;
        window->WriteAccessed = false;
    }

    // Closing the focused window restore focus to the first active root window in descending z-order
    if (g.NavWindow && !g.NavWindow->WasActive)
        FocusPreviousWindowIgnoringOne(NULL);

    // No window should be open at the beginning of the frame.
    // But in order to allow the user to call NewFrame() multiple times without calling Render(), we are doing an explicit clear.
    g.CurrentWindowStack.resize(0);
    g.CurrentPopupStack.resize(0);
    ClosePopupsOverWindow(g.NavWindow);

    // Create implicit window - we will only render it if the user has added something to it.
    // We don't use "Debug" to avoid colliding with user trying to create a "Debug" window with custom flags.
    SetNextWindowSize(ImVec2(400,400), ImGuiCond_FirstUseEver);
    Begin("Debug##Default");
}

void ImGui::Initialize(ImGuiContext* context)
{
    ImGuiContext& g = *context;
    IM_ASSERT(!g.Initialized && !g.SettingsLoaded);

    // Add .ini handle for ImGuiWindow type
    ImGuiSettingsHandler ini_handler;
    ini_handler.TypeName = "Window";
    ini_handler.TypeHash = ImHash("Window", 0, 0);
    ini_handler.ReadOpenFn = SettingsHandlerWindow_ReadOpen;
    ini_handler.ReadLineFn = SettingsHandlerWindow_ReadLine;
    ini_handler.WriteAllFn = SettingsHandlerWindow_WriteAll;
    g.SettingsHandlers.push_back(ini_handler);

    // Create default viewport
    ImGuiViewportP* viewport = IM_NEW(ImGuiViewportP)();
    viewport->ID = IMGUI_VIEWPORT_DEFAULT_ID;
    viewport->Idx = 0;
    viewport->CreatedPlatformWindow = true;     // Set this flag so DestroyPlatformWindows() gives a chance for backend to receive DestroyWindow calls for the main viewport.
    g.Viewports.push_back(viewport);
    g.PlatformIO.MainViewport = g.Viewports[0]; // Make it accessible in public-facing GetPlatformIO() immediately (before the first call to EndFrame)
    g.PlatformIO.Viewports.push_back(g.Viewports[0]);

    g.Initialized = true;
}

// This function is merely here to free heap allocations.
void ImGui::Shutdown(ImGuiContext* context)
{
    // The fonts atlas can be used prior to calling NewFrame(), so we clear it even if g.Initialized is FALSE (which would happen if we never called NewFrame)
    ImGuiContext& g = *context;
    if (g.IO.Fonts && g.FontAtlasOwnedByContext)
        IM_DELETE(g.IO.Fonts);
    g.IO.Fonts = NULL;

    // Cleanup of other data are conditional on actually having initialized ImGui.
    if (!g.Initialized)
        return;

    // Save settings (unless we haven't attempted to load them: CreateContext/DestroyContext without a call to NewFrame shouldn't save an empty file)
    if (g.SettingsLoaded && g.IO.IniFilename != NULL)
    {
        ImGuiContext* backup_context = GImGui;
        SetCurrentContext(context);
        SaveIniSettingsToDisk(g.IO.IniFilename);
        SetCurrentContext(backup_context);
    }

    // Destroy platform windows
    ImGuiContext* backup_context = ImGui::GetCurrentContext();
    SetCurrentContext(context);
    DestroyPlatformWindows();
    SetCurrentContext(backup_context);

    // Clear everything else
    for (int i = 0; i < g.Windows.Size; i++)
        IM_DELETE(g.Windows[i]);
    g.Windows.clear();
    g.WindowsFocusOrder.clear();
    g.WindowsSortBuffer.clear();
    g.CurrentWindow = NULL;
    g.CurrentWindowStack.clear();
    g.WindowsById.Clear();
    g.NavWindow = NULL;
    g.HoveredWindow = g.HoveredRootWindow = g.HoveredWindowUnderMovingWindow = NULL;
    g.ActiveIdWindow = g.ActiveIdPreviousFrameWindow = NULL;
    g.MovingWindow = NULL;
    g.ColorModifiers.clear();
    g.StyleModifiers.clear();
    g.FontStack.clear();
    g.OpenPopupStack.clear();
    g.CurrentPopupStack.clear();
    g.CurrentViewport = g.MouseViewport = g.MouseLastHoveredViewport = NULL;
    for (int i = 0; i < g.Viewports.Size; i++)
        IM_DELETE(g.Viewports[i]);
    g.Viewports.clear();
    g.PrivateClipboard.clear();
    g.InputTextState.TextW.clear();
    g.InputTextState.InitialText.clear();
    g.InputTextState.TempBuffer.clear();

    for (int i = 0; i < g.SettingsWindows.Size; i++)
        IM_DELETE(g.SettingsWindows[i].Name);
    g.SettingsWindows.clear();
    g.SettingsHandlers.clear();

    if (g.LogFile && g.LogFile != stdout)
    {
        fclose(g.LogFile);
        g.LogFile = NULL;
    }
    g.LogClipboard.clear();

    g.Initialized = false;
}

// FIXME: Add a more explicit sort order in the window structure.
static int IMGUI_CDECL ChildWindowComparer(const void* lhs, const void* rhs)
{
    const ImGuiWindow* const a = *(const ImGuiWindow* const *)lhs;
    const ImGuiWindow* const b = *(const ImGuiWindow* const *)rhs;
    if (int d = (a->Flags & ImGuiWindowFlags_Popup) - (b->Flags & ImGuiWindowFlags_Popup))
        return d;
    if (int d = (a->Flags & ImGuiWindowFlags_Tooltip) - (b->Flags & ImGuiWindowFlags_Tooltip))
        return d;
    return (a->BeginOrderWithinParent - b->BeginOrderWithinParent);
}

static void AddWindowToSortBuffer(ImVector<ImGuiWindow*>* out_sorted_windows, ImGuiWindow* window)
{
    out_sorted_windows->push_back(window);
    if (window->Active)
    {
        int count = window->DC.ChildWindows.Size;
        if (count > 1)
            ImQsort(window->DC.ChildWindows.begin(), (size_t)count, sizeof(ImGuiWindow*), ChildWindowComparer);
        for (int i = 0; i < count; i++)
        {
            ImGuiWindow* child = window->DC.ChildWindows[i];
            if (child->Active)
                AddWindowToSortBuffer(out_sorted_windows, child);
        }
    }
}

static void AddDrawListToDrawData(ImVector<ImDrawList*>* out_list, ImDrawList* draw_list)
{
    if (draw_list->CmdBuffer.empty())
        return;

    // Remove trailing command if unused
    ImDrawCmd& last_cmd = draw_list->CmdBuffer.back();
    if (last_cmd.ElemCount == 0 && last_cmd.UserCallback == NULL)
    {
        draw_list->CmdBuffer.pop_back();
        if (draw_list->CmdBuffer.empty())
            return;
    }

    // Draw list sanity check. Detect mismatch between PrimReserve() calls and incrementing _VtxCurrentIdx, _VtxWritePtr etc. May trigger for you if you are using PrimXXX functions incorrectly.
    IM_ASSERT(draw_list->VtxBuffer.Size == 0 || draw_list->_VtxWritePtr == draw_list->VtxBuffer.Data + draw_list->VtxBuffer.Size);
    IM_ASSERT(draw_list->IdxBuffer.Size == 0 || draw_list->_IdxWritePtr == draw_list->IdxBuffer.Data + draw_list->IdxBuffer.Size);
    IM_ASSERT((int)draw_list->_VtxCurrentIdx == draw_list->VtxBuffer.Size);

    // Check that draw_list doesn't use more vertices than indexable (default ImDrawIdx = unsigned short = 2 bytes = 64K vertices per ImDrawList = per window)
    // If this assert triggers because you are drawing lots of stuff manually:
    // A) Make sure you are coarse clipping, because ImDrawList let all your vertices pass. You can use the Metrics window to inspect draw list contents.
    // B) If you need/want meshes with more than 64K vertices, uncomment the '#define ImDrawIdx unsigned int' line in imconfig.h to set the index size to 4 bytes.
    //    You'll need to handle the 4-bytes indices to your renderer. For example, the OpenGL example code detect index size at compile-time by doing:
    //      glDrawElements(GL_TRIANGLES, (GLsizei)pcmd->ElemCount, sizeof(ImDrawIdx) == 2 ? GL_UNSIGNED_SHORT : GL_UNSIGNED_INT, idx_buffer_offset);
    //    Your own engine or render API may use different parameters or function calls to specify index sizes. 2 and 4 bytes indices are generally supported by most API.
    // C) If for some reason you cannot use 4 bytes indices or don't want to, a workaround is to call BeginChild()/EndChild() before reaching the 64K limit to split your draw commands in multiple draw lists.
    if (sizeof(ImDrawIdx) == 2)
        IM_ASSERT(draw_list->_VtxCurrentIdx < (1 << 16) && "Too many vertices in ImDrawList using 16-bit indices. Read comment above");

    out_list->push_back(draw_list);
}

static void AddWindowToDrawData(ImGuiWindow* window, int layer)
{
    ImGuiContext& g = *GImGui;
    g.IO.MetricsRenderWindows++;
    AddDrawListToDrawData(&window->Viewport->DrawDataBuilder.Layers[layer], window->DrawList);
    for (int i = 0; i < window->DC.ChildWindows.Size; i++)
    {
        ImGuiWindow* child = window->DC.ChildWindows[i];
        if (IsWindowActiveAndVisible(child)) // Clipped children may have been marked not active
            AddWindowToDrawData(child, layer);
    }
}

// Layer is locked for the root window, however child windows may use a different viewport (e.g. extruding menu)
static void AddRootWindowToDrawData(ImGuiWindow* window)
{
    int layer = (window->Flags & ImGuiWindowFlags_Tooltip) ? 1 : 0;
    AddWindowToDrawData(window, layer);
}

void ImDrawDataBuilder::FlattenIntoSingleLayer()
{
    int n = Layers[0].Size;
    int size = n;
    for (int i = 1; i < IM_ARRAYSIZE(Layers); i++)
        size += Layers[i].Size;
    Layers[0].resize(size);
    for (int layer_n = 1; layer_n < IM_ARRAYSIZE(Layers); layer_n++)
    {
        ImVector<ImDrawList*>& layer = Layers[layer_n];
        if (layer.empty())
            continue;
        memcpy(&Layers[0][n], &layer[0], layer.Size * sizeof(ImDrawList*));
        n += layer.Size;
        layer.resize(0);
    }
}

static void SetupViewportDrawData(ImGuiViewportP* viewport, ImVector<ImDrawList*>* draw_lists)
{
    ImDrawData* draw_data = &viewport->DrawDataP;
    viewport->DrawData = draw_data; // Make publicly accessible
    draw_data->Valid = true;
    draw_data->CmdLists = (draw_lists->Size > 0) ? draw_lists->Data : NULL;
    draw_data->CmdListsCount = draw_lists->Size;
    draw_data->TotalVtxCount = draw_data->TotalIdxCount = 0;
    draw_data->DisplayPos = viewport->Pos;
    draw_data->DisplaySize = viewport->Size;
    for (int n = 0; n < draw_lists->Size; n++)
    {
        draw_data->TotalVtxCount += draw_lists->Data[n]->VtxBuffer.Size;
        draw_data->TotalIdxCount += draw_lists->Data[n]->IdxBuffer.Size;
    }
}

// When using this function it is sane to ensure that float are perfectly rounded to integer values, to that e.g. (int)(max.x-min.x) in user's render produce correct result.
void ImGui::PushClipRect(const ImVec2& clip_rect_min, const ImVec2& clip_rect_max, bool intersect_with_current_clip_rect)
{
    ImGuiWindow* window = GetCurrentWindow();
    window->DrawList->PushClipRect(clip_rect_min, clip_rect_max, intersect_with_current_clip_rect);
    window->ClipRect = window->DrawList->_ClipRectStack.back();
}

void ImGui::PopClipRect()
{
    ImGuiWindow* window = GetCurrentWindow();
    window->DrawList->PopClipRect();
    window->ClipRect = window->DrawList->_ClipRectStack.back();
}

// This is normally called by Render(). You may want to call it directly if you want to avoid calling Render() but the gain will be very minimal.
void ImGui::EndFrame()
{
    ImGuiContext& g = *GImGui;
    IM_ASSERT(g.Initialized);
    if (g.FrameCountEnded == g.FrameCount)          // Don't process EndFrame() multiple times.
        return;
    IM_ASSERT(g.FrameScopeActive && "Forgot to call ImGui::NewFrame()");

    // Notify OS when our Input Method Editor cursor has moved (e.g. CJK inputs using Microsoft IME)
    if (g.PlatformIO.Platform_SetImeInputPos && g.PlatformImePosViewport != NULL && ImLengthSqr(g.PlatformImePos - g.PlatformImeLastPos) > 0.0001f)
    {
        g.PlatformIO.Platform_SetImeInputPos(g.PlatformImePosViewport, g.PlatformImePos);
        g.PlatformImeLastPos = g.PlatformImePos;
        g.PlatformImePosViewport = NULL;
    }

    // Hide implicit "Debug" window if it hasn't been used
    IM_ASSERT(g.CurrentWindowStack.Size == 1);    // Mismatched Begin()/End() calls, did you forget to call end on g.CurrentWindow->Name?
    if (g.CurrentWindow && !g.CurrentWindow->WriteAccessed)
        g.CurrentWindow->Active = false;
    End();

    // Draw modal whitening background on _other_ viewports than the one the modal is one
    ImGuiWindow* modal_window = GetFrontMostPopupModal();
    const bool dim_bg_for_modal = (modal_window != NULL);
    const bool dim_bg_for_window_list = (g.NavWindowingTargetAnim != NULL);
    if (dim_bg_for_modal || dim_bg_for_window_list)
        for (int viewport_n = 0; viewport_n < g.Viewports.Size; viewport_n++)
        {
            ImGuiViewportP* viewport = g.Viewports[viewport_n];
            if (modal_window && viewport == modal_window->Viewport)
                continue;
            if (g.NavWindowingList && viewport == g.NavWindowingList->Viewport)
                continue;
            if (g.NavWindowingTargetAnim && viewport == g.NavWindowingTargetAnim->Viewport)
                continue;
            ImDrawList* draw_list = GetOverlayDrawList(viewport);
            const ImU32 dim_bg_col = GetColorU32(dim_bg_for_modal ? ImGuiCol_ModalWindowDimBg : ImGuiCol_NavWindowingDimBg, g.DimBgRatio);
            draw_list->AddRectFilled(viewport->Pos, viewport->Pos + viewport->Size, dim_bg_col);
        }

    // Show CTRL+TAB list
    if (g.NavWindowingTarget)
        NavUpdateWindowingList();

    SetCurrentViewport(NULL, NULL);

    // Drag and Drop: Elapse payload (if delivered, or if source stops being submitted)
    if (g.DragDropActive)
    {
        bool is_delivered = g.DragDropPayload.Delivery;
        bool is_elapsed = (g.DragDropPayload.DataFrameCount + 1 < g.FrameCount) && ((g.DragDropSourceFlags & ImGuiDragDropFlags_SourceAutoExpirePayload) || !IsMouseDown(g.DragDropMouseButton));
        if (is_delivered || is_elapsed)
            ClearDragDrop();
    }

    // Drag and Drop: Fallback for source tooltip. This is not ideal but better than nothing.
    if (g.DragDropActive && g.DragDropSourceFrameCount < g.FrameCount)
    {
        g.DragDropWithinSourceOrTarget = true;
        SetTooltip("...");
        g.DragDropWithinSourceOrTarget = false;
    }

    // Initiate moving window
    if (g.ActiveId == 0 && g.HoveredId == 0)
    {
        if (!g.NavWindow || !g.NavWindow->Appearing) // Unless we just made a window/popup appear
        {
            // Click to focus window and start moving (after we're done with all our widgets)
            if (g.IO.MouseClicked[0])
            {
                if (g.HoveredRootWindow != NULL)
                    StartMouseMovingWindow(g.HoveredWindow);
                else if (g.NavWindow != NULL && GetFrontMostPopupModal() == NULL)
                    FocusWindow(NULL);  // Clicking on void disable focus
            }

            // With right mouse button we close popups without changing focus
            // (The left mouse button path calls FocusWindow which will lead NewFrame->ClosePopupsOverWindow to trigger)
            if (g.IO.MouseClicked[1])
            {
                // Find the top-most window between HoveredWindow and the front most Modal Window.
                // This is where we can trim the popup stack.
                ImGuiWindow* modal = GetFrontMostPopupModal();
                bool hovered_window_above_modal = false;
                if (modal == NULL)
                    hovered_window_above_modal = true;
                for (int i = g.Windows.Size - 1; i >= 0 && hovered_window_above_modal == false; i--)
                {
                    ImGuiWindow* window = g.Windows[i];
                    if (window == modal)
                        break;
                    if (window == g.HoveredWindow)
                        hovered_window_above_modal = true;
                }
                ClosePopupsOverWindow(hovered_window_above_modal ? g.HoveredWindow : modal);
            }
        }
    }

    // Update user-facing viewport list
    g.PlatformIO.MainViewport = g.Viewports[0];
    g.PlatformIO.Viewports.resize(0);
    for (int i = 0; i < g.Viewports.Size; i++)
    {
        ImGuiViewportP* viewport = g.Viewports[i];
        if (viewport->LastFrameActive < g.FrameCount || viewport->Size.x <= 0.0f || viewport->Size.y <= 0.0f)
            continue;
        if (viewport->Window && !IsWindowActiveAndVisible(viewport->Window))
            continue;
        if (i > 0)
            IM_ASSERT(viewport->Window != NULL);
        g.PlatformIO.Viewports.push_back(viewport);
    }

    // Sort the window list so that all child windows are after their parent
    // We cannot do that on FocusWindow() because childs may not exist yet
    g.WindowsSortBuffer.resize(0);
    g.WindowsSortBuffer.reserve(g.Windows.Size);
    for (int i = 0; i != g.Windows.Size; i++)
    {
        ImGuiWindow* window = g.Windows[i];
        if (window->Active && (window->Flags & ImGuiWindowFlags_ChildWindow))       // if a child is active its parent will add it
            continue;
        AddWindowToSortBuffer(&g.WindowsSortBuffer, window);
    }

    IM_ASSERT(g.Windows.Size == g.WindowsSortBuffer.Size);  // we done something wrong
    g.Windows.swap(g.WindowsSortBuffer);
    g.IO.MetricsActiveWindows = g.WindowsActiveCount;

    // Unlock font atlas
    g.IO.Fonts->Locked = false;

    // Clear Input data for next frame
    g.IO.MouseWheel = g.IO.MouseWheelH = 0.0f;
    memset(g.IO.InputCharacters, 0, sizeof(g.IO.InputCharacters));
    memset(g.IO.NavInputs, 0, sizeof(g.IO.NavInputs));

    g.FrameScopeActive = false;
    g.FrameCountEnded = g.FrameCount;
}

void ImGui::Render()
{
    ImGuiContext& g = *GImGui;
    IM_ASSERT(g.Initialized);

    if (g.FrameCountEnded != g.FrameCount)
        ImGui::EndFrame();
    g.FrameCountRendered = g.FrameCount;

    // Gather ImDrawList to render (for each active window)
    g.IO.MetricsRenderVertices = g.IO.MetricsRenderIndices = g.IO.MetricsRenderWindows = 0;
    for (int n = 0; n != g.Viewports.Size; n++)
        g.Viewports[n]->DrawDataBuilder.Clear();
    ImGuiWindow* windows_to_render_front_most[2];
    windows_to_render_front_most[0] = (g.NavWindowingTarget && !(g.NavWindowingTarget->Flags & ImGuiWindowFlags_NoBringToFrontOnFocus)) ? g.NavWindowingTarget->RootWindow : NULL;
    windows_to_render_front_most[1] = g.NavWindowingTarget ? g.NavWindowingList : NULL;
    for (int n = 0; n != g.Windows.Size; n++)
    {
        ImGuiWindow* window = g.Windows[n];
        if (IsWindowActiveAndVisible(window) && (window->Flags & ImGuiWindowFlags_ChildWindow) == 0 && window != windows_to_render_front_most[0] && window != windows_to_render_front_most[1])
            AddRootWindowToDrawData(window);
    }
    for (int n = 0; n < IM_ARRAYSIZE(windows_to_render_front_most); n++)
        if (windows_to_render_front_most[n] && IsWindowActiveAndVisible(windows_to_render_front_most[n])) // NavWindowingTarget is always temporarily displayed as the front-most window
            AddRootWindowToDrawData(windows_to_render_front_most[n]);

    // Draw software mouse cursor if requested
    if (g.IO.MouseDrawCursor)
        RenderMouseCursor(g.IO.MousePos, g.Style.MouseCursorScale, g.MouseCursor);

    // Setup ImDrawData structures for end-user
    g.IO.MetricsRenderVertices = g.IO.MetricsRenderIndices = 0;
    for (int n = 0; n < g.Viewports.Size; n++)
    {
        ImGuiViewportP* viewport = g.Viewports[n];
        viewport->DrawDataBuilder.FlattenIntoSingleLayer();
        if (viewport->OverlayDrawList != NULL)
            AddDrawListToDrawData(&viewport->DrawDataBuilder.Layers[0], GetOverlayDrawList(viewport));
        SetupViewportDrawData(viewport, &viewport->DrawDataBuilder.Layers[0]);
        g.IO.MetricsRenderVertices += viewport->DrawData->TotalVtxCount;
        g.IO.MetricsRenderIndices += viewport->DrawData->TotalIdxCount;
    }

    // Render. If user hasn't set a callback then they may retrieve the draw data via GetDrawData()
#ifndef IMGUI_DISABLE_OBSOLETE_FUNCTIONS
    if (g.Viewports[0]->DrawData->CmdListsCount > 0 && g.IO.RenderDrawListsFn != NULL)
        g.IO.RenderDrawListsFn(g.Viewports[0]->DrawData);
#endif
}

// Calculate text size. Text can be multi-line. Optionally ignore text after a ## marker.
// CalcTextSize("") should return ImVec2(0.0f, GImGui->FontSize)
ImVec2 ImGui::CalcTextSize(const char* text, const char* text_end, bool hide_text_after_double_hash, float wrap_width)
{
    ImGuiContext& g = *GImGui;

    const char* text_display_end;
    if (hide_text_after_double_hash)
        text_display_end = FindRenderedTextEnd(text, text_end);      // Hide anything after a '##' string
    else
        text_display_end = text_end;

    ImFont* font = g.Font;
    const float font_size = g.FontSize;
    if (text == text_display_end)
        return ImVec2(0.0f, font_size);
    ImVec2 text_size = font->CalcTextSizeA(font_size, FLT_MAX, wrap_width, text, text_display_end, NULL);

    // Cancel out character spacing for the last character of a line (it is baked into glyph->AdvanceX field)
    const float font_scale = font_size / font->FontSize;
    const float character_spacing_x = 1.0f * font_scale;
    if (text_size.x > 0.0f)
        text_size.x -= character_spacing_x;
    text_size.x = (float)(int)(text_size.x + 0.95f);

    return text_size;
}

// Helper to calculate coarse clipping of large list of evenly sized items.
// NB: Prefer using the ImGuiListClipper higher-level helper if you can! Read comments and instructions there on how those use this sort of pattern.
// NB: 'items_count' is only used to clamp the result, if you don't know your count you can use INT_MAX
void ImGui::CalcListClipping(int items_count, float items_height, int* out_items_display_start, int* out_items_display_end)
{
    ImGuiContext& g = *GImGui;
    ImGuiWindow* window = g.CurrentWindow;
    if (g.LogEnabled)
    {
        // If logging is active, do not perform any clipping
        *out_items_display_start = 0;
        *out_items_display_end = items_count;
        return;
    }
    if (window->SkipItems)
    {
        *out_items_display_start = *out_items_display_end = 0;
        return;
    }

    // We create the union of the ClipRect and the NavScoringRect which at worst should be 1 page away from ClipRect
    ImRect unclipped_rect = window->ClipRect;
    if (g.NavMoveRequest)
        unclipped_rect.Add(g.NavScoringRectScreen);

    const ImVec2 pos = window->DC.CursorPos;
    int start = (int)((unclipped_rect.Min.y - pos.y) / items_height);
    int end = (int)((unclipped_rect.Max.y - pos.y) / items_height);

    // When performing a navigation request, ensure we have one item extra in the direction we are moving to
    if (g.NavMoveRequest && g.NavMoveClipDir == ImGuiDir_Up)
        start--;
    if (g.NavMoveRequest && g.NavMoveClipDir == ImGuiDir_Down)
        end++;

    start = ImClamp(start, 0, items_count);
    end = ImClamp(end + 1, start, items_count);
    *out_items_display_start = start;
    *out_items_display_end = end;
}

// Find window given position, search front-to-back
// FIXME: Note that we have an inconsequential lag here: OuterRectClipped is updated in Begin(), so windows moved programatically 
// with SetWindowPos() and not SetNextWindowPos() will have that rectangle lagging by a frame at the time FindHoveredWindow() is 
// called, aka before the next Begin(). Moving window isn't affected.
static void FindHoveredWindow()
{
    ImGuiContext& g = *GImGui;

    // Special handling for the window being moved: Ignore the mouse viewport check (because it may reset/lose its viewport during the undocking frame)
    ImGuiViewportP* moving_window_viewport = g.MovingWindow ? g.MovingWindow->Viewport : NULL;
    if (g.MovingWindow)
        g.MovingWindow->Viewport = g.MouseViewport;

    ImGuiWindow* hovered_window = NULL;
    ImGuiWindow* hovered_window_ignoring_moving_window = NULL;
    if (g.MovingWindow && !(g.MovingWindow->Flags & ImGuiWindowFlags_NoInputs))
        hovered_window = g.MovingWindow;

    for (int i = g.Windows.Size - 1; i >= 0; i--)
    {
        ImGuiWindow* window = g.Windows[i];
        if (!window->Active || window->Hidden)
            continue;
        if (window->Flags & ImGuiWindowFlags_NoInputs)
            continue;
        IM_ASSERT(window->Viewport);
        if (window->Viewport != g.MouseViewport)
            continue;

        // Using the clipped AABB, a child window will typically be clipped by its parent (not always)
        ImRect bb(window->OuterRectClipped.Min - g.Style.TouchExtraPadding, window->OuterRectClipped.Max + g.Style.TouchExtraPadding);
        if (bb.Contains(g.IO.MousePos))
        {
            if (hovered_window == NULL)
                hovered_window = window;
            if (hovered_window_ignoring_moving_window == NULL && (!g.MovingWindow || window->RootWindow != g.MovingWindow->RootWindow))
                hovered_window_ignoring_moving_window = window;
            if (hovered_window && hovered_window_ignoring_moving_window)
                break;
        }
    }

    g.HoveredWindow = hovered_window;
    g.HoveredRootWindow = g.HoveredWindow ? g.HoveredWindow->RootWindow : NULL;
    g.HoveredWindowUnderMovingWindow = hovered_window_ignoring_moving_window;

    if (g.MovingWindow)
        g.MovingWindow->Viewport = moving_window_viewport;
}

// Test if mouse cursor is hovering given rectangle
// NB- Rectangle is clipped by our current clip setting
// NB- Expand the rectangle to be generous on imprecise inputs systems (g.Style.TouchExtraPadding)
bool ImGui::IsMouseHoveringRect(const ImVec2& r_min, const ImVec2& r_max, bool clip)
{
    ImGuiContext& g = *GImGui;

    // Clip
    ImRect rect_clipped(r_min, r_max);
    if (clip)
        rect_clipped.ClipWith(g.CurrentWindow->ClipRect);

    // Expand for touch input
    const ImRect rect_for_touch(rect_clipped.Min - g.Style.TouchExtraPadding, rect_clipped.Max + g.Style.TouchExtraPadding);
    if (!rect_for_touch.Contains(g.IO.MousePos))
        return false;
    if (!g.MouseViewport->GetRect().Overlaps(rect_clipped))
        return false;
    return true;
}

int ImGui::GetKeyIndex(ImGuiKey imgui_key)
{
    IM_ASSERT(imgui_key >= 0 && imgui_key < ImGuiKey_COUNT);
    return GImGui->IO.KeyMap[imgui_key];
}

// Note that imgui doesn't know the semantic of each entry of io.KeysDown[]. Use your own indices/enums according to how your back-end/engine stored them into io.KeysDown[]!
bool ImGui::IsKeyDown(int user_key_index)
{
    if (user_key_index < 0) return false;
    IM_ASSERT(user_key_index >= 0 && user_key_index < IM_ARRAYSIZE(GImGui->IO.KeysDown));
    return GImGui->IO.KeysDown[user_key_index];
}

int ImGui::CalcTypematicPressedRepeatAmount(float t, float t_prev, float repeat_delay, float repeat_rate)
{
    if (t == 0.0f)
        return 1;
    if (t <= repeat_delay || repeat_rate <= 0.0f)
        return 0;
    const int count = (int)((t - repeat_delay) / repeat_rate) - (int)((t_prev - repeat_delay) / repeat_rate);
    return (count > 0) ? count : 0;
}

int ImGui::GetKeyPressedAmount(int key_index, float repeat_delay, float repeat_rate)
{
    ImGuiContext& g = *GImGui;
    if (key_index < 0) return false;
    IM_ASSERT(key_index >= 0 && key_index < IM_ARRAYSIZE(g.IO.KeysDown));
    const float t = g.IO.KeysDownDuration[key_index];
    return CalcTypematicPressedRepeatAmount(t, t - g.IO.DeltaTime, repeat_delay, repeat_rate);
}

bool ImGui::IsKeyPressed(int user_key_index, bool repeat)
{
    ImGuiContext& g = *GImGui;
    if (user_key_index < 0) return false;
    IM_ASSERT(user_key_index >= 0 && user_key_index < IM_ARRAYSIZE(g.IO.KeysDown));
    const float t = g.IO.KeysDownDuration[user_key_index];
    if (t == 0.0f)
        return true;
    if (repeat && t > g.IO.KeyRepeatDelay)
        return GetKeyPressedAmount(user_key_index, g.IO.KeyRepeatDelay, g.IO.KeyRepeatRate) > 0;
    return false;
}

bool ImGui::IsKeyReleased(int user_key_index)
{
    ImGuiContext& g = *GImGui;
    if (user_key_index < 0) return false;
    IM_ASSERT(user_key_index >= 0 && user_key_index < IM_ARRAYSIZE(g.IO.KeysDown));
    return g.IO.KeysDownDurationPrev[user_key_index] >= 0.0f && !g.IO.KeysDown[user_key_index];
}

bool ImGui::IsMouseDown(int button)
{
    ImGuiContext& g = *GImGui;
    IM_ASSERT(button >= 0 && button < IM_ARRAYSIZE(g.IO.MouseDown));
    return g.IO.MouseDown[button];
}

bool ImGui::IsAnyMouseDown()
{
    ImGuiContext& g = *GImGui;
    for (int n = 0; n < IM_ARRAYSIZE(g.IO.MouseDown); n++)
        if (g.IO.MouseDown[n])
            return true;
    return false;
}

bool ImGui::IsMouseClicked(int button, bool repeat)
{
    ImGuiContext& g = *GImGui;
    IM_ASSERT(button >= 0 && button < IM_ARRAYSIZE(g.IO.MouseDown));
    const float t = g.IO.MouseDownDuration[button];
    if (t == 0.0f)
        return true;

    if (repeat && t > g.IO.KeyRepeatDelay)
    {
        float delay = g.IO.KeyRepeatDelay, rate = g.IO.KeyRepeatRate;
        if ((ImFmod(t - delay, rate) > rate*0.5f) != (ImFmod(t - delay - g.IO.DeltaTime, rate) > rate*0.5f))
            return true;
    }

    return false;
}

bool ImGui::IsMouseReleased(int button)
{
    ImGuiContext& g = *GImGui;
    IM_ASSERT(button >= 0 && button < IM_ARRAYSIZE(g.IO.MouseDown));
    return g.IO.MouseReleased[button];
}

bool ImGui::IsMouseDoubleClicked(int button)
{
    ImGuiContext& g = *GImGui;
    IM_ASSERT(button >= 0 && button < IM_ARRAYSIZE(g.IO.MouseDown));
    return g.IO.MouseDoubleClicked[button];
}

bool ImGui::IsMouseDragging(int button, float lock_threshold)
{
    ImGuiContext& g = *GImGui;
    IM_ASSERT(button >= 0 && button < IM_ARRAYSIZE(g.IO.MouseDown));
    if (!g.IO.MouseDown[button])
        return false;
    if (lock_threshold < 0.0f)
        lock_threshold = g.IO.MouseDragThreshold;
    return g.IO.MouseDragMaxDistanceSqr[button] >= lock_threshold * lock_threshold;
}

ImVec2 ImGui::GetMousePos()
{
    return GImGui->IO.MousePos;
}

// NB: prefer to call right after BeginPopup(). At the time Selectable/MenuItem is activated, the popup is already closed!
ImVec2 ImGui::GetMousePosOnOpeningCurrentPopup()
{
    ImGuiContext& g = *GImGui;
    if (g.CurrentPopupStack.Size > 0)
        return g.OpenPopupStack[g.CurrentPopupStack.Size-1].OpenMousePos;
    return g.IO.MousePos;
}

// We typically use ImVec2(-FLT_MAX,-FLT_MAX) to denote an invalid mouse position
bool ImGui::IsMousePosValid(const ImVec2* mouse_pos)
{
    if (mouse_pos == NULL)
        mouse_pos = &GImGui->IO.MousePos;
    const float MOUSE_INVALID = -256000.0f;
    return mouse_pos->x >= MOUSE_INVALID && mouse_pos->y >= MOUSE_INVALID;
}

// NB: This is only valid if IsMousePosValid(). Back-ends in theory should always keep mouse position valid when dragging even outside the client window.
ImVec2 ImGui::GetMouseDragDelta(int button, float lock_threshold)
{
    ImGuiContext& g = *GImGui;
    IM_ASSERT(button >= 0 && button < IM_ARRAYSIZE(g.IO.MouseDown));
    if (lock_threshold < 0.0f)
        lock_threshold = g.IO.MouseDragThreshold;
    if (g.IO.MouseDown[button])
        if (g.IO.MouseDragMaxDistanceSqr[button] >= lock_threshold * lock_threshold)
            return g.IO.MousePos - g.IO.MouseClickedPos[button];     // Assume we can only get active with left-mouse button (at the moment).
    return ImVec2(0.0f, 0.0f);
}

void ImGui::ResetMouseDragDelta(int button)
{
    ImGuiContext& g = *GImGui;
    IM_ASSERT(button >= 0 && button < IM_ARRAYSIZE(g.IO.MouseDown));
    // NB: We don't need to reset g.IO.MouseDragMaxDistanceSqr
    g.IO.MouseClickedPos[button] = g.IO.MousePos;
}

ImGuiMouseCursor ImGui::GetMouseCursor()
{
    return GImGui->MouseCursor;
}

void ImGui::SetMouseCursor(ImGuiMouseCursor cursor_type)
{
    GImGui->MouseCursor = cursor_type;
}

void ImGui::CaptureKeyboardFromApp(bool capture)
{
    GImGui->WantCaptureKeyboardNextFrame = capture ? 1 : 0;
}

void ImGui::CaptureMouseFromApp(bool capture)
{
    GImGui->WantCaptureMouseNextFrame = capture ? 1 : 0;
}

bool ImGui::IsItemActive()
{
    ImGuiContext& g = *GImGui;
    if (g.ActiveId)
    {
        ImGuiWindow* window = g.CurrentWindow;
        return g.ActiveId == window->DC.LastItemId;
    }
    return false;
}

bool ImGui::IsItemDeactivated()
{
    ImGuiContext& g = *GImGui;
    ImGuiWindow* window = g.CurrentWindow;
    return (g.ActiveIdPreviousFrame == window->DC.LastItemId && g.ActiveIdPreviousFrame != 0 && g.ActiveId != window->DC.LastItemId);
}

bool ImGui::IsItemDeactivatedAfterEdit()
{
    ImGuiContext& g = *GImGui;
    return IsItemDeactivated() && (g.ActiveIdPreviousFrameHasBeenEdited || (g.ActiveId == 0 && g.ActiveIdHasBeenEdited));
}

bool ImGui::IsItemFocused()
{
    ImGuiContext& g = *GImGui;
    return g.NavId && !g.NavDisableHighlight && g.NavId == g.CurrentWindow->DC.LastItemId;
}

bool ImGui::IsItemClicked(int mouse_button)
{
    return IsMouseClicked(mouse_button) && IsItemHovered(ImGuiHoveredFlags_None);
}

bool ImGui::IsAnyItemHovered()
{
    ImGuiContext& g = *GImGui;
    return g.HoveredId != 0 || g.HoveredIdPreviousFrame != 0;
}

bool ImGui::IsAnyItemActive()
{
    ImGuiContext& g = *GImGui;
    return g.ActiveId != 0;
}

bool ImGui::IsAnyItemFocused()
{
    ImGuiContext& g = *GImGui;
    return g.NavId != 0 && !g.NavDisableHighlight;
}

bool ImGui::IsItemVisible()
{
    ImGuiWindow* window = GetCurrentWindowRead();
    return window->ClipRect.Overlaps(window->DC.LastItemRect);
}

bool ImGui::IsItemEdited()
{
    ImGuiWindow* window = GetCurrentWindowRead();
    return (window->DC.LastItemStatusFlags & ImGuiItemStatusFlags_Edited) != 0;
}

// Allow last item to be overlapped by a subsequent item. Both may be activated during the same frame before the later one takes priority.
void ImGui::SetItemAllowOverlap()
{
    ImGuiContext& g = *GImGui;
    if (g.HoveredId == g.CurrentWindow->DC.LastItemId)
        g.HoveredIdAllowOverlap = true;
    if (g.ActiveId == g.CurrentWindow->DC.LastItemId)
        g.ActiveIdAllowOverlap = true;
}

ImVec2 ImGui::GetItemRectMin()
{
    ImGuiWindow* window = GetCurrentWindowRead();
    return window->DC.LastItemRect.Min;
}

ImVec2 ImGui::GetItemRectMax()
{
    ImGuiWindow* window = GetCurrentWindowRead();
    return window->DC.LastItemRect.Max;
}

ImVec2 ImGui::GetItemRectSize()
{
    ImGuiWindow* window = GetCurrentWindowRead();
    return window->DC.LastItemRect.GetSize();
}

static bool ImGui::BeginChildEx(const char* name, ImGuiID id, const ImVec2& size_arg, bool border, ImGuiWindowFlags flags)
{
    ImGuiContext& g = *GImGui;
    ImGuiWindow* parent_window = g.CurrentWindow;

    flags |= ImGuiWindowFlags_NoTitleBar|ImGuiWindowFlags_NoResize|ImGuiWindowFlags_NoSavedSettings|ImGuiWindowFlags_ChildWindow;
    flags |= (parent_window->Flags & ImGuiWindowFlags_NoMove);  // Inherit the NoMove flag

    // Size
    const ImVec2 content_avail = GetContentRegionAvail();
    ImVec2 size = ImFloor(size_arg);
    const int auto_fit_axises = ((size.x == 0.0f) ? (1 << ImGuiAxis_X) : 0x00) | ((size.y == 0.0f) ? (1 << ImGuiAxis_Y) : 0x00);
    if (size.x <= 0.0f)
        size.x = ImMax(content_avail.x + size.x, 4.0f); // Arbitrary minimum child size (0.0f causing too much issues)
    if (size.y <= 0.0f)
        size.y = ImMax(content_avail.y + size.y, 4.0f);
    SetNextWindowSize(size);

    // Name
    char title[256];
    if (name)
        ImFormatString(title, IM_ARRAYSIZE(title), "%s/%s", parent_window->Name, name);
    else
        ImFormatString(title, IM_ARRAYSIZE(title), "%s/%08X", parent_window->Name, id);

    const float backup_border_size = g.Style.ChildBorderSize;
    if (!border)
        g.Style.ChildBorderSize = 0.0f;
    bool ret = Begin(title, NULL, flags);
    g.Style.ChildBorderSize = backup_border_size;

    ImGuiWindow* child_window = g.CurrentWindow;
    child_window->ChildId = id;
    child_window->AutoFitChildAxises = auto_fit_axises;

    // Process navigation-in immediately so NavInit can run on first frame
    if (g.NavActivateId == id && !(flags & ImGuiWindowFlags_NavFlattened) && (child_window->DC.NavLayerActiveMask != 0 || child_window->DC.NavHasScroll))
    {
        FocusWindow(child_window);
        NavInitWindow(child_window, false);
        SetActiveID(id+1, child_window); // Steal ActiveId with a dummy id so that key-press won't activate child item
        g.ActiveIdSource = ImGuiInputSource_Nav;
    }
    return ret;
}

bool ImGui::BeginChild(const char* str_id, const ImVec2& size_arg, bool border, ImGuiWindowFlags extra_flags)
{
    ImGuiWindow* window = GetCurrentWindow();
    return BeginChildEx(str_id, window->GetID(str_id), size_arg, border, extra_flags);
}

bool ImGui::BeginChild(ImGuiID id, const ImVec2& size_arg, bool border, ImGuiWindowFlags extra_flags)
{
    IM_ASSERT(id != 0);
    return BeginChildEx(NULL, id, size_arg, border, extra_flags);
}

void ImGui::EndChild()
{
    ImGuiContext& g = *GImGui;
    ImGuiWindow* window = g.CurrentWindow;

    IM_ASSERT(window->Flags & ImGuiWindowFlags_ChildWindow);   // Mismatched BeginChild()/EndChild() callss
    if (window->BeginCount > 1)
    {
        End();
    }
    else
    {
        ImVec2 sz = window->Size;
        if (window->AutoFitChildAxises & (1 << ImGuiAxis_X)) // Arbitrary minimum zero-ish child size of 4.0f causes less trouble than a 0.0f
            sz.x = ImMax(4.0f, sz.x);
        if (window->AutoFitChildAxises & (1 << ImGuiAxis_Y))
            sz.y = ImMax(4.0f, sz.y);
        End();

        ImGuiWindow* parent_window = g.CurrentWindow;
        ImRect bb(parent_window->DC.CursorPos, parent_window->DC.CursorPos + sz);
        ItemSize(sz);
        if ((window->DC.NavLayerActiveMask != 0 || window->DC.NavHasScroll) && !(window->Flags & ImGuiWindowFlags_NavFlattened))
        {
            ItemAdd(bb, window->ChildId);
            RenderNavHighlight(bb, window->ChildId);

            // When browsing a window that has no activable items (scroll only) we keep a highlight on the child
            if (window->DC.NavLayerActiveMask == 0 && window == g.NavWindow)
                RenderNavHighlight(ImRect(bb.Min - ImVec2(2,2), bb.Max + ImVec2(2,2)), g.NavId, ImGuiNavHighlightFlags_TypeThin);
        }
        else
        {
            // Not navigable into
            ItemAdd(bb, 0);
        }
    }
}

// Helper to create a child window / scrolling region that looks like a normal widget frame.
bool ImGui::BeginChildFrame(ImGuiID id, const ImVec2& size, ImGuiWindowFlags extra_flags)
{
    ImGuiContext& g = *GImGui;
    const ImGuiStyle& style = g.Style;
    PushStyleColor(ImGuiCol_ChildBg, style.Colors[ImGuiCol_FrameBg]);
    PushStyleVar(ImGuiStyleVar_ChildRounding, style.FrameRounding);
    PushStyleVar(ImGuiStyleVar_ChildBorderSize, style.FrameBorderSize);
    PushStyleVar(ImGuiStyleVar_WindowPadding, style.FramePadding);
    bool ret = BeginChild(id, size, true, ImGuiWindowFlags_NoMove | ImGuiWindowFlags_AlwaysUseWindowPadding | extra_flags);
    PopStyleVar(3);
    PopStyleColor();
    return ret;
}

void ImGui::EndChildFrame()
{
    EndChild();
}

// Save and compare stack sizes on Begin()/End() to detect usage errors
static void CheckStacksSize(ImGuiWindow* window, bool write)
{
    // NOT checking: DC.ItemWidth, DC.AllowKeyboardFocus, DC.ButtonRepeat, DC.TextWrapPos (per window) to allow user to conveniently push once and not pop (they are cleared on Begin)
    ImGuiContext& g = *GImGui;
    int* p_backup = &window->DC.StackSizesBackup[0];
    { int current = window->IDStack.Size;       if (write) *p_backup = current; else IM_ASSERT(*p_backup == current && "PushID/PopID or TreeNode/TreePop Mismatch!");   p_backup++; }    // Too few or too many PopID()/TreePop()
    { int current = window->DC.GroupStack.Size; if (write) *p_backup = current; else IM_ASSERT(*p_backup == current && "BeginGroup/EndGroup Mismatch!");                p_backup++; }    // Too few or too many EndGroup()
    { int current = g.CurrentPopupStack.Size;   if (write) *p_backup = current; else IM_ASSERT(*p_backup == current && "BeginMenu/EndMenu or BeginPopup/EndPopup Mismatch"); p_backup++;}// Too few or too many EndMenu()/EndPopup()
    // For color, style and font stacks there is an incentive to use Push/Begin/Pop/.../End patterns, so we relax our checks a little to allow them.
    { int current = g.ColorModifiers.Size;      if (write) *p_backup = current; else IM_ASSERT(*p_backup >= current && "PushStyleColor/PopStyleColor Mismatch!");       p_backup++; }    // Too few or too many PopStyleColor()
    { int current = g.StyleModifiers.Size;      if (write) *p_backup = current; else IM_ASSERT(*p_backup >= current && "PushStyleVar/PopStyleVar Mismatch!");           p_backup++; }    // Too few or too many PopStyleVar()
    { int current = g.FontStack.Size;           if (write) *p_backup = current; else IM_ASSERT(*p_backup >= current && "PushFont/PopFont Mismatch!");                   p_backup++; }    // Too few or too many PopFont()
    IM_ASSERT(p_backup == window->DC.StackSizesBackup + IM_ARRAYSIZE(window->DC.StackSizesBackup));
}

static void SetWindowConditionAllowFlags(ImGuiWindow* window, ImGuiCond flags, bool enabled)
{
    window->SetWindowPosAllowFlags       = enabled ? (window->SetWindowPosAllowFlags       | flags) : (window->SetWindowPosAllowFlags       & ~flags);
    window->SetWindowSizeAllowFlags      = enabled ? (window->SetWindowSizeAllowFlags      | flags) : (window->SetWindowSizeAllowFlags      & ~flags);
    window->SetWindowCollapsedAllowFlags = enabled ? (window->SetWindowCollapsedAllowFlags | flags) : (window->SetWindowCollapsedAllowFlags & ~flags);
}

ImGuiWindow* ImGui::FindWindowByName(const char* name)
{
    ImGuiContext& g = *GImGui;
    ImGuiID id = ImHash(name, 0);
    return (ImGuiWindow*)g.WindowsById.GetVoidPtr(id);
}

static ImGuiWindow* CreateNewWindow(const char* name, ImVec2 size, ImGuiWindowFlags flags)
{
    ImGuiContext& g = *GImGui;

    // Create window the first time
    ImGuiWindow* window = IM_NEW(ImGuiWindow)(&g, name);
    window->Flags = flags;
    g.WindowsById.SetVoidPtr(window->ID, window);

    // Default/arbitrary window position. Use SetNextWindowPos() with the appropriate condition flag to change the initial position of a window.
    ImGuiViewport* main_viewport = ImGui::GetMainViewport();
    window->Pos = main_viewport->Pos + ImVec2(60, 60);

    // User can disable loading and saving of settings. Tooltip and child windows also don't store settings.
    if (!(flags & ImGuiWindowFlags_NoSavedSettings))
        if (ImGuiWindowSettings* settings = ImGui::FindWindowSettings(window->ID))
        {
            // Retrieve settings from .ini file
            window->SettingsIdx = g.SettingsWindows.index_from_pointer(settings);
            SetWindowConditionAllowFlags(window, ImGuiCond_FirstUseEver, false);
            if (settings->ViewportId)
            {
                window->ViewportId = settings->ViewportId;
                window->ViewportPos = settings->ViewportPos;
            }
            else
            {
                window->ViewportPos = main_viewport->Pos;
            }
            window->Pos = ImFloor(settings->Pos + window->ViewportPos);
            window->Collapsed = settings->Collapsed;
            if (ImLengthSqr(settings->Size) > 0.00001f)
                size = ImFloor(settings->Size);
        }
    window->Size = window->SizeFull = window->SizeFullAtLastBegin = ImFloor(size);
    window->DC.CursorMaxPos = window->Pos; // So first call to CalcSizeContents() doesn't return crazy values

    if ((flags & ImGuiWindowFlags_AlwaysAutoResize) != 0)
    {
        window->AutoFitFramesX = window->AutoFitFramesY = 2;
        window->AutoFitOnlyGrows = false;
    }
    else
    {
        if (window->Size.x <= 0.0f)
            window->AutoFitFramesX = 2;
        if (window->Size.y <= 0.0f)
            window->AutoFitFramesY = 2;
        window->AutoFitOnlyGrows = (window->AutoFitFramesX > 0) || (window->AutoFitFramesY > 0);
    }

    g.WindowsFocusOrder.push_back(window);
    if (flags & ImGuiWindowFlags_NoBringToFrontOnFocus)
        g.Windows.push_front(window); // Quite slow but rare and only once
    else
        g.Windows.push_back(window);
    return window;
}

static ImVec2 CalcSizeAfterConstraint(ImGuiWindow* window, ImVec2 new_size)
{
    ImGuiContext& g = *GImGui;
    if (g.NextWindowData.SizeConstraintCond != 0)
    {
        // Using -1,-1 on either X/Y axis to preserve the current size.
        ImRect cr = g.NextWindowData.SizeConstraintRect;
        new_size.x = (cr.Min.x >= 0 && cr.Max.x >= 0) ? ImClamp(new_size.x, cr.Min.x, cr.Max.x) : window->SizeFull.x;
        new_size.y = (cr.Min.y >= 0 && cr.Max.y >= 0) ? ImClamp(new_size.y, cr.Min.y, cr.Max.y) : window->SizeFull.y;
        if (g.NextWindowData.SizeCallback)
        {
            ImGuiSizeCallbackData data;
            data.UserData = g.NextWindowData.SizeCallbackUserData;
            data.Pos = window->Pos;
            data.CurrentSize = window->SizeFull;
            data.DesiredSize = new_size;
            g.NextWindowData.SizeCallback(&data);
            new_size = data.DesiredSize;
        }
    }

    // Minimum size
    if (!(window->Flags & (ImGuiWindowFlags_ChildWindow | ImGuiWindowFlags_AlwaysAutoResize)))
    {
        new_size = ImMax(new_size, g.Style.WindowMinSize);
        new_size.y = ImMax(new_size.y, window->TitleBarHeight() + window->MenuBarHeight() + ImMax(0.0f, g.Style.WindowRounding - 1.0f)); // Reduce artifacts with very small windows
    }
    return new_size;
}

static ImVec2 CalcSizeContents(ImGuiWindow* window)
{
    ImVec2 sz;
    sz.x = (float)(int)((window->SizeContentsExplicit.x != 0.0f) ? window->SizeContentsExplicit.x : (window->DC.CursorMaxPos.x - window->Pos.x + window->Scroll.x));
    sz.y = (float)(int)((window->SizeContentsExplicit.y != 0.0f) ? window->SizeContentsExplicit.y : (window->DC.CursorMaxPos.y - window->Pos.y + window->Scroll.y));
    return sz + window->WindowPadding;
}

static ImVec2 CalcSizeAutoFit(ImGuiWindow* window, const ImVec2& size_contents)
{
    ImGuiContext& g = *GImGui;
    ImGuiStyle& style = g.Style;
    if (window->Flags & ImGuiWindowFlags_Tooltip)
    {
        // Tooltip always resize
        return size_contents;
    }
    else
    {
        // Maximum window size is determined by the viewport size or monitor size
        const bool is_popup = (window->Flags & ImGuiWindowFlags_Popup) != 0;
        const bool is_menu = (window->Flags & ImGuiWindowFlags_ChildMenu) != 0;
        ImVec2 size_min = style.WindowMinSize;
        if (is_popup || is_menu) // Popups and menus bypass style.WindowMinSize by default, but we give then a non-zero minimum size to facilitate understanding problematic cases (e.g. empty popups)
            size_min = ImMin(size_min, ImVec2(4.0f, 4.0f));

        ImVec2 avail_size = window->Viewport->Size;
        if (window->ViewportOwned)
            avail_size = ImVec2(FLT_MAX, FLT_MAX);
        const int monitor_idx = window->ViewportAllowPlatformMonitorExtend;
        if (monitor_idx >= 0 && monitor_idx < g.PlatformIO.Monitors.Size)
            avail_size = g.PlatformIO.Monitors[monitor_idx].WorkSize;
        ImVec2 size_auto_fit = ImClamp(size_contents, size_min, ImMax(size_min, avail_size - g.Style.DisplaySafeAreaPadding * 2.0f));

        // When the window cannot fit all contents (either because of constraints, either because screen is too small),
        // we are growing the size on the other axis to compensate for expected scrollbar. FIXME: Might turn bigger than ViewportSize-WindowPadding.
        ImVec2 size_auto_fit_after_constraint = CalcSizeAfterConstraint(window, size_auto_fit);
        if (size_auto_fit_after_constraint.x < size_contents.x && !(window->Flags & ImGuiWindowFlags_NoScrollbar) && (window->Flags & ImGuiWindowFlags_HorizontalScrollbar))
            size_auto_fit.y += style.ScrollbarSize;
        if (size_auto_fit_after_constraint.y < size_contents.y && !(window->Flags & ImGuiWindowFlags_NoScrollbar))
            size_auto_fit.x += style.ScrollbarSize;
        return size_auto_fit;
    }
}

ImVec2 ImGui::CalcWindowExpectedSize(ImGuiWindow* window)
{
    ImVec2 size_contents = CalcSizeContents(window);
    return CalcSizeAfterConstraint(window, CalcSizeAutoFit(window, size_contents));
}

static float GetScrollMaxX(ImGuiWindow* window)
{
    return ImMax(0.0f, window->SizeContents.x - (window->SizeFull.x - window->ScrollbarSizes.x));
}

static float GetScrollMaxY(ImGuiWindow* window)
{
    return ImMax(0.0f, window->SizeContents.y - (window->SizeFull.y - window->ScrollbarSizes.y));
}

static ImVec2 CalcNextScrollFromScrollTargetAndClamp(ImGuiWindow* window, bool snap_on_edges)
{
    ImGuiContext& g = *GImGui;
    ImVec2 scroll = window->Scroll;
    if (window->ScrollTarget.x < FLT_MAX)
    {
        float cr_x = window->ScrollTargetCenterRatio.x;
        scroll.x = window->ScrollTarget.x - cr_x * (window->SizeFull.x - window->ScrollbarSizes.x);
    }
    if (window->ScrollTarget.y < FLT_MAX)
    {
        // 'snap_on_edges' allows for a discontinuity at the edge of scrolling limits to take account of WindowPadding so that scrolling to make the last item visible scroll far enough to see the padding.
        float cr_y = window->ScrollTargetCenterRatio.y;
        float target_y = window->ScrollTarget.y;
        if (snap_on_edges && cr_y <= 0.0f && target_y <= window->WindowPadding.y)
            target_y = 0.0f;
        if (snap_on_edges && cr_y >= 1.0f && target_y >= window->SizeContents.y - window->WindowPadding.y + g.Style.ItemSpacing.y)
            target_y = window->SizeContents.y;
        scroll.y = target_y - (1.0f - cr_y) * (window->TitleBarHeight() + window->MenuBarHeight()) - cr_y * (window->SizeFull.y - window->ScrollbarSizes.y);
    }
    scroll = ImMax(scroll, ImVec2(0.0f, 0.0f));
    if (!window->Collapsed && !window->SkipItems)
    {
        scroll.x = ImMin(scroll.x, GetScrollMaxX(window));
        scroll.y = ImMin(scroll.y, GetScrollMaxY(window));
    }
    return scroll;
}

static ImGuiCol GetWindowBgColorIdxFromFlags(ImGuiWindowFlags flags)
{
    if (flags & (ImGuiWindowFlags_Tooltip | ImGuiWindowFlags_Popup))
        return ImGuiCol_PopupBg;
    if (flags & ImGuiWindowFlags_ChildWindow)
        return ImGuiCol_ChildBg;
    return ImGuiCol_WindowBg;
}

static void CalcResizePosSizeFromAnyCorner(ImGuiWindow* window, const ImVec2& corner_target, const ImVec2& corner_norm, ImVec2* out_pos, ImVec2* out_size)
{
    ImVec2 pos_min = ImLerp(corner_target, window->Pos, corner_norm);                // Expected window upper-left
    ImVec2 pos_max = ImLerp(window->Pos + window->Size, corner_target, corner_norm); // Expected window lower-right
    ImVec2 size_expected = pos_max - pos_min;
    ImVec2 size_constrained = CalcSizeAfterConstraint(window, size_expected);
    *out_pos = pos_min;
    if (corner_norm.x == 0.0f)
        out_pos->x -= (size_constrained.x - size_expected.x);
    if (corner_norm.y == 0.0f)
        out_pos->y -= (size_constrained.y - size_expected.y);
    *out_size = size_constrained;
}

struct ImGuiResizeGripDef
{
    ImVec2  CornerPos;
    ImVec2  InnerDir;
    int     AngleMin12, AngleMax12;
};

const ImGuiResizeGripDef resize_grip_def[4] =
{
    { ImVec2(1,1), ImVec2(-1,-1), 0, 3 }, // Lower right
    { ImVec2(0,1), ImVec2(+1,-1), 3, 6 }, // Lower left
    { ImVec2(0,0), ImVec2(+1,+1), 6, 9 }, // Upper left
    { ImVec2(1,0), ImVec2(-1,+1), 9,12 }, // Upper right
};

static ImRect GetResizeBorderRect(ImGuiWindow* window, int border_n, float perp_padding, float thickness)
{
    ImRect rect = window->Rect();
    if (thickness == 0.0f) rect.Max -= ImVec2(1,1);
    if (border_n == 0) return ImRect(rect.Min.x + perp_padding, rect.Min.y,                rect.Max.x - perp_padding, rect.Min.y + thickness);
    if (border_n == 1) return ImRect(rect.Max.x - thickness,    rect.Min.y + perp_padding, rect.Max.x,                rect.Max.y - perp_padding);
    if (border_n == 2) return ImRect(rect.Min.x + perp_padding, rect.Max.y - thickness,    rect.Max.x - perp_padding, rect.Max.y);
    if (border_n == 3) return ImRect(rect.Min.x,                rect.Min.y + perp_padding, rect.Min.x + thickness,    rect.Max.y - perp_padding);
    IM_ASSERT(0);
    return ImRect();
}

// Handle resize for: Resize Grips, Borders, Gamepad
static void ImGui::UpdateManualResize(ImGuiWindow* window, const ImVec2& size_auto_fit, int* border_held, int resize_grip_count, ImU32 resize_grip_col[4])
{
    ImGuiContext& g = *GImGui;
    ImGuiWindowFlags flags = window->Flags;
    if ((flags & ImGuiWindowFlags_NoResize) || (flags & ImGuiWindowFlags_AlwaysAutoResize) || window->AutoFitFramesX > 0 || window->AutoFitFramesY > 0)
        return;

    const int resize_border_count = g.IO.ConfigResizeWindowsFromEdges ? 4 : 0;
    const float grip_draw_size = (float)(int)ImMax(g.FontSize * 1.35f, window->WindowRounding + 1.0f + g.FontSize * 0.2f);
    const float grip_hover_size = (float)(int)(grip_draw_size * 0.75f);

    ImVec2 pos_target(FLT_MAX, FLT_MAX);
    ImVec2 size_target(FLT_MAX, FLT_MAX);

    // Manual resize grips
    PushID("#RESIZE");
    for (int resize_grip_n = 0; resize_grip_n < resize_grip_count; resize_grip_n++)
    {
        const ImGuiResizeGripDef& grip = resize_grip_def[resize_grip_n];
        const ImVec2 corner = ImLerp(window->Pos, window->Pos + window->Size, grip.CornerPos);

        // Using the FlattenChilds button flag we make the resize button accessible even if we are hovering over a child window
        ImRect resize_rect(corner, corner + grip.InnerDir * grip_hover_size);
        if (resize_rect.Min.x > resize_rect.Max.x) ImSwap(resize_rect.Min.x, resize_rect.Max.x);
        if (resize_rect.Min.y > resize_rect.Max.y) ImSwap(resize_rect.Min.y, resize_rect.Max.y);
        bool hovered, held;
        ButtonBehavior(resize_rect, window->GetID((void*)(intptr_t)resize_grip_n), &hovered, &held, ImGuiButtonFlags_FlattenChildren | ImGuiButtonFlags_NoNavFocus);
        if (hovered || held)
            g.MouseCursor = (resize_grip_n & 1) ? ImGuiMouseCursor_ResizeNESW : ImGuiMouseCursor_ResizeNWSE;

        if (held && g.IO.MouseDoubleClicked[0] && resize_grip_n == 0)
        {
            // Manual auto-fit when double-clicking
            size_target = CalcSizeAfterConstraint(window, size_auto_fit);
            ClearActiveID();
        }
        else if (held)
        {
            // Resize from any of the four corners
            // We don't use an incremental MouseDelta but rather compute an absolute target size based on mouse position
            ImVec2 corner_target = g.IO.MousePos - g.ActiveIdClickOffset + resize_rect.GetSize() * grip.CornerPos; // Corner of the window corresponding to our corner grip
            CalcResizePosSizeFromAnyCorner(window, corner_target, grip.CornerPos, &pos_target, &size_target);
        }
        if (resize_grip_n == 0 || held || hovered)
            resize_grip_col[resize_grip_n] = GetColorU32(held ? ImGuiCol_ResizeGripActive : hovered ? ImGuiCol_ResizeGripHovered : ImGuiCol_ResizeGrip);
    }
    for (int border_n = 0; border_n < resize_border_count; border_n++)
    {
        const float BORDER_SIZE = 5.0f;          // FIXME: Only works _inside_ window because of HoveredWindow check.
        const float BORDER_APPEAR_TIMER = 0.05f; // Reduce visual noise
        bool hovered, held;
        ImRect border_rect = GetResizeBorderRect(window, border_n, grip_hover_size, BORDER_SIZE);
        ButtonBehavior(border_rect, window->GetID((void*)(intptr_t)(border_n + 4)), &hovered, &held, ImGuiButtonFlags_FlattenChildren);
        if ((hovered && g.HoveredIdTimer > BORDER_APPEAR_TIMER) || held)
        {
            g.MouseCursor = (border_n & 1) ? ImGuiMouseCursor_ResizeEW : ImGuiMouseCursor_ResizeNS;
            if (held) *border_held = border_n;
        }
        if (held)
        {
            ImVec2 border_target = window->Pos;
            ImVec2 border_posn;
            if (border_n == 0) { border_posn = ImVec2(0, 0); border_target.y = (g.IO.MousePos.y - g.ActiveIdClickOffset.y); }
            if (border_n == 1) { border_posn = ImVec2(1, 0); border_target.x = (g.IO.MousePos.x - g.ActiveIdClickOffset.x + BORDER_SIZE); }
            if (border_n == 2) { border_posn = ImVec2(0, 1); border_target.y = (g.IO.MousePos.y - g.ActiveIdClickOffset.y + BORDER_SIZE); }
            if (border_n == 3) { border_posn = ImVec2(0, 0); border_target.x = (g.IO.MousePos.x - g.ActiveIdClickOffset.x); }
            CalcResizePosSizeFromAnyCorner(window, border_target, border_posn, &pos_target, &size_target);
        }
    }
    PopID();

    // Navigation resize (keyboard/gamepad)
    if (g.NavWindowingTarget && g.NavWindowingTarget->RootWindow == window)
    {
        ImVec2 nav_resize_delta;
        if (g.NavInputSource == ImGuiInputSource_NavKeyboard && g.IO.KeyShift)
            nav_resize_delta = GetNavInputAmount2d(ImGuiNavDirSourceFlags_Keyboard, ImGuiInputReadMode_Down);
        if (g.NavInputSource == ImGuiInputSource_NavGamepad)
            nav_resize_delta = GetNavInputAmount2d(ImGuiNavDirSourceFlags_PadDPad, ImGuiInputReadMode_Down);
        if (nav_resize_delta.x != 0.0f || nav_resize_delta.y != 0.0f)
        {
            const float NAV_RESIZE_SPEED = 600.0f;
            nav_resize_delta *= ImFloor(NAV_RESIZE_SPEED * g.IO.DeltaTime * ImMin(g.IO.DisplayFramebufferScale.x, g.IO.DisplayFramebufferScale.y));
            g.NavWindowingToggleLayer = false;
            g.NavDisableMouseHover = true;
            resize_grip_col[0] = GetColorU32(ImGuiCol_ResizeGripActive);
            // FIXME-NAV: Should store and accumulate into a separate size buffer to handle sizing constraints properly, right now a constraint will make us stuck.
            size_target = CalcSizeAfterConstraint(window, window->SizeFull + nav_resize_delta);
        }
    }

    // Apply back modified position/size to window
    if (size_target.x != FLT_MAX && (size_target.x != window->SizeFull.x || size_target.y != window->SizeFull.y))
    {
        window->SizeFull = size_target;
        if (window->ViewportOwned)
            window->ViewportTryMerge = true;
        else
            window->ViewportTrySplit = true;
        MarkIniSettingsDirty(window);
    }
    if (pos_target.x != FLT_MAX)
    {
        window->Pos = ImFloor(pos_target);
        MarkIniSettingsDirty(window);
    }

    window->Size = window->SizeFull;
}

static inline void ClampWindowRect(ImGuiWindow* window, const ImRect& rect, const ImVec2& padding)
{
    window->Pos = ImMin(rect.Max - padding, ImMax(window->Pos + window->Size, rect.Min + padding) - window->Size);
}

void ImGui::UpdateWindowParentAndRootLinks(ImGuiWindow* window, ImGuiWindowFlags flags, ImGuiWindow* parent_window)
{
    window->ParentWindow = parent_window;
    window->RootWindow = window->RootWindowForTitleBarHighlight = window->RootWindowForNav = window;
    if (parent_window && (flags & ImGuiWindowFlags_ChildWindow) && !(flags & ImGuiWindowFlags_Tooltip))
        window->RootWindow = parent_window->RootWindow;
    if (parent_window && !(flags & ImGuiWindowFlags_Modal) && (flags & (ImGuiWindowFlags_ChildWindow | ImGuiWindowFlags_Popup)))
        window->RootWindowForTitleBarHighlight = parent_window->RootWindowForTitleBarHighlight;
    while (window->RootWindowForNav->Flags & ImGuiWindowFlags_NavFlattened)
        window->RootWindowForNav = window->RootWindowForNav->ParentWindow;
}

// Push a new ImGui window to add widgets to.
// - A default window called "Debug" is automatically stacked at the beginning of every frame so you can use widgets without explicitly calling a Begin/End pair.
// - Begin/End can be called multiple times during the frame with the same window name to append content.
// - The window name is used as a unique identifier to preserve window information across frames (and save rudimentary information to the .ini file).
//   You can use the "##" or "###" markers to use the same label with different id, or same id with different label. See documentation at the top of this file.
// - Return false when window is collapsed, so you can early out in your code. You always need to call ImGui::End() even if false is returned.
// - Passing 'bool* p_open' displays a Close button on the upper-right corner of the window, the pointed value will be set to false when the button is pressed.
bool ImGui::Begin(const char* name, bool* p_open, ImGuiWindowFlags flags)
{
    ImGuiContext& g = *GImGui;
    const ImGuiStyle& style = g.Style;
    IM_ASSERT(name != NULL);                        // Window name required
    IM_ASSERT(g.FrameScopeActive);                  // Forgot to call ImGui::NewFrame()
    IM_ASSERT(g.FrameCountEnded != g.FrameCount);   // Called ImGui::Render() or ImGui::EndFrame() and haven't called ImGui::NewFrame() again yet

    // Find or create
    ImGuiWindow* window = FindWindowByName(name);
    const bool window_just_created = (window == NULL);
    if (window_just_created)
    {
        ImVec2 size_on_first_use = (g.NextWindowData.SizeCond != 0) ? g.NextWindowData.SizeVal : ImVec2(0.0f, 0.0f); // Any condition flag will do since we are creating a new window here.
        window = CreateNewWindow(name, size_on_first_use, flags);
    }

    // Update stored window name when it changes (which can only happen with the "###" operator).
    // Only if it is meant to be displayed to the end user in a different place than the title bar (which already always display the 'name' parameter)
    bool window_title_visible_elsewhere = (window->Viewport && window->Viewport->Window == window);
    if (!window_just_created && window_title_visible_elsewhere && strcmp(name, window->Name) != 0)
    {
        IM_DELETE(window->Name);
        window->Name = ImStrdup(name);
    }

    // Automatically disable manual moving/resizing when NoInputs is set
    if (flags & ImGuiWindowFlags_NoInputs)
        flags |= ImGuiWindowFlags_NoMove | ImGuiWindowFlags_NoResize;

    if (flags & ImGuiWindowFlags_NavFlattened)
        IM_ASSERT(flags & ImGuiWindowFlags_ChildWindow);

    const int current_frame = g.FrameCount;
    const bool first_begin_of_the_frame = (window->LastFrameActive != current_frame);
    if (first_begin_of_the_frame)
    {
        window->FlagsPreviousFrame = window->Flags;
        window->Flags = (ImGuiWindowFlags)flags;
        window->BeginOrderWithinParent = 0;
        window->BeginOrderWithinContext = g.WindowsActiveCount++;
    }
    else
    {
        flags = window->Flags;
    }

    // Update the Appearing flag
    bool window_just_activated_by_user = (window->LastFrameActive < current_frame - 1);   // Not using !WasActive because the implicit "Debug" window would always toggle off->on
    const bool window_just_appearing_after_hidden_for_resize = (window->HiddenFramesForResize > 0);
    if (flags & ImGuiWindowFlags_Popup)
    {
        ImGuiPopupRef& popup_ref = g.OpenPopupStack[g.CurrentPopupStack.Size];
        window_just_activated_by_user |= (window->PopupId != popup_ref.PopupId); // We recycle popups so treat window as activated if popup id changed
        window_just_activated_by_user |= (window != popup_ref.Window);
    }
    window->Appearing = (window_just_activated_by_user || window_just_appearing_after_hidden_for_resize);
    if (window->Appearing)
        SetWindowConditionAllowFlags(window, ImGuiCond_Appearing, true);

    // Parent window is latched only on the first call to Begin() of the frame, so further append-calls can be done from a different window stack
    ImGuiWindow* parent_window_in_stack = g.CurrentWindowStack.empty() ? NULL : g.CurrentWindowStack.back();
    ImGuiWindow* parent_window = first_begin_of_the_frame ? ((flags & (ImGuiWindowFlags_ChildWindow | ImGuiWindowFlags_Popup)) ? parent_window_in_stack : NULL) : window->ParentWindow;
    IM_ASSERT(parent_window != NULL || !(flags & ImGuiWindowFlags_ChildWindow));

    // Add to stack
    // We intentionally set g.CurrentWindow to NULL to prevent usage until when the viewport is set, then will call SetCurrentWindow()
    g.CurrentWindowStack.push_back(window);
    g.CurrentWindow = NULL;
    CheckStacksSize(window, true);
    if (flags & ImGuiWindowFlags_Popup)
    {
        ImGuiPopupRef& popup_ref = g.OpenPopupStack[g.CurrentPopupStack.Size];
        popup_ref.Window = window;
        g.CurrentPopupStack.push_back(popup_ref);
        window->PopupId = popup_ref.PopupId;
    }

    if (window_just_appearing_after_hidden_for_resize && !(flags & ImGuiWindowFlags_ChildWindow))
        window->NavLastIds[0] = 0;

    // Process SetNextWindow***() calls
    bool window_pos_set_by_api = false;
    bool window_size_x_set_by_api = false, window_size_y_set_by_api = false;
    if (g.NextWindowData.PosCond)
    {
        window_pos_set_by_api = (window->SetWindowPosAllowFlags & g.NextWindowData.PosCond) != 0;
        if (window_pos_set_by_api && ImLengthSqr(g.NextWindowData.PosPivotVal) > 0.00001f)
        {
            // May be processed on the next frame if this is our first frame and we are measuring size
            // FIXME: Look into removing the branch so everything can go through this same code path for consistency.
            window->SetWindowPosVal = g.NextWindowData.PosVal;
            window->SetWindowPosPivot = g.NextWindowData.PosPivotVal;
            window->SetWindowPosAllowFlags &= ~(ImGuiCond_Once | ImGuiCond_FirstUseEver | ImGuiCond_Appearing);
        }
        else
        {
            SetWindowPos(window, g.NextWindowData.PosVal, g.NextWindowData.PosCond);
        }
    }
    if (g.NextWindowData.SizeCond)
    {
        window_size_x_set_by_api = (window->SetWindowSizeAllowFlags & g.NextWindowData.SizeCond) != 0 && (g.NextWindowData.SizeVal.x > 0.0f);
        window_size_y_set_by_api = (window->SetWindowSizeAllowFlags & g.NextWindowData.SizeCond) != 0 && (g.NextWindowData.SizeVal.y > 0.0f);
        SetWindowSize(window, g.NextWindowData.SizeVal, g.NextWindowData.SizeCond);
    }
    if (g.NextWindowData.ContentSizeCond)
    {
        // Adjust passed "client size" to become a "window size"
        window->SizeContentsExplicit = g.NextWindowData.ContentSizeVal;
        if (window->SizeContentsExplicit.y != 0.0f)
            window->SizeContentsExplicit.y += window->TitleBarHeight() + window->MenuBarHeight();
    }
    else if (first_begin_of_the_frame)
    {
        window->SizeContentsExplicit = ImVec2(0.0f, 0.0f);
    }
    if (g.NextWindowData.CollapsedCond)
        SetWindowCollapsed(window, g.NextWindowData.CollapsedVal, g.NextWindowData.CollapsedCond);
    if (g.NextWindowData.FocusCond)
        FocusWindow(window);
    if (window->Appearing)
        SetWindowConditionAllowFlags(window, ImGuiCond_Appearing, false);

    // When reusing window again multiple times a frame, just append content (don't need to setup again)
    if (first_begin_of_the_frame)
    {
        // Initialize
        const bool window_is_child_tooltip = (flags & ImGuiWindowFlags_ChildWindow) && (flags & ImGuiWindowFlags_Tooltip); // FIXME-WIP: Undocumented behavior of Child+Tooltip for pinned tooltip (#1345)
        UpdateWindowParentAndRootLinks(window, flags, parent_window);

        window->Active = true;
        window->HasCloseButton = (p_open != NULL);
        window->ClipRect = ImVec4(-FLT_MAX,-FLT_MAX,+FLT_MAX,+FLT_MAX);
        window->LastFrameActive = current_frame;
        window->IDStack.resize(1);

        // UPDATE CONTENTS SIZE, UPDATE HIDDEN STATUS

        // Update contents size from last frame for auto-fitting (or use explicit size)
        window->SizeContents = CalcSizeContents(window);
        if (window->HiddenFramesRegular > 0)
            window->HiddenFramesRegular--;
        if (window->HiddenFramesForResize > 0)
            window->HiddenFramesForResize--;

        // Hide new windows for one frame until they calculate their size
        if (window_just_created && (!window_size_x_set_by_api || !window_size_y_set_by_api))
            window->HiddenFramesForResize = 1;

        // Hide popup/tooltip window when re-opening while we measure size (because we recycle the windows)
        // We reset Size/SizeContents for reappearing popups/tooltips early in this function, so further code won't be tempted to use the old size.
        if (window_just_activated_by_user && (flags & (ImGuiWindowFlags_Popup | ImGuiWindowFlags_Tooltip)) != 0)
        {
            window->HiddenFramesForResize = 1;
            if (flags & ImGuiWindowFlags_AlwaysAutoResize)
            {
                if (!window_size_x_set_by_api)
                    window->Size.x = window->SizeFull.x = 0.f;
                if (!window_size_y_set_by_api)
                    window->Size.y = window->SizeFull.y = 0.f;
                window->SizeContents = ImVec2(0.f, 0.f);
            }
        }

        // SELECT VIEWPORT
        // We need to do this before using any style/font sizes, as viewport with a different DPI may affect font sizes.

        UpdateSelectWindowViewport(window);
        SetCurrentViewport(window, window->Viewport);
        window->FontDpiScale = (g.IO.ConfigFlags & ImGuiConfigFlags_DpiEnableScaleFonts) ? window->Viewport->DpiScale : 1.0f;
        SetCurrentWindow(window);
        flags = window->Flags;

        // Lock border size and padding for the frame (so that altering them doesn't cause inconsistencies)
        window->WindowBorderSize = (flags & ImGuiWindowFlags_ChildWindow) ? style.ChildBorderSize : ((flags & (ImGuiWindowFlags_Popup | ImGuiWindowFlags_Tooltip)) && !(flags & ImGuiWindowFlags_Modal)) ? style.PopupBorderSize : style.WindowBorderSize;
        window->WindowPadding = style.WindowPadding;
        if ((flags & ImGuiWindowFlags_ChildWindow) && !(flags & (ImGuiWindowFlags_AlwaysUseWindowPadding | ImGuiWindowFlags_Popup)) && window->WindowBorderSize == 0.0f)
            window->WindowPadding = ImVec2(0.0f, (flags & ImGuiWindowFlags_MenuBar) ? style.WindowPadding.y : 0.0f);
        window->DC.MenuBarOffset.x = ImMax(ImMax(window->WindowPadding.x, style.ItemSpacing.x), g.NextWindowData.MenuBarOffsetMinVal.x);
        window->DC.MenuBarOffset.y = g.NextWindowData.MenuBarOffsetMinVal.y;

        // Collapse window by double-clicking on title bar
        // At this point we don't have a clipping rectangle setup yet, so we can use the title bar area for hit detection and drawing
        if (!(flags & ImGuiWindowFlags_NoTitleBar) && !(flags & ImGuiWindowFlags_NoCollapse))
        {
            // We don't use a regular button+id to test for double-click on title bar (mostly due to legacy reason, could be fixed), so verify that we don't have items over the title bar.
            ImRect title_bar_rect = window->TitleBarRect();
            if (g.HoveredWindow == window && g.HoveredId == 0 && g.HoveredIdPreviousFrame == 0 && IsMouseHoveringRect(title_bar_rect.Min, title_bar_rect.Max) && g.IO.MouseDoubleClicked[0])
                window->WantCollapseToggle = true;
            if (window->WantCollapseToggle)
            {
                window->Collapsed = !window->Collapsed;
                MarkIniSettingsDirty(window);
                FocusWindow(window);
            }
        }
        else
        {
            window->Collapsed = false;
        }
        window->WantCollapseToggle = false;

        // SIZE

        // Calculate auto-fit size, handle automatic resize
        const ImVec2 size_auto_fit = CalcSizeAutoFit(window, window->SizeContents);
        ImVec2 size_full_modified(FLT_MAX, FLT_MAX);
        if ((flags & ImGuiWindowFlags_AlwaysAutoResize) && !window->Collapsed)
        {
            // Using SetNextWindowSize() overrides ImGuiWindowFlags_AlwaysAutoResize, so it can be used on tooltips/popups, etc.
            if (!window_size_x_set_by_api)
                window->SizeFull.x = size_full_modified.x = size_auto_fit.x;
            if (!window_size_y_set_by_api)
                window->SizeFull.y = size_full_modified.y = size_auto_fit.y;
        }
        else if (window->AutoFitFramesX > 0 || window->AutoFitFramesY > 0)
        {
            // Auto-fit may only grow window during the first few frames
            // We still process initial auto-fit on collapsed windows to get a window width, but otherwise don't honor ImGuiWindowFlags_AlwaysAutoResize when collapsed.
            if (!window_size_x_set_by_api && window->AutoFitFramesX > 0)
                window->SizeFull.x = size_full_modified.x = window->AutoFitOnlyGrows ? ImMax(window->SizeFull.x, size_auto_fit.x) : size_auto_fit.x;
            if (!window_size_y_set_by_api && window->AutoFitFramesY > 0)
                window->SizeFull.y = size_full_modified.y = window->AutoFitOnlyGrows ? ImMax(window->SizeFull.y, size_auto_fit.y) : size_auto_fit.y;
            if (!window->Collapsed)
                MarkIniSettingsDirty(window);
        }

        // Apply minimum/maximum window size constraints and final size
        window->SizeFull = CalcSizeAfterConstraint(window, window->SizeFull);
        window->Size = window->Collapsed && !(flags & ImGuiWindowFlags_ChildWindow) ? window->TitleBarRect().GetSize() : window->SizeFull;

        // SCROLLBAR STATUS

        // Update scrollbar status (based on the Size that was effective during last frame or the auto-resized Size).
        if (!window->Collapsed)
        {
            // When reading the current size we need to read it after size constraints have been applied
            float size_x_for_scrollbars = size_full_modified.x != FLT_MAX ? window->SizeFull.x : window->SizeFullAtLastBegin.x;
            float size_y_for_scrollbars = size_full_modified.y != FLT_MAX ? window->SizeFull.y : window->SizeFullAtLastBegin.y;
            window->ScrollbarY = (flags & ImGuiWindowFlags_AlwaysVerticalScrollbar) || ((window->SizeContents.y > size_y_for_scrollbars) && !(flags & ImGuiWindowFlags_NoScrollbar));
            window->ScrollbarX = (flags & ImGuiWindowFlags_AlwaysHorizontalScrollbar) || ((window->SizeContents.x > size_x_for_scrollbars - (window->ScrollbarY ? style.ScrollbarSize : 0.0f)) && !(flags & ImGuiWindowFlags_NoScrollbar) && (flags & ImGuiWindowFlags_HorizontalScrollbar));
            if (window->ScrollbarX && !window->ScrollbarY)
                window->ScrollbarY = (window->SizeContents.y > size_y_for_scrollbars - style.ScrollbarSize) && !(flags & ImGuiWindowFlags_NoScrollbar);
            window->ScrollbarSizes = ImVec2(window->ScrollbarY ? style.ScrollbarSize : 0.0f, window->ScrollbarX ? style.ScrollbarSize : 0.0f);
        }

        // POSITION

        // Popup latch its initial position, will position itself when it appears next frame
        if (window_just_activated_by_user)
        {
            window->AutoPosLastDirection = ImGuiDir_None;
            if ((flags & ImGuiWindowFlags_Popup) != 0 && !window_pos_set_by_api)
                window->Pos = g.CurrentPopupStack.back().OpenPopupPos;
        }

        // Position child window
        if (flags & ImGuiWindowFlags_ChildWindow)
        {
            window->BeginOrderWithinParent = parent_window->DC.ChildWindows.Size;
            parent_window->DC.ChildWindows.push_back(window);
            if (!(flags & ImGuiWindowFlags_Popup) && !window_pos_set_by_api && !window_is_child_tooltip)
                window->Pos = parent_window->DC.CursorPos;
        }

        const bool window_pos_with_pivot = (window->SetWindowPosVal.x != FLT_MAX && window->HiddenFramesForResize == 0);
        if (window_pos_with_pivot)
            SetWindowPos(window, ImMax(style.DisplaySafeAreaPadding, window->SetWindowPosVal - window->SizeFull * window->SetWindowPosPivot), 0); // Position given a pivot (e.g. for centering)
        else if ((flags & ImGuiWindowFlags_ChildMenu) != 0)
            window->Pos = FindBestWindowPosForPopup(window);
        else if ((flags & ImGuiWindowFlags_Popup) != 0 && !window_pos_set_by_api && window_just_appearing_after_hidden_for_resize)
            window->Pos = FindBestWindowPosForPopup(window);
        else if ((flags & ImGuiWindowFlags_Tooltip) != 0 && !window_pos_set_by_api && !window_is_child_tooltip)
            window->Pos = FindBestWindowPosForPopup(window);

        if (window->ViewportAllowPlatformMonitorExtend >= 0 && !window->ViewportOwned)
        {
            if (!window->Viewport->GetRect().Contains(window->Rect()))
            {
                // Late create viewport, based on the assumption that with our calculations, the DPI will be known ahead (same as the DPI of the selection done in UpdateSelectWindowViewport)
                //ImGuiViewport* old_viewport = window->Viewport;
                ImGuiViewportFlags viewport_flags = ImGuiViewportFlags_NoDecoration | ImGuiViewportFlags_NoFocusOnAppearing | ((window->Flags & ImGuiWindowFlags_NoInputs) ? ImGuiViewportFlags_NoInputs : 0);
                window->Viewport = AddUpdateViewport(window, window->ID, window->Pos, window->Size, viewport_flags);

                // FIXME-DPI
                //IM_ASSERT(old_viewport->DpiScale == window->Viewport->DpiScale); // FIXME-DPI: Something went wrong
                SetCurrentViewport(window, window->Viewport);
                window->FontDpiScale = (g.IO.ConfigFlags & ImGuiConfigFlags_DpiEnableScaleFonts) ? window->Viewport->DpiScale : 1.0f;
                SetCurrentWindow(window);
            }
        }

        // Synchronize viewport --> window in case the platform window has been moved or resized from the OS/WM
        if (window->ViewportOwned)
        {
            if (window->Viewport->PlatformRequestMove)
            {
                window->Pos = window->Viewport->Pos;
                window->ViewportTryMerge = true;
            }
            if (window->Viewport->PlatformRequestResize)
            {
                window->Size = window->SizeFull = window->Viewport->Size;
                window->ViewportTryMerge = true;
            }

            // We also tell the back-end that clearing the platform window won't be necessary, as our window is filling the viewport and we have disabled BgAlpha
            window->Viewport->Flags |= ImGuiViewportFlags_NoRendererClear;
        }

        // Clamp position so window stays visible within its viewport or monitor
        // Ignore zero-sized display explicitly to avoid losing positions if a window manager reports zero-sized window when initializing or minimizing.
        ImRect viewport_rect = window->Viewport->GetRect();
        if (!window_pos_set_by_api && !(flags & ImGuiWindowFlags_ChildWindow) && window->AutoFitFramesX <= 0 && window->AutoFitFramesY <= 0)
        {
            ImVec2 clamp_padding = ImMax(style.DisplayWindowPadding, style.DisplaySafeAreaPadding);
            if (!window->ViewportOwned && viewport_rect.GetWidth() > 0 && viewport_rect.GetHeight() > 0.0f)
                ClampWindowRect(window, viewport_rect, clamp_padding);
            else if (window->ViewportOwned && g.PlatformIO.Monitors.Size > 0)
            {
                IM_ASSERT(window->Viewport->PlatformMonitor != INT_MIN);
                if (window->Viewport->PlatformMonitor == -1)
                {
                    // Fallback for "lost" window (e.g. a monitor disconnected): we move the window back over the main viewport
                    SetWindowPos(window, g.Viewports[0]->Pos + style.DisplayWindowPadding, ImGuiCond_Always);
                    window->ViewportTryMerge = true;
                }
                else
                {
                    ImGuiPlatformMonitor& monitor = g.PlatformIO.Monitors[window->Viewport->PlatformMonitor];
                    ClampWindowRect(window, ImRect(monitor.WorkPos, monitor.WorkPos + monitor.WorkSize), clamp_padding);
                }
            }
        }
        window->Pos = ImFloor(window->Pos);

        // Lock window rounding for the frame (so that altering them doesn't cause inconsistencies)
        window->WindowRounding = (flags & ImGuiWindowFlags_ChildWindow) ? style.ChildRounding : ((flags & ImGuiWindowFlags_Popup) && !(flags & ImGuiWindowFlags_Modal)) ? style.PopupRounding : style.WindowRounding;
        if (window->ViewportOwned)
            window->WindowRounding = 0.0f;

        // Prepare for item focus requests
        window->FocusIdxAllRequestCurrent = (window->FocusIdxAllRequestNext == INT_MAX || window->FocusIdxAllCounter == -1) ? INT_MAX : (window->FocusIdxAllRequestNext + (window->FocusIdxAllCounter+1)) % (window->FocusIdxAllCounter+1);
        window->FocusIdxTabRequestCurrent = (window->FocusIdxTabRequestNext == INT_MAX || window->FocusIdxTabCounter == -1) ? INT_MAX : (window->FocusIdxTabRequestNext + (window->FocusIdxTabCounter+1)) % (window->FocusIdxTabCounter+1);
        window->FocusIdxAllCounter = window->FocusIdxTabCounter = -1;
        window->FocusIdxAllRequestNext = window->FocusIdxTabRequestNext = INT_MAX;

        // Apply scrolling
        window->Scroll = CalcNextScrollFromScrollTargetAndClamp(window, true);
        window->ScrollTarget = ImVec2(FLT_MAX, FLT_MAX);

        // Apply window focus (new and reactivated windows are moved to front)
        bool want_focus = false;
        if (window_just_activated_by_user && !(flags & ImGuiWindowFlags_NoFocusOnAppearing))
            if (!(flags & (ImGuiWindowFlags_ChildWindow | ImGuiWindowFlags_Tooltip)) || (flags & ImGuiWindowFlags_Popup))
                want_focus = true;

        // Handle manual resize: Resize Grips, Borders, Gamepad
        int border_held = -1;
        ImU32 resize_grip_col[4] = { 0 };
        const int resize_grip_count = g.IO.ConfigResizeWindowsFromEdges ? 2 : 1; // 4
        const float grip_draw_size = (float)(int)ImMax(g.FontSize * 1.35f, window->WindowRounding + 1.0f + g.FontSize * 0.2f);
        if (!window->Collapsed)
            UpdateManualResize(window, size_auto_fit, &border_held, resize_grip_count, &resize_grip_col[0]);

        // Synchronize window --> viewport
        if (window->ViewportOwned)
        {
            if (!window->Viewport->PlatformRequestMove)
                window->Viewport->Pos = window->Pos;
            if (!window->Viewport->PlatformRequestResize)
                window->Viewport->Size = window->Size;
            viewport_rect = window->Viewport->GetRect();
        }

        // Save last known viewport position within the window itself (so it can be saved in .ini file and restored)
        window->ViewportPos = window->Viewport->Pos;

        // Default item width. Make it proportional to window size if window manually resizes
        if (window->Size.x > 0.0f && !(flags & ImGuiWindowFlags_Tooltip) && !(flags & ImGuiWindowFlags_AlwaysAutoResize))
            window->ItemWidthDefault = (float)(int)(window->Size.x * 0.65f);
        else
            window->ItemWidthDefault = (float)(int)(g.FontSize * 16.0f);

        // DRAWING

        // Setup draw list and outer clipping rectangle
        window->DrawList->Clear();
        window->DrawList->Flags = (g.Style.AntiAliasedLines ? ImDrawListFlags_AntiAliasedLines : 0) | (g.Style.AntiAliasedFill ? ImDrawListFlags_AntiAliasedFill : 0);
        window->DrawList->PushTextureID(g.Font->ContainerAtlas->TexID);
        if ((flags & ImGuiWindowFlags_ChildWindow) && !(flags & ImGuiWindowFlags_Popup) && !window_is_child_tooltip)
            PushClipRect(parent_window->ClipRect.Min, parent_window->ClipRect.Max, true);
        else
            PushClipRect(viewport_rect.Min, viewport_rect.Max, true);

        // Draw modal or window list full viewport dimming background (for other viewports we'll render them in EndFrame)
        const bool dim_bg_for_modal = (flags & ImGuiWindowFlags_Modal) && window == GetFrontMostPopupModal() && window->HiddenFramesForResize <= 0;
        const bool dim_bg_for_window_list = g.NavWindowingTargetAnim && ((window == g.NavWindowingTargetAnim->RootWindow) || (g.NavWindowingList && (window == g.NavWindowingList) && g.NavWindowingList->Viewport != g.NavWindowingTargetAnim->Viewport));
        if (dim_bg_for_modal || dim_bg_for_window_list)
        {
            const ImU32 dim_bg_col = GetColorU32(dim_bg_for_modal ? ImGuiCol_ModalWindowDimBg : ImGuiCol_NavWindowingDimBg, g.DimBgRatio);
            window->DrawList->AddRectFilled(viewport_rect.Min, viewport_rect.Max, dim_bg_col);
        }

        // Draw navigation selection/windowing rectangle background
        if (dim_bg_for_window_list && window == g.NavWindowingTargetAnim)
        {
            ImRect bb = window->Rect();
            bb.Expand(g.FontSize);
            if (!bb.Contains(viewport_rect)) // Avoid drawing if the window covers all the viewport anyway
                window->DrawList->AddRectFilled(bb.Min, bb.Max, GetColorU32(ImGuiCol_NavWindowingHighlight, g.NavWindowingHighlightAlpha * 0.25f), g.Style.WindowRounding);
        }

        // Draw window + handle manual resize
        const float window_rounding = window->WindowRounding;
        const float window_border_size = window->WindowBorderSize;
        const ImGuiWindow* window_to_highlight = g.NavWindowingTarget ? g.NavWindowingTarget : g.NavWindow;
        const bool title_bar_is_highlight = want_focus || (window_to_highlight && window->RootWindowForTitleBarHighlight == window_to_highlight->RootWindowForTitleBarHighlight);
        const ImRect title_bar_rect = window->TitleBarRect();
        if (window->Collapsed)
        {
            // Title bar only
            float backup_border_size = style.FrameBorderSize;
            g.Style.FrameBorderSize = window->WindowBorderSize;
            ImU32 title_bar_col = GetColorU32((title_bar_is_highlight && !g.NavDisableHighlight) ? ImGuiCol_TitleBgActive : ImGuiCol_TitleBgCollapsed);
            RenderFrame(title_bar_rect.Min, title_bar_rect.Max, title_bar_col, true, window_rounding);
            g.Style.FrameBorderSize = backup_border_size;
        }
        else
        {
            // Window background
            ImU32 bg_col = GetColorU32(GetWindowBgColorIdxFromFlags(flags));
            if (g.NextWindowData.BgAlphaCond != 0)
                bg_col = (bg_col & ~IM_COL32_A_MASK) | (IM_F32_TO_INT8_SAT(g.NextWindowData.BgAlphaVal) << IM_COL32_A_SHIFT);
            if (window->ViewportOwned)
            {
                //window->Viewport->Alpha = ((bg_col & IM_COL32_A_MASK) >> IM_COL32_A_SHIFT) / 255.0f;
                bg_col = (bg_col | IM_COL32_A_MASK);
            }
            window->DrawList->AddRectFilled(window->Pos + ImVec2(0, window->TitleBarHeight()), window->Pos + window->Size, bg_col, window_rounding, (flags & ImGuiWindowFlags_NoTitleBar) ? ImDrawCornerFlags_All : ImDrawCornerFlags_Bot);

            // Title bar
            ImU32 title_bar_col = GetColorU32(window->Collapsed ? ImGuiCol_TitleBgCollapsed : title_bar_is_highlight ? ImGuiCol_TitleBgActive : ImGuiCol_TitleBg);
            if (!(flags & ImGuiWindowFlags_NoTitleBar))
                window->DrawList->AddRectFilled(title_bar_rect.Min, title_bar_rect.Max, title_bar_col, window_rounding, ImDrawCornerFlags_Top);

            // Menu bar
            if (flags & ImGuiWindowFlags_MenuBar)
            {
                ImRect menu_bar_rect = window->MenuBarRect();
                menu_bar_rect.ClipWith(window->Rect());  // Soft clipping, in particular child window don't have minimum size covering the menu bar so this is useful for them.
                window->DrawList->AddRectFilled(menu_bar_rect.Min, menu_bar_rect.Max, GetColorU32(ImGuiCol_MenuBarBg), (flags & ImGuiWindowFlags_NoTitleBar) ? window_rounding : 0.0f, ImDrawCornerFlags_Top);
                if (style.FrameBorderSize > 0.0f && menu_bar_rect.Max.y < window->Pos.y + window->Size.y)
                    window->DrawList->AddLine(menu_bar_rect.GetBL(), menu_bar_rect.GetBR(), GetColorU32(ImGuiCol_Border), style.FrameBorderSize);
            }

            // Scrollbars
            if (window->ScrollbarX)
                Scrollbar(ImGuiLayoutType_Horizontal);
            if (window->ScrollbarY)
                Scrollbar(ImGuiLayoutType_Vertical);

            // Render resize grips (after their input handling so we don't have a frame of latency)
            if (!(flags & ImGuiWindowFlags_NoResize))
            {
                for (int resize_grip_n = 0; resize_grip_n < resize_grip_count; resize_grip_n++)
                {
                    const ImGuiResizeGripDef& grip = resize_grip_def[resize_grip_n];
                    const ImVec2 corner = ImLerp(window->Pos, window->Pos + window->Size, grip.CornerPos);
                    window->DrawList->PathLineTo(corner + grip.InnerDir * ((resize_grip_n & 1) ? ImVec2(window_border_size, grip_draw_size) : ImVec2(grip_draw_size, window_border_size)));
                    window->DrawList->PathLineTo(corner + grip.InnerDir * ((resize_grip_n & 1) ? ImVec2(grip_draw_size, window_border_size) : ImVec2(window_border_size, grip_draw_size)));
                    window->DrawList->PathArcToFast(ImVec2(corner.x + grip.InnerDir.x * (window_rounding + window_border_size), corner.y + grip.InnerDir.y * (window_rounding + window_border_size)), window_rounding, grip.AngleMin12, grip.AngleMax12);
                    window->DrawList->PathFillConvex(resize_grip_col[resize_grip_n]);
                }
            }

            // Borders
            if (window_border_size > 0.0f)
                window->DrawList->AddRect(window->Pos, window->Pos + window->Size, GetColorU32(ImGuiCol_Border), window_rounding, ImDrawCornerFlags_All, window_border_size);
            if (border_held != -1)
            {
                ImRect border = GetResizeBorderRect(window, border_held, grip_draw_size, 0.0f);
                window->DrawList->AddLine(border.Min, border.Max, GetColorU32(ImGuiCol_SeparatorActive), ImMax(1.0f, window_border_size));
            }
            if (style.FrameBorderSize > 0 && !(flags & ImGuiWindowFlags_NoTitleBar))
                window->DrawList->AddLine(title_bar_rect.GetBL() + ImVec2(style.WindowBorderSize, -1), title_bar_rect.GetBR() + ImVec2(-style.WindowBorderSize, -1), GetColorU32(ImGuiCol_Border), style.FrameBorderSize);
        }

        // Draw navigation selection/windowing rectangle border
        if (g.NavWindowingTargetAnim == window)
        {
            float rounding = ImMax(window->WindowRounding, g.Style.WindowRounding);
            ImRect bb = window->Rect();
            bb.Expand(g.FontSize);
            if (bb.Contains(viewport_rect)) // If a window fits the entire viewport, adjust its highlight inward
            {
                bb.Expand(-g.FontSize - 1.0f);
                rounding = window->WindowRounding;
            }
            window->DrawList->AddRect(bb.Min, bb.Max, GetColorU32(ImGuiCol_NavWindowingHighlight, g.NavWindowingHighlightAlpha), rounding, ~0, 3.0f);
        }

        // Store a backup of SizeFull which we will use next frame to decide if we need scrollbars.
        window->SizeFullAtLastBegin = window->SizeFull;

        // Update various regions. Variables they depends on are set above in this function.
        // FIXME: window->ContentsRegionRect.Max is currently very misleading / partly faulty, but some BeginChild() patterns relies on it.
        window->ContentsRegionRect.Min.x = window->Pos.x - window->Scroll.x + window->WindowPadding.x;
        window->ContentsRegionRect.Min.y = window->Pos.y - window->Scroll.y + window->WindowPadding.y + window->TitleBarHeight() + window->MenuBarHeight();
        window->ContentsRegionRect.Max.x = window->Pos.x - window->Scroll.x - window->WindowPadding.x + (window->SizeContentsExplicit.x != 0.0f ? window->SizeContentsExplicit.x : (window->Size.x - window->ScrollbarSizes.x));
        window->ContentsRegionRect.Max.y = window->Pos.y - window->Scroll.y - window->WindowPadding.y + (window->SizeContentsExplicit.y != 0.0f ? window->SizeContentsExplicit.y : (window->Size.y - window->ScrollbarSizes.y));

        // Setup drawing context
        // (NB: That term "drawing context / DC" lost its meaning a long time ago. Initially was meant to hold transient data only. Nowadays difference between window-> and window->DC-> is dubious.)
        window->DC.Indent.x = 0.0f + window->WindowPadding.x - window->Scroll.x;
        window->DC.GroupOffset.x = 0.0f;
        window->DC.ColumnsOffset.x = 0.0f;
        window->DC.CursorStartPos = window->Pos + ImVec2(window->DC.Indent.x + window->DC.ColumnsOffset.x, window->TitleBarHeight() + window->MenuBarHeight() + window->WindowPadding.y - window->Scroll.y);
        window->DC.CursorPos = window->DC.CursorStartPos;
        window->DC.CursorPosPrevLine = window->DC.CursorPos;
        window->DC.CursorMaxPos = window->DC.CursorStartPos;
        window->DC.CurrentLineSize = window->DC.PrevLineSize = ImVec2(0.0f, 0.0f);
        window->DC.CurrentLineTextBaseOffset = window->DC.PrevLineTextBaseOffset = 0.0f;
        window->DC.NavHideHighlightOneFrame = false;
        window->DC.NavHasScroll = (GetScrollMaxY() > 0.0f);
        window->DC.NavLayerActiveMask = window->DC.NavLayerActiveMaskNext;
        window->DC.NavLayerActiveMaskNext = 0x00;
        window->DC.MenuBarAppending = false;
        window->DC.LogLinePosY = window->DC.CursorPos.y - 9999.0f;
        window->DC.ChildWindows.resize(0);
        window->DC.LayoutType = ImGuiLayoutType_Vertical;
        window->DC.ParentLayoutType = parent_window ? parent_window->DC.LayoutType : ImGuiLayoutType_Vertical;
        window->DC.ItemFlags = parent_window ? parent_window->DC.ItemFlags : ImGuiItemFlags_Default_;
        window->DC.ItemWidth = window->ItemWidthDefault;
        window->DC.TextWrapPos = -1.0f; // disabled
        window->DC.ItemFlagsStack.resize(0);
        window->DC.ItemWidthStack.resize(0);
        window->DC.TextWrapPosStack.resize(0);
        window->DC.ColumnsSet = NULL;
        window->DC.TreeDepth = 0;
        window->DC.TreeDepthMayJumpToParentOnPop = 0x00;
        window->DC.StateStorage = &window->StateStorage;
        window->DC.GroupStack.resize(0);
        window->MenuColumns.Update(3, style.ItemSpacing.x, window_just_activated_by_user);

        if ((flags & ImGuiWindowFlags_ChildWindow) && (window->DC.ItemFlags != parent_window->DC.ItemFlags))
        {
            window->DC.ItemFlags = parent_window->DC.ItemFlags;
            window->DC.ItemFlagsStack.push_back(window->DC.ItemFlags);
        }

        if (window->AutoFitFramesX > 0)
            window->AutoFitFramesX--;
        if (window->AutoFitFramesY > 0)
            window->AutoFitFramesY--;

        // Apply focus (we need to call FocusWindow() AFTER setting DC.CursorStartPos so our initial navigation reference rectangle can start around there)
        if (want_focus)
        {
            FocusWindow(window);
            NavInitWindow(window, false);
        }

        // Close from platform window
        if (p_open != NULL && window->Viewport->PlatformRequestClose && window->Viewport != GetMainViewport())
        {
            window->Viewport->PlatformRequestClose = false;
            *p_open = false;
        }

        // Title bar
        if (!(flags & ImGuiWindowFlags_NoTitleBar))
        {
            // Close & collapse button are on layer 1 (same as menus) and don't default focus
            const ImGuiItemFlags item_flags_backup = window->DC.ItemFlags;
            window->DC.ItemFlags |= ImGuiItemFlags_NoNavDefaultFocus;
            window->DC.NavLayerCurrent++;
            window->DC.NavLayerCurrentMask <<= 1;

            // Collapse button
            if (!(flags & ImGuiWindowFlags_NoCollapse))
                if (CollapseButton(window->GetID("#COLLAPSE"), window->Pos))
                    window->WantCollapseToggle = true; // Defer collapsing to next frame as we are too far in the Begin() function

            // Close button
            if (p_open != NULL)
            {
                const float pad = style.FramePadding.y;
                const float rad = g.FontSize * 0.5f;
                if (CloseButton(window->GetID("#CLOSE"), window->Rect().GetTR() + ImVec2(-pad - rad, pad + rad), rad + 1))
                    *p_open = false;
            }

            window->DC.NavLayerCurrent--;
            window->DC.NavLayerCurrentMask >>= 1;
            window->DC.ItemFlags = item_flags_backup;

            // Title text (FIXME: refactor text alignment facilities along with RenderText helpers, this is too much code for what it does.)
            ImVec2 text_size = CalcTextSize(name, NULL, true);
            ImRect text_r = title_bar_rect;
            float pad_left = (flags & ImGuiWindowFlags_NoCollapse) ? style.FramePadding.x : (style.FramePadding.x + g.FontSize + style.ItemInnerSpacing.x);
            float pad_right = (p_open == NULL)                     ? style.FramePadding.x : (style.FramePadding.x + g.FontSize + style.ItemInnerSpacing.x);
            if (style.WindowTitleAlign.x > 0.0f)
                pad_right = ImLerp(pad_right, pad_left, style.WindowTitleAlign.x);
            text_r.Min.x += pad_left;
            text_r.Max.x -= pad_right;
            ImRect clip_rect = text_r;
            clip_rect.Max.x = window->Pos.x + window->Size.x - (p_open ? title_bar_rect.GetHeight() - 3 : style.FramePadding.x); // Match the size of CloseButton()
            RenderTextClipped(text_r.Min, text_r.Max, name, NULL, &text_size, style.WindowTitleAlign, &clip_rect);
        }

        // Save clipped aabb so we can access it in constant-time in FindHoveredWindow()
        window->OuterRectClipped = window->Rect();
        window->OuterRectClipped.ClipWith(window->ClipRect);

        // Pressing CTRL+C while holding on a window copy its content to the clipboard
        // This works but 1. doesn't handle multiple Begin/End pairs, 2. recursing into another Begin/End pair - so we need to work that out and add better logging scope.
        // Maybe we can support CTRL+C on every element?
        /*
        if (g.ActiveId == move_id)
            if (g.IO.KeyCtrl && IsKeyPressedMap(ImGuiKey_C))
                ImGui::LogToClipboard();
        */

        // Inner rectangle
        // We set this up after processing the resize grip so that our clip rectangle doesn't lag by a frame
        // Note that if our window is collapsed we will end up with an inverted (~null) clipping rectangle which is the correct behavior.
        window->InnerMainRect.Min.x = title_bar_rect.Min.x + window->WindowBorderSize;
        window->InnerMainRect.Min.y = title_bar_rect.Max.y + window->MenuBarHeight() + (((flags & ImGuiWindowFlags_MenuBar) || !(flags & ImGuiWindowFlags_NoTitleBar)) ? style.FrameBorderSize : window->WindowBorderSize);
        window->InnerMainRect.Max.x = window->Pos.x + window->Size.x - window->ScrollbarSizes.x - window->WindowBorderSize;
        window->InnerMainRect.Max.y = window->Pos.y + window->Size.y - window->ScrollbarSizes.y - window->WindowBorderSize;
        //window->DrawList->AddRect(window->InnerRect.Min, window->InnerRect.Max, IM_COL32_WHITE);

        // Inner clipping rectangle
        // Force round operator last to ensure that e.g. (int)(max.x-min.x) in user's render code produce correct result.
        window->InnerClipRect.Min.x = ImFloor(0.5f + window->InnerMainRect.Min.x + ImMax(0.0f, ImFloor(window->WindowPadding.x*0.5f - window->WindowBorderSize)));
        window->InnerClipRect.Min.y = ImFloor(0.5f + window->InnerMainRect.Min.y);
        window->InnerClipRect.Max.x = ImFloor(0.5f + window->InnerMainRect.Max.x - ImMax(0.0f, ImFloor(window->WindowPadding.x*0.5f - window->WindowBorderSize)));
        window->InnerClipRect.Max.y = ImFloor(0.5f + window->InnerMainRect.Max.y);

        // We fill last item data based on Title Bar or Tab, in order for IsItemHovered() and IsItemActive() to be usable after Begin().
        // This is useful to allow creating context menus on title bar only, etc.
        window->DC.LastItemId = window->MoveId;
        window->DC.LastItemStatusFlags = IsMouseHoveringRect(title_bar_rect.Min, title_bar_rect.Max, false) ? ImGuiItemStatusFlags_HoveredRect : 0;
        window->DC.LastItemRect = title_bar_rect;
    }
    else
    {
        // Append
        SetCurrentViewport(window, window->Viewport);
        SetCurrentWindow(window);
    }

    PushClipRect(window->InnerClipRect.Min, window->InnerClipRect.Max, true);

    // Clear 'accessed' flag last thing (After PushClipRect which will set the flag. We want the flag to stay false when the default "Debug" window is unused)
    if (first_begin_of_the_frame)
        window->WriteAccessed = false;

    window->BeginCount++;
    g.NextWindowData.Clear();

    if (flags & ImGuiWindowFlags_ChildWindow)
    {
        // Child window can be out of sight and have "negative" clip windows.
        // Mark them as collapsed so commands are skipped earlier (we can't manually collapse them because they have no title bar).
        IM_ASSERT((flags & ImGuiWindowFlags_NoTitleBar) != 0);

        if (!(flags & ImGuiWindowFlags_AlwaysAutoResize) && window->AutoFitFramesX <= 0 && window->AutoFitFramesY <= 0)
            if (window->OuterRectClipped.Min.x >= window->OuterRectClipped.Max.x || window->OuterRectClipped.Min.y >= window->OuterRectClipped.Max.y)
                window->HiddenFramesRegular = 1;

        // Completely hide along with parent or if parent is collapsed
        if (parent_window && (parent_window->Collapsed || parent_window->Hidden))
            window->HiddenFramesRegular = 1;
    }

    // Don't render if style alpha is 0.0 at the time of Begin(). This is arbitrary and inconsistent but has been there for a long while (may remove at some point)
    if (style.Alpha <= 0.0f)
        window->HiddenFramesRegular = 1;

    // Update the Hidden flag
    window->Hidden = (window->HiddenFramesRegular > 0) || (window->HiddenFramesForResize);

    // Return false if we don't intend to display anything to allow user to perform an early out optimization
    window->SkipItems = (window->Collapsed || !window->Active || window->Hidden) && window->AutoFitFramesX <= 0 && window->AutoFitFramesY <= 0 && window->HiddenFramesForResize <= 0;

    return !window->SkipItems;
}

// Old Begin() API with 5 parameters, avoid calling this version directly! Use SetNextWindowSize()/SetNextWindowBgAlpha() + Begin() instead.
#ifndef IMGUI_DISABLE_OBSOLETE_FUNCTIONS
bool ImGui::Begin(const char* name, bool* p_open, const ImVec2& size_first_use, float bg_alpha_override, ImGuiWindowFlags flags)
{
    // Old API feature: we could pass the initial window size as a parameter. This was misleading because it only had an effect if the window didn't have data in the .ini file.
    if (size_first_use.x != 0.0f || size_first_use.y != 0.0f)
        ImGui::SetNextWindowSize(size_first_use, ImGuiCond_FirstUseEver);

    // Old API feature: override the window background alpha with a parameter.
    if (bg_alpha_override >= 0.0f)
        ImGui::SetNextWindowBgAlpha(bg_alpha_override);

    return ImGui::Begin(name, p_open, flags);
}
#endif // IMGUI_DISABLE_OBSOLETE_FUNCTIONS

void ImGui::End()
{
    ImGuiContext& g = *GImGui;
    ImGuiWindow* window = g.CurrentWindow;

    if (window->DC.ColumnsSet != NULL)
        EndColumns();
    PopClipRect();   // Inner window clip rectangle

    // Stop logging
    if (!(window->Flags & ImGuiWindowFlags_ChildWindow))    // FIXME: add more options for scope of logging
        LogFinish();

    // Pop from window stack
    g.CurrentWindowStack.pop_back();
    if (window->Flags & ImGuiWindowFlags_Popup)
        g.CurrentPopupStack.pop_back();
    CheckStacksSize(window, false);
    SetCurrentWindow(g.CurrentWindowStack.empty() ? NULL : g.CurrentWindowStack.back());
    if (g.CurrentWindow)
        SetCurrentViewport(g.CurrentWindow, g.CurrentWindow->Viewport);
}

void ImGui::BringWindowToFocusFront(ImGuiWindow* window)
{
    ImGuiContext& g = *GImGui;
    if (g.WindowsFocusOrder.back() == window)
        return;
    for (int i = g.WindowsFocusOrder.Size - 2; i >= 0; i--) // We can ignore the front most window
        if (g.WindowsFocusOrder[i] == window)
        {
            memmove(&g.WindowsFocusOrder[i], &g.WindowsFocusOrder[i + 1], (size_t)(g.WindowsFocusOrder.Size - i - 1) * sizeof(ImGuiWindow*));
            g.WindowsFocusOrder[g.WindowsFocusOrder.Size - 1] = window;
            break;
        }
}

void ImGui::BringWindowToDisplayFront(ImGuiWindow* window)
{
    ImGuiContext& g = *GImGui;
    ImGuiWindow* current_front_window = g.Windows.back();
    if (current_front_window == window || current_front_window->RootWindow == window)
        return;
    for (int i = g.Windows.Size - 2; i >= 0; i--) // We can ignore the front most window
        if (g.Windows[i] == window)
        {
            memmove(&g.Windows[i], &g.Windows[i + 1], (size_t)(g.Windows.Size - i - 1) * sizeof(ImGuiWindow*));
            g.Windows[g.Windows.Size - 1] = window;
            break;
        }
}

void ImGui::BringWindowToDisplayBack(ImGuiWindow* window)
{
    ImGuiContext& g = *GImGui;
    if (g.Windows[0] == window)
        return;
    for (int i = 0; i < g.Windows.Size; i++)
        if (g.Windows[i] == window)
        {
            memmove(&g.Windows[1], &g.Windows[0], (size_t)i * sizeof(ImGuiWindow*));
            g.Windows[0] = window;
            break;
        }
}

// Moving window to front of display and set focus (which happens to be back of our sorted list)
void ImGui::FocusWindow(ImGuiWindow* window)
{
    ImGuiContext& g = *GImGui;

    if (g.NavWindow != window)
    {
        g.NavWindow = window;
        if (window && g.NavDisableMouseHover)
            g.NavMousePosDirty = true;
        g.NavInitRequest = false;
        g.NavId = window ? window->NavLastIds[0] : 0; // Restore NavId
        g.NavIdIsAlive = false;
        g.NavLayer = 0;
        //printf("[%05d] FocusWindow(\"%s\")\n", g.FrameCount, window ? window->Name : NULL);
    }

    // Passing NULL allow to disable keyboard focus
    if (!window)
        return;

    // Move the root window to the top of the pile
    if (window->RootWindow)
        window = window->RootWindow;

    // Steal focus on active widgets
    if (window->Flags & ImGuiWindowFlags_Popup) // FIXME: This statement should be unnecessary. Need further testing before removing it..
        if (g.ActiveId != 0 && g.ActiveIdWindow && g.ActiveIdWindow->RootWindow != window)
            ClearActiveID();

    // Bring to front
    BringWindowToFocusFront(window);
    if (!(window->Flags & ImGuiWindowFlags_NoBringToFrontOnFocus))
        BringWindowToDisplayFront(window);
}

void ImGui::FocusPreviousWindowIgnoringOne(ImGuiWindow* ignore_window)
{
    ImGuiContext& g = *GImGui;
    for (int i = g.WindowsFocusOrder.Size - 1; i >= 0; i--)
    {
        ImGuiWindow* window = g.WindowsFocusOrder[i];
        if (window != ignore_window && window->WasActive && !(window->Flags & ImGuiWindowFlags_ChildWindow))
        {
            ImGuiWindow* focus_window = NavRestoreLastChildNavWindow(window);
            FocusWindow(focus_window);
            return;
        }
    }
}

void ImGui::PushItemWidth(float item_width)
{
    ImGuiWindow* window = GetCurrentWindow();
    window->DC.ItemWidth = (item_width == 0.0f ? window->ItemWidthDefault : item_width);
    window->DC.ItemWidthStack.push_back(window->DC.ItemWidth);
}

void ImGui::PushMultiItemsWidths(int components, float w_full)
{
    ImGuiWindow* window = GetCurrentWindow();
    const ImGuiStyle& style = GImGui->Style;
    if (w_full <= 0.0f)
        w_full = CalcItemWidth();
    const float w_item_one  = ImMax(1.0f, (float)(int)((w_full - (style.ItemInnerSpacing.x) * (components-1)) / (float)components));
    const float w_item_last = ImMax(1.0f, (float)(int)(w_full - (w_item_one + style.ItemInnerSpacing.x) * (components-1)));
    window->DC.ItemWidthStack.push_back(w_item_last);
    for (int i = 0; i < components-1; i++)
        window->DC.ItemWidthStack.push_back(w_item_one);
    window->DC.ItemWidth = window->DC.ItemWidthStack.back();
}

void ImGui::PopItemWidth()
{
    ImGuiWindow* window = GetCurrentWindow();
    window->DC.ItemWidthStack.pop_back();
    window->DC.ItemWidth = window->DC.ItemWidthStack.empty() ? window->ItemWidthDefault : window->DC.ItemWidthStack.back();
}

float ImGui::CalcItemWidth()
{
    ImGuiWindow* window = GetCurrentWindowRead();
    float w = window->DC.ItemWidth;
    if (w < 0.0f)
    {
        // Align to a right-side limit. We include 1 frame padding in the calculation because this is how the width is always used (we add 2 frame padding to it), but we could move that responsibility to the widget as well.
        float width_to_right_edge = GetContentRegionAvail().x;
        w = ImMax(1.0f, width_to_right_edge + w);
    }
    w = (float)(int)w;
    return w;
}

void ImGui::SetCurrentFont(ImFont* font)
{
    ImGuiContext& g = *GImGui;
    IM_ASSERT(font && font->IsLoaded());    // Font Atlas not created. Did you call io.Fonts->GetTexDataAsRGBA32 / GetTexDataAsAlpha8 ?
    IM_ASSERT(font->Scale > 0.0f);
    g.Font = font;
    g.FontBaseSize = g.IO.FontGlobalScale * g.Font->FontSize * g.Font->Scale;
    g.FontSize = g.CurrentWindow ? g.CurrentWindow->CalcFontSize() : 0.0f;

    ImFontAtlas* atlas = g.Font->ContainerAtlas;
    g.DrawListSharedData.TexUvWhitePixel = atlas->TexUvWhitePixel;
    g.DrawListSharedData.Font = g.Font;
    g.DrawListSharedData.FontSize = g.FontSize;
}

void ImGui::PushFont(ImFont* font)
{
    ImGuiContext& g = *GImGui;
    if (!font)
        font = GetDefaultFont();
    SetCurrentFont(font);
    g.FontStack.push_back(font);
    g.CurrentWindow->DrawList->PushTextureID(font->ContainerAtlas->TexID);
}

void  ImGui::PopFont()
{
    ImGuiContext& g = *GImGui;
    g.CurrentWindow->DrawList->PopTextureID();
    g.FontStack.pop_back();
    SetCurrentFont(g.FontStack.empty() ? GetDefaultFont() : g.FontStack.back());
}

void ImGui::PushItemFlag(ImGuiItemFlags option, bool enabled)
{
    ImGuiWindow* window = GetCurrentWindow();
    if (enabled)
        window->DC.ItemFlags |= option;
    else
        window->DC.ItemFlags &= ~option;
    window->DC.ItemFlagsStack.push_back(window->DC.ItemFlags);
}

void ImGui::PopItemFlag()
{
    ImGuiWindow* window = GetCurrentWindow();
    window->DC.ItemFlagsStack.pop_back();
    window->DC.ItemFlags = window->DC.ItemFlagsStack.empty() ? ImGuiItemFlags_Default_ : window->DC.ItemFlagsStack.back();
}

void ImGui::PushAllowKeyboardFocus(bool allow_keyboard_focus)
{
    PushItemFlag(ImGuiItemFlags_AllowKeyboardFocus, allow_keyboard_focus);
}

void ImGui::PopAllowKeyboardFocus()
{
    PopItemFlag();
}

void ImGui::PushButtonRepeat(bool repeat)
{
    PushItemFlag(ImGuiItemFlags_ButtonRepeat, repeat);
}

void ImGui::PopButtonRepeat()
{
    PopItemFlag();
}

void ImGui::PushTextWrapPos(float wrap_pos_x)
{
    ImGuiWindow* window = GetCurrentWindow();
    window->DC.TextWrapPos = wrap_pos_x;
    window->DC.TextWrapPosStack.push_back(wrap_pos_x);
}

void ImGui::PopTextWrapPos()
{
    ImGuiWindow* window = GetCurrentWindow();
    window->DC.TextWrapPosStack.pop_back();
    window->DC.TextWrapPos = window->DC.TextWrapPosStack.empty() ? -1.0f : window->DC.TextWrapPosStack.back();
}

// FIXME: This may incur a round-trip (if the end user got their data from a float4) but eventually we aim to store the in-flight colors as ImU32
void ImGui::PushStyleColor(ImGuiCol idx, ImU32 col)
{
    ImGuiContext& g = *GImGui;
    ImGuiColorMod backup;
    backup.Col = idx;
    backup.BackupValue = g.Style.Colors[idx];
    g.ColorModifiers.push_back(backup);
    g.Style.Colors[idx] = ColorConvertU32ToFloat4(col);
}

void ImGui::PushStyleColor(ImGuiCol idx, const ImVec4& col)
{
    ImGuiContext& g = *GImGui;
    ImGuiColorMod backup;
    backup.Col = idx;
    backup.BackupValue = g.Style.Colors[idx];
    g.ColorModifiers.push_back(backup);
    g.Style.Colors[idx] = col;
}

void ImGui::PopStyleColor(int count)
{
    ImGuiContext& g = *GImGui;
    while (count > 0)
    {
        ImGuiColorMod& backup = g.ColorModifiers.back();
        g.Style.Colors[backup.Col] = backup.BackupValue;
        g.ColorModifiers.pop_back();
        count--;
    }
}

struct ImGuiStyleVarInfo
{
    ImGuiDataType   Type;
    ImU32           Count;
    ImU32           Offset;
    void*           GetVarPtr(ImGuiStyle* style) const { return (void*)((unsigned char*)style + Offset); }
};

static const ImGuiStyleVarInfo GStyleVarInfo[] =
{
    { ImGuiDataType_Float, 1, (ImU32)IM_OFFSETOF(ImGuiStyle, Alpha) },              // ImGuiStyleVar_Alpha
    { ImGuiDataType_Float, 2, (ImU32)IM_OFFSETOF(ImGuiStyle, WindowPadding) },      // ImGuiStyleVar_WindowPadding
    { ImGuiDataType_Float, 1, (ImU32)IM_OFFSETOF(ImGuiStyle, WindowRounding) },     // ImGuiStyleVar_WindowRounding
    { ImGuiDataType_Float, 1, (ImU32)IM_OFFSETOF(ImGuiStyle, WindowBorderSize) },   // ImGuiStyleVar_WindowBorderSize
    { ImGuiDataType_Float, 2, (ImU32)IM_OFFSETOF(ImGuiStyle, WindowMinSize) },      // ImGuiStyleVar_WindowMinSize
    { ImGuiDataType_Float, 2, (ImU32)IM_OFFSETOF(ImGuiStyle, WindowTitleAlign) },   // ImGuiStyleVar_WindowTitleAlign
    { ImGuiDataType_Float, 1, (ImU32)IM_OFFSETOF(ImGuiStyle, ChildRounding) },      // ImGuiStyleVar_ChildRounding
    { ImGuiDataType_Float, 1, (ImU32)IM_OFFSETOF(ImGuiStyle, ChildBorderSize) },    // ImGuiStyleVar_ChildBorderSize
    { ImGuiDataType_Float, 1, (ImU32)IM_OFFSETOF(ImGuiStyle, PopupRounding) },      // ImGuiStyleVar_PopupRounding
    { ImGuiDataType_Float, 1, (ImU32)IM_OFFSETOF(ImGuiStyle, PopupBorderSize) },    // ImGuiStyleVar_PopupBorderSize
    { ImGuiDataType_Float, 2, (ImU32)IM_OFFSETOF(ImGuiStyle, FramePadding) },       // ImGuiStyleVar_FramePadding
    { ImGuiDataType_Float, 1, (ImU32)IM_OFFSETOF(ImGuiStyle, FrameRounding) },      // ImGuiStyleVar_FrameRounding
    { ImGuiDataType_Float, 1, (ImU32)IM_OFFSETOF(ImGuiStyle, FrameBorderSize) },    // ImGuiStyleVar_FrameBorderSize
    { ImGuiDataType_Float, 2, (ImU32)IM_OFFSETOF(ImGuiStyle, ItemSpacing) },        // ImGuiStyleVar_ItemSpacing
    { ImGuiDataType_Float, 2, (ImU32)IM_OFFSETOF(ImGuiStyle, ItemInnerSpacing) },   // ImGuiStyleVar_ItemInnerSpacing
    { ImGuiDataType_Float, 1, (ImU32)IM_OFFSETOF(ImGuiStyle, IndentSpacing) },      // ImGuiStyleVar_IndentSpacing
    { ImGuiDataType_Float, 1, (ImU32)IM_OFFSETOF(ImGuiStyle, ScrollbarSize) },      // ImGuiStyleVar_ScrollbarSize
    { ImGuiDataType_Float, 1, (ImU32)IM_OFFSETOF(ImGuiStyle, ScrollbarRounding) },  // ImGuiStyleVar_ScrollbarRounding
    { ImGuiDataType_Float, 1, (ImU32)IM_OFFSETOF(ImGuiStyle, GrabMinSize) },        // ImGuiStyleVar_GrabMinSize
    { ImGuiDataType_Float, 1, (ImU32)IM_OFFSETOF(ImGuiStyle, GrabRounding) },       // ImGuiStyleVar_GrabRounding
    { ImGuiDataType_Float, 2, (ImU32)IM_OFFSETOF(ImGuiStyle, ButtonTextAlign) },    // ImGuiStyleVar_ButtonTextAlign
};

static const ImGuiStyleVarInfo* GetStyleVarInfo(ImGuiStyleVar idx)
{
    IM_ASSERT(idx >= 0 && idx < ImGuiStyleVar_COUNT);
    IM_ASSERT(IM_ARRAYSIZE(GStyleVarInfo) == ImGuiStyleVar_COUNT);
    return &GStyleVarInfo[idx];
}

void ImGui::PushStyleVar(ImGuiStyleVar idx, float val)
{
    const ImGuiStyleVarInfo* var_info = GetStyleVarInfo(idx);
    if (var_info->Type == ImGuiDataType_Float && var_info->Count == 1)
    {
        ImGuiContext& g = *GImGui;
        float* pvar = (float*)var_info->GetVarPtr(&g.Style);
        g.StyleModifiers.push_back(ImGuiStyleMod(idx, *pvar));
        *pvar = val;
        return;
    }
    IM_ASSERT(0); // Called function with wrong-type? Variable is not a float.
}

void ImGui::PushStyleVar(ImGuiStyleVar idx, const ImVec2& val)
{
    const ImGuiStyleVarInfo* var_info = GetStyleVarInfo(idx);
    if (var_info->Type == ImGuiDataType_Float && var_info->Count == 2)
    {
        ImGuiContext& g = *GImGui;
        ImVec2* pvar = (ImVec2*)var_info->GetVarPtr(&g.Style);
        g.StyleModifiers.push_back(ImGuiStyleMod(idx, *pvar));
        *pvar = val;
        return;
    }
    IM_ASSERT(0); // Called function with wrong-type? Variable is not a ImVec2.
}

void ImGui::PopStyleVar(int count)
{
    ImGuiContext& g = *GImGui;
    while (count > 0)
    {
        // We avoid a generic memcpy(data, &backup.Backup.., GDataTypeSize[info->Type] * info->Count), the overhead in Debug is not worth it.
        ImGuiStyleMod& backup = g.StyleModifiers.back();
        const ImGuiStyleVarInfo* info = GetStyleVarInfo(backup.VarIdx);
        void* data = info->GetVarPtr(&g.Style);
        if (info->Type == ImGuiDataType_Float && info->Count == 1)      { ((float*)data)[0] = backup.BackupFloat[0]; }
        else if (info->Type == ImGuiDataType_Float && info->Count == 2) { ((float*)data)[0] = backup.BackupFloat[0]; ((float*)data)[1] = backup.BackupFloat[1]; }
        g.StyleModifiers.pop_back();
        count--;
    }
}

const char* ImGui::GetStyleColorName(ImGuiCol idx)
{
    // Create switch-case from enum with regexp: ImGuiCol_{.*}, --> case ImGuiCol_\1: return "\1";
    switch (idx)
    {
    case ImGuiCol_Text: return "Text";
    case ImGuiCol_TextDisabled: return "TextDisabled";
    case ImGuiCol_WindowBg: return "WindowBg";
    case ImGuiCol_ChildBg: return "ChildBg";
    case ImGuiCol_PopupBg: return "PopupBg";
    case ImGuiCol_Border: return "Border";
    case ImGuiCol_BorderShadow: return "BorderShadow";
    case ImGuiCol_FrameBg: return "FrameBg";
    case ImGuiCol_FrameBgHovered: return "FrameBgHovered";
    case ImGuiCol_FrameBgActive: return "FrameBgActive";
    case ImGuiCol_TitleBg: return "TitleBg";
    case ImGuiCol_TitleBgActive: return "TitleBgActive";
    case ImGuiCol_TitleBgCollapsed: return "TitleBgCollapsed";
    case ImGuiCol_MenuBarBg: return "MenuBarBg";
    case ImGuiCol_ScrollbarBg: return "ScrollbarBg";
    case ImGuiCol_ScrollbarGrab: return "ScrollbarGrab";
    case ImGuiCol_ScrollbarGrabHovered: return "ScrollbarGrabHovered";
    case ImGuiCol_ScrollbarGrabActive: return "ScrollbarGrabActive";
    case ImGuiCol_CheckMark: return "CheckMark";
    case ImGuiCol_SliderGrab: return "SliderGrab";
    case ImGuiCol_SliderGrabActive: return "SliderGrabActive";
    case ImGuiCol_Button: return "Button";
    case ImGuiCol_ButtonHovered: return "ButtonHovered";
    case ImGuiCol_ButtonActive: return "ButtonActive";
    case ImGuiCol_Header: return "Header";
    case ImGuiCol_HeaderHovered: return "HeaderHovered";
    case ImGuiCol_HeaderActive: return "HeaderActive";
    case ImGuiCol_Separator: return "Separator";
    case ImGuiCol_SeparatorHovered: return "SeparatorHovered";
    case ImGuiCol_SeparatorActive: return "SeparatorActive";
    case ImGuiCol_ResizeGrip: return "ResizeGrip";
    case ImGuiCol_ResizeGripHovered: return "ResizeGripHovered";
    case ImGuiCol_ResizeGripActive: return "ResizeGripActive";
    case ImGuiCol_PlotLines: return "PlotLines";
    case ImGuiCol_PlotLinesHovered: return "PlotLinesHovered";
    case ImGuiCol_PlotHistogram: return "PlotHistogram";
    case ImGuiCol_PlotHistogramHovered: return "PlotHistogramHovered";
    case ImGuiCol_TextSelectedBg: return "TextSelectedBg";
    case ImGuiCol_DragDropTarget: return "DragDropTarget";
    case ImGuiCol_NavHighlight: return "NavHighlight";
    case ImGuiCol_NavWindowingHighlight: return "NavWindowingHighlight";
    case ImGuiCol_NavWindowingDimBg: return "NavWindowingDimBg";
    case ImGuiCol_ModalWindowDimBg: return "ModalWindowDimBg";
    }
    IM_ASSERT(0);
    return "Unknown";
}

bool ImGui::IsWindowChildOf(ImGuiWindow* window, ImGuiWindow* potential_parent)
{
    if (window->RootWindow == potential_parent)
        return true;
    while (window != NULL)
    {
        if (window == potential_parent)
            return true;
        window = window->ParentWindow;
    }
    return false;
}

bool ImGui::IsWindowHovered(ImGuiHoveredFlags flags)
{
    IM_ASSERT((flags & ImGuiHoveredFlags_AllowWhenOverlapped) == 0);   // Flags not supported by this function
    ImGuiContext& g = *GImGui;

    if (flags & ImGuiHoveredFlags_AnyWindow)
    {
        if (g.HoveredWindow == NULL)
            return false;
    }
    else
    {
        switch (flags & (ImGuiHoveredFlags_RootWindow | ImGuiHoveredFlags_ChildWindows))
        {
        case ImGuiHoveredFlags_RootWindow | ImGuiHoveredFlags_ChildWindows:
            if (g.HoveredRootWindow != g.CurrentWindow->RootWindow)
                return false;
            break;
        case ImGuiHoveredFlags_RootWindow:
            if (g.HoveredWindow != g.CurrentWindow->RootWindow)
                return false;
            break;
        case ImGuiHoveredFlags_ChildWindows:
            if (g.HoveredWindow == NULL || !IsWindowChildOf(g.HoveredWindow, g.CurrentWindow))
                return false;
            break;
        default:
            if (g.HoveredWindow != g.CurrentWindow)
                return false;
            break;
        }
    }

    if (!IsWindowContentHoverable(g.HoveredRootWindow, flags))
        return false;
    if (!(flags & ImGuiHoveredFlags_AllowWhenBlockedByActiveItem))
        if (g.ActiveId != 0 && !g.ActiveIdAllowOverlap && g.ActiveId != g.HoveredWindow->MoveId)
            return false;
    return true;
}

bool ImGui::IsWindowFocused(ImGuiFocusedFlags flags)
{
    ImGuiContext& g = *GImGui;
    IM_ASSERT(g.CurrentWindow);     // Not inside a Begin()/End()

    if (flags & ImGuiFocusedFlags_AnyWindow)
        return g.NavWindow != NULL;

    switch (flags & (ImGuiFocusedFlags_RootWindow | ImGuiFocusedFlags_ChildWindows))
    {
    case ImGuiFocusedFlags_RootWindow | ImGuiFocusedFlags_ChildWindows:
        return g.NavWindow && g.NavWindow->RootWindow == g.CurrentWindow->RootWindow;
    case ImGuiFocusedFlags_RootWindow:
        return g.NavWindow == g.CurrentWindow->RootWindow;
    case ImGuiFocusedFlags_ChildWindows:
        return g.NavWindow && IsWindowChildOf(g.NavWindow, g.CurrentWindow);
    default:
        return g.NavWindow == g.CurrentWindow;
    }
}

// Can we focus this window with CTRL+TAB (or PadMenu + PadFocusPrev/PadFocusNext)
bool ImGui::IsWindowNavFocusable(ImGuiWindow* window)
{
    return window->Active && window == window->RootWindow && !(window->Flags & ImGuiWindowFlags_NoNavFocus);
}

float ImGui::GetWindowWidth()
{
    ImGuiWindow* window = GImGui->CurrentWindow;
    return window->Size.x;
}

float ImGui::GetWindowHeight()
{
    ImGuiWindow* window = GImGui->CurrentWindow;
    return window->Size.y;
}

ImVec2 ImGui::GetWindowPos()
{
    ImGuiContext& g = *GImGui;
    ImGuiWindow* window = g.CurrentWindow;
    return window->Pos;
}

void ImGui::SetWindowScrollX(ImGuiWindow* window, float new_scroll_x)
{
    window->DC.CursorMaxPos.x += window->Scroll.x; // SizeContents is generally computed based on CursorMaxPos which is affected by scroll position, so we need to apply our change to it.
    window->Scroll.x = new_scroll_x;
    window->DC.CursorMaxPos.x -= window->Scroll.x;
}

void ImGui::SetWindowScrollY(ImGuiWindow* window, float new_scroll_y)
{
    window->DC.CursorMaxPos.y += window->Scroll.y; // SizeContents is generally computed based on CursorMaxPos which is affected by scroll position, so we need to apply our change to it.
    window->Scroll.y = new_scroll_y;
    window->DC.CursorMaxPos.y -= window->Scroll.y;
}

static void SetWindowPos(ImGuiWindow* window, const ImVec2& pos, ImGuiCond cond)
{
    // Test condition (NB: bit 0 is always true) and clear flags for next time
    if (cond && (window->SetWindowPosAllowFlags & cond) == 0)
        return;

    IM_ASSERT(cond == 0 || ImIsPowerOfTwo(cond)); // Make sure the user doesn't attempt to combine multiple condition flags.
    window->SetWindowPosAllowFlags &= ~(ImGuiCond_Once | ImGuiCond_FirstUseEver | ImGuiCond_Appearing);
    window->SetWindowPosVal = ImVec2(FLT_MAX, FLT_MAX);

    // Set
    const ImVec2 old_pos = window->Pos;
    window->Pos = ImFloor(pos);
    window->DC.CursorPos += (window->Pos - old_pos);    // As we happen to move the window while it is being appended to (which is a bad idea - will smear) let's at least offset the cursor
    window->DC.CursorMaxPos += (window->Pos - old_pos); // And more importantly we need to adjust this so size calculation doesn't get affected.
}

void ImGui::SetWindowPos(const ImVec2& pos, ImGuiCond cond)
{
    ImGuiWindow* window = GetCurrentWindowRead();
    SetWindowPos(window, pos, cond);
}

void ImGui::SetWindowPos(const char* name, const ImVec2& pos, ImGuiCond cond)
{
    if (ImGuiWindow* window = FindWindowByName(name))
        SetWindowPos(window, pos, cond);
}

ImVec2 ImGui::GetWindowSize()
{
    ImGuiWindow* window = GetCurrentWindowRead();
    return window->Size;
}

static void SetWindowSize(ImGuiWindow* window, const ImVec2& size, ImGuiCond cond)
{
    // Test condition (NB: bit 0 is always true) and clear flags for next time
    if (cond && (window->SetWindowSizeAllowFlags & cond) == 0)
        return;

    IM_ASSERT(cond == 0 || ImIsPowerOfTwo(cond)); // Make sure the user doesn't attempt to combine multiple condition flags.
    window->SetWindowSizeAllowFlags &= ~(ImGuiCond_Once | ImGuiCond_FirstUseEver | ImGuiCond_Appearing);

    // Set
    if (size.x > 0.0f)
    {
        window->AutoFitFramesX = 0;
        window->SizeFull.x = ImFloor(size.x);
    }
    else
    {
        window->AutoFitFramesX = 2;
        window->AutoFitOnlyGrows = false;
    }
    if (size.y > 0.0f)
    {
        window->AutoFitFramesY = 0;
        window->SizeFull.y = ImFloor(size.y);
    }
    else
    {
        window->AutoFitFramesY = 2;
        window->AutoFitOnlyGrows = false;
    }
}

void ImGui::SetWindowSize(const ImVec2& size, ImGuiCond cond)
{
    SetWindowSize(GImGui->CurrentWindow, size, cond);
}

void ImGui::SetWindowSize(const char* name, const ImVec2& size, ImGuiCond cond)
{
    if (ImGuiWindow* window = FindWindowByName(name))
        SetWindowSize(window, size, cond);
}

static void SetWindowCollapsed(ImGuiWindow* window, bool collapsed, ImGuiCond cond)
{
    // Test condition (NB: bit 0 is always true) and clear flags for next time
    if (cond && (window->SetWindowCollapsedAllowFlags & cond) == 0)
        return;
    window->SetWindowCollapsedAllowFlags &= ~(ImGuiCond_Once | ImGuiCond_FirstUseEver | ImGuiCond_Appearing);

    // Set
    window->Collapsed = collapsed;
}

void ImGui::SetWindowCollapsed(bool collapsed, ImGuiCond cond)
{
    SetWindowCollapsed(GImGui->CurrentWindow, collapsed, cond);
}

bool ImGui::IsWindowCollapsed()
{
    ImGuiWindow* window = GetCurrentWindowRead();
    return window->Collapsed;
}

bool ImGui::IsWindowAppearing()
{
    ImGuiWindow* window = GetCurrentWindowRead();
    return window->Appearing;
}

void ImGui::SetWindowCollapsed(const char* name, bool collapsed, ImGuiCond cond)
{
    if (ImGuiWindow* window = FindWindowByName(name))
        SetWindowCollapsed(window, collapsed, cond);
}

void ImGui::SetWindowFocus()
{
    FocusWindow(GImGui->CurrentWindow);
}

void ImGui::SetWindowFocus(const char* name)
{
    if (name)
    {
        if (ImGuiWindow* window = FindWindowByName(name))
            FocusWindow(window);
    }
    else
    {
        FocusWindow(NULL);
    }
}

void ImGui::SetNextWindowPos(const ImVec2& pos, ImGuiCond cond, const ImVec2& pivot)
{
    ImGuiContext& g = *GImGui;
    IM_ASSERT(cond == 0 || ImIsPowerOfTwo(cond)); // Make sure the user doesn't attempt to combine multiple condition flags.
    g.NextWindowData.PosVal = pos;
    g.NextWindowData.PosPivotVal = pivot;
    g.NextWindowData.PosCond = cond ? cond : ImGuiCond_Always;
}

#ifndef IMGUI_DISABLE_OBSOLETE_FUNCTIONS
void ImGui::SetNextWindowPosCenter(ImGuiCond cond) 
{ 
    ImGuiViewport* viewport = ImGui::GetMainViewport(); 
    SetNextWindowPos(viewport->Pos + viewport->Size * 0.5f, cond, ImVec2(0.5f, 0.5f)); 
    SetNextWindowViewport(viewport->ID); 
}
#endif

void ImGui::SetNextWindowSize(const ImVec2& size, ImGuiCond cond)
{
    ImGuiContext& g = *GImGui;
    IM_ASSERT(cond == 0 || ImIsPowerOfTwo(cond)); // Make sure the user doesn't attempt to combine multiple condition flags.
    g.NextWindowData.SizeVal = size;
    g.NextWindowData.SizeCond = cond ? cond : ImGuiCond_Always;
}

void ImGui::SetNextWindowSizeConstraints(const ImVec2& size_min, const ImVec2& size_max, ImGuiSizeCallback custom_callback, void* custom_callback_user_data)
{
    ImGuiContext& g = *GImGui;
    g.NextWindowData.SizeConstraintCond = ImGuiCond_Always;
    g.NextWindowData.SizeConstraintRect = ImRect(size_min, size_max);
    g.NextWindowData.SizeCallback = custom_callback;
    g.NextWindowData.SizeCallbackUserData = custom_callback_user_data;
}

void ImGui::SetNextWindowContentSize(const ImVec2& size)
{
    ImGuiContext& g = *GImGui;
    g.NextWindowData.ContentSizeVal = size;  // In Begin() we will add the size of window decorations (title bar, menu etc.) to that to form a SizeContents value.
    g.NextWindowData.ContentSizeCond = ImGuiCond_Always;
}

void ImGui::SetNextWindowCollapsed(bool collapsed, ImGuiCond cond)
{
    ImGuiContext& g = *GImGui;
    IM_ASSERT(cond == 0 || ImIsPowerOfTwo(cond)); // Make sure the user doesn't attempt to combine multiple condition flags.
    g.NextWindowData.CollapsedVal = collapsed;
    g.NextWindowData.CollapsedCond = cond ? cond : ImGuiCond_Always;
}

void ImGui::SetNextWindowFocus()
{
    ImGuiContext& g = *GImGui;
    g.NextWindowData.FocusCond = ImGuiCond_Always;   // Using a Cond member for consistency (may transition all of them to single flag set for fast Clear() op)
}

void ImGui::SetNextWindowBgAlpha(float alpha)
{
    ImGuiContext& g = *GImGui;
    g.NextWindowData.BgAlphaVal = alpha;
    g.NextWindowData.BgAlphaCond = ImGuiCond_Always; // Using a Cond member for consistency (may transition all of them to single flag set for fast Clear() op)
}

void ImGui::SetNextWindowViewport(ImGuiID id)
{
    ImGuiContext& g = *GImGui;
    g.NextWindowData.ViewportCond = ImGuiCond_Always;
    g.NextWindowData.ViewportId = id;
}

// In window space (not screen space!)
ImVec2 ImGui::GetContentRegionMax()
{
    ImGuiWindow* window = GetCurrentWindowRead();
    ImVec2 mx = window->ContentsRegionRect.Max - window->Pos;
    if (window->DC.ColumnsSet)
        mx.x = GetColumnOffset(window->DC.ColumnsSet->Current + 1) - window->WindowPadding.x;
    return mx;
}

ImVec2 ImGui::GetContentRegionAvail()
{
    ImGuiWindow* window = GetCurrentWindowRead();
    return GetContentRegionMax() - (window->DC.CursorPos - window->Pos);
}

float ImGui::GetContentRegionAvailWidth()
{
    return GetContentRegionAvail().x;
}

// In window space (not screen space!)
ImVec2 ImGui::GetWindowContentRegionMin()
{
    ImGuiWindow* window = GetCurrentWindowRead();
    return window->ContentsRegionRect.Min - window->Pos;
}

ImVec2 ImGui::GetWindowContentRegionMax()
{
    ImGuiWindow* window = GetCurrentWindowRead();
    return window->ContentsRegionRect.Max - window->Pos;
}

float ImGui::GetWindowContentRegionWidth()
{
    ImGuiWindow* window = GetCurrentWindowRead();
    return window->ContentsRegionRect.GetWidth();
}

float ImGui::GetTextLineHeight()
{
    ImGuiContext& g = *GImGui;
    return g.FontSize;
}

float ImGui::GetTextLineHeightWithSpacing()
{
    ImGuiContext& g = *GImGui;
    return g.FontSize + g.Style.ItemSpacing.y;
}

float ImGui::GetFrameHeight()
{
    ImGuiContext& g = *GImGui;
    return g.FontSize + g.Style.FramePadding.y * 2.0f;
}

float ImGui::GetFrameHeightWithSpacing()
{
    ImGuiContext& g = *GImGui;
    return g.FontSize + g.Style.FramePadding.y * 2.0f + g.Style.ItemSpacing.y;
}

ImDrawList* ImGui::GetWindowDrawList()
{
    ImGuiWindow* window = GetCurrentWindow();
    return window->DrawList;
}

float ImGui::GetWindowDpiScale()
{
    ImGuiContext& g = *GImGui;
    IM_ASSERT(g.CurrentViewport != NULL);
    return g.CurrentViewport->DpiScale;
}

ImGuiViewport* ImGui::GetWindowViewport()
{
    ImGuiContext& g = *GImGui;
    IM_ASSERT(g.CurrentViewport != NULL && g.CurrentViewport == g.CurrentWindow->Viewport);
    return g.CurrentViewport;
}

ImFont* ImGui::GetFont()
{
    return GImGui->Font;
}

float ImGui::GetFontSize()
{
    return GImGui->FontSize;
}

ImVec2 ImGui::GetFontTexUvWhitePixel()
{
    return GImGui->DrawListSharedData.TexUvWhitePixel;
}

void ImGui::SetWindowFontScale(float scale)
{
    ImGuiContext& g = *GImGui;
    ImGuiWindow* window = GetCurrentWindow();
    window->FontWindowScale = scale;
    g.FontSize = g.DrawListSharedData.FontSize = window->CalcFontSize();
}

// User generally sees positions in window coordinates. Internally we store CursorPos in absolute screen coordinates because it is more convenient.
// Conversion happens as we pass the value to user, but it makes our naming convention confusing because GetCursorPos() == (DC.CursorPos - window.Pos). May want to rename 'DC.CursorPos'.
ImVec2 ImGui::GetCursorPos()
{
    ImGuiWindow* window = GetCurrentWindowRead();
    return window->DC.CursorPos - window->Pos + window->Scroll;
}

float ImGui::GetCursorPosX()
{
    ImGuiWindow* window = GetCurrentWindowRead();
    return window->DC.CursorPos.x - window->Pos.x + window->Scroll.x;
}

float ImGui::GetCursorPosY()
{
    ImGuiWindow* window = GetCurrentWindowRead();
    return window->DC.CursorPos.y - window->Pos.y + window->Scroll.y;
}

void ImGui::SetCursorPos(const ImVec2& local_pos)
{
    ImGuiWindow* window = GetCurrentWindow();
    window->DC.CursorPos = window->Pos - window->Scroll + local_pos;
    window->DC.CursorMaxPos = ImMax(window->DC.CursorMaxPos, window->DC.CursorPos);
}

void ImGui::SetCursorPosX(float x)
{
    ImGuiWindow* window = GetCurrentWindow();
    window->DC.CursorPos.x = window->Pos.x - window->Scroll.x + x;
    window->DC.CursorMaxPos.x = ImMax(window->DC.CursorMaxPos.x, window->DC.CursorPos.x);
}

void ImGui::SetCursorPosY(float y)
{
    ImGuiWindow* window = GetCurrentWindow();
    window->DC.CursorPos.y = window->Pos.y - window->Scroll.y + y;
    window->DC.CursorMaxPos.y = ImMax(window->DC.CursorMaxPos.y, window->DC.CursorPos.y);
}

ImVec2 ImGui::GetCursorStartPos()
{
    ImGuiWindow* window = GetCurrentWindowRead();
    return window->DC.CursorStartPos - window->Pos;
}

ImVec2 ImGui::GetCursorScreenPos()
{
    ImGuiWindow* window = GetCurrentWindowRead();
    return window->DC.CursorPos;
}

void ImGui::SetCursorScreenPos(const ImVec2& screen_pos)
{
    ImGuiWindow* window = GetCurrentWindow();
    window->DC.CursorPos = screen_pos;
    window->DC.CursorMaxPos = ImMax(window->DC.CursorMaxPos, window->DC.CursorPos);
}

float ImGui::GetScrollX()
{
    return GImGui->CurrentWindow->Scroll.x;
}

float ImGui::GetScrollY()
{
    return GImGui->CurrentWindow->Scroll.y;
}

float ImGui::GetScrollMaxX()
{
    return GetScrollMaxX(GImGui->CurrentWindow);
}

float ImGui::GetScrollMaxY()
{
    return GetScrollMaxY(GImGui->CurrentWindow);
}

void ImGui::SetScrollX(float scroll_x)
{
    ImGuiWindow* window = GetCurrentWindow();
    window->ScrollTarget.x = scroll_x;
    window->ScrollTargetCenterRatio.x = 0.0f;
}

void ImGui::SetScrollY(float scroll_y)
{
    ImGuiWindow* window = GetCurrentWindow();
    window->ScrollTarget.y = scroll_y + window->TitleBarHeight() + window->MenuBarHeight(); // title bar height canceled out when using ScrollTargetRelY
    window->ScrollTargetCenterRatio.y = 0.0f;
}

void ImGui::SetScrollFromPosY(float pos_y, float center_y_ratio)
{
    // We store a target position so centering can occur on the next frame when we are guaranteed to have a known window size
    ImGuiWindow* window = GetCurrentWindow();
    IM_ASSERT(center_y_ratio >= 0.0f && center_y_ratio <= 1.0f);
    window->ScrollTarget.y = (float)(int)(pos_y + window->Scroll.y);
    window->ScrollTargetCenterRatio.y = center_y_ratio;
}

// center_y_ratio: 0.0f top of last item, 0.5f vertical center of last item, 1.0f bottom of last item.
void ImGui::SetScrollHere(float center_y_ratio)
{
    ImGuiWindow* window = GetCurrentWindow();
    float target_y = window->DC.CursorPosPrevLine.y - window->Pos.y; // Top of last item, in window space
    target_y += (window->DC.PrevLineSize.y * center_y_ratio) + (GImGui->Style.ItemSpacing.y * (center_y_ratio - 0.5f) * 2.0f); // Precisely aim above, in the middle or below the last line.
    SetScrollFromPosY(target_y, center_y_ratio);
}

void ImGui::ActivateItem(ImGuiID id)
{
    ImGuiContext& g = *GImGui;
    g.NavNextActivateId = id;
}

void ImGui::SetKeyboardFocusHere(int offset)
{
    IM_ASSERT(offset >= -1);    // -1 is allowed but not below
    ImGuiWindow* window = GetCurrentWindow();
    window->FocusIdxAllRequestNext = window->FocusIdxAllCounter + 1 + offset;
    window->FocusIdxTabRequestNext = INT_MAX;
}

void ImGui::SetItemDefaultFocus()
{
    ImGuiContext& g = *GImGui;
    ImGuiWindow* window = g.CurrentWindow;
    if (!window->Appearing)
        return;
    if (g.NavWindow == window->RootWindowForNav && (g.NavInitRequest || g.NavInitResultId != 0) && g.NavLayer == g.NavWindow->DC.NavLayerCurrent)
    {
        g.NavInitRequest = false;
        g.NavInitResultId = g.NavWindow->DC.LastItemId;
        g.NavInitResultRectRel = ImRect(g.NavWindow->DC.LastItemRect.Min - g.NavWindow->Pos, g.NavWindow->DC.LastItemRect.Max - g.NavWindow->Pos);
        NavUpdateAnyRequestFlag();
        if (!IsItemVisible())
            SetScrollHere();
    }
}

void ImGui::SetStateStorage(ImGuiStorage* tree)
{
    ImGuiWindow* window = GetCurrentWindow();
    window->DC.StateStorage = tree ? tree : &window->StateStorage;
}

ImGuiStorage* ImGui::GetStateStorage()
{
    ImGuiWindow* window = GetCurrentWindowRead();
    return window->DC.StateStorage;
}

void ImGui::PushID(const char* str_id)
{
    ImGuiWindow* window = GetCurrentWindowRead();
    window->IDStack.push_back(window->GetIDNoKeepAlive(str_id));
}

void ImGui::PushID(const char* str_id_begin, const char* str_id_end)
{
    ImGuiWindow* window = GetCurrentWindowRead();
    window->IDStack.push_back(window->GetIDNoKeepAlive(str_id_begin, str_id_end));
}

void ImGui::PushID(const void* ptr_id)
{
    ImGuiWindow* window = GetCurrentWindowRead();
    window->IDStack.push_back(window->GetIDNoKeepAlive(ptr_id));
}

void ImGui::PushID(int int_id)
{
    const void* ptr_id = (void*)(intptr_t)int_id;
    ImGuiWindow* window = GetCurrentWindowRead();
    window->IDStack.push_back(window->GetIDNoKeepAlive(ptr_id));
}

void ImGui::PopID()
{
    ImGuiWindow* window = GetCurrentWindowRead();
    window->IDStack.pop_back();
}

ImGuiID ImGui::GetID(const char* str_id)
{
    return GImGui->CurrentWindow->GetID(str_id);
}

ImGuiID ImGui::GetID(const char* str_id_begin, const char* str_id_end)
{
    return GImGui->CurrentWindow->GetID(str_id_begin, str_id_end);
}

ImGuiID ImGui::GetID(const void* ptr_id)
{
    return GImGui->CurrentWindow->GetID(ptr_id);
}

bool ImGui::IsRectVisible(const ImVec2& size)
{
    ImGuiWindow* window = GetCurrentWindowRead();
    return window->ClipRect.Overlaps(ImRect(window->DC.CursorPos, window->DC.CursorPos + size));
}

bool ImGui::IsRectVisible(const ImVec2& rect_min, const ImVec2& rect_max)
{
    ImGuiWindow* window = GetCurrentWindowRead();
    return window->ClipRect.Overlaps(ImRect(rect_min, rect_max));
}

// Lock horizontal starting position + capture group bounding box into one "item" (so you can use IsItemHovered() or layout primitives such as SameLine() on whole group, etc.)
void ImGui::BeginGroup()
{
    ImGuiContext& g = *GImGui;
    ImGuiWindow* window = GetCurrentWindow();

    window->DC.GroupStack.resize(window->DC.GroupStack.Size + 1);
    ImGuiGroupData& group_data = window->DC.GroupStack.back();
    group_data.BackupCursorPos = window->DC.CursorPos;
    group_data.BackupCursorMaxPos = window->DC.CursorMaxPos;
    group_data.BackupIndent = window->DC.Indent;
    group_data.BackupGroupOffset = window->DC.GroupOffset;
    group_data.BackupCurrentLineSize = window->DC.CurrentLineSize;
    group_data.BackupCurrentLineTextBaseOffset = window->DC.CurrentLineTextBaseOffset;
    group_data.BackupLogLinePosY = window->DC.LogLinePosY;
    group_data.BackupActiveIdIsAlive = g.ActiveIdIsAlive;
    group_data.BackupActiveIdPreviousFrameIsAlive = g.ActiveIdPreviousFrameIsAlive;
    group_data.AdvanceCursor = true;

    window->DC.GroupOffset.x = window->DC.CursorPos.x - window->Pos.x - window->DC.ColumnsOffset.x;
    window->DC.Indent = window->DC.GroupOffset;
    window->DC.CursorMaxPos = window->DC.CursorPos;
    window->DC.CurrentLineSize = ImVec2(0.0f, 0.0f);
    window->DC.LogLinePosY = window->DC.CursorPos.y - 9999.0f; // To enforce Log carriage return
}

void ImGui::EndGroup()
{
    ImGuiContext& g = *GImGui;
    ImGuiWindow* window = GetCurrentWindow();
    IM_ASSERT(!window->DC.GroupStack.empty());    // Mismatched BeginGroup()/EndGroup() calls

    ImGuiGroupData& group_data = window->DC.GroupStack.back();

    ImRect group_bb(group_data.BackupCursorPos, window->DC.CursorMaxPos);
    group_bb.Max = ImMax(group_bb.Min, group_bb.Max);

    window->DC.CursorPos = group_data.BackupCursorPos;
    window->DC.CursorMaxPos = ImMax(group_data.BackupCursorMaxPos, window->DC.CursorMaxPos);
    window->DC.Indent = group_data.BackupIndent;
    window->DC.GroupOffset = group_data.BackupGroupOffset;
    window->DC.CurrentLineSize = group_data.BackupCurrentLineSize;
    window->DC.CurrentLineTextBaseOffset = group_data.BackupCurrentLineTextBaseOffset;
    window->DC.LogLinePosY = window->DC.CursorPos.y - 9999.0f; // To enforce Log carriage return

    if (group_data.AdvanceCursor)
    {
        window->DC.CurrentLineTextBaseOffset = ImMax(window->DC.PrevLineTextBaseOffset, group_data.BackupCurrentLineTextBaseOffset);      // FIXME: Incorrect, we should grab the base offset from the *first line* of the group but it is hard to obtain now.
        ItemSize(group_bb.GetSize(), group_data.BackupCurrentLineTextBaseOffset);
        ItemAdd(group_bb, 0);
    }

    // If the current ActiveId was declared within the boundary of our group, we copy it to LastItemId so IsItemActive(), IsItemDeactivated() etc. will be functional on the entire group.
    // It would be be neater if we replaced window.DC.LastItemId by e.g. 'bool LastItemIsActive', but would put a little more burden on individual widgets.
    // (and if you grep for LastItemId you'll notice it is only used in that context.
    if ((group_data.BackupActiveIdIsAlive != g.ActiveId) && (g.ActiveIdIsAlive == g.ActiveId) && g.ActiveId) // && g.ActiveIdWindow->RootWindow == window->RootWindow)
        window->DC.LastItemId = g.ActiveId;
    else if (!group_data.BackupActiveIdPreviousFrameIsAlive && g.ActiveIdPreviousFrameIsAlive) // && g.ActiveIdPreviousFrameWindow->RootWindow == window->RootWindow)
        window->DC.LastItemId = g.ActiveIdPreviousFrame;
    window->DC.LastItemRect = group_bb;

    window->DC.GroupStack.pop_back();

    //window->DrawList->AddRect(group_bb.Min, group_bb.Max, IM_COL32(255,0,255,255));   // [Debug]
}

// Gets back to previous line and continue with horizontal layout
//      pos_x == 0      : follow right after previous item
//      pos_x != 0      : align to specified x position (relative to window/group left)
//      spacing_w < 0   : use default spacing if pos_x == 0, no spacing if pos_x != 0
//      spacing_w >= 0  : enforce spacing amount
void ImGui::SameLine(float pos_x, float spacing_w)
{
    ImGuiWindow* window = GetCurrentWindow();
    if (window->SkipItems)
        return;

    ImGuiContext& g = *GImGui;
    if (pos_x != 0.0f)
    {
        if (spacing_w < 0.0f) spacing_w = 0.0f;
        window->DC.CursorPos.x = window->Pos.x - window->Scroll.x + pos_x + spacing_w + window->DC.GroupOffset.x + window->DC.ColumnsOffset.x;
        window->DC.CursorPos.y = window->DC.CursorPosPrevLine.y;
    }
    else
    {
        if (spacing_w < 0.0f) spacing_w = g.Style.ItemSpacing.x;
        window->DC.CursorPos.x = window->DC.CursorPosPrevLine.x + spacing_w;
        window->DC.CursorPos.y = window->DC.CursorPosPrevLine.y;
    }
    window->DC.CurrentLineSize = window->DC.PrevLineSize;
    window->DC.CurrentLineTextBaseOffset = window->DC.PrevLineTextBaseOffset;
}

void ImGui::Indent(float indent_w)
{
    ImGuiContext& g = *GImGui;
    ImGuiWindow* window = GetCurrentWindow();
    window->DC.Indent.x += (indent_w != 0.0f) ? indent_w : g.Style.IndentSpacing;
    window->DC.CursorPos.x = window->Pos.x + window->DC.Indent.x + window->DC.ColumnsOffset.x;
}

void ImGui::Unindent(float indent_w)
{
    ImGuiContext& g = *GImGui;
    ImGuiWindow* window = GetCurrentWindow();
    window->DC.Indent.x -= (indent_w != 0.0f) ? indent_w : g.Style.IndentSpacing;
    window->DC.CursorPos.x = window->Pos.x + window->DC.Indent.x + window->DC.ColumnsOffset.x;
}

//-----------------------------------------------------------------------------
// [SECTION] TOOLTIPS
//-----------------------------------------------------------------------------

void ImGui::BeginTooltip()
{
    ImGuiContext& g = *GImGui;
    if (g.DragDropWithinSourceOrTarget)
    {
        // The default tooltip position is a little offset to give space to see the context menu (it's also clamped within the current viewport/monitor)
        // In the context of a dragging tooltip we try to reduce that offset and we enforce following the cursor.
        // Whatever we do we want to call SetNextWindowPos() to enforce a tooltip position and disable clipping the tooltip without our display area, like regular tooltip do.
        //ImVec2 tooltip_pos = g.IO.MousePos - g.ActiveIdClickOffset - g.Style.WindowPadding;
        ImVec2 tooltip_pos = g.IO.MousePos + ImVec2(16 * g.Style.MouseCursorScale, 8 * g.Style.MouseCursorScale);
        SetNextWindowPos(tooltip_pos);
        SetNextWindowBgAlpha(g.Style.Colors[ImGuiCol_PopupBg].w * 0.60f);
        //PushStyleVar(ImGuiStyleVar_Alpha, g.Style.Alpha * 0.60f); // This would be nice but e.g ColorButton with checkboard has issue with transparent colors :(
        BeginTooltipEx(0, true);
    }
    else
    {
        BeginTooltipEx(0, false);
    }
}

// Not exposed publicly as BeginTooltip() because bool parameters are evil. Let's see if other needs arise first.
void ImGui::BeginTooltipEx(ImGuiWindowFlags extra_flags, bool override_previous_tooltip)
{
    ImGuiContext& g = *GImGui;
    char window_name[16];
    ImFormatString(window_name, IM_ARRAYSIZE(window_name), "##Tooltip_%02d", g.TooltipOverrideCount);
    if (override_previous_tooltip)
        if (ImGuiWindow* window = FindWindowByName(window_name))
            if (window->Active)
            {
                // Hide previous tooltip from being displayed. We can't easily "reset" the content of a window so we create a new one.
                window->Hidden = true;
                window->HiddenFramesRegular = 1;
                ImFormatString(window_name, IM_ARRAYSIZE(window_name), "##Tooltip_%02d", ++g.TooltipOverrideCount);
            }
    ImGuiWindowFlags flags = ImGuiWindowFlags_Tooltip|ImGuiWindowFlags_NoInputs|ImGuiWindowFlags_NoTitleBar|ImGuiWindowFlags_NoMove|ImGuiWindowFlags_NoResize|ImGuiWindowFlags_NoSavedSettings|ImGuiWindowFlags_AlwaysAutoResize|ImGuiWindowFlags_NoNav;
    Begin(window_name, NULL, flags | extra_flags);
}

void ImGui::EndTooltip()
{
    IM_ASSERT(GetCurrentWindowRead()->Flags & ImGuiWindowFlags_Tooltip);   // Mismatched BeginTooltip()/EndTooltip() calls
    End();
}

void ImGui::SetTooltipV(const char* fmt, va_list args)
{
    ImGuiContext& g = *GImGui;
    if (g.DragDropWithinSourceOrTarget)
        BeginTooltip();
    else
        BeginTooltipEx(0, true);
    TextV(fmt, args);
    EndTooltip();
}

void ImGui::SetTooltip(const char* fmt, ...)
{
    va_list args;
    va_start(args, fmt);
    SetTooltipV(fmt, args);
    va_end(args);
}

//-----------------------------------------------------------------------------
// [SECTION] POPUPS
//-----------------------------------------------------------------------------

bool ImGui::IsPopupOpen(ImGuiID id)
{
    ImGuiContext& g = *GImGui;
    return g.OpenPopupStack.Size > g.CurrentPopupStack.Size && g.OpenPopupStack[g.CurrentPopupStack.Size].PopupId == id;
}

bool ImGui::IsPopupOpen(const char* str_id)
{
    ImGuiContext& g = *GImGui;
    return g.OpenPopupStack.Size > g.CurrentPopupStack.Size && g.OpenPopupStack[g.CurrentPopupStack.Size].PopupId == g.CurrentWindow->GetID(str_id);
}

ImGuiWindow* ImGui::GetFrontMostPopupModal()
{
    ImGuiContext& g = *GImGui;
    for (int n = g.OpenPopupStack.Size-1; n >= 0; n--)
        if (ImGuiWindow* popup = g.OpenPopupStack.Data[n].Window)
            if (popup->Flags & ImGuiWindowFlags_Modal)
                return popup;
    return NULL;
}

void ImGui::OpenPopup(const char* str_id)
{
    ImGuiContext& g = *GImGui;
    OpenPopupEx(g.CurrentWindow->GetID(str_id));
}

// Mark popup as open (toggle toward open state).
// Popups are closed when user click outside, or activate a pressable item, or CloseCurrentPopup() is called within a BeginPopup()/EndPopup() block.
// Popup identifiers are relative to the current ID-stack (so OpenPopup and BeginPopup needs to be at the same level).
// One open popup per level of the popup hierarchy (NB: when assigning we reset the Window member of ImGuiPopupRef to NULL)
void ImGui::OpenPopupEx(ImGuiID id)
{
    ImGuiContext& g = *GImGui;
    ImGuiWindow* parent_window = g.CurrentWindow;
    int current_stack_size = g.CurrentPopupStack.Size;
    ImGuiPopupRef popup_ref; // Tagged as new ref as Window will be set back to NULL if we write this into OpenPopupStack.
    popup_ref.PopupId = id;
    popup_ref.Window = NULL;
    popup_ref.ParentWindow = parent_window;
    popup_ref.OpenFrameCount = g.FrameCount;
    popup_ref.OpenParentId = parent_window->IDStack.back();
    popup_ref.OpenMousePos = g.IO.MousePos;
    popup_ref.OpenPopupPos = NavCalcPreferredRefPos();

    //printf("[%05d] OpenPopupEx(0x%08X)\n", g.FrameCount, id);
    if (g.OpenPopupStack.Size < current_stack_size + 1)
    {
        g.OpenPopupStack.push_back(popup_ref);
    }
    else
    {
        // Gently handle the user mistakenly calling OpenPopup() every frame. It is a programming mistake! However, if we were to run the regular code path, the ui
        // would become completely unusable because the popup will always be in hidden-while-calculating-size state _while_ claiming focus. Which would be a very confusing
        // situation for the programmer. Instead, we silently allow the popup to proceed, it will keep reappearing and the programming error will be more obvious to understand.
        if (g.OpenPopupStack[current_stack_size].PopupId == id && g.OpenPopupStack[current_stack_size].OpenFrameCount == g.FrameCount - 1)
        {
            g.OpenPopupStack[current_stack_size].OpenFrameCount = popup_ref.OpenFrameCount;
        }
        else
        {
            // Close child popups if any, then flag popup for open/reopen
            g.OpenPopupStack.resize(current_stack_size + 1);
            g.OpenPopupStack[current_stack_size] = popup_ref;
        }

        // When reopening a popup we first refocus its parent, otherwise if its parent is itself a popup it would get closed by ClosePopupsOverWindow().
        // This is equivalent to what ClosePopupToLevel() does.
        //if (g.OpenPopupStack[current_stack_size].PopupId == id)
        //    FocusWindow(parent_window);
    }
}

bool ImGui::OpenPopupOnItemClick(const char* str_id, int mouse_button)
{
    ImGuiWindow* window = GImGui->CurrentWindow;
    if (IsMouseReleased(mouse_button) && IsItemHovered(ImGuiHoveredFlags_AllowWhenBlockedByPopup))
    {
        ImGuiID id = str_id ? window->GetID(str_id) : window->DC.LastItemId; // If user hasn't passed an ID, we can use the LastItemID. Using LastItemID as a Popup ID won't conflict!
        IM_ASSERT(id != 0);                                                  // You cannot pass a NULL str_id if the last item has no identifier (e.g. a Text() item)
        OpenPopupEx(id);
        return true;
    }
    return false;
}

void ImGui::ClosePopupsOverWindow(ImGuiWindow* ref_window)
{
    ImGuiContext& g = *GImGui;
    if (g.OpenPopupStack.empty())
        return;

    // When popups are stacked, clicking on a lower level popups puts focus back to it and close popups above it.
    // Don't close our own child popup windows.
    int n = 0;
    if (ref_window)
    {
        for (n = 0; n < g.OpenPopupStack.Size; n++)
        {
            ImGuiPopupRef& popup = g.OpenPopupStack[n];
            if (!popup.Window)
                continue;
            IM_ASSERT((popup.Window->Flags & ImGuiWindowFlags_Popup) != 0);
            if (popup.Window->Flags & ImGuiWindowFlags_ChildWindow)
                continue;

            // Trim the stack if popups are not direct descendant of the reference window (which is often the NavWindow)
            bool has_focus = false;
            for (int m = n; m < g.OpenPopupStack.Size && !has_focus; m++)
                has_focus = (g.OpenPopupStack[m].Window && g.OpenPopupStack[m].Window->RootWindow == ref_window->RootWindow);
            if (!has_focus)
                break;
        }
    }
    if (n < g.OpenPopupStack.Size) // This test is not required but it allows to set a convenient breakpoint on the block below
        ClosePopupToLevel(n);
}

void ImGui::ClosePopupToLevel(int remaining)
{
    IM_ASSERT(remaining >= 0);
    ImGuiContext& g = *GImGui;
    ImGuiWindow* focus_window = (remaining > 0) ? g.OpenPopupStack[remaining-1].Window : g.OpenPopupStack[0].ParentWindow;
    if (g.NavLayer == 0)
        focus_window = NavRestoreLastChildNavWindow(focus_window);
    FocusWindow(focus_window);
    focus_window->DC.NavHideHighlightOneFrame = true;
    g.OpenPopupStack.resize(remaining);
}

void ImGui::ClosePopup(ImGuiID id)
{
    if (!IsPopupOpen(id))
        return;
    ImGuiContext& g = *GImGui;
    ClosePopupToLevel(g.OpenPopupStack.Size - 1);
}

// Close the popup we have begin-ed into.
void ImGui::CloseCurrentPopup()
{
    ImGuiContext& g = *GImGui;
    int popup_idx = g.CurrentPopupStack.Size - 1;
    if (popup_idx < 0 || popup_idx >= g.OpenPopupStack.Size || g.CurrentPopupStack[popup_idx].PopupId != g.OpenPopupStack[popup_idx].PopupId)
        return;
    while (popup_idx > 0 && g.OpenPopupStack[popup_idx].Window && (g.OpenPopupStack[popup_idx].Window->Flags & ImGuiWindowFlags_ChildMenu))
        popup_idx--;
    ClosePopupToLevel(popup_idx);
}

bool ImGui::BeginPopupEx(ImGuiID id, ImGuiWindowFlags extra_flags)
{
    ImGuiContext& g = *GImGui;
    if (!IsPopupOpen(id))
    {
        g.NextWindowData.Clear(); // We behave like Begin() and need to consume those values
        return false;
    }

    char name[20];
    if (extra_flags & ImGuiWindowFlags_ChildMenu)
        ImFormatString(name, IM_ARRAYSIZE(name), "##Menu_%02d", g.CurrentPopupStack.Size);    // Recycle windows based on depth
    else
        ImFormatString(name, IM_ARRAYSIZE(name), "##Popup_%08x", id); // Not recycling, so we can close/open during the same frame

    bool is_open = Begin(name, NULL, extra_flags | ImGuiWindowFlags_Popup);
    if (!is_open) // NB: Begin can return false when the popup is completely clipped (e.g. zero size display)
        EndPopup();

    return is_open;
}

bool ImGui::BeginPopup(const char* str_id, ImGuiWindowFlags flags)
{
    ImGuiContext& g = *GImGui;
    if (g.OpenPopupStack.Size <= g.CurrentPopupStack.Size) // Early out for performance
    {
        g.NextWindowData.Clear(); // We behave like Begin() and need to consume those values
        return false;
    }
    return BeginPopupEx(g.CurrentWindow->GetID(str_id), flags|ImGuiWindowFlags_AlwaysAutoResize|ImGuiWindowFlags_NoTitleBar|ImGuiWindowFlags_NoSavedSettings);
}

bool ImGui::BeginPopupModal(const char* name, bool* p_open, ImGuiWindowFlags flags)
{
    ImGuiContext& g = *GImGui;
    ImGuiWindow* window = g.CurrentWindow;
    const ImGuiID id = window->GetID(name);
    if (!IsPopupOpen(id))
    {
        g.NextWindowData.Clear(); // We behave like Begin() and need to consume those values
        return false;
    }

    // Center modal windows by default
    // FIXME: Should test for (PosCond & window->SetWindowPosAllowFlags) with the upcoming window.
    if (g.NextWindowData.PosCond == 0)
        SetNextWindowPos(window->Viewport->GetCenter(), ImGuiCond_Appearing, ImVec2(0.5f, 0.5f));

    bool is_open = Begin(name, p_open, flags | ImGuiWindowFlags_Popup | ImGuiWindowFlags_Modal | ImGuiWindowFlags_NoCollapse | ImGuiWindowFlags_NoSavedSettings);
    if (!is_open || (p_open && !*p_open)) // NB: is_open can be 'false' when the popup is completely clipped (e.g. zero size display)
    {
        EndPopup();
        if (is_open)
            ClosePopup(id);
        return false;
    }
    return is_open;
}

void ImGui::EndPopup()
{
    ImGuiContext& g = *GImGui; (void)g;
    IM_ASSERT(g.CurrentWindow->Flags & ImGuiWindowFlags_Popup);  // Mismatched BeginPopup()/EndPopup() calls
    IM_ASSERT(g.CurrentPopupStack.Size > 0);

    // Make all menus and popups wrap around for now, may need to expose that policy.
    NavMoveRequestTryWrapping(g.CurrentWindow, ImGuiNavMoveFlags_LoopY);

    End();
}

// This is a helper to handle the simplest case of associating one named popup to one given widget.
// You may want to handle this on user side if you have specific needs (e.g. tweaking IsItemHovered() parameters).
// You can pass a NULL str_id to use the identifier of the last item.
bool ImGui::BeginPopupContextItem(const char* str_id, int mouse_button)
{
    ImGuiWindow* window = GImGui->CurrentWindow;
    ImGuiID id = str_id ? window->GetID(str_id) : window->DC.LastItemId; // If user hasn't passed an ID, we can use the LastItemID. Using LastItemID as a Popup ID won't conflict!
    IM_ASSERT(id != 0);                                                  // You cannot pass a NULL str_id if the last item has no identifier (e.g. a Text() item)
    if (IsMouseReleased(mouse_button) && IsItemHovered(ImGuiHoveredFlags_AllowWhenBlockedByPopup))
        OpenPopupEx(id);
    return BeginPopupEx(id, ImGuiWindowFlags_AlwaysAutoResize|ImGuiWindowFlags_NoTitleBar|ImGuiWindowFlags_NoSavedSettings);
}

bool ImGui::BeginPopupContextWindow(const char* str_id, int mouse_button, bool also_over_items)
{
    if (!str_id)
        str_id = "window_context";
    ImGuiID id = GImGui->CurrentWindow->GetID(str_id);
    if (IsMouseReleased(mouse_button) && IsWindowHovered(ImGuiHoveredFlags_AllowWhenBlockedByPopup))
        if (also_over_items || !IsAnyItemHovered())
            OpenPopupEx(id);
    return BeginPopupEx(id, ImGuiWindowFlags_AlwaysAutoResize|ImGuiWindowFlags_NoTitleBar|ImGuiWindowFlags_NoSavedSettings);
}

bool ImGui::BeginPopupContextVoid(const char* str_id, int mouse_button)
{
    if (!str_id)
        str_id = "void_context";
    ImGuiID id = GImGui->CurrentWindow->GetID(str_id);
    if (IsMouseReleased(mouse_button) && !IsWindowHovered(ImGuiHoveredFlags_AnyWindow))
        OpenPopupEx(id);
    return BeginPopupEx(id, ImGuiWindowFlags_AlwaysAutoResize|ImGuiWindowFlags_NoTitleBar|ImGuiWindowFlags_NoSavedSettings);
}

// r_avoid = the rectangle to avoid (e.g. for tooltip it is a rectangle around the mouse cursor which we want to avoid. for popups it's a small point around the cursor.)
// r_outer = the visible area rectangle, minus safe area padding. If our popup size won't fit because of safe area padding we ignore it.
// (r_outer is usually equivalent to the viewport rectangle minus padding, but when multi-viewports are enabled and monitor
//  information are available, it may represent the entire platform monitor from the frame of reference of the current viewport.
//  this allows us to have tooltips/popups displayed out of the parent viewport.)
ImVec2 ImGui::FindBestWindowPosForPopupEx(const ImVec2& ref_pos, const ImVec2& size, ImGuiDir* last_dir, const ImRect& r_outer, const ImRect& r_avoid, ImGuiPopupPositionPolicy policy)
{
    ImVec2 base_pos_clamped = ImClamp(ref_pos, r_outer.Min, r_outer.Max - size);
    //GImGui->OverlayDrawList.AddRect(r_avoid.Min, r_avoid.Max, IM_COL32(255,0,0,255));
    //GImGui->OverlayDrawList.AddRect(r_outer.Min, r_outer.Max, IM_COL32(0,255,0,255));

    // Combo Box policy (we want a connecting edge)
    if (policy == ImGuiPopupPositionPolicy_ComboBox)
    {
        const ImGuiDir dir_prefered_order[ImGuiDir_COUNT] = { ImGuiDir_Down, ImGuiDir_Right, ImGuiDir_Left, ImGuiDir_Up };
        for (int n = (*last_dir != ImGuiDir_None) ? -1 : 0; n < ImGuiDir_COUNT; n++)
        {
            const ImGuiDir dir = (n == -1) ? *last_dir : dir_prefered_order[n];
            if (n != -1 && dir == *last_dir) // Already tried this direction?
                continue;
            ImVec2 pos;
            if (dir == ImGuiDir_Down)  pos = ImVec2(r_avoid.Min.x, r_avoid.Max.y);          // Below, Toward Right (default)
            if (dir == ImGuiDir_Right) pos = ImVec2(r_avoid.Min.x, r_avoid.Min.y - size.y); // Above, Toward Right
            if (dir == ImGuiDir_Left)  pos = ImVec2(r_avoid.Max.x - size.x, r_avoid.Max.y); // Below, Toward Left
            if (dir == ImGuiDir_Up)    pos = ImVec2(r_avoid.Max.x - size.x, r_avoid.Min.y - size.y); // Above, Toward Left
            if (!r_outer.Contains(ImRect(pos, pos + size)))
                continue;
            *last_dir = dir;
            return pos;
        }
    }

    // Default popup policy
    const ImGuiDir dir_prefered_order[ImGuiDir_COUNT] = { ImGuiDir_Right, ImGuiDir_Down, ImGuiDir_Up, ImGuiDir_Left };
    for (int n = (*last_dir != ImGuiDir_None) ? -1 : 0; n < ImGuiDir_COUNT; n++)
    {
        const ImGuiDir dir = (n == -1) ? *last_dir : dir_prefered_order[n];
        if (n != -1 && dir == *last_dir) // Already tried this direction?
            continue;
        float avail_w = (dir == ImGuiDir_Left ? r_avoid.Min.x : r_outer.Max.x) - (dir == ImGuiDir_Right ? r_avoid.Max.x : r_outer.Min.x);
        float avail_h = (dir == ImGuiDir_Up ? r_avoid.Min.y : r_outer.Max.y) - (dir == ImGuiDir_Down ? r_avoid.Max.y : r_outer.Min.y);
        if (avail_w < size.x || avail_h < size.y)
            continue;
        ImVec2 pos;
        pos.x = (dir == ImGuiDir_Left) ? r_avoid.Min.x - size.x : (dir == ImGuiDir_Right) ? r_avoid.Max.x : base_pos_clamped.x;
        pos.y = (dir == ImGuiDir_Up)   ? r_avoid.Min.y - size.y : (dir == ImGuiDir_Down)  ? r_avoid.Max.y : base_pos_clamped.y;
        *last_dir = dir;
        return pos;
    }

    // Fallback, try to keep within display
    *last_dir = ImGuiDir_None;
    ImVec2 pos = ref_pos;
    pos.x = ImMax(ImMin(pos.x + size.x, r_outer.Max.x) - size.x, r_outer.Min.x);
    pos.y = ImMax(ImMin(pos.y + size.y, r_outer.Max.y) - size.y, r_outer.Min.y);
    return pos;
}

ImRect ImGui::GetWindowAllowedExtentRect(ImGuiWindow* window)
{
    ImGuiContext& g = *GImGui;
    ImRect r_screen;
    if (window->ViewportAllowPlatformMonitorExtend >= 0)
    {
        // Extent with be in the frame of reference of the given viewport (so Min is likely to be negative here)
        const ImGuiPlatformMonitor& monitor = g.PlatformIO.Monitors[window->ViewportAllowPlatformMonitorExtend];
        r_screen.Min = monitor.WorkPos;
        r_screen.Max = monitor.WorkPos + monitor.WorkSize;
    }
    else
    {
        r_screen.Min = window->Viewport->Pos;
        r_screen.Max = window->Viewport->Pos + window->Viewport->Size;
    }
    ImVec2 padding = g.Style.DisplaySafeAreaPadding;
    r_screen.Expand(ImVec2((r_screen.GetWidth() > padding.x * 2) ? -padding.x : 0.0f, (r_screen.GetHeight() > padding.y * 2) ? -padding.y : 0.0f));
    return r_screen;
}

ImVec2 ImGui::FindBestWindowPosForPopup(ImGuiWindow* window)
{
    ImGuiContext& g = *GImGui;
    if (window->Flags & ImGuiWindowFlags_ChildMenu)
    {
        // Child menus typically request _any_ position within the parent menu item, and then our FindBestWindowPosForPopup() function will move the new menu outside the parent bounds.
        // This is how we end up with child menus appearing (most-commonly) on the right of the parent menu.
        ImGuiWindow* parent_window = window->ParentWindow;
        float horizontal_overlap = g.Style.ItemSpacing.x;       // We want some overlap to convey the relative depth of each menu (currently the amount of overlap is hard-coded to style.ItemSpacing.x).
        ImRect r_outer = GetWindowAllowedExtentRect(window);
        ImRect r_avoid;
        if (parent_window->DC.MenuBarAppending)
            r_avoid = ImRect(-FLT_MAX, parent_window->Pos.y + parent_window->TitleBarHeight(), FLT_MAX, parent_window->Pos.y + parent_window->TitleBarHeight() + parent_window->MenuBarHeight());
        else
            r_avoid = ImRect(parent_window->Pos.x + horizontal_overlap, -FLT_MAX, parent_window->Pos.x + parent_window->Size.x - horizontal_overlap - parent_window->ScrollbarSizes.x, FLT_MAX);
        return FindBestWindowPosForPopupEx(window->Pos, window->Size, &window->AutoPosLastDirection, r_outer, r_avoid);
    }
    if (window->Flags & ImGuiWindowFlags_Popup)
    {
        ImRect r_outer = GetWindowAllowedExtentRect(window);
        ImRect r_avoid = ImRect(window->Pos.x - 1, window->Pos.y - 1, window->Pos.x + 1, window->Pos.y + 1);
        return FindBestWindowPosForPopupEx(window->Pos, window->Size, &window->AutoPosLastDirection, r_outer, r_avoid);
    }
    if (window->Flags & ImGuiWindowFlags_Tooltip)
    {
        // Position tooltip (always follows mouse)
        float sc = g.Style.MouseCursorScale;
        ImVec2 ref_pos = NavCalcPreferredRefPos();
        ImRect r_outer = GetWindowAllowedExtentRect(window);
        ImRect r_avoid;
        if (!g.NavDisableHighlight && g.NavDisableMouseHover && !(g.IO.ConfigFlags & ImGuiConfigFlags_NavEnableSetMousePos))
            r_avoid = ImRect(ref_pos.x - 16, ref_pos.y - 8, ref_pos.x + 16, ref_pos.y + 8);
        else
            r_avoid = ImRect(ref_pos.x - 16, ref_pos.y - 8, ref_pos.x + 24 * sc, ref_pos.y + 24 * sc); // FIXME: Hard-coded based on mouse cursor shape expectation. Exact dimension not very important.
        ImVec2 pos = FindBestWindowPosForPopupEx(ref_pos, window->Size, &window->AutoPosLastDirection, r_outer, r_avoid);
        if (window->AutoPosLastDirection == ImGuiDir_None)
            pos = ref_pos + ImVec2(2, 2); // If there's not enough room, for tooltip we prefer avoiding the cursor at all cost even if it means that part of the tooltip won't be visible.
        return pos;
    }
    IM_ASSERT(0);
    return window->Pos;
}

//-----------------------------------------------------------------------------
// [SECTION] VIEWPORTS / PLATFORM WINDOWS
//-----------------------------------------------------------------------------

ImGuiViewport* ImGui::GetMainViewport() 
{ 
    ImGuiContext& g = *GImGui;
    return g.Viewports[0];
}

ImGuiViewportP* ImGui::FindViewportByID(ImGuiID id)
{
    ImGuiContext& g = *GImGui;
    for (int n = 0; n < g.Viewports.Size; n++)
        if (g.Viewports[n]->ID == id)
            return g.Viewports[n];
    return NULL;
}

ImGuiViewport* ImGui::FindViewportByPlatformHandle(void* platform_handle)
{
    ImGuiContext& g = *GImGui;
    for (int i = 0; i != g.Viewports.Size; i++)
        if (g.Viewports[i]->PlatformHandle == platform_handle)
            return g.Viewports[i];
    return NULL;
}

void ImGui::SetCurrentViewport(ImGuiWindow* current_window, ImGuiViewportP* viewport)
{
    ImGuiContext& g = *GImGui;
    if (viewport)
    {
        // First window submitted gets viewport ownership
        // [2018-07-18] This is problematic: e.g. a drag and drop tooltip may steal viewport of the window it is hovered. Disabling, will rework in Docking branch.
        (void)current_window;
        /*
        if (viewport->LastFrameActive < g.FrameCount && viewport->Window != current_window && viewport->Window != NULL && current_window != NULL)
        {
            //printf("[%05d] Window '%s' steal Viewport %08X from Window '%s'\n", g.FrameCount, current_window->Name, viewport->ID, viewport->Window->Name);
            viewport->Window = current_window;
            viewport->ID = current_window->ID;
        }
        */
        viewport->LastFrameActive = g.FrameCount;
    }
    if (g.CurrentViewport == viewport)
        return;
    g.CurrentViewport = viewport;

    // Notify platform layer of viewport changes
    // FIXME-DPI: This is only currently used for experimenting with handling of multiple DPI
    if (g.CurrentViewport && g.PlatformIO.Platform_OnChangedViewport)
        g.PlatformIO.Platform_OnChangedViewport(g.CurrentViewport);
}

static void SetWindowViewport(ImGuiWindow* window, ImGuiViewportP* viewport)
{
    window->Viewport = viewport;
    window->ViewportId = viewport->ID;
    window->ViewportOwned = (viewport->Window == window);
}

static bool ImGui::GetWindowAlwaysWantOwnViewport(ImGuiWindow* window)
{
    // Tooltips and menus are not automatically forced into their own viewport when the NoMerge flag is set, however the multiplication of viewports makes them more likely to protude and create their own.
    ImGuiContext& g = *GImGui;
    if ((g.IO.ConfigFlags & ImGuiConfigFlags_ViewportsNoMerge) && (g.IO.ConfigFlags & ImGuiConfigFlags_ViewportsEnable))
        //if (window->DockStatus == ImGuiDockStatus_Floating)
            if ((window->Flags & (ImGuiWindowFlags_ChildWindow | ImGuiWindowFlags_ChildMenu | ImGuiWindowFlags_Tooltip)) == 0)
                return true;
    return false;
}

static void ImGui::UpdateTryMergeWindowIntoHostViewport(ImGuiWindow* window, ImGuiViewportP* viewport)
{
    ImGuiContext& g = *GImGui;
    if (!(g.IO.ConfigFlags & ImGuiConfigFlags_ViewportsEnable))
        return;
    if (!(viewport->Flags & ImGuiViewportFlags_CanHostOtherWindows) || window->Viewport == viewport)
        return;
    if (!viewport->GetRect().Contains(window->Rect()))
        return;
    if (GetWindowAlwaysWantOwnViewport(window))
        return;

    // Move to the existing viewport, Move child/hosted windows as well (FIXME-OPT: iterate child)
    ImGuiViewportP* old_viewport = window->Viewport;
    if (window->ViewportOwned)
        for (int n = 0; n < g.Windows.Size; n++)
            if (g.Windows[n]->Viewport == old_viewport)
                SetWindowViewport(g.Windows[n], viewport);
    SetWindowViewport(window, viewport);
}

// Scale all windows (position, size). Use when e.g. changing DPI. (This is a lossy operation!)
void ImGui::ScaleWindowsInViewport(ImGuiViewportP* viewport, float scale)
{
    ImGuiContext& g = *GImGui;
    if (viewport->Window)
    {
        ScaleWindow(viewport->Window, scale);
    }
    else
    {
        for (int i = 0; i != g.Windows.Size; i++)
            if (g.Windows[i]->Viewport == viewport)
                ScaleWindow(g.Windows[i], scale);
    }
}

// If the back-end doesn't set MouseLastHoveredViewport or doesn't honor ImGuiViewportFlags_NoInputs, we do a search ourselves.
// A) It won't take account of the possibility that non-imgui windows may be in-between our dragged window and our target window. 
// B) It requires Platform_GetWindowFocus to be implemented by back-end.
static ImGuiViewportP* FindViewportHoveredFromPlatformWindowStack(const ImVec2 mouse_platform_pos)
{
    ImGuiContext& g = *GImGui;
    ImGuiViewportP* best_candidate = NULL;
    for (int n = 0; n < g.Viewports.Size; n++)
    {
        ImGuiViewportP* viewport = g.Viewports[n];
        if (!(viewport->Flags & ImGuiViewportFlags_NoInputs) && viewport->GetRect().Contains(mouse_platform_pos))
            if (best_candidate == NULL || best_candidate->LastFrontMostStampCount < viewport->LastFrontMostStampCount)
                best_candidate = viewport;
    }
    return best_candidate;
}

static void ImGui::UpdateViewports()
{
    ImGuiContext& g = *GImGui;
    IM_ASSERT(g.PlatformIO.Viewports.Size <= g.Viewports.Size);

    // Update main viewport with current platform position and size
    ImGuiViewportP* main_viewport = g.Viewports[0];
    IM_ASSERT(main_viewport->ID == IMGUI_VIEWPORT_DEFAULT_ID);
    ImVec2 main_viewport_platform_pos = ImVec2(0.0f, 0.0f);
    if ((g.IO.ConfigFlags & ImGuiConfigFlags_ViewportsEnable))
        main_viewport_platform_pos = g.PlatformIO.Platform_GetWindowPos(main_viewport);
    AddUpdateViewport(NULL, IMGUI_VIEWPORT_DEFAULT_ID, main_viewport_platform_pos, g.IO.DisplaySize, ImGuiViewportFlags_CanHostOtherWindows);

    g.CurrentViewport = NULL;
    g.MouseViewport = NULL;
    for (int n = 0; n < g.Viewports.Size; n++)
    {
        // Erase unused viewports
        ImGuiViewportP* viewport = g.Viewports[n];
        viewport->Idx = n;

        if (n > 0 && viewport->LastFrameActive < g.FrameCount - 2)
        {
            // Clear references to this viewport in windows (window->ViewportId becomes the master data)
            for (int window_n = 0; window_n < g.Windows.Size; window_n++)
                if (g.Windows[window_n]->Viewport == viewport)
                    g.Windows[window_n]->Viewport = NULL;
            if (viewport == g.MouseLastHoveredViewport) 
                g.MouseLastHoveredViewport = NULL;
            g.Viewports.erase(g.Viewports.Data + n);

            // Destroy
            DestroyPlatformWindow(viewport); // In most circumstances the platform window will already be destroyed here.
            IM_ASSERT(g.PlatformIO.Viewports.contains(viewport) == false);
            IM_DELETE(viewport);
            n--;
            continue;
        }

        if ((g.IO.ConfigFlags & ImGuiConfigFlags_ViewportsEnable))
        {
            // Apply Position and Size (from Platform Window to ImGui) if requested. 
            // We do it early in the frame instead of waiting for UpdatePlatformWindows() to avoid a frame of lag when moving/resizing using OS facilities.
            if (viewport->PlatformRequestMove)
                viewport->Pos = g.PlatformIO.Platform_GetWindowPos(viewport);
            if (viewport->PlatformRequestResize)
                viewport->Size = g.PlatformIO.Platform_GetWindowSize(viewport);

            // Translate imgui windows when a Host Viewport has been moved
            ImVec2 delta = viewport->Pos - viewport->LastPos;
            if ((viewport->Flags & ImGuiViewportFlags_CanHostOtherWindows) && (delta.x != 0.0f || delta.y != 0.0f))
                for (int window_n = 0; window_n < g.Windows.Size; window_n++)
                    if (g.Windows[window_n]->Viewport == viewport)
                        TranslateWindow(g.Windows[window_n], delta);

            // Update monitor (we'll use this info to clamp windows and save windows lost in a removed monitor)
            viewport->PlatformMonitor = FindPlatformMonitorForRect(viewport->GetRect());
        }

        // Update DPI scale
        float new_dpi_scale;
        if (g.PlatformIO.Platform_GetWindowDpiScale)
            new_dpi_scale = g.PlatformIO.Platform_GetWindowDpiScale(viewport);
        else
            new_dpi_scale = (viewport->DpiScale != 0.0f) ? viewport->DpiScale : 1.0f;
        if (viewport->DpiScale != 0.0f && new_dpi_scale != viewport->DpiScale)
        {
            float scale_factor = new_dpi_scale / viewport->DpiScale;
            if (g.IO.ConfigFlags & ImGuiConfigFlags_DpiEnableScaleViewports)
                ScaleWindowsInViewport(viewport, scale_factor);
            //if (viewport == GetMainViewport())
            //    g.PlatformInterface.SetWindowSize(viewport, viewport->Size * scale_factor);

            // Scale our window moving pivot so that the window will rescale roughly around the mouse position.
            // FIXME-VIEWPORT: This currently creates a resizing feedback loop when a window is straddling a DPI transition border.
            // (Minor: since our sizes do not perfectly linearly scale, deferring the click offset scale until we know the actual window scale ratio may get us slightly more precise mouse positioning.)
            //if (g.MovingWindow != NULL && g.MovingWindow->Viewport == viewport)
            //    g.ActiveIdClickOffset = ImFloor(g.ActiveIdClickOffset * scale_factor);
        }
        viewport->DpiScale = new_dpi_scale;
    }

    if (!(g.IO.ConfigFlags & ImGuiConfigFlags_ViewportsEnable))
    {
        g.MouseViewport = main_viewport;
        return;
    }

    // Mouse handling: decide on the actual mouse viewport for this frame between the active/focused viewport and the hovered viewport.
    // Note that 'viewport_hovered' should skip over any viewport that has the ImGuiViewportFlags_NoInputs flags set.
    ImGuiViewportP* viewport_hovered = NULL;
    if (g.IO.BackendFlags & ImGuiBackendFlags_HasMouseHoveredViewport)
    {
        viewport_hovered = g.IO.MouseHoveredViewport ? FindViewportByID(g.IO.MouseHoveredViewport) : NULL;
        if (viewport_hovered && (viewport_hovered->Flags & ImGuiViewportFlags_NoInputs))
        {
            // Back-end failed at honoring its contract if it returned a viewport with the _NoInputs flag.
            IM_ASSERT(0);
            viewport_hovered = FindViewportHoveredFromPlatformWindowStack(g.IO.MousePos);
        }
    }
    else
    {
        // If the back-end doesn't know how to honor ImGuiViewportFlags_NoInputs, we do a search ourselves. Note that this search:
        // A) won't take account of the possibility that non-imgui windows may be in-between our dragged window and our target window. 
        // B) uses LastFrameAsRefViewport as a flawed replacement for the last time a window was focused (we could/should fix that by introducing Focus functions in PlatformIO)
        viewport_hovered = FindViewportHoveredFromPlatformWindowStack(g.IO.MousePos);
    }
    if (viewport_hovered != NULL)
        g.MouseLastHoveredViewport = viewport_hovered;
    else if (g.MouseLastHoveredViewport == NULL)
        g.MouseLastHoveredViewport = g.Viewports[0];

    // Update mouse reference viewport
    // (when moving a window we aim at its viewport, but this will be overwritten below if we go in drag and drop mode)
    if (g.MovingWindow)
        g.MouseViewport = g.MovingWindow->Viewport; 
    else
        g.MouseViewport = g.MouseLastHoveredViewport;

    // When dragging something, always refer to the last hovered viewport. 
    // - when releasing a moving window we will revert to aiming behind (at viewport_hovered)
    // - when we are between viewports, our dragged preview will tend to show in the last viewport _even_ if we don't have tooltips in their viewports (when lacking monitor info)
    // - consider the case of holding on a menu item to browse child menus: even thou a mouse button is held, there's no active id because menu items only react on mouse release.
    const bool is_mouse_dragging_with_an_expected_destination = g.DragDropActive;
    if (is_mouse_dragging_with_an_expected_destination && viewport_hovered == NULL)
        viewport_hovered = g.MouseLastHoveredViewport;
    if (is_mouse_dragging_with_an_expected_destination || g.ActiveId == 0 || !ImGui::IsAnyMouseDown())
        if (viewport_hovered != NULL && viewport_hovered != g.MouseViewport && !(viewport_hovered->Flags & ImGuiViewportFlags_NoInputs))
            g.MouseViewport = viewport_hovered;

    IM_ASSERT(g.MouseViewport != NULL);
}

ImGuiViewportP* ImGui::AddUpdateViewport(ImGuiWindow* window, ImGuiID id, const ImVec2& pos, const ImVec2& size, ImGuiViewportFlags flags)
{
    ImGuiContext& g = *GImGui;
    IM_ASSERT(id != 0);

    ImGuiViewportP* viewport = (ImGuiViewportP*)FindViewportByID(id);
    if (viewport)
    {
        viewport->Pos = pos;
        viewport->Size = size;
    }
    else
    {
        // New viewport
        viewport = IM_NEW(ImGuiViewportP)();
        viewport->ID = id;
        viewport->Idx = g.Viewports.Size;
        viewport->Pos = viewport->LastPos = pos;
        viewport->Size = size;
        viewport->PlatformMonitor = FindPlatformMonitorForRect(viewport->GetRect());
        g.Viewports.push_back(viewport);

        if (window && (window->Flags & ImGuiWindowFlags_NoFocusOnAppearing))
            flags |= ImGuiViewportFlags_NoFocusOnAppearing;

        // We normally setup for all viewports in NewFrame() but here need to handle the mid-frame creation of a new viewport.
        // We need to extend the fullscreen clip rect so the OverlayDrawList clip is correct for that the first frame
        g.DrawListSharedData.ClipRectFullscreen.z = ImMax(g.DrawListSharedData.ClipRectFullscreen.z, viewport->Pos.x + viewport->Size.x);
        g.DrawListSharedData.ClipRectFullscreen.w = ImMax(g.DrawListSharedData.ClipRectFullscreen.w, viewport->Pos.y + viewport->Size.y);

        // Request an initial DpiScale before the OS platform window creation
        // This is so we can select an appropriate font size on the first frame of our window lifetime
        if (g.PlatformIO.Platform_GetWindowDpiScale)
            viewport->DpiScale = g.PlatformIO.Platform_GetWindowDpiScale(viewport);
    }

    viewport->Window = window;
    viewport->Flags = flags;
    viewport->LastFrameActive = g.FrameCount;
    IM_ASSERT(window == NULL || viewport->ID == window->ID);

    if (window != NULL)
        window->ViewportOwned = true;

    return viewport;
}

// FIXME-VIEWPORT: This is all super messy and ought to be clarified or rewritten.
static void ImGui::UpdateSelectWindowViewport(ImGuiWindow* window)
{
    ImGuiContext& g = *GImGui;
    ImGuiWindowFlags flags = window->Flags;
    window->ViewportAllowPlatformMonitorExtend = -1;

    // Restore main viewport if multi-viewport is not supported by the back-end
    ImGuiViewportP* main_viewport = g.Viewports[0];
    if (!(g.IO.ConfigFlags & ImGuiConfigFlags_ViewportsEnable))
    {
        window->Viewport = main_viewport;
        window->ViewportId = main_viewport->ID;
        window->ViewportOwned = false;
        return;
    }

    // Merge into host viewports (after moving, resizing)
    if (window->ViewportOwned && window->ViewportTryMerge && g.ActiveId == 0)
    {
        UpdateTryMergeWindowIntoHostViewport(window, g.Viewports[0]);
        window->ViewportTryMerge = false;
    }
    window->ViewportOwned = false;

    // Appearing popups reset their viewport so they can inherit again
    if ((flags & (ImGuiWindowFlags_Popup | ImGuiWindowFlags_Tooltip)) && window->Appearing)
    {
        window->Viewport = NULL;
        window->ViewportId = 0;
    }

    if (!g.NextWindowData.ViewportCond)
    {
        // By default inherit from parent window
        if (window->Viewport == NULL && window->ParentWindow)
            window->Viewport = window->ParentWindow->Viewport;

        // Attempt to restore saved viewport id (= window that hasn't been activated yet), try to restore the viewport based on saved 'window->ViewportPos' restored from .ini file
        if (window->Viewport == NULL && window->ViewportId != 0)
        {
            window->Viewport = FindViewportByID(window->ViewportId);
            if (window->Viewport == NULL && window->ViewportPos.x != FLT_MAX && window->ViewportPos.y != FLT_MAX)
                window->Viewport = AddUpdateViewport(window, window->ID, window->ViewportPos, window->Size, ImGuiViewportFlags_NoDecoration);
        }
    }

    if (g.NextWindowData.ViewportCond)
    {
        // Code explicitly request a viewport
        window->Viewport = FindViewportByID(g.NextWindowData.ViewportId);
        window->ViewportId = g.NextWindowData.ViewportId; // Store ID even if Viewport isn't resolved yet.
    }
    else if ((flags & ImGuiWindowFlags_ChildWindow) && !(flags & ImGuiWindowFlags_ChildMenu))
    {
        // Always inherit viewport from parent window
        window->Viewport = window->ParentWindow->Viewport;
    }
    else if (flags & ImGuiWindowFlags_Tooltip)
    {
        window->Viewport = g.MouseViewport;
    }
    else if (g.MovingWindow && g.MovingWindow->RootWindow == window && IsMousePosValid())
    {
        // Transition to our own viewport when leaving our host boundaries + set the NoInputs flag (which will be cleared in UpdateMovingWindow when releasing the mouse)
        // If we are already in our own viewport, if need to set the NoInputs flag.
        // If we have no viewport (which happens when detaching a docked node) immediately create one.
        // We test for 'window->Viewport->Window == window' instead of 'window->ViewportOwned' because ViewportOwned is not valid during this function.
        bool has_viewport = (window->Viewport != NULL);
        bool own_viewport = has_viewport && (window->Viewport->Window == window);
        bool leave_host_viewport = has_viewport && !own_viewport && !window->Viewport->GetRect().Contains(window->Rect());
        bool move_from_own_viewport = has_viewport && own_viewport && !(window->Viewport->Flags & ImGuiViewportFlags_NoInputs);
        if (!has_viewport || leave_host_viewport || move_from_own_viewport)
            window->Viewport = AddUpdateViewport(window, window->ID, window->Pos, window->Size, ImGuiViewportFlags_NoDecoration | ImGuiViewportFlags_NoFocusOnAppearing | ImGuiViewportFlags_NoInputs);
    }
    else if (GetWindowAlwaysWantOwnViewport(window))
    {
        window->Viewport = AddUpdateViewport(window, window->ID, window->Pos, window->Size, ImGuiViewportFlags_NoDecoration);
    }

    // Mark window as allowed to protrude outside of its viewport and into the current monitor
    // We need to take account of the possibility that mouse may become invalid.
    const bool use_mouse_ref = (g.NavDisableHighlight || !g.NavDisableMouseHover || !g.NavWindow);
    if (flags & (ImGuiWindowFlags_Tooltip | ImGuiWindowFlags_Popup))
    {
        ImVec2 mouse_ref = (flags & ImGuiWindowFlags_Tooltip) ? g.IO.MousePos : g.CurrentPopupStack.back().OpenMousePos;
        bool mouse_valid = IsMousePosValid(&mouse_ref);
        if ((window->Appearing || (flags & ImGuiWindowFlags_Tooltip)) && (!use_mouse_ref || mouse_valid))
            window->ViewportAllowPlatformMonitorExtend = FindPlatformMonitorForPos((use_mouse_ref && mouse_valid) ? mouse_ref : NavCalcPreferredRefPos());
        else
            window->ViewportAllowPlatformMonitorExtend = window->Viewport->PlatformMonitor;
    }
    if (window->ViewportTrySplit && window->ViewportAllowPlatformMonitorExtend < 0)
        window->ViewportAllowPlatformMonitorExtend = window->Viewport->PlatformMonitor;
    window->ViewportTrySplit = false;

    // Fallback to default viewport
    if (window->Viewport == NULL)
        window->Viewport = main_viewport;

    // Update flags
    window->ViewportOwned = (window == window->Viewport->Window);
    if (window->ViewportOwned)
        window->Viewport->Flags |= ImGuiViewportFlags_NoDecoration;

    // If the OS window has a title bar, hide our imgui title bar
    if (window->ViewportOwned && !(window->Viewport->Flags & ImGuiViewportFlags_NoDecoration))
        window->Flags |= ImGuiWindowFlags_NoTitleBar;

    window->ViewportId = window->Viewport->ID;
}

void ImGui::UpdatePlatformWindows()
{
    ImGuiContext& g = *GImGui;
    IM_ASSERT(g.FrameCountEnded == g.FrameCount && "Forgot to call Render() or EndFrame() before UpdatePlatformWindows()?");
    IM_ASSERT(g.FrameCountPlatformEnded < g.FrameCount);
    g.FrameCountPlatformEnded = g.FrameCount;
    g.Viewports[0]->LastPos = g.Viewports[0]->Pos;
    if (!(g.IO.ConfigFlags & ImGuiConfigFlags_ViewportsEnable))
        return;

    // Create/resize/destroy platform windows to match each active viewport.
    // Skip the main viewport (index 0), which is always fully handled by the application!
    for (int i = 1; i < g.Viewports.Size; i++)
    {
        ImGuiViewportP* viewport = g.Viewports[i];
        viewport->LastPos = viewport->Pos;

        // Destroy platform window if the viewport hasn't been submitted or if it is hosting a hidden window (the implicit Debug window will be registered its viewport then be disabled)
        bool destroy_platform_window = false;
        destroy_platform_window |= (viewport->LastFrameActive < g.FrameCount - 1);
        destroy_platform_window |= (viewport->Window && !IsWindowActiveAndVisible(viewport->Window));
        if (destroy_platform_window)
        {
            DestroyPlatformWindow(viewport);
            continue;
        }
        if (viewport->LastFrameActive < g.FrameCount)
            continue;

        // New windows that appears directly in a new viewport won't always have a size on their frame
        if (viewport->Size.x <= 0 || viewport->Size.y <= 0)
            continue;

        // Update viewport flags
        if (viewport->Window != NULL)
        {
            bool topmost = (viewport->Window->Flags & ImGuiWindowFlags_Tooltip) != 0;
            bool no_task_bar_icon = (g.IO.ConfigFlags & ImGuiConfigFlags_ViewportsNoTaskBarIcons) != 0 || (viewport->Window->Flags & (ImGuiWindowFlags_ChildMenu | ImGuiWindowFlags_Tooltip | ImGuiWindowFlags_Popup)) != 0;
            viewport->Flags = topmost ? (viewport->Flags | ImGuiViewportFlags_TopMost) : (viewport->Flags & ~ImGuiViewportFlags_TopMost);
            viewport->Flags = no_task_bar_icon ? (viewport->Flags | ImGuiViewportFlags_NoTaskBarIcon) : (viewport->Flags & ~ImGuiViewportFlags_NoTaskBarIcon);
        }

        // Create window
        bool is_new_window = (viewport->CreatedPlatformWindow == false);
        if (is_new_window)
        {
            g.PlatformIO.Platform_CreateWindow(viewport);
            if (g.PlatformIO.Renderer_CreateWindow != NULL)
                g.PlatformIO.Renderer_CreateWindow(viewport);
            viewport->RendererLastSize = viewport->Size;
            viewport->CreatedPlatformWindow = true;
        }

        // Apply Position and Size (from ImGui to Platform/Renderer back-ends)
        if (!viewport->PlatformRequestMove)
            g.PlatformIO.Platform_SetWindowPos(viewport, viewport->Pos);
        if (!viewport->PlatformRequestResize)
            g.PlatformIO.Platform_SetWindowSize(viewport, viewport->Size);
        if (g.PlatformIO.Renderer_SetWindowSize && (viewport->RendererLastSize.x != viewport->Size.x || viewport->RendererLastSize.y != viewport->Size.y))
            g.PlatformIO.Renderer_SetWindowSize(viewport, viewport->Size);
        viewport->RendererLastSize = viewport->Size;

        // Update title bar (if it changed)
        if (ImGuiWindow* window_for_title = viewport->Window)
        {
            const char* title_begin = window_for_title->Name;
            char* title_end = (char*)(intptr_t)FindRenderedTextEnd(title_begin);
            const ImGuiID title_hash = ImHash(title_begin, (int)(title_end - title_begin));
            if (viewport->LastNameHash != title_hash)
            {
                char title_end_backup_c = *title_end;
                *title_end = 0; // Cut existing buffer short instead of doing an alloc/free
                g.PlatformIO.Platform_SetWindowTitle(viewport, title_begin);
                *title_end = title_end_backup_c;
                viewport->LastNameHash = title_hash;
            }
        }

        // Update alpha
        if (viewport->LastAlpha != viewport->Alpha && g.PlatformIO.Platform_SetWindowAlpha)
            g.PlatformIO.Platform_SetWindowAlpha(viewport, viewport->Alpha);
        viewport->LastAlpha = viewport->Alpha;

        // Show window. On startup ensure platform window don't get focus
        if (is_new_window)
        {
            if (g.FrameCount < 2)
                viewport->Flags |= ImGuiViewportFlags_NoFocusOnAppearing;
            g.PlatformIO.Platform_ShowWindow(viewport);
        }

        // Even without focus, we assume the window becomes front-most. This is used by our platform z-order heuristic when io.MouseHoveredViewport is not available.
        if (is_new_window && viewport->LastFrontMostStampCount != g.WindowsFrontMostStampCount)
            viewport->LastFrontMostStampCount = ++g.WindowsFrontMostStampCount;

        // Clear request flags
        viewport->PlatformRequestClose = viewport->PlatformRequestMove = viewport->PlatformRequestResize = false;
    }

    // Update our implicit z-order knowledge of platform windows, which is used when the back-end cannot provide io.MouseHoveredViewport.
    if (g.PlatformIO.Platform_GetWindowFocus != NULL)
    {
        ImGuiViewportP* focused_viewport = NULL;
        for (int i = 0; i < g.Viewports.Size && focused_viewport == NULL; i++)
            if (g.Viewports[i]->PlatformUserData != NULL || g.Viewports[i]->PlatformHandle != NULL || g.Viewports[i]->CreatedPlatformWindow)
                if (g.PlatformIO.Platform_GetWindowFocus(g.Viewports[i]))
                    focused_viewport = g.Viewports[i];
        if (focused_viewport && g.PlatformLastFocusedViewport != focused_viewport->ID)
        {
            if (focused_viewport->LastFrontMostStampCount != g.WindowsFrontMostStampCount)
                focused_viewport->LastFrontMostStampCount = ++g.WindowsFrontMostStampCount;
            g.PlatformLastFocusedViewport = focused_viewport->ID;
        }
    }
}

static int ImGui::FindPlatformMonitorForPos(const ImVec2& pos)
{
    ImGuiContext& g = *GImGui;
    for (int monitor_n = 0; monitor_n < g.PlatformIO.Monitors.Size; monitor_n++)
    {
        const ImGuiPlatformMonitor& monitor = g.PlatformIO.Monitors[monitor_n];
        if (ImRect(monitor.MainPos, monitor.MainPos + monitor.MainSize).Contains(pos))
            return monitor_n;
    }
    return -1;
}

// Search for the monitor with the largest intersection area with the given rectangle
// We generally try to avoid searching loops but the monitor count should be very small here
static int ImGui::FindPlatformMonitorForRect(const ImRect& rect)
{
    ImGuiContext& g = *GImGui;
    float surface_threshold = rect.GetWidth() * rect.GetHeight() * 0.5f;
    int best_monitor_n = -1;
    float best_monitor_surface = 0.001f;
    for (int monitor_n = 0; monitor_n < g.PlatformIO.Monitors.Size && best_monitor_surface < surface_threshold; monitor_n++)
    {
        const ImGuiPlatformMonitor& monitor = g.PlatformIO.Monitors[monitor_n];
        if (ImRect(monitor.MainPos, monitor.MainPos + monitor.MainSize).Contains(rect))
            return monitor_n;
        ImRect overlapping_rect = rect;
        overlapping_rect.ClipWithFull(ImRect(monitor.MainPos, monitor.MainPos + monitor.MainSize));
        float overlapping_surface = overlapping_rect.GetWidth() * overlapping_rect.GetHeight();
        if (overlapping_surface < best_monitor_surface)
            continue;
        best_monitor_surface = overlapping_surface;
        best_monitor_n = monitor_n;
    }
    return best_monitor_n;
}

// This is a default/basic function for performing the rendering/swap of multiple platform windows.
// Custom renderers may prefer to not call this function at all, and instead iterate the publicly exposed platform data and handle rendering/sync themselves.
// The Render/Swap functions stored in ImGuiPlatformIO are merely here to allow for this helper to exist, but you can do it yourself:
//
//    ImGuiPlatformIO& platform_io = ImGui::GetPlatformIO();
//    for (int i = 1; i < platform_io.Viewports.Size; i++)
//        MyRenderFunction(platform_io.Viewports[i], my_args);
//    for (int i = 1; i < platform_io.Viewports.Size; i++)
//        MySwapBufferFunction(platform_io.Viewports[i], my_args);
//
void ImGui::RenderPlatformWindowsDefault(void* platform_render_arg, void* renderer_render_arg)
{
    if (!(ImGui::GetIO().ConfigFlags & ImGuiConfigFlags_ViewportsEnable))
        return;

    // Skip the main viewport (index 0), which is always fully handled by the application!
    ImGuiPlatformIO& platform_io = ImGui::GetPlatformIO();
    for (int i = 1; i < platform_io.Viewports.Size; i++)
    {
        ImGuiViewport* viewport = platform_io.Viewports[i];
        if (platform_io.Platform_RenderWindow) platform_io.Platform_RenderWindow(viewport, platform_render_arg);
        if (platform_io.Renderer_RenderWindow) platform_io.Renderer_RenderWindow(viewport, renderer_render_arg);
    }
    for (int i = 1; i < platform_io.Viewports.Size; i++)
    {
        ImGuiViewport* viewport = platform_io.Viewports[i];
        if (platform_io.Platform_SwapBuffers) platform_io.Platform_SwapBuffers(viewport, platform_render_arg);
        if (platform_io.Renderer_SwapBuffers) platform_io.Renderer_SwapBuffers(viewport, renderer_render_arg);
    }
}

void ImGui::DestroyPlatformWindow(ImGuiViewportP* viewport)
{
    ImGuiContext& g = *GImGui;
    if (viewport->CreatedPlatformWindow && g.PlatformIO.Renderer_DestroyWindow)
        g.PlatformIO.Renderer_DestroyWindow(viewport);
    if (viewport->CreatedPlatformWindow && g.PlatformIO.Platform_DestroyWindow)
        g.PlatformIO.Platform_DestroyWindow(viewport);
    viewport->CreatedPlatformWindow = false;
    IM_ASSERT(viewport->RendererUserData == NULL);
    IM_ASSERT(viewport->PlatformUserData == NULL && viewport->PlatformHandle == NULL);
}

void ImGui::DestroyPlatformWindows()
{
    // We call the destroy window on the main viewport (index 0) to give a chance to the back-end to clear any data 
    // have stored in e.g. PlatformHandle.
    // It is expected that the back-end stored a flag to remember that it doesn't own the window created for the 
    // main viewport, and won't destroy the underlying platform/renderer data.
    ImGuiContext& g = *GImGui;
    for (int i = 0; i < g.Viewports.Size; i++)
        if (g.Viewports[i]->CreatedPlatformWindow)
            DestroyPlatformWindow(g.Viewports[i]);
}

//-----------------------------------------------------------------------------
// [SECTION] KEYBOARD/GAMEPAD NAVIGATION
//-----------------------------------------------------------------------------

ImGuiDir ImGetDirQuadrantFromDelta(float dx, float dy)
{
    if (ImFabs(dx) > ImFabs(dy))
        return (dx > 0.0f) ? ImGuiDir_Right : ImGuiDir_Left;
    return (dy > 0.0f) ? ImGuiDir_Down : ImGuiDir_Up;
}

static float inline NavScoreItemDistInterval(float a0, float a1, float b0, float b1)
{
    if (a1 < b0)
        return a1 - b0;
    if (b1 < a0)
        return a0 - b1;
    return 0.0f;
}

static void inline NavClampRectToVisibleAreaForMoveDir(ImGuiDir move_dir, ImRect& r, const ImRect& clip_rect)
{
    if (move_dir == ImGuiDir_Left || move_dir == ImGuiDir_Right)
    {
        r.Min.y = ImClamp(r.Min.y, clip_rect.Min.y, clip_rect.Max.y);
        r.Max.y = ImClamp(r.Max.y, clip_rect.Min.y, clip_rect.Max.y);
    }
    else
    {
        r.Min.x = ImClamp(r.Min.x, clip_rect.Min.x, clip_rect.Max.x);
        r.Max.x = ImClamp(r.Max.x, clip_rect.Min.x, clip_rect.Max.x);
    }
}

// Scoring function for directional navigation. Based on https://gist.github.com/rygorous/6981057
static bool NavScoreItem(ImGuiNavMoveResult* result, ImRect cand)
{
    ImGuiContext& g = *GImGui;
    ImGuiWindow* window = g.CurrentWindow;
    if (g.NavLayer != window->DC.NavLayerCurrent)
        return false;

    const ImRect& curr = g.NavScoringRectScreen; // Current modified source rect (NB: we've applied Max.x = Min.x in NavUpdate() to inhibit the effect of having varied item width)
    g.NavScoringCount++;

    // When entering through a NavFlattened border, we consider child window items as fully clipped for scoring
    if (window->ParentWindow == g.NavWindow)
    {
        IM_ASSERT((window->Flags | g.NavWindow->Flags) & ImGuiWindowFlags_NavFlattened);
        if (!window->ClipRect.Contains(cand))
            return false;
        cand.ClipWithFull(window->ClipRect); // This allows the scored item to not overlap other candidates in the parent window
    }

    // We perform scoring on items bounding box clipped by the current clipping rectangle on the other axis (clipping on our movement axis would give us equal scores for all clipped items)
    // For example, this ensure that items in one column are not reached when moving vertically from items in another column.
    NavClampRectToVisibleAreaForMoveDir(g.NavMoveClipDir, cand, window->ClipRect);

    // Compute distance between boxes
    // FIXME-NAV: Introducing biases for vertical navigation, needs to be removed.
    float dbx = NavScoreItemDistInterval(cand.Min.x, cand.Max.x, curr.Min.x, curr.Max.x);
    float dby = NavScoreItemDistInterval(ImLerp(cand.Min.y, cand.Max.y, 0.2f), ImLerp(cand.Min.y, cand.Max.y, 0.8f), ImLerp(curr.Min.y, curr.Max.y, 0.2f), ImLerp(curr.Min.y, curr.Max.y, 0.8f)); // Scale down on Y to keep using box-distance for vertically touching items
    if (dby != 0.0f && dbx != 0.0f)
       dbx = (dbx/1000.0f) + ((dbx > 0.0f) ? +1.0f : -1.0f);
    float dist_box = ImFabs(dbx) + ImFabs(dby);

    // Compute distance between centers (this is off by a factor of 2, but we only compare center distances with each other so it doesn't matter)
    float dcx = (cand.Min.x + cand.Max.x) - (curr.Min.x + curr.Max.x);
    float dcy = (cand.Min.y + cand.Max.y) - (curr.Min.y + curr.Max.y);
    float dist_center = ImFabs(dcx) + ImFabs(dcy); // L1 metric (need this for our connectedness guarantee)

    // Determine which quadrant of 'curr' our candidate item 'cand' lies in based on distance
    ImGuiDir quadrant;
    float dax = 0.0f, day = 0.0f, dist_axial = 0.0f;
    if (dbx != 0.0f || dby != 0.0f)
    {
        // For non-overlapping boxes, use distance between boxes
        dax = dbx;
        day = dby;
        dist_axial = dist_box;
        quadrant = ImGetDirQuadrantFromDelta(dbx, dby);
    }
    else if (dcx != 0.0f || dcy != 0.0f)
    {
        // For overlapping boxes with different centers, use distance between centers
        dax = dcx;
        day = dcy;
        dist_axial = dist_center;
        quadrant = ImGetDirQuadrantFromDelta(dcx, dcy);
    }
    else
    {
        // Degenerate case: two overlapping buttons with same center, break ties arbitrarily (note that LastItemId here is really the _previous_ item order, but it doesn't matter)
        quadrant = (window->DC.LastItemId < g.NavId) ? ImGuiDir_Left : ImGuiDir_Right;
    }

#if IMGUI_DEBUG_NAV_SCORING
    char buf[128];
    if (ImGui::IsMouseHoveringRect(cand.Min, cand.Max))
    {
        ImFormatString(buf, IM_ARRAYSIZE(buf), "dbox (%.2f,%.2f->%.4f)\ndcen (%.2f,%.2f->%.4f)\nd (%.2f,%.2f->%.4f)\nnav %c, quadrant %c", dbx, dby, dist_box, dcx, dcy, dist_center, dax, day, dist_axial, "WENS"[g.NavMoveDir], "WENS"[quadrant]);
        ImDrawList* draw_list = ImGui::GetOverlayDrawList(window);
        draw_list->AddRect(curr.Min, curr.Max, IM_COL32(255,200,0,100));
        draw_list->AddRect(cand.Min, cand.Max, IM_COL32(255,255,0,200));
        draw_list->AddRectFilled(cand.Max-ImVec2(4,4), cand.Max+ImGui::CalcTextSize(buf)+ImVec2(4,4), IM_COL32(40,0,0,150));
        draw_list->AddText(g.IO.FontDefault, 13.0f, cand.Max, ~0U, buf);
    }
    else if (g.IO.KeyCtrl) // Hold to preview score in matching quadrant. Press C to rotate.
    {
        if (IsKeyPressedMap(ImGuiKey_C)) { g.NavMoveDirLast = (ImGuiDir)((g.NavMoveDirLast + 1) & 3); g.IO.KeysDownDuration[g.IO.KeyMap[ImGuiKey_C]] = 0.01f; }
        if (quadrant == g.NavMoveDir)
        {
            ImFormatString(buf, IM_ARRAYSIZE(buf), "%.0f/%.0f", dist_box, dist_center);
            ImDrawList* draw_list = ImGui::GetOverlayDrawList(window);
            draw_list->AddRectFilled(cand.Min, cand.Max, IM_COL32(255, 0, 0, 200));
            draw_list->AddText(g.IO.FontDefault, 13.0f, cand.Min, IM_COL32(255, 255, 255, 255), buf);
        }
    }
 #endif

    // Is it in the quadrant we're interesting in moving to?
    bool new_best = false;
    if (quadrant == g.NavMoveDir)
    {
        // Does it beat the current best candidate?
        if (dist_box < result->DistBox)
        {
            result->DistBox = dist_box;
            result->DistCenter = dist_center;
            return true;
        }
        if (dist_box == result->DistBox)
        {
            // Try using distance between center points to break ties
            if (dist_center < result->DistCenter)
            {
                result->DistCenter = dist_center;
                new_best = true;
            }
            else if (dist_center == result->DistCenter)
            {
                // Still tied! we need to be extra-careful to make sure everything gets linked properly. We consistently break ties by symbolically moving "later" items
                // (with higher index) to the right/downwards by an infinitesimal amount since we the current "best" button already (so it must have a lower index),
                // this is fairly easy. This rule ensures that all buttons with dx==dy==0 will end up being linked in order of appearance along the x axis.
                if (((g.NavMoveDir == ImGuiDir_Up || g.NavMoveDir == ImGuiDir_Down) ? dby : dbx) < 0.0f) // moving bj to the right/down decreases distance
                    new_best = true;
            }
        }
    }

    // Axial check: if 'curr' has no link at all in some direction and 'cand' lies roughly in that direction, add a tentative link. This will only be kept if no "real" matches
    // are found, so it only augments the graph produced by the above method using extra links. (important, since it doesn't guarantee strong connectedness)
    // This is just to avoid buttons having no links in a particular direction when there's a suitable neighbor. you get good graphs without this too.
    // 2017/09/29: FIXME: This now currently only enabled inside menu bars, ideally we'd disable it everywhere. Menus in particular need to catch failure. For general navigation it feels awkward.
    // Disabling it may lead to disconnected graphs when nodes are very spaced out on different axis. Perhaps consider offering this as an option?
    if (result->DistBox == FLT_MAX && dist_axial < result->DistAxial)  // Check axial match
        if (g.NavLayer == 1 && !(g.NavWindow->Flags & ImGuiWindowFlags_ChildMenu))
            if ((g.NavMoveDir == ImGuiDir_Left && dax < 0.0f) || (g.NavMoveDir == ImGuiDir_Right && dax > 0.0f) || (g.NavMoveDir == ImGuiDir_Up && day < 0.0f) || (g.NavMoveDir == ImGuiDir_Down && day > 0.0f))
            {
                result->DistAxial = dist_axial;
                new_best = true;
            }

    return new_best;
}

// We get there when either NavId == id, or when g.NavAnyRequest is set (which is updated by NavUpdateAnyRequestFlag above)
static void ImGui::NavProcessItem(ImGuiWindow* window, const ImRect& nav_bb, const ImGuiID id)
{
    ImGuiContext& g = *GImGui;
    //if (!g.IO.NavActive)  // [2017/10/06] Removed this possibly redundant test but I am not sure of all the side-effects yet. Some of the feature here will need to work regardless of using a _NoNavInputs flag.
    //    return;

    const ImGuiItemFlags item_flags = window->DC.ItemFlags;
    const ImRect nav_bb_rel(nav_bb.Min - window->Pos, nav_bb.Max - window->Pos);

    // Process Init Request
    if (g.NavInitRequest && g.NavLayer == window->DC.NavLayerCurrent)
    {
        // Even if 'ImGuiItemFlags_NoNavDefaultFocus' is on (typically collapse/close button) we record the first ResultId so they can be used as a fallback
        if (!(item_flags & ImGuiItemFlags_NoNavDefaultFocus) || g.NavInitResultId == 0)
        {
            g.NavInitResultId = id;
            g.NavInitResultRectRel = nav_bb_rel;
        }
        if (!(item_flags & ImGuiItemFlags_NoNavDefaultFocus))
        {
            g.NavInitRequest = false; // Found a match, clear request
            NavUpdateAnyRequestFlag();
        }
    }

    // Process Move Request (scoring for navigation)
    // FIXME-NAV: Consider policy for double scoring (scoring from NavScoringRectScreen + scoring from a rect wrapped according to current wrapping policy)
    if ((g.NavId != id || (g.NavMoveRequestFlags & ImGuiNavMoveFlags_AllowCurrentNavId)) && !(item_flags & ImGuiItemFlags_NoNav))
    {
        ImGuiNavMoveResult* result = (window == g.NavWindow) ? &g.NavMoveResultLocal : &g.NavMoveResultOther;
#if IMGUI_DEBUG_NAV_SCORING
        // [DEBUG] Score all items in NavWindow at all times
        if (!g.NavMoveRequest)
            g.NavMoveDir = g.NavMoveDirLast;
        bool new_best = NavScoreItem(result, nav_bb) && g.NavMoveRequest;
#else
        bool new_best = g.NavMoveRequest && NavScoreItem(result, nav_bb);
#endif
        if (new_best)
        {
            result->ID = id;
            result->Window = window;
            result->RectRel = nav_bb_rel;
        }

        const float VISIBLE_RATIO = 0.70f;
        if ((g.NavMoveRequestFlags & ImGuiNavMoveFlags_AlsoScoreVisibleSet) && window->ClipRect.Overlaps(nav_bb))
            if (ImClamp(nav_bb.Max.y, window->ClipRect.Min.y, window->ClipRect.Max.y) - ImClamp(nav_bb.Min.y, window->ClipRect.Min.y, window->ClipRect.Max.y) >= (nav_bb.Max.y - nav_bb.Min.y) * VISIBLE_RATIO)
                if (NavScoreItem(&g.NavMoveResultLocalVisibleSet, nav_bb))
                {
                    result = &g.NavMoveResultLocalVisibleSet;
                    result->ID = id;
                    result->Window = window;
                    result->RectRel = nav_bb_rel;
                }
    }

    // Update window-relative bounding box of navigated item
    if (g.NavId == id)
    {
        g.NavWindow = window;                                           // Always refresh g.NavWindow, because some operations such as FocusItem() don't have a window.
        g.NavLayer = window->DC.NavLayerCurrent;
        g.NavIdIsAlive = true;
        g.NavIdTabCounter = window->FocusIdxTabCounter;
        window->NavRectRel[window->DC.NavLayerCurrent] = nav_bb_rel;    // Store item bounding box (relative to window position)
    }
}

bool ImGui::NavMoveRequestButNoResultYet()
{
    ImGuiContext& g = *GImGui;
    return g.NavMoveRequest && g.NavMoveResultLocal.ID == 0 && g.NavMoveResultOther.ID == 0;
}

void ImGui::NavMoveRequestCancel()
{
    ImGuiContext& g = *GImGui;
    g.NavMoveRequest = false;
    NavUpdateAnyRequestFlag();
}

void ImGui::NavMoveRequestForward(ImGuiDir move_dir, ImGuiDir clip_dir, const ImRect& bb_rel, ImGuiNavMoveFlags move_flags)
{
    ImGuiContext& g = *GImGui;
    IM_ASSERT(g.NavMoveRequestForward == ImGuiNavForward_None);
    ImGui::NavMoveRequestCancel();
    g.NavMoveDir = move_dir;
    g.NavMoveClipDir = clip_dir;
    g.NavMoveRequestForward = ImGuiNavForward_ForwardQueued;
    g.NavMoveRequestFlags = move_flags;
    g.NavWindow->NavRectRel[g.NavLayer] = bb_rel;
}

void ImGui::NavMoveRequestTryWrapping(ImGuiWindow* window, ImGuiNavMoveFlags move_flags)
{
    ImGuiContext& g = *GImGui;
    if (g.NavWindow != window || !NavMoveRequestButNoResultYet() || g.NavMoveRequestForward != ImGuiNavForward_None || g.NavLayer != 0)
        return;
    IM_ASSERT(move_flags != 0); // No points calling this with no wrapping
    ImRect bb_rel = window->NavRectRel[0];

    ImGuiDir clip_dir = g.NavMoveDir;
    if (g.NavMoveDir == ImGuiDir_Left && (move_flags & (ImGuiNavMoveFlags_WrapX | ImGuiNavMoveFlags_LoopX)))
    {
        bb_rel.Min.x = bb_rel.Max.x = ImMax(window->SizeFull.x, window->SizeContents.x) - window->Scroll.x;
        if (move_flags & ImGuiNavMoveFlags_WrapX) { bb_rel.TranslateY(-bb_rel.GetHeight()); clip_dir = ImGuiDir_Up; }
        NavMoveRequestForward(g.NavMoveDir, clip_dir, bb_rel, move_flags);
    }
    if (g.NavMoveDir == ImGuiDir_Right && (move_flags & (ImGuiNavMoveFlags_WrapX | ImGuiNavMoveFlags_LoopX)))
    {
        bb_rel.Min.x = bb_rel.Max.x = -window->Scroll.x;
        if (move_flags & ImGuiNavMoveFlags_WrapX) { bb_rel.TranslateY(+bb_rel.GetHeight()); clip_dir = ImGuiDir_Down; }
        NavMoveRequestForward(g.NavMoveDir, clip_dir, bb_rel, move_flags);
    }
    if (g.NavMoveDir == ImGuiDir_Up && (move_flags & (ImGuiNavMoveFlags_WrapY | ImGuiNavMoveFlags_LoopY)))
    {
        bb_rel.Min.y = bb_rel.Max.y = ImMax(window->SizeFull.y, window->SizeContents.y) - window->Scroll.y;
        if (move_flags & ImGuiNavMoveFlags_WrapY) { bb_rel.TranslateX(-bb_rel.GetWidth()); clip_dir = ImGuiDir_Left; }
        NavMoveRequestForward(g.NavMoveDir, clip_dir, bb_rel, move_flags);
    }
    if (g.NavMoveDir == ImGuiDir_Down && (move_flags & (ImGuiNavMoveFlags_WrapY | ImGuiNavMoveFlags_LoopY)))
    {
        bb_rel.Min.y = bb_rel.Max.y = -window->Scroll.y;
        if (move_flags & ImGuiNavMoveFlags_WrapY) { bb_rel.TranslateX(+bb_rel.GetWidth()); clip_dir = ImGuiDir_Right; }
        NavMoveRequestForward(g.NavMoveDir, clip_dir, bb_rel, move_flags);
    }
}

static void ImGui::NavSaveLastChildNavWindow(ImGuiWindow* nav_window)
{
    ImGuiWindow* parent_window = nav_window;
    while (parent_window && (parent_window->Flags & ImGuiWindowFlags_ChildWindow) != 0 && (parent_window->Flags & (ImGuiWindowFlags_Popup | ImGuiWindowFlags_ChildMenu)) == 0)
        parent_window = parent_window->ParentWindow;
    if (parent_window && parent_window != nav_window)
        parent_window->NavLastChildNavWindow = nav_window;
}

// Call when we are expected to land on Layer 0 after FocusWindow()
static ImGuiWindow* ImGui::NavRestoreLastChildNavWindow(ImGuiWindow* window)
{
    return window->NavLastChildNavWindow ? window->NavLastChildNavWindow : window;
}

static void NavRestoreLayer(int layer)
{
    ImGuiContext& g = *GImGui;
    g.NavLayer = layer;
    if (layer == 0)
        g.NavWindow = ImGui::NavRestoreLastChildNavWindow(g.NavWindow);
    if (layer == 0 && g.NavWindow->NavLastIds[0] != 0)
        ImGui::SetNavIDWithRectRel(g.NavWindow->NavLastIds[0], layer, g.NavWindow->NavRectRel[0]);
    else
        ImGui::NavInitWindow(g.NavWindow, true);
}

static inline void ImGui::NavUpdateAnyRequestFlag()
{
    ImGuiContext& g = *GImGui;
    g.NavAnyRequest = g.NavMoveRequest || g.NavInitRequest || (IMGUI_DEBUG_NAV_SCORING && g.NavWindow != NULL);
    if (g.NavAnyRequest)
        IM_ASSERT(g.NavWindow != NULL);
}

// This needs to be called before we submit any widget (aka in or before Begin)
void ImGui::NavInitWindow(ImGuiWindow* window, bool force_reinit)
{
    ImGuiContext& g = *GImGui;
    IM_ASSERT(window == g.NavWindow);
    bool init_for_nav = false;
    if (!(window->Flags & ImGuiWindowFlags_NoNavInputs))
        if (!(window->Flags & ImGuiWindowFlags_ChildWindow) || (window->Flags & ImGuiWindowFlags_Popup) || (window->NavLastIds[0] == 0) || force_reinit)
            init_for_nav = true;
    if (init_for_nav)
    {
        SetNavID(0, g.NavLayer);
        g.NavInitRequest = true;
        g.NavInitRequestFromMove = false;
        g.NavInitResultId = 0;
        g.NavInitResultRectRel = ImRect();
        NavUpdateAnyRequestFlag();
    }
    else
    {
        g.NavId = window->NavLastIds[0];
    }
}

static ImVec2 ImGui::NavCalcPreferredRefPos()
{
    ImGuiContext& g = *GImGui;
    if (g.NavDisableHighlight || !g.NavDisableMouseHover || !g.NavWindow)
    {
        IM_ASSERT(ImGui::IsMousePosValid()); // This will probably trigger at some point, please share your repro!
        return ImFloor(g.IO.MousePos);
    }

    // When navigation is active and mouse is disabled, decide on an arbitrary position around the bottom left of the currently navigated item
    const ImRect& rect_rel = g.NavWindow->NavRectRel[g.NavLayer];
    ImVec2 pos = g.NavWindow->Pos + ImVec2(rect_rel.Min.x + ImMin(g.Style.FramePadding.x*4, rect_rel.GetWidth()), rect_rel.Max.y - ImMin(g.Style.FramePadding.y, rect_rel.GetHeight()));
    ImRect visible_rect = g.NavWindow->Viewport->GetRect();
    return ImFloor(ImClamp(pos, visible_rect.Min, visible_rect.Max));   // ImFloor() is important because non-integer mouse position application in back-end might be lossy and result in undesirable non-zero delta.
}

float ImGui::GetNavInputAmount(ImGuiNavInput n, ImGuiInputReadMode mode)
{
    ImGuiContext& g = *GImGui;
    if (mode == ImGuiInputReadMode_Down)
        return g.IO.NavInputs[n];                         // Instant, read analog input (0.0f..1.0f, as provided by user)

    const float t = g.IO.NavInputsDownDuration[n];
    if (t < 0.0f && mode == ImGuiInputReadMode_Released)  // Return 1.0f when just released, no repeat, ignore analog input.
        return (g.IO.NavInputsDownDurationPrev[n] >= 0.0f ? 1.0f : 0.0f);
    if (t < 0.0f)
        return 0.0f;
    if (mode == ImGuiInputReadMode_Pressed)               // Return 1.0f when just pressed, no repeat, ignore analog input.
        return (t == 0.0f) ? 1.0f : 0.0f;
    if (mode == ImGuiInputReadMode_Repeat)
        return (float)CalcTypematicPressedRepeatAmount(t, t - g.IO.DeltaTime, g.IO.KeyRepeatDelay * 0.80f, g.IO.KeyRepeatRate * 0.80f);
    if (mode == ImGuiInputReadMode_RepeatSlow)
        return (float)CalcTypematicPressedRepeatAmount(t, t - g.IO.DeltaTime, g.IO.KeyRepeatDelay * 1.00f, g.IO.KeyRepeatRate * 2.00f);
    if (mode == ImGuiInputReadMode_RepeatFast)
        return (float)CalcTypematicPressedRepeatAmount(t, t - g.IO.DeltaTime, g.IO.KeyRepeatDelay * 0.80f, g.IO.KeyRepeatRate * 0.30f);
    return 0.0f;
}

ImVec2 ImGui::GetNavInputAmount2d(ImGuiNavDirSourceFlags dir_sources, ImGuiInputReadMode mode, float slow_factor, float fast_factor)
{
    ImVec2 delta(0.0f, 0.0f);
    if (dir_sources & ImGuiNavDirSourceFlags_Keyboard)
        delta += ImVec2(GetNavInputAmount(ImGuiNavInput_KeyRight_, mode)   - GetNavInputAmount(ImGuiNavInput_KeyLeft_,   mode), GetNavInputAmount(ImGuiNavInput_KeyDown_,   mode) - GetNavInputAmount(ImGuiNavInput_KeyUp_,   mode));
    if (dir_sources & ImGuiNavDirSourceFlags_PadDPad)
        delta += ImVec2(GetNavInputAmount(ImGuiNavInput_DpadRight, mode)   - GetNavInputAmount(ImGuiNavInput_DpadLeft,   mode), GetNavInputAmount(ImGuiNavInput_DpadDown,   mode) - GetNavInputAmount(ImGuiNavInput_DpadUp,   mode));
    if (dir_sources & ImGuiNavDirSourceFlags_PadLStick)
        delta += ImVec2(GetNavInputAmount(ImGuiNavInput_LStickRight, mode) - GetNavInputAmount(ImGuiNavInput_LStickLeft, mode), GetNavInputAmount(ImGuiNavInput_LStickDown, mode) - GetNavInputAmount(ImGuiNavInput_LStickUp, mode));
    if (slow_factor != 0.0f && IsNavInputDown(ImGuiNavInput_TweakSlow))
        delta *= slow_factor;
    if (fast_factor != 0.0f && IsNavInputDown(ImGuiNavInput_TweakFast))
        delta *= fast_factor;
    return delta;
}

// Scroll to keep newly navigated item fully into view
// NB: We modify rect_rel by the amount we scrolled for, so it is immediately updated.
static void NavScrollToBringItemIntoView(ImGuiWindow* window, const ImRect& item_rect)
{
    ImRect window_rect(window->InnerMainRect.Min - ImVec2(1, 1), window->InnerMainRect.Max + ImVec2(1, 1));
    //GetOverlayDrawList(window)->AddRect(window_rect.Min, window_rect.Max, IM_COL32_WHITE); // [DEBUG]
    if (window_rect.Contains(item_rect))
        return;

    ImGuiContext& g = *GImGui;
    if (window->ScrollbarX && item_rect.Min.x < window_rect.Min.x)
    {
        window->ScrollTarget.x = item_rect.Min.x - window->Pos.x + window->Scroll.x - g.Style.ItemSpacing.x;
        window->ScrollTargetCenterRatio.x = 0.0f;
    }
    else if (window->ScrollbarX && item_rect.Max.x >= window_rect.Max.x)
    {
        window->ScrollTarget.x = item_rect.Max.x - window->Pos.x + window->Scroll.x + g.Style.ItemSpacing.x;
        window->ScrollTargetCenterRatio.x = 1.0f;
    }
    if (item_rect.Min.y < window_rect.Min.y)
    {
        window->ScrollTarget.y = item_rect.Min.y - window->Pos.y + window->Scroll.y - g.Style.ItemSpacing.y;
        window->ScrollTargetCenterRatio.y = 0.0f;
    }
    else if (item_rect.Max.y >= window_rect.Max.y)
    {
        window->ScrollTarget.y = item_rect.Max.y - window->Pos.y + window->Scroll.y + g.Style.ItemSpacing.y;
        window->ScrollTargetCenterRatio.y = 1.0f;
    }
}

static void ImGui::NavUpdate()
{
    ImGuiContext& g = *GImGui;
    g.IO.WantSetMousePos = false;
#if 0
    if (g.NavScoringCount > 0) printf("[%05d] NavScoringCount %d for '%s' layer %d (Init:%d, Move:%d)\n", g.FrameCount, g.NavScoringCount, g.NavWindow ? g.NavWindow->Name : "NULL", g.NavLayer, g.NavInitRequest || g.NavInitResultId != 0, g.NavMoveRequest);
#endif

    // Set input source as Gamepad when buttons are pressed before we map Keyboard (some features differs when used with Gamepad vs Keyboard)
    bool nav_keyboard_active = (g.IO.ConfigFlags & ImGuiConfigFlags_NavEnableKeyboard) != 0;
    bool nav_gamepad_active = (g.IO.ConfigFlags & ImGuiConfigFlags_NavEnableGamepad) != 0 && (g.IO.BackendFlags & ImGuiBackendFlags_HasGamepad) != 0;
    if (nav_gamepad_active)
        if (g.IO.NavInputs[ImGuiNavInput_Activate] > 0.0f || g.IO.NavInputs[ImGuiNavInput_Input] > 0.0f || g.IO.NavInputs[ImGuiNavInput_Cancel] > 0.0f || g.IO.NavInputs[ImGuiNavInput_Menu] > 0.0f)
            g.NavInputSource = ImGuiInputSource_NavGamepad;

    // Update Keyboard->Nav inputs mapping
    if (nav_keyboard_active)
    {
        #define NAV_MAP_KEY(_KEY, _NAV_INPUT) if (IsKeyDown(g.IO.KeyMap[_KEY])) { g.IO.NavInputs[_NAV_INPUT] = 1.0f; g.NavInputSource = ImGuiInputSource_NavKeyboard; }
        NAV_MAP_KEY(ImGuiKey_Space,     ImGuiNavInput_Activate );
        NAV_MAP_KEY(ImGuiKey_Enter,     ImGuiNavInput_Input    );
        NAV_MAP_KEY(ImGuiKey_Escape,    ImGuiNavInput_Cancel   );
        NAV_MAP_KEY(ImGuiKey_LeftArrow, ImGuiNavInput_KeyLeft_ );
        NAV_MAP_KEY(ImGuiKey_RightArrow,ImGuiNavInput_KeyRight_);
        NAV_MAP_KEY(ImGuiKey_UpArrow,   ImGuiNavInput_KeyUp_   );
        NAV_MAP_KEY(ImGuiKey_DownArrow, ImGuiNavInput_KeyDown_ );
        if (g.IO.KeyCtrl)   g.IO.NavInputs[ImGuiNavInput_TweakSlow] = 1.0f;
        if (g.IO.KeyShift)  g.IO.NavInputs[ImGuiNavInput_TweakFast] = 1.0f;
        if (g.IO.KeyAlt)    g.IO.NavInputs[ImGuiNavInput_KeyMenu_]  = 1.0f;
        #undef NAV_MAP_KEY
    }
    memcpy(g.IO.NavInputsDownDurationPrev, g.IO.NavInputsDownDuration, sizeof(g.IO.NavInputsDownDuration));
    for (int i = 0; i < IM_ARRAYSIZE(g.IO.NavInputs); i++)
        g.IO.NavInputsDownDuration[i] = (g.IO.NavInputs[i] > 0.0f) ? (g.IO.NavInputsDownDuration[i] < 0.0f ? 0.0f : g.IO.NavInputsDownDuration[i] + g.IO.DeltaTime) : -1.0f;

    // Process navigation init request (select first/default focus)
    if (g.NavInitResultId != 0 && (!g.NavDisableHighlight || g.NavInitRequestFromMove))
    {
        // Apply result from previous navigation init request (will typically select the first item, unless SetItemDefaultFocus() has been called)
        IM_ASSERT(g.NavWindow);
        if (g.NavInitRequestFromMove)
            SetNavIDWithRectRel(g.NavInitResultId, g.NavLayer, g.NavInitResultRectRel);
        else
            SetNavID(g.NavInitResultId, g.NavLayer);
        g.NavWindow->NavRectRel[g.NavLayer] = g.NavInitResultRectRel;
    }
    g.NavInitRequest = false;
    g.NavInitRequestFromMove = false;
    g.NavInitResultId = 0;
    g.NavJustMovedToId = 0;

    // Process navigation move request
    if (g.NavMoveRequest && (g.NavMoveResultLocal.ID != 0 || g.NavMoveResultOther.ID != 0))
        NavUpdateMoveResult();

    // When a forwarded move request failed, we restore the highlight that we disabled during the forward frame
    if (g.NavMoveRequestForward == ImGuiNavForward_ForwardActive)
    {
        IM_ASSERT(g.NavMoveRequest);
        if (g.NavMoveResultLocal.ID == 0 && g.NavMoveResultOther.ID == 0)
            g.NavDisableHighlight = false;
        g.NavMoveRequestForward = ImGuiNavForward_None;
    }

    // Apply application mouse position movement, after we had a chance to process move request result.
    if (g.NavMousePosDirty && g.NavIdIsAlive)
    {
        // Set mouse position given our knowledge of the navigated item position from last frame
        if ((g.IO.ConfigFlags & ImGuiConfigFlags_NavEnableSetMousePos) && (g.IO.BackendFlags & ImGuiBackendFlags_HasSetMousePos))
        {
            if (!g.NavDisableHighlight && g.NavDisableMouseHover && g.NavWindow)
            {
                g.IO.MousePos = g.IO.MousePosPrev = NavCalcPreferredRefPos();
                g.IO.WantSetMousePos = true;
            }
        }
        g.NavMousePosDirty = false;
    }
    g.NavIdIsAlive = false;
    g.NavJustTabbedId = 0;
    IM_ASSERT(g.NavLayer == 0 || g.NavLayer == 1);

    // Store our return window (for returning from Layer 1 to Layer 0) and clear it as soon as we step back in our own Layer 0
    if (g.NavWindow)
        NavSaveLastChildNavWindow(g.NavWindow);
    if (g.NavWindow && g.NavWindow->NavLastChildNavWindow != NULL && g.NavLayer == 0)
        g.NavWindow->NavLastChildNavWindow = NULL;

    // Update CTRL+TAB and Windowing features (hold Square to move/resize/etc.)
    NavUpdateWindowing();

    // Set output flags for user application
    g.IO.NavActive = (nav_keyboard_active || nav_gamepad_active) && g.NavWindow && !(g.NavWindow->Flags & ImGuiWindowFlags_NoNavInputs);
    g.IO.NavVisible = (g.IO.NavActive && g.NavId != 0 && !g.NavDisableHighlight) || (g.NavWindowingTarget != NULL) || g.NavInitRequest;

    // Process NavCancel input (to close a popup, get back to parent, clear focus)
    if (IsNavInputPressed(ImGuiNavInput_Cancel, ImGuiInputReadMode_Pressed))
    {
        if (g.ActiveId != 0)
        {
            ClearActiveID();
        }
        else if (g.NavWindow && (g.NavWindow->Flags & ImGuiWindowFlags_ChildWindow) && !(g.NavWindow->Flags & ImGuiWindowFlags_Popup) && g.NavWindow->ParentWindow)
        {
            // Exit child window
            ImGuiWindow* child_window = g.NavWindow;
            ImGuiWindow* parent_window = g.NavWindow->ParentWindow;
            IM_ASSERT(child_window->ChildId != 0);
            FocusWindow(parent_window);
            SetNavID(child_window->ChildId, 0);
            g.NavIdIsAlive = false;
            if (g.NavDisableMouseHover)
                g.NavMousePosDirty = true;
        }
        else if (g.OpenPopupStack.Size > 0)
        {
            // Close open popup/menu
            if (!(g.OpenPopupStack.back().Window->Flags & ImGuiWindowFlags_Modal))
                ClosePopupToLevel(g.OpenPopupStack.Size - 1);
        }
        else if (g.NavLayer != 0)
        {
            // Leave the "menu" layer
            NavRestoreLayer(0);
        }
        else
        {
            // Clear NavLastId for popups but keep it for regular child window so we can leave one and come back where we were
            if (g.NavWindow && ((g.NavWindow->Flags & ImGuiWindowFlags_Popup) || !(g.NavWindow->Flags & ImGuiWindowFlags_ChildWindow)))
                g.NavWindow->NavLastIds[0] = 0;
            g.NavId = 0;
        }
    }

    // Process manual activation request
    g.NavActivateId = g.NavActivateDownId = g.NavActivatePressedId = g.NavInputId = 0;
    if (g.NavId != 0 && !g.NavDisableHighlight && !g.NavWindowingTarget && g.NavWindow && !(g.NavWindow->Flags & ImGuiWindowFlags_NoNavInputs))
    {
        bool activate_down = IsNavInputDown(ImGuiNavInput_Activate);
        bool activate_pressed = activate_down && IsNavInputPressed(ImGuiNavInput_Activate, ImGuiInputReadMode_Pressed);
        if (g.ActiveId == 0 && activate_pressed)
            g.NavActivateId = g.NavId;
        if ((g.ActiveId == 0 || g.ActiveId == g.NavId) && activate_down)
            g.NavActivateDownId = g.NavId;
        if ((g.ActiveId == 0 || g.ActiveId == g.NavId) && activate_pressed)
            g.NavActivatePressedId = g.NavId;
        if ((g.ActiveId == 0 || g.ActiveId == g.NavId) && IsNavInputPressed(ImGuiNavInput_Input, ImGuiInputReadMode_Pressed))
            g.NavInputId = g.NavId;
    }
    if (g.NavWindow && (g.NavWindow->Flags & ImGuiWindowFlags_NoNavInputs))
        g.NavDisableHighlight = true;
    if (g.NavActivateId != 0)
        IM_ASSERT(g.NavActivateDownId == g.NavActivateId);
    g.NavMoveRequest = false;

    // Process programmatic activation request
    if (g.NavNextActivateId != 0)
        g.NavActivateId = g.NavActivateDownId = g.NavActivatePressedId = g.NavInputId = g.NavNextActivateId;
    g.NavNextActivateId = 0;

    // Initiate directional inputs request
    const int allowed_dir_flags = (g.ActiveId == 0) ? ~0 : g.ActiveIdAllowNavDirFlags;
    if (g.NavMoveRequestForward == ImGuiNavForward_None)
    {
        g.NavMoveDir = ImGuiDir_None;
        g.NavMoveRequestFlags = 0;
        if (g.NavWindow && !g.NavWindowingTarget && allowed_dir_flags && !(g.NavWindow->Flags & ImGuiWindowFlags_NoNavInputs))
        {
            if ((allowed_dir_flags & (1<<ImGuiDir_Left))  && IsNavInputPressedAnyOfTwo(ImGuiNavInput_DpadLeft, ImGuiNavInput_KeyLeft_, ImGuiInputReadMode_Repeat)) g.NavMoveDir = ImGuiDir_Left;
            if ((allowed_dir_flags & (1<<ImGuiDir_Right)) && IsNavInputPressedAnyOfTwo(ImGuiNavInput_DpadRight,ImGuiNavInput_KeyRight_,ImGuiInputReadMode_Repeat)) g.NavMoveDir = ImGuiDir_Right;
            if ((allowed_dir_flags & (1<<ImGuiDir_Up))    && IsNavInputPressedAnyOfTwo(ImGuiNavInput_DpadUp,   ImGuiNavInput_KeyUp_,   ImGuiInputReadMode_Repeat)) g.NavMoveDir = ImGuiDir_Up;
            if ((allowed_dir_flags & (1<<ImGuiDir_Down))  && IsNavInputPressedAnyOfTwo(ImGuiNavInput_DpadDown, ImGuiNavInput_KeyDown_, ImGuiInputReadMode_Repeat)) g.NavMoveDir = ImGuiDir_Down;
        }
        g.NavMoveClipDir = g.NavMoveDir;
    }
    else
    {
        // Forwarding previous request (which has been modified, e.g. wrap around menus rewrite the requests with a starting rectangle at the other side of the window)
        // (Preserve g.NavMoveRequestFlags, g.NavMoveClipDir which were set by the NavMoveRequestForward() function)
        IM_ASSERT(g.NavMoveDir != ImGuiDir_None && g.NavMoveClipDir != ImGuiDir_None);
        IM_ASSERT(g.NavMoveRequestForward == ImGuiNavForward_ForwardQueued);
        g.NavMoveRequestForward = ImGuiNavForward_ForwardActive;
    }

    // Update PageUp/PageDown scroll
    float nav_scoring_rect_offset_y = 0.0f;
    if (nav_keyboard_active)
        nav_scoring_rect_offset_y = NavUpdatePageUpPageDown(allowed_dir_flags);

    // If we initiate a movement request and have no current NavId, we initiate a InitDefautRequest that will be used as a fallback if the direction fails to find a match
    if (g.NavMoveDir != ImGuiDir_None)
    {
        g.NavMoveRequest = true;
        g.NavMoveDirLast = g.NavMoveDir;
    }
    if (g.NavMoveRequest && g.NavId == 0)
    {
        g.NavInitRequest = g.NavInitRequestFromMove = true;
        g.NavInitResultId = 0;
        g.NavDisableHighlight = false;
    }
    NavUpdateAnyRequestFlag();

    // Scrolling
    if (g.NavWindow && !(g.NavWindow->Flags & ImGuiWindowFlags_NoNavInputs) && !g.NavWindowingTarget)
    {
        // *Fallback* manual-scroll with Nav directional keys when window has no navigable item
        ImGuiWindow* window = g.NavWindow;
        const float scroll_speed = ImFloor(window->CalcFontSize() * 100 * g.IO.DeltaTime + 0.5f); // We need round the scrolling speed because sub-pixel scroll isn't reliably supported.
        if (window->DC.NavLayerActiveMask == 0x00 && window->DC.NavHasScroll && g.NavMoveRequest)
        {
            if (g.NavMoveDir == ImGuiDir_Left || g.NavMoveDir == ImGuiDir_Right)
                SetWindowScrollX(window, ImFloor(window->Scroll.x + ((g.NavMoveDir == ImGuiDir_Left) ? -1.0f : +1.0f) * scroll_speed));
            if (g.NavMoveDir == ImGuiDir_Up || g.NavMoveDir == ImGuiDir_Down)
                SetWindowScrollY(window, ImFloor(window->Scroll.y + ((g.NavMoveDir == ImGuiDir_Up) ? -1.0f : +1.0f) * scroll_speed));
        }

        // *Normal* Manual scroll with NavScrollXXX keys
        // Next movement request will clamp the NavId reference rectangle to the visible area, so navigation will resume within those bounds.
        ImVec2 scroll_dir = GetNavInputAmount2d(ImGuiNavDirSourceFlags_PadLStick, ImGuiInputReadMode_Down, 1.0f/10.0f, 10.0f);
        if (scroll_dir.x != 0.0f && window->ScrollbarX)
        {
            SetWindowScrollX(window, ImFloor(window->Scroll.x + scroll_dir.x * scroll_speed));
            g.NavMoveFromClampedRefRect = true;
        }
        if (scroll_dir.y != 0.0f)
        {
            SetWindowScrollY(window, ImFloor(window->Scroll.y + scroll_dir.y * scroll_speed));
            g.NavMoveFromClampedRefRect = true;
        }
    }

    // Reset search results
    g.NavMoveResultLocal.Clear();
    g.NavMoveResultLocalVisibleSet.Clear();
    g.NavMoveResultOther.Clear();

    // When we have manually scrolled (without using navigation) and NavId becomes out of bounds, we project its bounding box to the visible area to restart navigation within visible items
    if (g.NavMoveRequest && g.NavMoveFromClampedRefRect && g.NavLayer == 0)
    {
        ImGuiWindow* window = g.NavWindow;
        ImRect window_rect_rel(window->InnerMainRect.Min - window->Pos - ImVec2(1,1), window->InnerMainRect.Max - window->Pos + ImVec2(1,1));
        if (!window_rect_rel.Contains(window->NavRectRel[g.NavLayer]))
        {
            float pad = window->CalcFontSize() * 0.5f;
            window_rect_rel.Expand(ImVec2(-ImMin(window_rect_rel.GetWidth(), pad), -ImMin(window_rect_rel.GetHeight(), pad))); // Terrible approximation for the intent of starting navigation from first fully visible item
            window->NavRectRel[g.NavLayer].ClipWith(window_rect_rel);
            g.NavId = 0;
        }
        g.NavMoveFromClampedRefRect = false;
    }

    // For scoring we use a single segment on the left side our current item bounding box (not touching the edge to avoid box overlap with zero-spaced items)
    ImRect nav_rect_rel = (g.NavWindow && !g.NavWindow->NavRectRel[g.NavLayer].IsInverted()) ? g.NavWindow->NavRectRel[g.NavLayer] : ImRect(0,0,0,0);
    g.NavScoringRectScreen = g.NavWindow ? ImRect(g.NavWindow->Pos + nav_rect_rel.Min, g.NavWindow->Pos + nav_rect_rel.Max) : ImRect(0,0,0,0);
    g.NavScoringRectScreen.TranslateY(nav_scoring_rect_offset_y);
    g.NavScoringRectScreen.Min.x = ImMin(g.NavScoringRectScreen.Min.x + 1.0f, g.NavScoringRectScreen.Max.x);
    g.NavScoringRectScreen.Max.x = g.NavScoringRectScreen.Min.x;
    IM_ASSERT(!g.NavScoringRectScreen.IsInverted()); // Ensure if we have a finite, non-inverted bounding box here will allows us to remove extraneous ImFabs() calls in NavScoreItem().
    //g.OverlayDrawList.AddRect(g.NavScoringRectScreen.Min, g.NavScoringRectScreen.Max, IM_COL32(255,200,0,255)); // [DEBUG]
    g.NavScoringCount = 0;
#if IMGUI_DEBUG_NAV_RECTS
    if (g.NavWindow) { for (int layer = 0; layer < 2; layer++) GetOverlayDrawList(g.NavWindow)->AddRect(g.NavWindow->Pos + g.NavWindow->NavRectRel[layer].Min, g.NavWindow->Pos + g.NavWindow->NavRectRel[layer].Max, IM_COL32(255,200,0,255)); } // [DEBUG]
    if (g.NavWindow) { ImU32 col = (g.NavWindow->HiddenFrames == 0) ? IM_COL32(255,0,255,255) : IM_COL32(255,0,0,255); ImVec2 p = NavCalcPreferredRefPos(NULL); char buf[32]; ImFormatString(buf, 32, "%d", g.NavLayer); GetOverlayDrawList(g.NavWindow)->AddCircleFilled(p, 3.0f, col); GetOverlayDrawList(g.NavWindow)->AddText(NULL, 13.0f, p + ImVec2(8,-4), col, buf); }
#endif
}

static void ImGui::NavUpdateMoveResult()
{
    // Select which result to use
    ImGuiContext& g = *GImGui;
    ImGuiNavMoveResult* result = (g.NavMoveResultLocal.ID != 0) ? &g.NavMoveResultLocal : &g.NavMoveResultOther;

    // PageUp/PageDown behavior first jumps to the bottom/top mostly visible item, _otherwise_ use the result from the previous/next page.
    if (g.NavMoveRequestFlags & ImGuiNavMoveFlags_AlsoScoreVisibleSet)
        if (g.NavMoveResultLocalVisibleSet.ID != 0 && g.NavMoveResultLocalVisibleSet.ID != g.NavId)
            result = &g.NavMoveResultLocalVisibleSet;

    // Maybe entering a flattened child from the outside? In this case solve the tie using the regular scoring rules.
    if (result != &g.NavMoveResultOther && g.NavMoveResultOther.ID != 0 && g.NavMoveResultOther.Window->ParentWindow == g.NavWindow)
        if ((g.NavMoveResultOther.DistBox < result->DistBox) || (g.NavMoveResultOther.DistBox == result->DistBox && g.NavMoveResultOther.DistCenter < result->DistCenter))
            result = &g.NavMoveResultOther;
    IM_ASSERT(g.NavWindow && result->Window);

    // Scroll to keep newly navigated item fully into view.
    if (g.NavLayer == 0)
    {
        ImRect rect_abs = ImRect(result->RectRel.Min + result->Window->Pos, result->RectRel.Max + result->Window->Pos);
        NavScrollToBringItemIntoView(result->Window, rect_abs);

        // Estimate upcoming scroll so we can offset our result position so mouse position can be applied immediately after in NavUpdate()
        ImVec2 next_scroll = CalcNextScrollFromScrollTargetAndClamp(result->Window, false);
        ImVec2 delta_scroll = result->Window->Scroll - next_scroll;
        result->RectRel.Translate(delta_scroll);

        // Also scroll parent window to keep us into view if necessary (we could/should technically recurse back the whole the parent hierarchy).
        if (result->Window->Flags & ImGuiWindowFlags_ChildWindow)
            NavScrollToBringItemIntoView(result->Window->ParentWindow, ImRect(rect_abs.Min + delta_scroll, rect_abs.Max + delta_scroll));
    }

    // Apply result from previous frame navigation directional move request
    ClearActiveID();
    g.NavWindow = result->Window;
    SetNavIDWithRectRel(result->ID, g.NavLayer, result->RectRel);
    g.NavJustMovedToId = result->ID;
    g.NavMoveFromClampedRefRect = false;
}

static float ImGui::NavUpdatePageUpPageDown(int allowed_dir_flags)
{
    ImGuiContext& g = *GImGui;
    if (g.NavMoveDir == ImGuiDir_None && g.NavWindow && !(g.NavWindow->Flags & ImGuiWindowFlags_NoNavInputs) && !g.NavWindowingTarget && g.NavLayer == 0)
    {
        ImGuiWindow* window = g.NavWindow;
        bool page_up_held = IsKeyDown(g.IO.KeyMap[ImGuiKey_PageUp]) && (allowed_dir_flags & (1 << ImGuiDir_Up));
        bool page_down_held = IsKeyDown(g.IO.KeyMap[ImGuiKey_PageDown]) && (allowed_dir_flags & (1 << ImGuiDir_Down));
        if ((page_up_held && !page_down_held) || (page_down_held && !page_up_held))
        {
            if (window->DC.NavLayerActiveMask == 0x00 && window->DC.NavHasScroll)
            {
                // Fallback manual-scroll when window has no navigable item
                if (IsKeyPressed(g.IO.KeyMap[ImGuiKey_PageUp], true))
                    SetWindowScrollY(window, window->Scroll.y - window->InnerClipRect.GetHeight());
                else if (IsKeyPressed(g.IO.KeyMap[ImGuiKey_PageDown], true))
                    SetWindowScrollY(window, window->Scroll.y + window->InnerClipRect.GetHeight());
            }
            else
            {
                const ImRect& nav_rect_rel = window->NavRectRel[g.NavLayer];
                const float page_offset_y = ImMax(0.0f, window->InnerClipRect.GetHeight() - window->CalcFontSize() * 1.0f + nav_rect_rel.GetHeight());
                float nav_scoring_rect_offset_y = 0.0f;
                if (IsKeyPressed(g.IO.KeyMap[ImGuiKey_PageUp], true))
                {
                    nav_scoring_rect_offset_y = -page_offset_y;
                    g.NavMoveDir = ImGuiDir_Down; // Because our scoring rect is offset, we intentionally request the opposite direction (so we can always land on the last item)
                    g.NavMoveClipDir = ImGuiDir_Up;
                    g.NavMoveRequestFlags = ImGuiNavMoveFlags_AllowCurrentNavId | ImGuiNavMoveFlags_AlsoScoreVisibleSet;
                }
                else if (IsKeyPressed(g.IO.KeyMap[ImGuiKey_PageDown], true))
                {
                    nav_scoring_rect_offset_y = +page_offset_y;
                    g.NavMoveDir = ImGuiDir_Up; // Because our scoring rect is offset, we intentionally request the opposite direction (so we can always land on the last item)
                    g.NavMoveClipDir = ImGuiDir_Down;
                    g.NavMoveRequestFlags = ImGuiNavMoveFlags_AllowCurrentNavId | ImGuiNavMoveFlags_AlsoScoreVisibleSet;
                }
                return nav_scoring_rect_offset_y;
            }
        }
    }
    return 0.0f;
}

static int FindWindowFocusIndex(ImGuiWindow* window) // FIXME-OPT O(N)
{
    ImGuiContext& g = *GImGui;
    for (int i = g.WindowsFocusOrder.Size-1; i >= 0; i--)
        if (g.WindowsFocusOrder[i] == window)
            return i;
    return -1;
}

static ImGuiWindow* FindWindowNavFocusable(int i_start, int i_stop, int dir) // FIXME-OPT O(N)
{
    ImGuiContext& g = *GImGui;
    for (int i = i_start; i >= 0 && i < g.WindowsFocusOrder.Size && i != i_stop; i += dir)
        if (ImGui::IsWindowNavFocusable(g.WindowsFocusOrder[i]))
            return g.WindowsFocusOrder[i];
    return NULL;
}

static void NavUpdateWindowingHighlightWindow(int focus_change_dir)
{
    ImGuiContext& g = *GImGui;
    IM_ASSERT(g.NavWindowingTarget);
    if (g.NavWindowingTarget->Flags & ImGuiWindowFlags_Modal)
        return;

    const int i_current = FindWindowFocusIndex(g.NavWindowingTarget);
    ImGuiWindow* window_target = FindWindowNavFocusable(i_current + focus_change_dir, -INT_MAX, focus_change_dir);
    if (!window_target)
        window_target = FindWindowNavFocusable((focus_change_dir < 0) ? (g.WindowsFocusOrder.Size - 1) : 0, i_current, focus_change_dir);
    if (window_target) // Don't reset windowing target if there's a single window in the list
        g.NavWindowingTarget = g.NavWindowingTargetAnim = window_target;
    g.NavWindowingToggleLayer = false;
}

// Window management mode (hold to: change focus/move/resize, tap to: toggle menu layer)
static void ImGui::NavUpdateWindowing()
{
    ImGuiContext& g = *GImGui;
    ImGuiWindow* apply_focus_window = NULL;
    bool apply_toggle_layer = false;

    ImGuiWindow* modal_window = GetFrontMostPopupModal();
    if (modal_window != NULL)
    {
        g.NavWindowingTarget = NULL;
        return;
    }

    // Fade out
    if (g.NavWindowingTargetAnim && g.NavWindowingTarget == NULL)
    {
        g.NavWindowingHighlightAlpha = ImMax(g.NavWindowingHighlightAlpha - g.IO.DeltaTime * 10.0f, 0.0f);
        if (g.DimBgRatio <= 0.0f && g.NavWindowingHighlightAlpha <= 0.0f)
            g.NavWindowingTargetAnim = NULL;
    }

    // Start CTRL-TAB or Square+L/R window selection
    bool start_windowing_with_gamepad = !g.NavWindowingTarget && IsNavInputPressed(ImGuiNavInput_Menu, ImGuiInputReadMode_Pressed);
    bool start_windowing_with_keyboard = !g.NavWindowingTarget && g.IO.KeyCtrl && IsKeyPressedMap(ImGuiKey_Tab) && (g.IO.ConfigFlags & ImGuiConfigFlags_NavEnableKeyboard);
    if (start_windowing_with_gamepad || start_windowing_with_keyboard)
        if (ImGuiWindow* window = g.NavWindow ? g.NavWindow : FindWindowNavFocusable(g.WindowsFocusOrder.Size - 1, -INT_MAX, -1))
        {
            g.NavWindowingTarget = g.NavWindowingTargetAnim = window;
            g.NavWindowingTimer = g.NavWindowingHighlightAlpha = 0.0f;
            g.NavWindowingToggleLayer = start_windowing_with_keyboard ? false : true;
            g.NavInputSource = start_windowing_with_keyboard ? ImGuiInputSource_NavKeyboard : ImGuiInputSource_NavGamepad;
        }

    // Gamepad update
    g.NavWindowingTimer += g.IO.DeltaTime;
    if (g.NavWindowingTarget && g.NavInputSource == ImGuiInputSource_NavGamepad)
    {
        // Highlight only appears after a brief time holding the button, so that a fast tap on PadMenu (to toggle NavLayer) doesn't add visual noise
        g.NavWindowingHighlightAlpha = ImMax(g.NavWindowingHighlightAlpha, ImSaturate((g.NavWindowingTimer - NAV_WINDOWING_HIGHLIGHT_DELAY) / 0.05f));

        // Select window to focus
        const int focus_change_dir = (int)IsNavInputPressed(ImGuiNavInput_FocusPrev, ImGuiInputReadMode_RepeatSlow) - (int)IsNavInputPressed(ImGuiNavInput_FocusNext, ImGuiInputReadMode_RepeatSlow);
        if (focus_change_dir != 0)
        {
            NavUpdateWindowingHighlightWindow(focus_change_dir);
            g.NavWindowingHighlightAlpha = 1.0f;
        }

        // Single press toggles NavLayer, long press with L/R apply actual focus on release (until then the window was merely rendered front-most)
        if (!IsNavInputDown(ImGuiNavInput_Menu))
        {
            g.NavWindowingToggleLayer &= (g.NavWindowingHighlightAlpha < 1.0f); // Once button was held long enough we don't consider it a tap-to-toggle-layer press anymore.
            if (g.NavWindowingToggleLayer && g.NavWindow)
                apply_toggle_layer = true;
            else if (!g.NavWindowingToggleLayer)
                apply_focus_window = g.NavWindowingTarget;
            g.NavWindowingTarget = NULL;
        }
    }

    // Keyboard: Focus
    if (g.NavWindowingTarget && g.NavInputSource == ImGuiInputSource_NavKeyboard)
    {
        // Visuals only appears after a brief time after pressing TAB the first time, so that a fast CTRL+TAB doesn't add visual noise
        g.NavWindowingHighlightAlpha = ImMax(g.NavWindowingHighlightAlpha, ImSaturate((g.NavWindowingTimer - NAV_WINDOWING_HIGHLIGHT_DELAY) / 0.05f)); // 1.0f
        if (IsKeyPressedMap(ImGuiKey_Tab, true))
            NavUpdateWindowingHighlightWindow(g.IO.KeyShift ? +1 : -1);
        if (!g.IO.KeyCtrl)
            apply_focus_window = g.NavWindowingTarget;
    }

    // Keyboard: Press and Release ALT to toggle menu layer
    // FIXME: We lack an explicit IO variable for "is the imgui window focused", so compare mouse validity to detect the common case of back-end clearing releases all keys on ALT-TAB
    if ((g.ActiveId == 0 || g.ActiveIdAllowOverlap) && IsNavInputPressed(ImGuiNavInput_KeyMenu_, ImGuiInputReadMode_Released))
        if (IsMousePosValid(&g.IO.MousePos) == IsMousePosValid(&g.IO.MousePosPrev))
            apply_toggle_layer = true;

    // Move window
    if (g.NavWindowingTarget && !(g.NavWindowingTarget->Flags & ImGuiWindowFlags_NoMove))
    {
        ImVec2 move_delta;
        if (g.NavInputSource == ImGuiInputSource_NavKeyboard && !g.IO.KeyShift)
            move_delta = GetNavInputAmount2d(ImGuiNavDirSourceFlags_Keyboard, ImGuiInputReadMode_Down);
        if (g.NavInputSource == ImGuiInputSource_NavGamepad)
            move_delta = GetNavInputAmount2d(ImGuiNavDirSourceFlags_PadLStick, ImGuiInputReadMode_Down);
        if (move_delta.x != 0.0f || move_delta.y != 0.0f)
        {
            const float NAV_MOVE_SPEED = 800.0f;
            const float move_speed = ImFloor(NAV_MOVE_SPEED * g.IO.DeltaTime * ImMin(g.IO.DisplayFramebufferScale.x, g.IO.DisplayFramebufferScale.y)); // FIXME: Doesn't code variable framerate very well
            g.NavWindowingTarget->RootWindow->Pos += move_delta * move_speed;
            g.NavDisableMouseHover = true;
            MarkIniSettingsDirty(g.NavWindowingTarget);
        }
    }

    // Apply final focus
    if (apply_focus_window && (g.NavWindow == NULL || apply_focus_window != g.NavWindow->RootWindow))
    {
        g.NavDisableHighlight = false;
        g.NavDisableMouseHover = true;
        apply_focus_window = NavRestoreLastChildNavWindow(apply_focus_window);
        ClosePopupsOverWindow(apply_focus_window);
        FocusWindow(apply_focus_window);
        if (apply_focus_window->NavLastIds[0] == 0)
            NavInitWindow(apply_focus_window, false);

        // If the window only has a menu layer, select it directly
        if (apply_focus_window->DC.NavLayerActiveMask == (1 << 1))
            g.NavLayer = 1;
    }
    if (apply_focus_window)
        g.NavWindowingTarget = NULL;

    // Apply menu/layer toggle
    if (apply_toggle_layer && g.NavWindow)
    {
        // Move to parent menu if necessary
        ImGuiWindow* new_nav_window = g.NavWindow;
        while ((new_nav_window->DC.NavLayerActiveMask & (1 << 1)) == 0 && (new_nav_window->Flags & ImGuiWindowFlags_ChildWindow) != 0 && (new_nav_window->Flags & (ImGuiWindowFlags_Popup | ImGuiWindowFlags_ChildMenu)) == 0)
            new_nav_window = new_nav_window->ParentWindow;
        if (new_nav_window != g.NavWindow)
        {
            ImGuiWindow* old_nav_window = g.NavWindow;
            FocusWindow(new_nav_window);
            new_nav_window->NavLastChildNavWindow = old_nav_window;
        }
        g.NavDisableHighlight = false;
        g.NavDisableMouseHover = true;
        NavRestoreLayer((g.NavWindow->DC.NavLayerActiveMask & (1 << 1)) ? (g.NavLayer ^ 1) : 0);
    }
}

// Window has already passed the IsWindowNavFocusable()
static const char* GetFallbackWindowNameForWindowingList(ImGuiWindow* window)
{
    if (window->Flags & ImGuiWindowFlags_Popup)
        return "(Popup)";
    if ((window->Flags & ImGuiWindowFlags_MenuBar) && strcmp(window->Name, "##MainMenuBar") == 0)
        return "(Main menu bar)";
    return "(Untitled)";
}

// Overlay displayed when using CTRL+TAB. Called by EndFrame().
void ImGui::NavUpdateWindowingList()
{
    ImGuiContext& g = *GImGui;
    IM_ASSERT(g.NavWindowingTarget != NULL);

    if (g.NavWindowingTimer < NAV_WINDOWING_LIST_APPEAR_DELAY)
        return;

    if (g.NavWindowingList == NULL)
        g.NavWindowingList = FindWindowByName("###NavWindowingList");
    ImGuiViewportP* viewport = /*g.NavWindow ? g.NavWindow->Viewport :*/ (ImGuiViewportP*)GetMainViewport();
    SetNextWindowSizeConstraints(ImVec2(viewport->Size.x * 0.20f, viewport->Size.y * 0.20f), ImVec2(FLT_MAX, FLT_MAX));
    SetNextWindowPos(viewport->Pos + viewport->Size * 0.5f, ImGuiCond_Always, ImVec2(0.5f, 0.5f));
    PushStyleVar(ImGuiStyleVar_WindowPadding, g.Style.WindowPadding * 2.0f);
    Begin("###NavWindowingList", NULL, ImGuiWindowFlags_NoTitleBar | ImGuiWindowFlags_NoFocusOnAppearing | ImGuiWindowFlags_NoNav | ImGuiWindowFlags_NoResize | ImGuiWindowFlags_NoMove | ImGuiWindowFlags_NoInputs | ImGuiWindowFlags_AlwaysAutoResize | ImGuiWindowFlags_NoSavedSettings);
    for (int n = g.WindowsFocusOrder.Size - 1; n >= 0; n--)
    {
        ImGuiWindow* window = g.WindowsFocusOrder[n];
        if (!IsWindowNavFocusable(window))
            continue;
        const char* label = window->Name;
        if (label == FindRenderedTextEnd(label))
            label = GetFallbackWindowNameForWindowingList(window);
        Selectable(label, g.NavWindowingTarget == window);
    }
    End();
    PopStyleVar();
}

//-----------------------------------------------------------------------------
// [SECTION] COLUMNS
// In the current version, Columns are very weak. Needs to be replaced with a more full-featured system.
//-----------------------------------------------------------------------------

void ImGui::NextColumn()
{
    ImGuiWindow* window = GetCurrentWindow();
    if (window->SkipItems || window->DC.ColumnsSet == NULL)
        return;

    ImGuiContext& g = *GImGui;
    PopItemWidth();
    PopClipRect();

    ImGuiColumnsSet* columns = window->DC.ColumnsSet;
    columns->LineMaxY = ImMax(columns->LineMaxY, window->DC.CursorPos.y);
    if (++columns->Current < columns->Count)
    {
        // Columns 1+ cancel out IndentX
        window->DC.ColumnsOffset.x = GetColumnOffset(columns->Current) - window->DC.Indent.x + g.Style.ItemSpacing.x;
        window->DrawList->ChannelsSetCurrent(columns->Current);
    }
    else
    {
        window->DC.ColumnsOffset.x = 0.0f;
        window->DrawList->ChannelsSetCurrent(0);
        columns->Current = 0;
        columns->LineMinY = columns->LineMaxY;
    }
    window->DC.CursorPos.x = (float)(int)(window->Pos.x + window->DC.Indent.x + window->DC.ColumnsOffset.x);
    window->DC.CursorPos.y = columns->LineMinY;
    window->DC.CurrentLineSize = ImVec2(0.0f, 0.0f);
    window->DC.CurrentLineTextBaseOffset = 0.0f;

    PushColumnClipRect();
    PushItemWidth(GetColumnWidth() * 0.65f);  // FIXME: Move on columns setup
}

int ImGui::GetColumnIndex()
{
    ImGuiWindow* window = GetCurrentWindowRead();
    return window->DC.ColumnsSet ? window->DC.ColumnsSet->Current : 0;
}

int ImGui::GetColumnsCount()
{
    ImGuiWindow* window = GetCurrentWindowRead();
    return window->DC.ColumnsSet ? window->DC.ColumnsSet->Count : 1;
}

static float OffsetNormToPixels(const ImGuiColumnsSet* columns, float offset_norm)
{
    return offset_norm * (columns->MaxX - columns->MinX);
}

static float PixelsToOffsetNorm(const ImGuiColumnsSet* columns, float offset)
{
    return offset / (columns->MaxX - columns->MinX);
}

static inline float GetColumnsRectHalfWidth() { return 4.0f; }

static float GetDraggedColumnOffset(ImGuiColumnsSet* columns, int column_index)
{
    // Active (dragged) column always follow mouse. The reason we need this is that dragging a column to the right edge of an auto-resizing
    // window creates a feedback loop because we store normalized positions. So while dragging we enforce absolute positioning.
    ImGuiContext& g = *GImGui;
    ImGuiWindow* window = g.CurrentWindow;
    IM_ASSERT(column_index > 0); // We are not supposed to drag column 0.
    IM_ASSERT(g.ActiveId == columns->ID + ImGuiID(column_index));

    float x = g.IO.MousePos.x - g.ActiveIdClickOffset.x + GetColumnsRectHalfWidth() - window->Pos.x;
    x = ImMax(x, ImGui::GetColumnOffset(column_index - 1) + g.Style.ColumnsMinSpacing);
    if ((columns->Flags & ImGuiColumnsFlags_NoPreserveWidths))
        x = ImMin(x, ImGui::GetColumnOffset(column_index + 1) - g.Style.ColumnsMinSpacing);

    return x;
}

float ImGui::GetColumnOffset(int column_index)
{
    ImGuiWindow* window = GetCurrentWindowRead();
    ImGuiColumnsSet* columns = window->DC.ColumnsSet;
    IM_ASSERT(columns != NULL);

    if (column_index < 0)
        column_index = columns->Current;
    IM_ASSERT(column_index < columns->Columns.Size);

    const float t = columns->Columns[column_index].OffsetNorm;
    const float x_offset = ImLerp(columns->MinX, columns->MaxX, t);
    return x_offset;
}

static float GetColumnWidthEx(ImGuiColumnsSet* columns, int column_index, bool before_resize = false)
{
    if (column_index < 0)
        column_index = columns->Current;

    float offset_norm;
    if (before_resize)
        offset_norm = columns->Columns[column_index + 1].OffsetNormBeforeResize - columns->Columns[column_index].OffsetNormBeforeResize;
    else
        offset_norm = columns->Columns[column_index + 1].OffsetNorm - columns->Columns[column_index].OffsetNorm;
    return OffsetNormToPixels(columns, offset_norm);
}

float ImGui::GetColumnWidth(int column_index)
{
    ImGuiWindow* window = GetCurrentWindowRead();
    ImGuiColumnsSet* columns = window->DC.ColumnsSet;
    IM_ASSERT(columns != NULL);

    if (column_index < 0)
        column_index = columns->Current;
    return OffsetNormToPixels(columns, columns->Columns[column_index + 1].OffsetNorm - columns->Columns[column_index].OffsetNorm);
}

void ImGui::SetColumnOffset(int column_index, float offset)
{
    ImGuiContext& g = *GImGui;
    ImGuiWindow* window = g.CurrentWindow;
    ImGuiColumnsSet* columns = window->DC.ColumnsSet;
    IM_ASSERT(columns != NULL);

    if (column_index < 0)
        column_index = columns->Current;
    IM_ASSERT(column_index < columns->Columns.Size);

    const bool preserve_width = !(columns->Flags & ImGuiColumnsFlags_NoPreserveWidths) && (column_index < columns->Count-1);
    const float width = preserve_width ? GetColumnWidthEx(columns, column_index, columns->IsBeingResized) : 0.0f;

    if (!(columns->Flags & ImGuiColumnsFlags_NoForceWithinWindow))
        offset = ImMin(offset, columns->MaxX - g.Style.ColumnsMinSpacing * (columns->Count - column_index));
    columns->Columns[column_index].OffsetNorm = PixelsToOffsetNorm(columns, offset - columns->MinX);

    if (preserve_width)
        SetColumnOffset(column_index + 1, offset + ImMax(g.Style.ColumnsMinSpacing, width));
}

void ImGui::SetColumnWidth(int column_index, float width)
{
    ImGuiWindow* window = GetCurrentWindowRead();
    ImGuiColumnsSet* columns = window->DC.ColumnsSet;
    IM_ASSERT(columns != NULL);

    if (column_index < 0)
        column_index = columns->Current;
    SetColumnOffset(column_index + 1, GetColumnOffset(column_index) + width);
}

void ImGui::PushColumnClipRect(int column_index)
{
    ImGuiWindow* window = GetCurrentWindowRead();
    ImGuiColumnsSet* columns = window->DC.ColumnsSet;
    if (column_index < 0)
        column_index = columns->Current;

    PushClipRect(columns->Columns[column_index].ClipRect.Min, columns->Columns[column_index].ClipRect.Max, false);
}

static ImGuiColumnsSet* FindOrAddColumnsSet(ImGuiWindow* window, ImGuiID id)
{
    for (int n = 0; n < window->ColumnsStorage.Size; n++)
        if (window->ColumnsStorage[n].ID == id)
            return &window->ColumnsStorage[n];

    window->ColumnsStorage.push_back(ImGuiColumnsSet());
    ImGuiColumnsSet* columns = &window->ColumnsStorage.back();
    columns->ID = id;
    return columns;
}

void ImGui::BeginColumns(const char* str_id, int columns_count, ImGuiColumnsFlags flags)
{
    ImGuiContext& g = *GImGui;
    ImGuiWindow* window = GetCurrentWindow();

    IM_ASSERT(columns_count > 1);
    IM_ASSERT(window->DC.ColumnsSet == NULL); // Nested columns are currently not supported

    // Differentiate column ID with an arbitrary prefix for cases where users name their columns set the same as another widget.
    // In addition, when an identifier isn't explicitly provided we include the number of columns in the hash to make it uniquer.
    PushID(0x11223347 + (str_id ? 0 : columns_count));
    ImGuiID id = window->GetID(str_id ? str_id : "columns");
    PopID();

    // Acquire storage for the columns set
    ImGuiColumnsSet* columns = FindOrAddColumnsSet(window, id);
    IM_ASSERT(columns->ID == id);
    columns->Current = 0;
    columns->Count = columns_count;
    columns->Flags = flags;
    window->DC.ColumnsSet = columns;

    // Set state for first column
    const float content_region_width = (window->SizeContentsExplicit.x != 0.0f) ? (window->SizeContentsExplicit.x) : (window->InnerClipRect.Max.x - window->Pos.x);
    columns->MinX = window->DC.Indent.x - g.Style.ItemSpacing.x; // Lock our horizontal range
    columns->MaxX = ImMax(content_region_width - window->Scroll.x, columns->MinX + 1.0f);
    columns->StartPosY = window->DC.CursorPos.y;
    columns->StartMaxPosX = window->DC.CursorMaxPos.x;
    columns->LineMinY = columns->LineMaxY = window->DC.CursorPos.y;
    window->DC.ColumnsOffset.x = 0.0f;
    window->DC.CursorPos.x = (float)(int)(window->Pos.x + window->DC.Indent.x + window->DC.ColumnsOffset.x);

    // Clear data if columns count changed
    if (columns->Columns.Size != 0 && columns->Columns.Size != columns_count + 1)
        columns->Columns.resize(0);

    // Initialize defaults
    columns->IsFirstFrame = (columns->Columns.Size == 0);
    if (columns->Columns.Size == 0)
    {
        columns->Columns.reserve(columns_count + 1);
        for (int n = 0; n < columns_count + 1; n++)
        {
            ImGuiColumnData column;
            column.OffsetNorm = n / (float)columns_count;
            columns->Columns.push_back(column);
        }
    }

    for (int n = 0; n < columns_count; n++)
    {
        // Compute clipping rectangle
        ImGuiColumnData* column = &columns->Columns[n];
        float clip_x1 = ImFloor(0.5f + window->Pos.x + GetColumnOffset(n) - 1.0f);
        float clip_x2 = ImFloor(0.5f + window->Pos.x + GetColumnOffset(n + 1) - 1.0f);
        column->ClipRect = ImRect(clip_x1, -FLT_MAX, clip_x2, +FLT_MAX);
        column->ClipRect.ClipWith(window->ClipRect);
    }

    window->DrawList->ChannelsSplit(columns->Count);
    PushColumnClipRect();
    PushItemWidth(GetColumnWidth() * 0.65f);
}

void ImGui::EndColumns()
{
    ImGuiContext& g = *GImGui;
    ImGuiWindow* window = GetCurrentWindow();
    ImGuiColumnsSet* columns = window->DC.ColumnsSet;
    IM_ASSERT(columns != NULL);

    PopItemWidth();
    PopClipRect();
    window->DrawList->ChannelsMerge();

    columns->LineMaxY = ImMax(columns->LineMaxY, window->DC.CursorPos.y);
    window->DC.CursorPos.y = columns->LineMaxY;
    if (!(columns->Flags & ImGuiColumnsFlags_GrowParentContentsSize))
        window->DC.CursorMaxPos.x = columns->StartMaxPosX;  // Restore cursor max pos, as columns don't grow parent

    // Draw columns borders and handle resize
    bool is_being_resized = false;
    if (!(columns->Flags & ImGuiColumnsFlags_NoBorder) && !window->SkipItems)
    {
        const float y1 = columns->StartPosY;
        const float y2 = window->DC.CursorPos.y;
        int dragging_column = -1;
        for (int n = 1; n < columns->Count; n++)
        {
            float x = window->Pos.x + GetColumnOffset(n);
            const ImGuiID column_id = columns->ID + ImGuiID(n);
            const float column_hw = GetColumnsRectHalfWidth(); // Half-width for interaction
            const ImRect column_rect(ImVec2(x - column_hw, y1), ImVec2(x + column_hw, y2));
            KeepAliveID(column_id);
            if (IsClippedEx(column_rect, column_id, false))
                continue;

            bool hovered = false, held = false;
            if (!(columns->Flags & ImGuiColumnsFlags_NoResize))
            {
                ButtonBehavior(column_rect, column_id, &hovered, &held);
                if (hovered || held)
                    g.MouseCursor = ImGuiMouseCursor_ResizeEW;
                if (held && !(columns->Columns[n].Flags & ImGuiColumnsFlags_NoResize))
                    dragging_column = n;
            }

            // Draw column (we clip the Y boundaries CPU side because very long triangles are mishandled by some GPU drivers.)
            const ImU32 col = GetColorU32(held ? ImGuiCol_SeparatorActive : hovered ? ImGuiCol_SeparatorHovered : ImGuiCol_Separator);
            const float xi = (float)(int)x;
            window->DrawList->AddLine(ImVec2(xi, ImMax(y1 + 1.0f, window->ClipRect.Min.y)), ImVec2(xi, ImMin(y2, window->ClipRect.Max.y)), col);
        }

        // Apply dragging after drawing the column lines, so our rendered lines are in sync with how items were displayed during the frame.
        if (dragging_column != -1)
        {
            if (!columns->IsBeingResized)
                for (int n = 0; n < columns->Count + 1; n++)
                    columns->Columns[n].OffsetNormBeforeResize = columns->Columns[n].OffsetNorm;
            columns->IsBeingResized = is_being_resized = true;
            float x = GetDraggedColumnOffset(columns, dragging_column);
            SetColumnOffset(dragging_column, x);
        }
    }
    columns->IsBeingResized = is_being_resized;

    window->DC.ColumnsSet = NULL;
    window->DC.ColumnsOffset.x = 0.0f;
    window->DC.CursorPos.x = (float)(int)(window->Pos.x + window->DC.Indent.x + window->DC.ColumnsOffset.x);
}

// [2018-03: This is currently the only public API, while we are working on making BeginColumns/EndColumns user-facing]
void ImGui::Columns(int columns_count, const char* id, bool border)
{
    ImGuiWindow* window = GetCurrentWindow();
    IM_ASSERT(columns_count >= 1);

    ImGuiColumnsFlags flags = (border ? 0 : ImGuiColumnsFlags_NoBorder);
    //flags |= ImGuiColumnsFlags_NoPreserveWidths; // NB: Legacy behavior
    if (window->DC.ColumnsSet != NULL && window->DC.ColumnsSet->Count == columns_count && window->DC.ColumnsSet->Flags == flags)
        return;

    if (window->DC.ColumnsSet != NULL)
        EndColumns();

    if (columns_count != 1)
        BeginColumns(id, columns_count, flags);
}

//-----------------------------------------------------------------------------
// [SECTION] DRAG AND DROP
//-----------------------------------------------------------------------------

void ImGui::ClearDragDrop()
{
    ImGuiContext& g = *GImGui;
    g.DragDropActive = false;
    g.DragDropPayload.Clear();
    g.DragDropAcceptFlags = 0;
    g.DragDropAcceptIdCurr = g.DragDropAcceptIdPrev = 0;
    g.DragDropAcceptIdCurrRectSurface = FLT_MAX;
    g.DragDropAcceptFrameCount = -1;

    g.DragDropPayloadBufHeap.clear();
    memset(&g.DragDropPayloadBufLocal, 0, sizeof(g.DragDropPayloadBufLocal));
}

// Call when current ID is active.
// When this returns true you need to: a) call SetDragDropPayload() exactly once, b) you may render the payload visual/description, c) call EndDragDropSource()
bool ImGui::BeginDragDropSource(ImGuiDragDropFlags flags)
{
    ImGuiContext& g = *GImGui;
    ImGuiWindow* window = g.CurrentWindow;

    bool source_drag_active = false;
    ImGuiID source_id = 0;
    ImGuiID source_parent_id = 0;
    int mouse_button = 0;
    if (!(flags & ImGuiDragDropFlags_SourceExtern))
    {
        source_id = window->DC.LastItemId;
        if (source_id != 0 && g.ActiveId != source_id) // Early out for most common case
            return false;
        if (g.IO.MouseDown[mouse_button] == false)
            return false;

        if (source_id == 0)
        {
            // If you want to use BeginDragDropSource() on an item with no unique identifier for interaction, such as Text() or Image(), you need to:
            // A) Read the explanation below, B) Use the ImGuiDragDropFlags_SourceAllowNullID flag, C) Swallow your programmer pride.
            if (!(flags & ImGuiDragDropFlags_SourceAllowNullID))
            {
                IM_ASSERT(0);
                return false;
            }

            // Magic fallback (=somehow reprehensible) to handle items with no assigned ID, e.g. Text(), Image()
            // We build a throwaway ID based on current ID stack + relative AABB of items in window.
            // THE IDENTIFIER WON'T SURVIVE ANY REPOSITIONING OF THE WIDGET, so if your widget moves your dragging operation will be canceled.
            // We don't need to maintain/call ClearActiveID() as releasing the button will early out this function and trigger !ActiveIdIsAlive.
            bool is_hovered = (window->DC.LastItemStatusFlags & ImGuiItemStatusFlags_HoveredRect) != 0;
            if (!is_hovered && (g.ActiveId == 0 || g.ActiveIdWindow != window))
                return false;
            source_id = window->DC.LastItemId = window->GetIDFromRectangle(window->DC.LastItemRect);
            if (is_hovered)
                SetHoveredID(source_id);
            if (is_hovered && g.IO.MouseClicked[mouse_button])
            {
                SetActiveID(source_id, window);
                FocusWindow(window);
            }
            if (g.ActiveId == source_id) // Allow the underlying widget to display/return hovered during the mouse release frame, else we would get a flicker.
                g.ActiveIdAllowOverlap = is_hovered;
        }
        else
        {
            g.ActiveIdAllowOverlap = false;
        }
        if (g.ActiveId != source_id)
            return false;
        source_parent_id = window->IDStack.back();
        source_drag_active = IsMouseDragging(mouse_button);
    }
    else
    {
        window = NULL;
        source_id = ImHash("#SourceExtern", 0);
        source_drag_active = true;
    }

    if (source_drag_active)
    {
        if (!g.DragDropActive)
        {
            IM_ASSERT(source_id != 0);
            ClearDragDrop();
            ImGuiPayload& payload = g.DragDropPayload;
            payload.SourceId = source_id;
            payload.SourceParentId = source_parent_id;
            g.DragDropActive = true;
            g.DragDropSourceFlags = flags;
            g.DragDropMouseButton = mouse_button;
        }
        g.DragDropSourceFrameCount = g.FrameCount;
        g.DragDropWithinSourceOrTarget = true;

        if (!(flags & ImGuiDragDropFlags_SourceNoPreviewTooltip))
        {
            // Target can request the Source to not display its tooltip (we use a dedicated flag to make this request explicit)
            // We unfortunately can't just modify the source flags and skip the call to BeginTooltip, as caller may be emitting contents. 
            BeginTooltip();
            if (g.DragDropActive && g.DragDropAcceptIdPrev && (g.DragDropAcceptFlags & ImGuiDragDropFlags_AcceptNoPreviewTooltip))
            {
                ImGuiWindow* tooltip_window = g.CurrentWindow;
                tooltip_window->SkipItems = true;
                tooltip_window->HiddenFramesRegular = 1;
            }
        }

        if (!(flags & ImGuiDragDropFlags_SourceNoDisableHover) && !(flags & ImGuiDragDropFlags_SourceExtern))
            window->DC.LastItemStatusFlags &= ~ImGuiItemStatusFlags_HoveredRect;

        return true;
    }
    return false;
}

void ImGui::EndDragDropSource()
{
    ImGuiContext& g = *GImGui;
    IM_ASSERT(g.DragDropActive);
    IM_ASSERT(g.DragDropWithinSourceOrTarget && "Not after a BeginDragDropSource()?");

    if (!(g.DragDropSourceFlags & ImGuiDragDropFlags_SourceNoPreviewTooltip))
        EndTooltip();

    // Discard the drag if have not called SetDragDropPayload()
    if (g.DragDropPayload.DataFrameCount == -1)
        ClearDragDrop();
    g.DragDropWithinSourceOrTarget = false;
}

// Use 'cond' to choose to submit payload on drag start or every frame
bool ImGui::SetDragDropPayload(const char* type, const void* data, size_t data_size, ImGuiCond cond)
{
    ImGuiContext& g = *GImGui;
    ImGuiPayload& payload = g.DragDropPayload;
    if (cond == 0)
        cond = ImGuiCond_Always;

    IM_ASSERT(type != NULL);
    IM_ASSERT(strlen(type) < IM_ARRAYSIZE(payload.DataType) && "Payload type can be at most 32 characters long");
    IM_ASSERT((data != NULL && data_size > 0) || (data == NULL && data_size == 0));
    IM_ASSERT(cond == ImGuiCond_Always || cond == ImGuiCond_Once);
    IM_ASSERT(payload.SourceId != 0);                               // Not called between BeginDragDropSource() and EndDragDropSource()

    if (cond == ImGuiCond_Always || payload.DataFrameCount == -1)
    {
        // Copy payload
        ImStrncpy(payload.DataType, type, IM_ARRAYSIZE(payload.DataType));
        g.DragDropPayloadBufHeap.resize(0);
        if (data_size > sizeof(g.DragDropPayloadBufLocal))
        {
            // Store in heap
            g.DragDropPayloadBufHeap.resize((int)data_size);
            payload.Data = g.DragDropPayloadBufHeap.Data;
            memcpy(payload.Data, data, data_size);
        }
        else if (data_size > 0)
        {
            // Store locally
            memset(&g.DragDropPayloadBufLocal, 0, sizeof(g.DragDropPayloadBufLocal));
            payload.Data = g.DragDropPayloadBufLocal;
            memcpy(payload.Data, data, data_size);
        }
        else
        {
            payload.Data = NULL;
        }
        payload.DataSize = (int)data_size;
    }
    payload.DataFrameCount = g.FrameCount;

    return (g.DragDropAcceptFrameCount == g.FrameCount) || (g.DragDropAcceptFrameCount == g.FrameCount - 1);
}

bool ImGui::BeginDragDropTargetCustom(const ImRect& bb, ImGuiID id)
{
    ImGuiContext& g = *GImGui;
    if (!g.DragDropActive)
        return false;

    ImGuiWindow* window = g.CurrentWindow;
    if (g.HoveredWindowUnderMovingWindow == NULL || window->RootWindow != g.HoveredWindowUnderMovingWindow->RootWindow)
        return false;
    IM_ASSERT(id != 0);
    if (!IsMouseHoveringRect(bb.Min, bb.Max) || (id == g.DragDropPayload.SourceId))
        return false;
    if (window->SkipItems)
        return false;

    IM_ASSERT(g.DragDropWithinSourceOrTarget == false);
    g.DragDropTargetRect = bb;
    g.DragDropTargetId = id;
    g.DragDropWithinSourceOrTarget = true;
    return true;
}

// We don't use BeginDragDropTargetCustom() and duplicate its code because:
// 1) we use LastItemRectHoveredRect which handles items that pushes a temporarily clip rectangle in their code. Calling BeginDragDropTargetCustom(LastItemRect) would not handle them.
// 2) and it's faster. as this code may be very frequently called, we want to early out as fast as we can.
// Also note how the HoveredWindow test is positioned differently in both functions (in both functions we optimize for the cheapest early out case)
bool ImGui::BeginDragDropTarget()
{
    ImGuiContext& g = *GImGui;
    if (!g.DragDropActive)
        return false;

    ImGuiWindow* window = g.CurrentWindow;
    if (!(window->DC.LastItemStatusFlags & ImGuiItemStatusFlags_HoveredRect))
        return false;
    if (g.HoveredWindowUnderMovingWindow == NULL || window->RootWindow != g.HoveredWindowUnderMovingWindow->RootWindow)
        return false;

    const ImRect& display_rect = (window->DC.LastItemStatusFlags & ImGuiItemStatusFlags_HasDisplayRect) ? window->DC.LastItemDisplayRect : window->DC.LastItemRect;
    ImGuiID id = window->DC.LastItemId;
    if (id == 0)
        id = window->GetIDFromRectangle(display_rect);
    if (g.DragDropPayload.SourceId == id)
        return false;

    IM_ASSERT(g.DragDropWithinSourceOrTarget == false);
    g.DragDropTargetRect = display_rect;
    g.DragDropTargetId = id;
    g.DragDropWithinSourceOrTarget = true;
    return true;
}

bool ImGui::IsDragDropPayloadBeingAccepted()
{
    ImGuiContext& g = *GImGui;
    return g.DragDropActive && g.DragDropAcceptIdPrev != 0;
}

const ImGuiPayload* ImGui::AcceptDragDropPayload(const char* type, ImGuiDragDropFlags flags)
{
    ImGuiContext& g = *GImGui;
    ImGuiWindow* window = g.CurrentWindow;
    ImGuiPayload& payload = g.DragDropPayload;
    IM_ASSERT(g.DragDropActive);                        // Not called between BeginDragDropTarget() and EndDragDropTarget() ?
    IM_ASSERT(payload.DataFrameCount != -1);            // Forgot to call EndDragDropTarget() ?
    if (type != NULL && !payload.IsDataType(type))
        return NULL;

    // Accept smallest drag target bounding box, this allows us to nest drag targets conveniently without ordering constraints.
    // NB: We currently accept NULL id as target. However, overlapping targets requires a unique ID to function!
    const bool was_accepted_previously = (g.DragDropAcceptIdPrev == g.DragDropTargetId);
    ImRect r = g.DragDropTargetRect;
    float r_surface = r.GetWidth() * r.GetHeight();
    if (r_surface < g.DragDropAcceptIdCurrRectSurface)
    {
        g.DragDropAcceptFlags = flags;
        g.DragDropAcceptIdCurr = g.DragDropTargetId;
        g.DragDropAcceptIdCurrRectSurface = r_surface;
    }

    // Render default drop visuals
    payload.Preview = was_accepted_previously;
    flags |= (g.DragDropSourceFlags & ImGuiDragDropFlags_AcceptNoDrawDefaultRect); // Source can also inhibit the preview (useful for external sources that lives for 1 frame)
    if (!(flags & ImGuiDragDropFlags_AcceptNoDrawDefaultRect) && payload.Preview)
    {
        // FIXME-DRAG: Settle on a proper default visuals for drop target.
        r.Expand(3.5f);
        bool push_clip_rect = !window->ClipRect.Contains(r);
        if (push_clip_rect) window->DrawList->PushClipRect(r.Min-ImVec2(1,1), r.Max+ImVec2(1,1));
        window->DrawList->AddRect(r.Min, r.Max, GetColorU32(ImGuiCol_DragDropTarget), 0.0f, ~0, 2.0f);
        if (push_clip_rect) window->DrawList->PopClipRect();
    }

    g.DragDropAcceptFrameCount = g.FrameCount;
    payload.Delivery = was_accepted_previously && !IsMouseDown(g.DragDropMouseButton); // For extern drag sources affecting os window focus, it's easier to just test !IsMouseDown() instead of IsMouseReleased()
    if (!payload.Delivery && !(flags & ImGuiDragDropFlags_AcceptBeforeDelivery))
        return NULL;

    return &payload;
}

// We don't really use/need this now, but added it for the sake of consistency and because we might need it later.
void ImGui::EndDragDropTarget()
{
    ImGuiContext& g = *GImGui;
    IM_ASSERT(g.DragDropActive);
    IM_ASSERT(g.DragDropWithinSourceOrTarget);
    g.DragDropWithinSourceOrTarget = false;
}

//-----------------------------------------------------------------------------
// [SECTION] LOGGING/CAPTURING
//-----------------------------------------------------------------------------

// Pass text data straight to log (without being displayed)
void ImGui::LogText(const char* fmt, ...)
{
    ImGuiContext& g = *GImGui;
    if (!g.LogEnabled)
        return;

    va_list args;
    va_start(args, fmt);
    if (g.LogFile)
        vfprintf(g.LogFile, fmt, args);
    else
        g.LogClipboard.appendfv(fmt, args);
    va_end(args);
}

// Internal version that takes a position to decide on newline placement and pad items according to their depth.
// We split text into individual lines to add current tree level padding
void ImGui::LogRenderedText(const ImVec2* ref_pos, const char* text, const char* text_end)
{
    ImGuiContext& g = *GImGui;
    ImGuiWindow* window = g.CurrentWindow;

    if (!text_end)
        text_end = FindRenderedTextEnd(text, text_end);

    const bool log_new_line = ref_pos && (ref_pos->y > window->DC.LogLinePosY + 1);
    if (ref_pos)
        window->DC.LogLinePosY = ref_pos->y;

    const char* text_remaining = text;
    if (g.LogStartDepth > window->DC.TreeDepth)  // Re-adjust padding if we have popped out of our starting depth
        g.LogStartDepth = window->DC.TreeDepth;
    const int tree_depth = (window->DC.TreeDepth - g.LogStartDepth);
    for (;;)
    {
        // Split the string. Each new line (after a '\n') is followed by spacing corresponding to the current depth of our log entry.
        const char* line_end = text_remaining;
        while (line_end < text_end)
            if (*line_end == '\n')
                break;
            else
                line_end++;
        if (line_end >= text_end)
            line_end = NULL;

        const bool is_first_line = (text == text_remaining);
        bool is_last_line = false;
        if (line_end == NULL)
        {
            is_last_line = true;
            line_end = text_end;
        }
        if (line_end != NULL && !(is_last_line && (line_end - text_remaining)==0))
        {
            const int char_count = (int)(line_end - text_remaining);
            if (log_new_line || !is_first_line)
                LogText(IM_NEWLINE "%*s%.*s", tree_depth*4, "", char_count, text_remaining);
            else
                LogText(" %.*s", char_count, text_remaining);
        }

        if (is_last_line)
            break;
        text_remaining = line_end + 1;
    }
}

// Start logging ImGui output to TTY
void ImGui::LogToTTY(int max_depth)
{
    ImGuiContext& g = *GImGui;
    if (g.LogEnabled)
        return;
    ImGuiWindow* window = g.CurrentWindow;

    IM_ASSERT(g.LogFile == NULL);
    g.LogFile = stdout;
    g.LogEnabled = true;
    g.LogStartDepth = window->DC.TreeDepth;
    if (max_depth >= 0)
        g.LogAutoExpandMaxDepth = max_depth;
}

// Start logging ImGui output to given file
void ImGui::LogToFile(int max_depth, const char* filename)
{
    ImGuiContext& g = *GImGui;
    if (g.LogEnabled)
        return;
    ImGuiWindow* window = g.CurrentWindow;

    if (!filename)
    {
        filename = g.IO.LogFilename;
        if (!filename)
            return;
    }

    IM_ASSERT(g.LogFile == NULL);
    g.LogFile = ImFileOpen(filename, "ab");
    if (!g.LogFile)
    {
        IM_ASSERT(g.LogFile != NULL); // Consider this an error
        return;
    }
    g.LogEnabled = true;
    g.LogStartDepth = window->DC.TreeDepth;
    if (max_depth >= 0)
        g.LogAutoExpandMaxDepth = max_depth;
}

// Start logging ImGui output to clipboard
void ImGui::LogToClipboard(int max_depth)
{
    ImGuiContext& g = *GImGui;
    if (g.LogEnabled)
        return;
    ImGuiWindow* window = g.CurrentWindow;

    IM_ASSERT(g.LogFile == NULL);
    g.LogFile = NULL;
    g.LogEnabled = true;
    g.LogStartDepth = window->DC.TreeDepth;
    if (max_depth >= 0)
        g.LogAutoExpandMaxDepth = max_depth;
}

void ImGui::LogFinish()
{
    ImGuiContext& g = *GImGui;
    if (!g.LogEnabled)
        return;

    LogText(IM_NEWLINE);
    if (g.LogFile != NULL)
    {
        if (g.LogFile == stdout)
            fflush(g.LogFile);
        else
            fclose(g.LogFile);
        g.LogFile = NULL;
    }
    if (g.LogClipboard.size() > 1)
    {
        SetClipboardText(g.LogClipboard.begin());
        g.LogClipboard.clear();
    }
    g.LogEnabled = false;
}

// Helper to display logging buttons
void ImGui::LogButtons()
{
    ImGuiContext& g = *GImGui;

    PushID("LogButtons");
    const bool log_to_tty = Button("Log To TTY"); SameLine();
    const bool log_to_file = Button("Log To File"); SameLine();
    const bool log_to_clipboard = Button("Log To Clipboard"); SameLine();
    PushItemWidth(80.0f);
    PushAllowKeyboardFocus(false);
    SliderInt("Depth", &g.LogAutoExpandMaxDepth, 0, 9, NULL);
    PopAllowKeyboardFocus();
    PopItemWidth();
    PopID();

    // Start logging at the end of the function so that the buttons don't appear in the log
    if (log_to_tty)
        LogToTTY(g.LogAutoExpandMaxDepth);
    if (log_to_file)
        LogToFile(g.LogAutoExpandMaxDepth, g.IO.LogFilename);
    if (log_to_clipboard)
        LogToClipboard(g.LogAutoExpandMaxDepth);
}

//-----------------------------------------------------------------------------
// [SECTION] SETTINGS
//-----------------------------------------------------------------------------

void ImGui::MarkIniSettingsDirty()
{
    ImGuiContext& g = *GImGui;
    if (g.SettingsDirtyTimer <= 0.0f)
        g.SettingsDirtyTimer = g.IO.IniSavingRate;
}

void ImGui::MarkIniSettingsDirty(ImGuiWindow* window)
{
    ImGuiContext& g = *GImGui;
    if (!(window->Flags & ImGuiWindowFlags_NoSavedSettings))
        if (g.SettingsDirtyTimer <= 0.0f)
            g.SettingsDirtyTimer = g.IO.IniSavingRate;
}

static ImGuiWindowSettings* CreateNewWindowSettings(const char* name)
{
    ImGuiContext& g = *GImGui;
    g.SettingsWindows.push_back(ImGuiWindowSettings());
    ImGuiWindowSettings* settings = &g.SettingsWindows.back();
    settings->Name = ImStrdup(name);
    settings->ID = ImHash(name, 0);
    return settings;
}

ImGuiWindowSettings* ImGui::FindWindowSettings(ImGuiID id)
{
    ImGuiContext& g = *GImGui;
    for (int i = 0; i != g.SettingsWindows.Size; i++)
        if (g.SettingsWindows[i].ID == id)
            return &g.SettingsWindows[i];
    return NULL;
}

void ImGui::LoadIniSettingsFromDisk(const char* ini_filename)
{
    size_t file_data_size = 0;
    char* file_data = (char*)ImFileLoadToMemory(ini_filename, "rb", &file_data_size);
    if (!file_data)
        return;
    LoadIniSettingsFromMemory(file_data, (size_t)file_data_size);
    ImGui::MemFree(file_data);
}

ImGuiSettingsHandler* ImGui::FindSettingsHandler(const char* type_name)
{
    ImGuiContext& g = *GImGui;
    const ImGuiID type_hash = ImHash(type_name, 0, 0);
    for (int handler_n = 0; handler_n < g.SettingsHandlers.Size; handler_n++)
        if (g.SettingsHandlers[handler_n].TypeHash == type_hash)
            return &g.SettingsHandlers[handler_n];
    return NULL;
}

// Zero-tolerance, no error reporting, cheap .ini parsing
void ImGui::LoadIniSettingsFromMemory(const char* ini_data, size_t ini_size)
{
    ImGuiContext& g = *GImGui;
    IM_ASSERT(g.Initialized);
    IM_ASSERT(g.SettingsLoaded == false && g.FrameCount == 0);

    // For user convenience, we allow passing a non zero-terminated string (hence the ini_size parameter).
    // For our convenience and to make the code simpler, we'll also write zero-terminators within the buffer. So let's create a writable copy..
    if (ini_size == 0)
        ini_size = strlen(ini_data);
    char* buf = (char*)ImGui::MemAlloc(ini_size + 1);
    char* buf_end = buf + ini_size;
    memcpy(buf, ini_data, ini_size);
    buf[ini_size] = 0;

    void* entry_data = NULL;
    ImGuiSettingsHandler* entry_handler = NULL;

    char* line_end = NULL;
    for (char* line = buf; line < buf_end; line = line_end + 1)
    {
        // Skip new lines markers, then find end of the line
        while (*line == '\n' || *line == '\r')
            line++;
        line_end = line;
        while (line_end < buf_end && *line_end != '\n' && *line_end != '\r')
            line_end++;
        line_end[0] = 0;
        if (line[0] == ';')
            continue;
        if (line[0] == '[' && line_end > line && line_end[-1] == ']')
        {
            // Parse "[Type][Name]". Note that 'Name' can itself contains [] characters, which is acceptable with the current format and parsing code.
            line_end[-1] = 0;
            const char* name_end = line_end - 1;
            const char* type_start = line + 1;
            char* type_end = (char*)(intptr_t)ImStrchrRange(type_start, name_end, ']');
            const char* name_start = type_end ? ImStrchrRange(type_end + 1, name_end, '[') : NULL;
            if (!type_end || !name_start)
            {
                name_start = type_start; // Import legacy entries that have no type
                type_start = "Window";
            }
            else
            {
                *type_end = 0; // Overwrite first ']'
                name_start++;  // Skip second '['
            }
            entry_handler = FindSettingsHandler(type_start);
            entry_data = entry_handler ? entry_handler->ReadOpenFn(&g, entry_handler, name_start) : NULL;
        }
        else if (entry_handler != NULL && entry_data != NULL)
        {
            // Let type handler parse the line
            entry_handler->ReadLineFn(&g, entry_handler, entry_data, line);
        }
    }
    ImGui::MemFree(buf);
    g.SettingsLoaded = true;
}

void ImGui::SaveIniSettingsToDisk(const char* ini_filename)
{
    ImGuiContext& g = *GImGui;
    g.SettingsDirtyTimer = 0.0f;
    if (!ini_filename)
        return;

    size_t ini_data_size = 0;
    const char* ini_data = SaveIniSettingsToMemory(&ini_data_size);
    FILE* f = ImFileOpen(ini_filename, "wt");
    if (!f)
        return;
    fwrite(ini_data, sizeof(char), ini_data_size, f);
    fclose(f);
}

// Call registered handlers (e.g. SettingsHandlerWindow_WriteAll() + custom handlers) to write their stuff into a text buffer
const char* ImGui::SaveIniSettingsToMemory(size_t* out_size)
{
    ImGuiContext& g = *GImGui;
    g.SettingsDirtyTimer = 0.0f;
    g.SettingsIniData.Buf.resize(0);
    g.SettingsIniData.Buf.push_back(0);
    for (int handler_n = 0; handler_n < g.SettingsHandlers.Size; handler_n++)
    {
        ImGuiSettingsHandler* handler = &g.SettingsHandlers[handler_n];
        handler->WriteAllFn(&g, handler, &g.SettingsIniData);
    }
    if (out_size)
        *out_size = (size_t)g.SettingsIniData.size();
    return g.SettingsIniData.c_str();
}

static void* SettingsHandlerWindow_ReadOpen(ImGuiContext*, ImGuiSettingsHandler*, const char* name)
{
    ImGuiWindowSettings* settings = ImGui::FindWindowSettings(ImHash(name, 0));
    if (!settings)
        settings = CreateNewWindowSettings(name);
    return (void*)settings;
}

static void SettingsHandlerWindow_ReadLine(ImGuiContext*, ImGuiSettingsHandler*, void* entry, const char* line)
{
    ImGuiWindowSettings* settings = (ImGuiWindowSettings*)entry;
    float x, y;
    int i;
    ImU32 u1;
    if (sscanf(line, "Pos=%f,%f", &x, &y) == 2)                 { settings->Pos = ImVec2(x, y); }
    else if (sscanf(line, "Size=%f,%f", &x, &y) == 2)           { settings->Size = ImMax(ImVec2(x, y), GImGui->Style.WindowMinSize); }
    else if (sscanf(line, "ViewportId=0x%08X", &u1) == 1)       { settings->ViewportId = u1; }
    else if (sscanf(line, "ViewportPos=%f,%f", &x, &y) == 2)    { settings->ViewportPos = ImVec2(x, y); }
    else if (sscanf(line, "Collapsed=%d", &i) == 1)             { settings->Collapsed = (i != 0); }
}

static void SettingsHandlerWindow_WriteAll(ImGuiContext* imgui_ctx, ImGuiSettingsHandler* handler, ImGuiTextBuffer* buf)
{
    // Gather data from windows that were active during this session
    // (if a window wasn't opened in this session we preserve its settings)
    ImGuiContext& g = *imgui_ctx;
    for (int i = 0; i != g.Windows.Size; i++)
    {
        ImGuiWindow* window = g.Windows[i];
        if (window->Flags & ImGuiWindowFlags_NoSavedSettings)
            continue;

        ImGuiWindowSettings* settings = (window->SettingsIdx != -1) ? &g.SettingsWindows[window->SettingsIdx] : ImGui::FindWindowSettings(window->ID);
        if (!settings)
        {
            settings = CreateNewWindowSettings(window->Name);
            window->SettingsIdx = g.SettingsWindows.index_from_pointer(settings);
        }
        IM_ASSERT(settings->ID == window->ID);
        settings->Pos = window->Pos - window->ViewportPos;
        settings->Size = window->SizeFull;
        settings->ViewportId = window->ViewportId;
        settings->ViewportPos = window->ViewportPos;
        settings->Collapsed = window->Collapsed;
    }

    // Write to text buffer
    buf->reserve(buf->size() + g.SettingsWindows.Size * 96); // ballpark reserve
    for (int i = 0; i != g.SettingsWindows.Size; i++)
    {
        const ImGuiWindowSettings* settings = &g.SettingsWindows[i];
        const char* name = settings->Name;
        if (const char* p = strstr(name, "###"))  // Skip to the "###" marker if any. We don't skip past to match the behavior of GetID()
            name = p;
        buf->appendf("[%s][%s]\n", handler->TypeName, name);
        if (settings->ViewportId != 0 && settings->ViewportId != ImGui::IMGUI_VIEWPORT_DEFAULT_ID)
        {
            buf->appendf("ViewportPos=%d,%d\n", (int)settings->ViewportPos.x, (int)settings->ViewportPos.y);
            buf->appendf("ViewportId=0x%08X\n", settings->ViewportId);
        }
        if (settings->Pos.x != 0.0f || settings->Pos.y != 0.0f || settings->ViewportId == ImGui::IMGUI_VIEWPORT_DEFAULT_ID)
            buf->appendf("Pos=%d,%d\n", (int)settings->Pos.x, (int)settings->Pos.y);
        buf->appendf("Size=%d,%d\n", (int)settings->Size.x, (int)settings->Size.y);
        buf->appendf("Collapsed=%d\n", settings->Collapsed);
        buf->appendf("\n");
    }
}

//-----------------------------------------------------------------------------
// [SECTION] PLATFORM DEPENDENT HELPERS
//-----------------------------------------------------------------------------

#if defined(_WIN32) && !defined(_WINDOWS_) && (!defined(IMGUI_DISABLE_WIN32_DEFAULT_CLIPBOARD_FUNCTIONS) || !defined(IMGUI_DISABLE_WIN32_DEFAULT_IME_FUNCTIONS))
#ifndef WIN32_LEAN_AND_MEAN
#define WIN32_LEAN_AND_MEAN
#endif
#ifndef __MINGW32__
#include <Windows.h>
#else
#include <windows.h>
#endif
#endif

// Win32 API clipboard implementation
#if defined(_WIN32) && !defined(IMGUI_DISABLE_WIN32_DEFAULT_CLIPBOARD_FUNCTIONS)

#ifdef _MSC_VER
#pragma comment(lib, "user32")
#endif

static const char* GetClipboardTextFn_DefaultImpl(void*)
{
    static ImVector<char> buf_local;
    buf_local.clear();
    if (!::OpenClipboard(NULL))
        return NULL;
    HANDLE wbuf_handle = ::GetClipboardData(CF_UNICODETEXT);
    if (wbuf_handle == NULL)
    {
        ::CloseClipboard();
        return NULL;
    }
    if (ImWchar* wbuf_global = (ImWchar*)::GlobalLock(wbuf_handle))
    {
        int buf_len = ImTextCountUtf8BytesFromStr(wbuf_global, NULL) + 1;
        buf_local.resize(buf_len);
        ImTextStrToUtf8(buf_local.Data, buf_len, wbuf_global, NULL);
    }
    ::GlobalUnlock(wbuf_handle);
    ::CloseClipboard();
    return buf_local.Data;
}

static void SetClipboardTextFn_DefaultImpl(void*, const char* text)
{
    if (!::OpenClipboard(NULL))
        return;
    const int wbuf_length = ImTextCountCharsFromUtf8(text, NULL) + 1;
    HGLOBAL wbuf_handle = ::GlobalAlloc(GMEM_MOVEABLE, (SIZE_T)wbuf_length * sizeof(ImWchar));
    if (wbuf_handle == NULL)
    {
        ::CloseClipboard();
        return;
    }
    ImWchar* wbuf_global = (ImWchar*)::GlobalLock(wbuf_handle);
    ImTextStrFromUtf8(wbuf_global, wbuf_length, text, NULL);
    ::GlobalUnlock(wbuf_handle);
    ::EmptyClipboard();
    if (::SetClipboardData(CF_UNICODETEXT, wbuf_handle) == NULL)
        ::GlobalFree(wbuf_handle);
    ::CloseClipboard();
}

#else

// Local ImGui-only clipboard implementation, if user hasn't defined better clipboard handlers
static const char* GetClipboardTextFn_DefaultImpl(void*)
{
    ImGuiContext& g = *GImGui;
    return g.PrivateClipboard.empty() ? NULL : g.PrivateClipboard.begin();
}

// Local ImGui-only clipboard implementation, if user hasn't defined better clipboard handlers
static void SetClipboardTextFn_DefaultImpl(void*, const char* text)
{
    ImGuiContext& g = *GImGui;
    g.PrivateClipboard.clear();
    const char* text_end = text + strlen(text);
    g.PrivateClipboard.resize((int)(text_end - text) + 1);
    memcpy(&g.PrivateClipboard[0], text, (size_t)(text_end - text));
    g.PrivateClipboard[(int)(text_end - text)] = 0;
}

#endif

//-----------------------------------------------------------------------------
// [SECTION] METRICS/DEBUG WINDOW
//-----------------------------------------------------------------------------

static void RenderViewportThumbnail(ImDrawList* draw_list, ImGuiViewportP* viewport, const ImRect& bb)
{
    ImGuiContext& g = *GImGui;
    ImGuiWindow* window = g.CurrentWindow;

    ImVec2 scale = bb.GetSize() / viewport->Size;
    ImVec2 off = bb.Min - viewport->Pos * scale;
    window->DrawList->AddRectFilled(bb.Min, bb.Max, ImGui::GetColorU32(ImGuiCol_Border, 0.40f));
    for (int i = 0; i != g.Windows.Size; i++)
    {
        ImGuiWindow* thumb_window = g.Windows[i];
        if (!thumb_window->WasActive || ((thumb_window->Flags & ImGuiWindowFlags_ChildWindow)))
            continue;
        if (thumb_window->SkipItems && (thumb_window->Flags & ImGuiWindowFlags_ChildWindow)) // FIXME-DOCK: Skip hidden docked windows. Identify those betters.
            continue;
        if (thumb_window->Viewport != viewport)
            continue;

        ImRect thumb_r = thumb_window->Rect();
        ImRect title_r = thumb_window->TitleBarRect();
        ImRect thumb_r_scaled = ImRect(ImFloor(off + thumb_r.Min * scale), ImFloor(off +  thumb_r.Max * scale));
        ImRect title_r_scaled = ImRect(ImFloor(off + title_r.Min * scale), ImFloor(off +  ImVec2(title_r.Max.x, title_r.Min.y) * scale) + ImVec2(0,5)); // Exaggerate title bar height
        thumb_r_scaled.ClipWithFull(bb);
        title_r_scaled.ClipWithFull(bb);
        const bool window_is_focused = (g.NavWindow && thumb_window->RootWindowForTitleBarHighlight == g.NavWindow->RootWindowForTitleBarHighlight);
        window->DrawList->AddRectFilled(thumb_r_scaled.Min, thumb_r_scaled.Max, ImGui::GetColorU32(ImGuiCol_WindowBg));
        window->DrawList->AddRectFilled(title_r_scaled.Min, title_r_scaled.Max, ImGui::GetColorU32(window_is_focused ? ImGuiCol_TitleBgActive : ImGuiCol_TitleBg));
        window->DrawList->AddRect(thumb_r_scaled.Min, thumb_r_scaled.Max, ImGui::GetColorU32(ImGuiCol_Border));
        window->DrawList->AddText(g.Font, g.FontSize * 1.0f, title_r_scaled.Min, ImGui::GetColorU32(ImGuiCol_Text), thumb_window->Name, ImGui::FindRenderedTextEnd(thumb_window->Name));
    }
    draw_list->AddRect(bb.Min, bb.Max, ImGui::GetColorU32(ImGuiCol_Border));
}

void ImGui::ShowViewportThumbnails()
{
    ImGuiContext& g = *GImGui;
    ImGuiWindow* window = g.CurrentWindow;

    // We don't display full monitor bounds (we could, but it often looks awkward), instead we display just enough to cover all of our viewports.
    float SCALE = 1.0f / 8.0f;
    ImRect bb_full;
    for (int n = 0; n < g.Viewports.Size; n++)
        bb_full.Add(g.Viewports[n]->GetRect());
    ImVec2 p = window->DC.CursorPos;
    ImVec2 off = p - bb_full.Min * SCALE;
    for (int n = 0; n < g.Viewports.Size; n++)
    {
        ImGuiViewportP* viewport = g.Viewports[n];
        ImRect viewport_draw_bb(off + (viewport->Pos) * SCALE, off + (viewport->Pos + viewport->Size) * SCALE);
        RenderViewportThumbnail(window->DrawList, viewport, viewport_draw_bb);
    }
    ImGui::Dummy(bb_full.GetSize() * SCALE);
}

void ImGui::ShowMetricsWindow(bool* p_open)
{
    if (!ImGui::Begin("ImGui Metrics", p_open))
    {
        ImGui::End();
        return;
    }

    static bool show_draw_cmd_clip_rects = true;
    static bool show_window_begin_order = false;
    ImGuiIO& io = ImGui::GetIO();
    ImGui::Text("Dear ImGui %s", ImGui::GetVersion());
    ImGui::Text("Application average %.3f ms/frame (%.1f FPS)", 1000.0f / io.Framerate, io.Framerate);
    ImGui::Text("%d vertices, %d indices (%d triangles)", io.MetricsRenderVertices, io.MetricsRenderIndices, io.MetricsRenderIndices / 3);
    ImGui::Text("%d active windows (%d visible)", io.MetricsActiveWindows, io.MetricsRenderWindows);
    ImGui::Text("%d allocations", io.MetricsActiveAllocations);
    ImGui::Checkbox("Show clipping rectangles when hovering draw commands", &show_draw_cmd_clip_rects);
    ImGui::Checkbox("Ctrl shows window begin order", &show_window_begin_order);
    ImGui::Separator();

    struct Funcs
    {
        static void NodeDrawList(ImGuiWindow* window, ImGuiViewportP* viewport, ImDrawList* draw_list, const char* label)
        {
            bool node_open = ImGui::TreeNode(draw_list, "%s: '%s' %d vtx, %d indices, %d cmds", label, draw_list->_OwnerName ? draw_list->_OwnerName : "", draw_list->VtxBuffer.Size, draw_list->IdxBuffer.Size, draw_list->CmdBuffer.Size);
            if (draw_list == ImGui::GetWindowDrawList())
            {
                ImGui::SameLine();
                ImGui::TextColored(ImColor(255,100,100), "CURRENTLY APPENDING"); // Can't display stats for active draw list! (we don't have the data double-buffered)
                if (node_open) ImGui::TreePop();
                return;
            }

            ImDrawList* overlay_draw_list = viewport ? GetOverlayDrawList(viewport) : NULL; // Render additional visuals into the top-most draw list
            if (window && overlay_draw_list && ImGui::IsItemHovered())
                overlay_draw_list->AddRect(window->Pos, window->Pos + window->Size, IM_COL32(255, 255, 0, 255));
            if (!node_open)
                return;

            int elem_offset = 0;
            for (const ImDrawCmd* pcmd = draw_list->CmdBuffer.begin(); pcmd < draw_list->CmdBuffer.end(); elem_offset += pcmd->ElemCount, pcmd++)
            {
                if (pcmd->UserCallback == NULL && pcmd->ElemCount == 0)
                    continue;
                if (pcmd->UserCallback)
                {
                    ImGui::BulletText("Callback %p, user_data %p", pcmd->UserCallback, pcmd->UserCallbackData);
                    continue;
                }
                ImDrawIdx* idx_buffer = (draw_list->IdxBuffer.Size > 0) ? draw_list->IdxBuffer.Data : NULL;
                bool pcmd_node_open = ImGui::TreeNode((void*)(pcmd - draw_list->CmdBuffer.begin()), "Draw %4d %s vtx, tex 0x%p, clip_rect (%4.0f,%4.0f)-(%4.0f,%4.0f)", pcmd->ElemCount, draw_list->IdxBuffer.Size > 0 ? "indexed" : "non-indexed", pcmd->TextureId, pcmd->ClipRect.x, pcmd->ClipRect.y, pcmd->ClipRect.z, pcmd->ClipRect.w);
                if (show_draw_cmd_clip_rects && overlay_draw_list && ImGui::IsItemHovered())
                {
                    ImRect clip_rect = pcmd->ClipRect;
                    ImRect vtxs_rect;
                    for (int i = elem_offset; i < elem_offset + (int)pcmd->ElemCount; i++)
                        vtxs_rect.Add(draw_list->VtxBuffer[idx_buffer ? idx_buffer[i] : i].pos);
                    clip_rect.Floor(); overlay_draw_list->AddRect(clip_rect.Min, clip_rect.Max, IM_COL32(255,255,0,255));
                    vtxs_rect.Floor(); overlay_draw_list->AddRect(vtxs_rect.Min, vtxs_rect.Max, IM_COL32(255,0,255,255));
                }
                if (!pcmd_node_open)
                    continue;

                // Display individual triangles/vertices. Hover on to get the corresponding triangle highlighted.
                ImGuiListClipper clipper(pcmd->ElemCount/3); // Manually coarse clip our print out of individual vertices to save CPU, only items that may be visible.
                while (clipper.Step())
                    for (int prim = clipper.DisplayStart, vtx_i = elem_offset + clipper.DisplayStart*3; prim < clipper.DisplayEnd; prim++)
                    {
                        char buf[300];
                        char *buf_p = buf, *buf_end = buf + IM_ARRAYSIZE(buf);
                        ImVec2 triangles_pos[3];
                        for (int n = 0; n < 3; n++, vtx_i++)
                        {
                            ImDrawVert& v = draw_list->VtxBuffer[idx_buffer ? idx_buffer[vtx_i] : vtx_i];
                            triangles_pos[n] = v.pos;
                            buf_p += ImFormatString(buf_p, (int)(buf_end - buf_p), "%s %04d: pos (%8.2f,%8.2f), uv (%.6f,%.6f), col %08X\n", (n == 0) ? "vtx" : "   ", vtx_i, v.pos.x, v.pos.y, v.uv.x, v.uv.y, v.col);
                        }
                        ImGui::Selectable(buf, false);
                        if (overlay_draw_list && ImGui::IsItemHovered())
                        {
                            ImDrawListFlags backup_flags = overlay_draw_list->Flags;
                            overlay_draw_list->Flags &= ~ImDrawListFlags_AntiAliasedLines; // Disable AA on triangle outlines at is more readable for very large and thin triangles.
                            overlay_draw_list->AddPolyline(triangles_pos, 3, IM_COL32(255,255,0,255), true, 1.0f);
                            overlay_draw_list->Flags = backup_flags;
                        }
                    }
                ImGui::TreePop();
            }
            ImGui::TreePop();
        }

        static void NodeWindows(ImVector<ImGuiWindow*>& windows, const char* label)
        {
            if (!ImGui::TreeNode(label, "%s (%d)", label, windows.Size))
                return;
            for (int i = 0; i < windows.Size; i++)
                Funcs::NodeWindow(windows[i], "Window");
            ImGui::TreePop();
        }

        static void NodeWindow(ImGuiWindow* window, const char* label)
        {
            if (!ImGui::TreeNode(window, "%s '%s', %d @ 0x%p", label, window->Name, window->Active || window->WasActive, window))
                return;
            ImGuiWindowFlags flags = window->Flags;
            NodeDrawList(window, window->Viewport, window->DrawList, "DrawList");
            ImGui::BulletText("Pos: (%.1f,%.1f), Size: (%.1f,%.1f), SizeContents (%.1f,%.1f)", window->Pos.x, window->Pos.y, window->Size.x, window->Size.y, window->SizeContents.x, window->SizeContents.y);
            ImGui::BulletText("Flags: 0x%08X (%s%s%s%s%s%s%s%s..)", flags,
                (flags & ImGuiWindowFlags_ChildWindow) ? "Child " : "", (flags & ImGuiWindowFlags_Tooltip)   ? "Tooltip "   : "", (flags & ImGuiWindowFlags_Popup) ? "Popup " : "",
                (flags & ImGuiWindowFlags_Modal)       ? "Modal " : "", (flags & ImGuiWindowFlags_ChildMenu) ? "ChildMenu " : "", (flags & ImGuiWindowFlags_NoSavedSettings) ? "NoSavedSettings " : "",
                (flags & ImGuiWindowFlags_NoInputs)    ? "NoInputs":"", (flags & ImGuiWindowFlags_AlwaysAutoResize) ? "AlwaysAutoResize" : "");
            ImGui::BulletText("Scroll: (%.2f/%.2f,%.2f/%.2f)", window->Scroll.x, GetScrollMaxX(window), window->Scroll.y, GetScrollMaxY(window));
            ImGui::BulletText("Active: %d/%d, WriteAccessed: %d, BeginOrderWithinContext: %d", window->Active, window->WasActive, window->WriteAccessed, (window->Active || window->WasActive) ? window->BeginOrderWithinContext : -1);
            ImGui::BulletText("Appearing: %d, Hidden: %d (Reg %d Resize %d), SkipItems: %d", window->Appearing, window->Hidden, window->HiddenFramesRegular, window->HiddenFramesForResize, window->SkipItems);
            ImGui::BulletText("NavLastIds: 0x%08X,0x%08X, NavLayerActiveMask: %X", window->NavLastIds[0], window->NavLastIds[1], window->DC.NavLayerActiveMask);
            ImGui::BulletText("NavLastChildNavWindow: %s", window->NavLastChildNavWindow ? window->NavLastChildNavWindow->Name : "NULL");
            if (!window->NavRectRel[0].IsInverted())
                ImGui::BulletText("NavRectRel[0]: (%.1f,%.1f)(%.1f,%.1f)", window->NavRectRel[0].Min.x, window->NavRectRel[0].Min.y, window->NavRectRel[0].Max.x, window->NavRectRel[0].Max.y);
            else
                ImGui::BulletText("NavRectRel[0]: <None>");
            ImGui::BulletText("Viewport: %d%s, ViewportId: 0x%08X, ViewportPos: (%.1f,%.1f)", window->Viewport ? window->Viewport->Idx : -1, window->ViewportOwned ? " (Owned)" : "", window->ViewportId, window->ViewportPos.x, window->ViewportPos.y);
            ImGui::BulletText("ViewportMonitor: %d", window->Viewport ? window->Viewport->PlatformMonitor : -1);
            if (window->RootWindow != window) NodeWindow(window->RootWindow, "RootWindow");
            if (window->ParentWindow != NULL) NodeWindow(window->ParentWindow, "ParentWindow");
            if (window->DC.ChildWindows.Size > 0) NodeWindows(window->DC.ChildWindows, "ChildWindows");
            if (window->ColumnsStorage.Size > 0 && ImGui::TreeNode("Columns", "Columns sets (%d)", window->ColumnsStorage.Size))
            {
                for (int n = 0; n < window->ColumnsStorage.Size; n++)
                {
                    const ImGuiColumnsSet* columns = &window->ColumnsStorage[n];
                    if (ImGui::TreeNode((void*)(uintptr_t)columns->ID, "Columns Id: 0x%08X, Count: %d, Flags: 0x%04X", columns->ID, columns->Count, columns->Flags))
                    {
                        ImGui::BulletText("Width: %.1f (MinX: %.1f, MaxX: %.1f)", columns->MaxX - columns->MinX, columns->MinX, columns->MaxX);
                        for (int column_n = 0; column_n < columns->Columns.Size; column_n++)
                            ImGui::BulletText("Column %02d: OffsetNorm %.3f (= %.1f px)", column_n, columns->Columns[column_n].OffsetNorm, OffsetNormToPixels(columns, columns->Columns[column_n].OffsetNorm));
                        ImGui::TreePop();
                    }
                }
                ImGui::TreePop();
            }
            ImGui::BulletText("Storage: %d bytes", window->StateStorage.Data.Size * (int)sizeof(ImGuiStorage::Pair));
            ImGui::TreePop();
        }

        static void NodeViewport(ImGuiViewportP* viewport)
        {
            ImGui::SetNextTreeNodeOpen(true, ImGuiCond_Once);
            if (ImGui::TreeNode((void*)(intptr_t)viewport->ID, "Viewport #%d, ID: 0x%08X, Window: \"%s\"", viewport->Idx, viewport->ID, viewport->Window ? viewport->Window->Name : "N/A"))
            {
                ImGuiWindowFlags flags = viewport->Flags;
                ImGui::BulletText("Pos: (%.0f,%.0f), Size: (%.0f,%.0f), Monitor: %d, DpiScale: %.0f%%", viewport->Pos.x, viewport->Pos.y, viewport->Size.x, viewport->Size.y, viewport->PlatformMonitor, viewport->DpiScale * 100.0f);
                if (viewport->Idx > 0) { ImGui::SameLine(); if (ImGui::SmallButton("Reset Pos")) { viewport->Pos = ImVec2(200,200); if (viewport->Window) viewport->Window->Pos = ImVec2(200,200); } }
                ImGui::BulletText("Flags: 0x%04X =%s%s%s%s%s", viewport->Flags,
                    (flags & ImGuiViewportFlags_CanHostOtherWindows) ? " CanHostOtherWindows" : "", (flags & ImGuiViewportFlags_NoDecoration) ? " NoDecoration" : "",
                    (flags & ImGuiViewportFlags_NoFocusOnAppearing)  ? " NoFocusOnAppearing"  : "", (flags & ImGuiViewportFlags_NoInputs)     ? " NoInputs"     : "",
                    (flags & ImGuiViewportFlags_NoRendererClear)     ? " NoRendererClear"     : "");
                for (int layer_i = 0; layer_i < IM_ARRAYSIZE(viewport->DrawDataBuilder.Layers); layer_i++)
                    for (int draw_list_i = 0; draw_list_i < viewport->DrawDataBuilder.Layers[layer_i].Size; draw_list_i++)
                        Funcs::NodeDrawList(NULL, viewport, viewport->DrawDataBuilder.Layers[layer_i][draw_list_i], "DrawList");
                ImGui::TreePop();
            }
        }
    };

    // Access private state, we are going to display the draw lists from last frame
    ImGuiContext& g = *GImGui;
    Funcs::NodeWindows(g.Windows, "Windows");
    if (ImGui::TreeNode("Viewport", "Viewports (%d)", g.Viewports.Size))
    {
        ImGui::Indent(ImGui::GetTreeNodeToLabelSpacing());
        ImGui::ShowViewportThumbnails();
        ImGui::Unindent(ImGui::GetTreeNodeToLabelSpacing());
        if (g.PlatformIO.Monitors.Size > 0 && ImGui::TreeNode("Monitors", "Monitors (%d)", g.PlatformIO.Monitors.Size))
        {
            ImGui::TextWrapped("(When viewports are enabled, imgui optionally uses monitor data to position popup/tooltips so they don't straddle monitors.)");
            for (int i = 0; i < g.PlatformIO.Monitors.Size; i++)
            {
                const ImGuiPlatformMonitor& mon = g.PlatformIO.Monitors[i];
                ImGui::BulletText("Monitor #%d: DPI %.0f%%\n MainMin (%.0f,%.0f), MainMax (%.0f,%.0f), MainSize (%.0f,%.0f)\n WorkMin (%.0f,%.0f), WorkMax (%.0f,%.0f), WorkSize (%.0f,%.0f)", 
                    i, mon.DpiScale * 100.0f, 
                    mon.MainPos.x, mon.MainPos.y, mon.MainPos.x + mon.MainSize.x, mon.MainPos.y + mon.MainSize.y, mon.MainSize.x, mon.MainSize.y,
                    mon.WorkPos.x, mon.WorkPos.y, mon.WorkPos.x + mon.WorkSize.x, mon.WorkPos.y + mon.WorkSize.y, mon.WorkSize.x, mon.WorkSize.y);
            }
            ImGui::TreePop();
        }
        for (int i = 0; i < g.Viewports.Size; i++)
            Funcs::NodeViewport(g.Viewports[i]);
        ImGui::TreePop();
    }
    if (ImGui::TreeNode("Popups", "Popups (%d)", g.OpenPopupStack.Size))
    {
        for (int i = 0; i < g.OpenPopupStack.Size; i++)
        {
            ImGuiWindow* window = g.OpenPopupStack[i].Window;
            ImGui::BulletText("PopupID: %08x, Window: '%s'%s%s", g.OpenPopupStack[i].PopupId, window ? window->Name : "NULL", window && (window->Flags & ImGuiWindowFlags_ChildWindow) ? " ChildWindow" : "", window && (window->Flags & ImGuiWindowFlags_ChildMenu) ? " ChildMenu" : "");
        }
        ImGui::TreePop();
    }
    if (ImGui::TreeNode("Internal state"))
    {
        const char* input_source_names[] = { "None", "Mouse", "Nav", "NavKeyboard", "NavGamepad" }; IM_ASSERT(IM_ARRAYSIZE(input_source_names) == ImGuiInputSource_COUNT);
        ImGui::Text("HoveredWindow: '%s'", g.HoveredWindow ? g.HoveredWindow->Name : "NULL");
        ImGui::Text("HoveredRootWindow: '%s'", g.HoveredRootWindow ? g.HoveredRootWindow->Name : "NULL");
        ImGui::Text("HoveredWindowUnderMovingWindow: '%s'", g.HoveredWindowUnderMovingWindow ? g.HoveredWindowUnderMovingWindow->Name : "NULL");
        ImGui::Text("HoveredId: 0x%08X/0x%08X (%.2f sec), AllowOverlap: %d", g.HoveredId, g.HoveredIdPreviousFrame, g.HoveredIdTimer, g.HoveredIdAllowOverlap); // Data is "in-flight" so depending on when the Metrics window is called we may see current frame information or not
        ImGui::Text("ActiveId: 0x%08X/0x%08X (%.2f sec), AllowOverlap: %d, Source: %s", g.ActiveId, g.ActiveIdPreviousFrame, g.ActiveIdTimer, g.ActiveIdAllowOverlap, input_source_names[g.ActiveIdSource]);
        ImGui::Text("ActiveIdWindow: '%s'", g.ActiveIdWindow ? g.ActiveIdWindow->Name : "NULL");
        ImGui::Text("MovingWindow: '%s'", g.MovingWindow ? g.MovingWindow->Name : "NULL");
        ImGui::Text("NavWindow: '%s'", g.NavWindow ? g.NavWindow->Name : "NULL");
        ImGui::Text("NavId: 0x%08X, NavLayer: %d", g.NavId, g.NavLayer);
        ImGui::Text("NavInputSource: %s", input_source_names[g.NavInputSource]);
        ImGui::Text("NavActive: %d, NavVisible: %d", g.IO.NavActive, g.IO.NavVisible);
        ImGui::Text("NavActivateId: 0x%08X, NavInputId: 0x%08X", g.NavActivateId, g.NavInputId);
        ImGui::Text("NavDisableHighlight: %d, NavDisableMouseHover: %d", g.NavDisableHighlight, g.NavDisableMouseHover);
        ImGui::Text("NavWindowingTarget: '%s'", g.NavWindowingTarget ? g.NavWindowingTarget->Name : "NULL");
        ImGui::Text("DragDrop: %d, SourceId = 0x%08X, Payload \"%s\" (%d bytes)", g.DragDropActive, g.DragDropPayload.SourceId, g.DragDropPayload.DataType, g.DragDropPayload.DataSize);
        ImGui::Text("MouseViewport: 0x%08X (UserHovered 0x%08X, LastHovered 0x%08X)", g.MouseViewport->ID, g.IO.MouseHoveredViewport, g.MouseLastHoveredViewport->ID);
        ImGui::TreePop();
    }

    if (g.IO.KeyCtrl && show_window_begin_order)
    {
        for (int n = 0; n < g.Windows.Size; n++)
        {
            ImGuiWindow* window = g.Windows[n];
            if ((window->Flags & ImGuiWindowFlags_ChildWindow) || !window->WasActive)
                continue;
            char buf[32];
            ImFormatString(buf, IM_ARRAYSIZE(buf), "%d", window->BeginOrderWithinContext);
            float font_size = ImGui::GetFontSize() * 2;
            ImDrawList* overlay_draw_list = GetOverlayDrawList(window->Viewport);
            overlay_draw_list->AddRectFilled(window->Pos, window->Pos + ImVec2(font_size, font_size), IM_COL32(200, 100, 100, 255));
            overlay_draw_list->AddText(NULL, font_size, window->Pos, IM_COL32(255, 255, 255, 255), buf);
        }
    }
    ImGui::End();
}

//-----------------------------------------------------------------------------

// Include imgui_user.inl at the end of imgui.cpp to access private data/functions that aren't exposed.
// Prefer just including imgui_internal.h from your code rather than using this define. If a declaration is missing from imgui_internal.h add it or request it on the github.
#ifdef IMGUI_INCLUDE_IMGUI_USER_INL
#include "imgui_user.inl"
#endif

//-----------------------------------------------------------------------------<|MERGE_RESOLUTION|>--- conflicted
+++ resolved
@@ -917,12 +917,7 @@
 static ImVec2           CalcNextScrollFromScrollTargetAndClamp(ImGuiWindow* window, bool snap_on_edges);
 
 static void             AddDrawListToDrawData(ImVector<ImDrawList*>* out_list, ImDrawList* draw_list);
-<<<<<<< HEAD
-static void             AddWindowToSortedBuffer(ImVector<ImGuiWindow*>* out_sorted_windows, ImGuiWindow* window);
-=======
-static void             AddWindowToDrawData(ImVector<ImDrawList*>* out_list, ImGuiWindow* window);
 static void             AddWindowToSortBuffer(ImVector<ImGuiWindow*>* out_sorted_windows, ImGuiWindow* window);
->>>>>>> d014d028
 
 // Settings
 static void*            SettingsHandlerWindow_ReadOpen(ImGuiContext*, ImGuiSettingsHandler*, const char* name);
