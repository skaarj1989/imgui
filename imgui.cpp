--- conflicted
+++ resolved
@@ -2254,16 +2254,8 @@
     }
     
     if (shadow && (window->Flags & ImGuiWindowFlags_ShowBorders) != 0)
-    {
-        window->DrawList->LineTo(a + ImVec2(2,2));
-        window->DrawList->LineTo(b + ImVec2(2,2));
-        window->DrawList->LineTo(c + ImVec2(2,2));
-        window->DrawList->Fill(window->Color(ImGuiCol_BorderShadow));
-    }
-    window->DrawList->LineTo(a);
-    window->DrawList->LineTo(b);
-    window->DrawList->LineTo(c);
-    window->DrawList->Fill(window->Color(ImGuiCol_Border));
+        window->DrawList->AddTriangleFilled(a+ImVec2(2,2), b+ImVec2(2,2), c+ImVec2(2,2), window->Color(ImGuiCol_BorderShadow));
+    window->DrawList->AddTriangleFilled(a, b, c, window->Color(ImGuiCol_Border));
 }
 
 // Calculate text size. Text can be multi-line. Optionally ignore text after a ## marker.
@@ -3010,24 +3002,10 @@
             {
                 const float r = window_rounding;
                 const ImVec2 br = window->Aabb().GetBR();
-<<<<<<< HEAD
-                if (r == 0.0f)
-                {
-                    window->DrawList->AddTriangleFilled(br, br-ImVec2(0,14), br-ImVec2(14,0), resize_col);
-                }
-                else
-                {
-                    // FIXME: We should draw 4 triangles and decide on a size that's not dependent on the rounding size (previously used 18)
-                    window->DrawList->AddArc(br - ImVec2(r,r), r, resize_col, 6, 9, true);
-                    window->DrawList->AddTriangleFilled(br+ImVec2(0,-2*r),br+ImVec2(0,-r),br+ImVec2(-r,-r), resize_col);
-                    window->DrawList->AddTriangleFilled(br+ImVec2(-r,-r), br+ImVec2(-r,0),br+ImVec2(-2*r,0), resize_col);
-                }
-=======
                 window->DrawList->LineTo(br + ImVec2(-2*r,0));
                 window->DrawList->LineTo(br + ImVec2(0,-2*r));
                 window->DrawList->ArcToFast(ImVec2(br.x-r,br.y-r), r, 6, 9);
                 window->DrawList->Fill(resize_col);
->>>>>>> fdc8c072
             }
         }
 
@@ -6820,15 +6798,10 @@
     vtx_write++;
 }
 
-<<<<<<< HEAD
-// NB: memory should be reserved for 6 vertices by the caller.
-void ImDrawList::AddVtxLine(const ImVec2& a, const ImVec2& b, ImU32 col)
-{
-    const float length = sqrtf(ImLengthSqr(b - a));
-    const ImVec2 hn = (b - a) * (0.50f / length);       // half normal
-    const ImVec2 hp0 = ImVec2(+hn.y, -hn.x);            // half perpendiculars + user offset
-    const ImVec2 hp1 = ImVec2(-hn.y, +hn.x);
-=======
+static ImVector<ImVec2> temp_inner;
+static ImVector<ImVec2> temp_outer;
+static ImVector<ImVec2> temp_normals;
+
 void ImDrawList::AddPolyline(const ImVec2* points, const int points_count, ImU32 col, bool closed)
 {
     if (points_count < 2)
@@ -6891,7 +6864,6 @@
 
     int vertex_count = count*12;
     ReserveVertices(vertex_count);
->>>>>>> fdc8c072
 
     // Stroke
     for (int i = 0; i < count; i++)
@@ -7080,12 +7052,6 @@
     Stroke(col);
 }
 
-<<<<<<< HEAD
-    ReserveVertices(3);
-    AddVtx(a, col);
-    AddVtx(b, col);
-    AddVtx(c, col);
-=======
 void ImDrawList::AddRect(const ImVec2& a, const ImVec2& b, ImU32 col, float rounding, int rounding_corners)
 {
     if ((col >> 24) == 0)
@@ -7100,51 +7066,32 @@
         return;
     Rect(a, b, rounding, rounding_corners);
     Fill(col);
->>>>>>> fdc8c072
-}
-
-void ImDrawList::AddCircle(const ImVec2& centre, float radius, ImU32 col, int num_segments)
+}
+
+void ImDrawList::AddTriangleFilled(const ImVec2& a, const ImVec2& b, const ImVec2& c, ImU32 col)
 {
     if ((col >> 24) == 0)
         return;
-<<<<<<< HEAD
-
-    ReserveVertices((unsigned int)num_segments*6);
-    const float a_step = 2*PI/(float)num_segments;
-    float a0 = 0.0f;
-    for (int i = 0; i < num_segments; i++)
-    {
-        const float a1 = (i + 1) == num_segments ? 0.0f : a0 + a_step;
-        AddVtxLine(centre + ImVec2(cosf(a0), sinf(a0))*radius, centre + ImVec2(cosf(a1), sinf(a1))*radius, col);
-        a0 = a1;
-    }
-=======
+    LineTo(a);
+    LineTo(b);
+    LineTo(c);
+    Fill(col);
+}
+
+void ImDrawList::AddCircle(const ImVec2& centre, float radius, ImU32 col, int num_segments)
+{
+    if ((col >> 24) == 0)
+        return;
     ArcTo(centre, radius, 0.0f, PI*2, num_segments);
     Stroke(col, true);
->>>>>>> fdc8c072
 }
 
 void ImDrawList::AddCircleFilled(const ImVec2& centre, float radius, ImU32 col, int num_segments)
 {
     if ((col >> 24) == 0)
         return;
-<<<<<<< HEAD
-
-    ReserveVertices((unsigned int)num_segments*3);
-    const float a_step = 2*PI/(float)num_segments;
-    float a0 = 0.0f;
-    for (int i = 0; i < num_segments; i++)
-    {
-        const float a1 = (i + 1) == num_segments ? 0.0f : a0 + a_step;
-        AddVtx(centre + ImVec2(cosf(a0), sinf(a0))*radius, col);
-        AddVtx(centre + ImVec2(cosf(a1), sinf(a1))*radius, col);
-        AddVtx(centre, col);
-        a0 = a1;
-    }
-=======
     ArcTo(centre, radius, 0.0f, PI*2, num_segments);
     Fill(col);
->>>>>>> fdc8c072
 }
 
 void ImDrawList::AddText(ImFont* font, float font_size, const ImVec2& pos, ImU32 col, const char* text_begin, const char* text_end, float wrap_width, const ImVec2* cpu_clip_max)
