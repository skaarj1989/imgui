dear imgui
CHANGELOG

This document holds the user-facing changelog that we also use in release notes.
We generally fold multiple commits pertaining to the same topic as a single entry.
Changes to the examples/bindings are included within the individual .cpp files in the examples/ folder.

RELEASE NOTES:                  https://github.com/ocornut/imgui/releases
REPORT ISSUES, ASK QUESTIONS:   https://github.com/ocornut/imgui/issues
COMMITS HISTORY:                https://github.com/ocornut/imgui/commits/master

WHEN TO UPDATE?

- Keeping your copy of dear imgui updated once in a while is recommended.
- It is generally safe to sync to the latest commit in master.
  The library is fairly stable and regressions tends to be fixed fast when reported.

HOW TO UPDATE?

- Overwrite every file except imconfig.h (if you have modified it).
- You may also locally branch to modify imconfig.h and merge latest into your branch.
- Read the `Breaking Changes` section (in imgui.cpp or here in the Changelog).
- If you have a problem with a missing function/symbols, search for its name in the code, there will likely be a comment about it.
- If you are dropping this repository in your codebase, please leave the demo and text files in there, they will be useful.
- You may diff your previous Changelog with the one you just copied and read that diff.
- You may enable `IMGUI_DISABLE_OBSOLETE_FUNCTIONS` in imconfig.h to forcefully disable legacy names and symbols.
  Doing it every once in a while is a good way to make sure you are not using obsolete symbols. Dear ImGui is in active development,
  and API updates have been a little more frequent lately. They are documented below and in imgui.cpp and should not affect all users.
- Please report any issue!


-----------------------------------------------------------------------
 DOCKING BRANCH (In Progress)
-----------------------------------------------------------------------

DOCKING FEATURES

- Added Docking system: [BETA] (#2109, #351)
  - Added ImGuiConfigFlags_DockingEnable flag to enable Docking.
    Set with `io.ConfigFlags |= ImGuiConfigFlags_DockingEnable;`.
  - Added DockSpace() API.
  - Added ImGuiDockNodeFlags flags for DockSpace().
  - Added SetNextWindowDock(), SetNextWindowClass() API.
  - Added GetWindowDockId(), IsWindowDocked() API.
  - Added ImGuiWindowFlags_NoDocking window flag to disable the possibility for a window to be docked.
    Popup, Menu and Child windows always have the ImGuiWindowFlags_NoDocking flag set.
  - Added io.ConfigDockingNoSplit option.
  - Added io.ConfigDockingWithShift option.
  - Added io.ConfigDockingTabBarOnSingleWindows option.
  - Added io.ConfigDockingTransparentPayload option.
  - Style: Added ImGuiCol_DockingPreview, ImGuiCol_DockingEmptyBg colors.
  - Demo: Added "DockSpace" example app showcasing use of explicit dockspace nodes.

MULTI-VIEWPORT FEATURES (was previously 'viewport' branch, merged into 'docking')

Breaking Changes:

- IMPORTANT: When multi-viewports are enabled (with io.ConfigFlags |= ImGuiConfigFlags_ViewportsEnable),
  all coordinates/positions will be in your natural OS coordinates space. It means that:
   - Reference to hard-coded positions such as in SetNextWindowPos(ImVec2(0,0)) are _probably_ not what you want anymore.
     Use GetMainViewport()->Pos to offset hard-coded positions, e.g. SetNextWindowPos(GetMainViewport()->Pos).
   - Likewise io.MousePos and GetMousePos() will use OS coordinates.
     If you query mouse positions to interact with non-imgui coordinates you will need to offset them.
     e.g. subtract GetWindowViewport()->Pos.
- Render function: the ImDrawData structure now contains 'DisplayPos' and 'DisplaySize' fields.
  To support multi-viewport, you need to use those values when creating your orthographic projection matrix.
  Use 'draw_data->DisplaySize' instead of 'io.DisplaySize', and 'draw_data->DisplayPos' instead of (0,0) as the upper-left point.
  You need to subtract 'draw_data->DisplayPos' from your scissor rectangles to convert them from global coordinates to frame-buffer coordinates.
- IO: Moved IME support functions from io.ImeSetInputScreenPosFn, io.ImeWindowHandle to the PlatformIO api.
- IO: Removed io.DisplayVisibleMin, io.DisplayVisibleMax settings (they were marked obsoleted, used to clip within the (0,0)..(DisplaySize) range).

Other changes:
(FIXME: This need a fuller explanation!)

- Added ImGuiPlatformIO structure and GetPlatformIO().
  Similarly to ImGuiIO and GetIO(), this structure is the main point of communication for back-ends supporting multi-viewports.
- Added ImGuiPlatformMonitor to feed OS monitor information in the ImGuiPlatformIO::Monitors.
- Added GetMainViewport().
- Added GetWindowViewport(), SetNextWindowViewport().
- Added GetWindowDpiScale().
- Added GetOverlayDrawList(ImGuiViewport* viewport).
  The no-parameter version of GetOverlayDrawList() return the overlay for the current window's viewport.
- Added UpdatePlatformWindows(), RenderPlatformWindows(), DestroyPlatformWindows() for usage for application core.
- Added FindViewportByID(), FindViewportByPlatformHandle() for usage by back-ends.
- Added ImGuiConfigFlags_ViewportsEnable configuration flag and other viewport options.
- Added io.ConfigViewportsNoAutoMerge, io.ConfigViewportsNoTaskBarIcon, io.ConfigViewportsNoDecoration, io.ConfigViewportsNoDefaultParent options.
- Added ImGuiBackendFlags_PlatformHasViewports, ImGuiBackendFlags_RendererHasViewports, ImGuiBackendFlags_HasMouseHoveredViewport backend flags.
- Added io.MainViewport, io.Viewports, io.MouseHoveredViewport (MouseHoveredViewport is optional _even_ for multi-viewport support).
- Added ImGuiViewport structure, ImGuiViewportFlags flags.
- Added ImGuiWindowClass and SetNextWindowClass() for passing viewport related hints to the OS/platform back-end.
- Examples: Renderer: OpenGL2, OpenGL3, DirectX11, DirectX12, Vulkan: Added support for multi-viewports.
- Examples: Platforms: Win32, GLFW, SDL2: Added support for multi-viewports.
  Note that Linux/Mac still have inconsistent support for multi-viewports. If you want to help see https://github.com/ocornut/imgui/issues/2117.
- Examples: Win32: Added DPI-related helpers to access DPI features without requiring the latest Windows SDK at compile time,
  and without requiring Windows 10 at runtime.
- Examples: Vulkan: Added various optional helpers in imgui_impl_vulkan.h (they are used for multi-viewport support)
  to make the examples main.cpp easier to read.


-----------------------------------------------------------------------
 VERSION 1.72 (In Progress)
-----------------------------------------------------------------------

Breaking Changes:
- Removed redirecting functions/enums names that were marked obsolete in 1.51 (June 2017):
  - ImGuiCol_Column*, ImGuiSetCond_* enums.
  - IsItemHoveredRect(), IsPosHoveringAnyWindow(), IsMouseHoveringAnyWindow(), IsMouseHoveringWindow() functions.
  - IMGUI_ONCE_UPON_A_FRAME macro.
  If you were still using the old names, read "API Breaking Changes" section of imgui.cpp to find out
  the new names and equivalent.

Other Changes:
- Window: Fixed InnerClipRect right-most coordinates using wrong padding setting (introduced in 1.71).
- Window: Mouse wheel scrolling while hovering a child window is automatically forwarded to parent window
  if ScrollMax is zero on the scrolling axis.
  Also still case if ImGuiWindowFlags_NoScrollWithMouse is set (not new), but previously the forwarding
  would be disabled if ImGuiWindowFlags_NoScrollbar was set on the child window, which is not the case
  any more. Forwarding can still be disabled by setting ImGuiWindowFlags_NoInputs. (amend #1502, #1380).
- Scrollbar: Avoid overlapping the opposite side when window (often a child window) is forcibly too small.
- Word-wrapping: Fixed overzealous word-wrapping when glyph edge lands exactly on the limit. Because
  of this, auto-fitting exactly unwrapped text would make it wrap. (fixes initial 1.15 commit, 78645a7d).
- Scrolling: Added SetScrollHereX(), SetScrollFromPosX() for completeness. (#1580) [@kevreco]
- Style: Attenuated default opacity of ImGuiCol_Separator in Classic and Light styles.
- Misc: Added IMGUI_DISABLE_METRICS_WINDOW imconfig.h setting to explicitly compile out ShowMetricsWindow().
- ImDrawList: Fixed CloneOutput() helper crashing. (#1860) [@gviot]
<<<<<<< HEAD
- ImDrawListSplitter, ImDrawList::ChannelsSplit(): Fixed an issue with merging draw commands between
=======
- ImDrawList::ChannelsSplit(), ImDrawListSplitter: Fixed an issue with merging draw commands between
>>>>>>> 54c49b5f
  channel 0 and 1. (#2624)
- ImDrawListSplitter: Fixed memory leak when using low-level split api (was not affecting ImDrawList api,
  also this type was added in 1.71 and not advertised as a public-facing feature).
- Backends: SDL2: Added dummy ImGui_ImplSDL2_InitForD3D() function to make D3D support more visible.
  (#2482, #2632) [@josiahmanson]
- Examples: Added SDL2+DirectX11 example application. (#2632, #2612, #2482) [@vincenthamm]


-----------------------------------------------------------------------
 VERSION 1.71 (Released 2019-06-12)
-----------------------------------------------------------------------

Breaking Changes:
- IO: changed AddInputCharacter(unsigned short c) signature to AddInputCharacter(unsigned int c).
- Renamed SetNextTreeNodeOpen() to SetNextItemOpen(). Kept inline redirection function (will obsolete).
- Window: rendering of child windows outer decorations (e.g. bg color, border, scrollbars) is now
  performed as part of their parent window, avoiding the creation of an extraneous draw commands.
  If you have overlapping child windows with decorations, and relied on their relative z-order to be
  mapped to submission their order, this will affect your rendering. The optimization is disabled
  if the parent window has no visual output because it appears to be the most common situation leading
  to the creation of overlapping child windows. Please reach out if you are affected by this change!

Other Changes:
- Window: clarified behavior of SetNextWindowContentSize(). Content size is defined as the size available
  after removal of WindowPadding on each sides. So SetNextWindowContentSize(ImVec2(100,100)) + auto-resize
  will always allow submitting a 100x100 item without creating a scrollbar, regarding of WindowPadding.
  The exact meaning of ContentSize for decorated windows was previously ill-defined.
- Window: Fixed auto-resize with AlwaysVerticalScrollbar or AlwaysHorizontalScrollbar flags.
- Window: Fixed one case where auto-resize by double-clicking the resize grip would make either scrollbar
  appear for a single frame after the resize.
- Separator: Revert 1.70 "Declare its thickness (1.0f) to the layout" change. It's not incorrect
  but it breaks existing some layout patterns. Will return back to it when we expose Separator flags.
- Fixed InputScalar, InputScalarN, SliderScalarN, DragScalarN with non-visible label from inserting
  style.ItemInnerSpacing.x worth of trailing spacing.
- Fixed InputFloatX, SliderFloatX, DragFloatX functions erroneously reporting IsItemEdited() multiple
  times when the text input doesn't match the formatted output value (e.g. input "1" shows "1.000").
  It wasn't much of a problem because we typically use the return value instead of IsItemEdited() here.
- Fixed uses of IsItemDeactivated(), IsItemDeactivatedAfterEdit() on multi-components widgets and
  after EndGroup(). (#2550, #1875)
- Fixed crash when appending with BeginMainMenuBar() more than once and no other window are showing. (#2567)
- ColorEdit: Fixed the color picker popup only displaying inputs as HSV instead of showing multiple
  options. (#2587, broken in 1.69 by #2384).
- CollapsingHeader: Better clipping when a close button is enabled and it overlaps the label. (#600)
- Scrollbar: Minor bounding box adjustment to cope with various border size.
- Scrollbar, Style: Changed default style.ScrollbarSize from 16 to 14.
- Combo: Fixed rounding not applying with the ImGuiComboFlags_NoArrowButton flag. (#2607) [@DucaRii]
- Nav: Fixed gamepad/keyboard moving of window affecting contents size incorrectly, sometimes leading
  to scrollbars appearing during the movement.
- Nav: Fixed rare crash when e.g. releasing Alt-key while focusing a window with a menu at the same
  frame as clearing the focus. This was in most noticeable in back-ends such as Glfw and SDL which
  emits key release events when focusing another viewport, leading to Alt+clicking on void on another
  viewport triggering the issue. (#2609)
- TreeNode, CollapsingHeader: Fixed highlight frame not covering horizontal area fully when using
  horizontal scrolling. (#2211, #2579)
- TabBar: Fixed BeginTabBar() within a window with horizontal scrolling from creating a feedback
  loop with the horizontal contents size.
- Columns: Fixed Columns() within a window with horizontal scrolling from not covering the full
  horizontal area (previously only worked with an explicit contents size). (#125)
- Columns: Fixed Separator from creating an extraneous draw command. (#125)
- Columns: Fixed Selectable with SpanAllColumns flag from creating an extraneous draw command. (#125)
- Style: Added style.WindowMenuButtonPosition (left/right, defaults to ImGuiDir_Left) to move the
  collapsing/docking button to the other side of the title bar.
- Style: Made window close button cross slightly smaller.
- Log/Capture: Fixed BeginTabItem() label not being included in a text log/capture.
- ImDrawList: Added ImDrawCmd::VtxOffset value to support large meshes (64k+ vertices) using 16-bits indices.
  The renderer back-end needs to set 'io.BackendFlags |= ImGuiBackendFlags_RendererHasVtxOffset' to enable
  this, and honor the ImDrawCmd::VtxOffset field. Otherwise the value will always be zero.
  This has the advantage of preserving smaller index buffers and allowing to execute on hardware that do not
  support 32-bits indices. Most examples back-ends have been modified to support the VtxOffset field.
- ImDrawList: Added ImDrawCmd::IdxOffset value, equivalent to summing element count for each draw command.
  This is provided for convenience and consistency with VtxOffset.
- ImDrawCallback: Allow to override the signature of ImDrawCallback by #define-ing it. This is meant to
  facilitate custom rendering back-ends passing local render-specific data to the draw callback.
- ImFontAtlas: FreeType: Added RasterizerFlags::Monochrome flag to disable font anti-aliasing. Combine
  with RasterizerFlags::MonoHinting for best results. (#2545) [@HolyBlackCat]
- ImFontGlyphRangesBuilder: Fixed unnecessarily over-sized buffer, which incidentally was also not
  fully cleared. Fixed edge-case overflow when adding character 0xFFFF. (#2568). [@NIKE3500]
- Demo: Added full "Dear ImGui" prefix to the title of "Dear ImGui Demo" and "Dear ImGui Metrics" windows.
- Backends: Add native Mac clipboard copy/paste default implementation in core library to match what we are
  dealing with Win32, and to facilitate integration in custom engines. (#2546) [@andrewwillmott]
- Backends: OSX: imgui_impl_osx: Added mouse cursor support. (#2585, #1873) [@actboy168]
- Examples/Backends: DirectX9/10/11/12, Metal, Vulkan, OpenGL3 (Desktop GL only): Added support for large meshes
  (64k+ vertices) with 16-bits indices, enable 'ImGuiBackendFlags_RendererHasVtxOffset' in those back-ends.
- Examples/Backends: Don't filter characters under 0x10000 before calling io.AddInputCharacter(),
  the filtering is done in io.AddInputCharacter() itself. This is in prevision for fuller Unicode
  support. (#2538, #2541)


-----------------------------------------------------------------------
 VERSION 1.70 (Released 2019-05-06)
-----------------------------------------------------------------------

Breaking Changes:
- ImDrawList: Improved algorithm for mitre joints on thick lines, preserving correct thickness
  up to 90 degrees angles (e.g. rectangles). If you have custom rendering using thick lines,
  they will appear a little thicker now. (#2518) [@rmitton]
- Obsoleted GetContentRegionAvailWidth(), use GetContentRegionAvail().x instead.
  Kept inline redirection function.
- Examples: Vulkan: Added MinImageCount/ImageCount fields in ImGui_ImplVulkan_InitInfo, required
  during initialization to specify the number of in-flight image requested by swap chains.
  (was previously a hard #define IMGUI_VK_QUEUED_FRAMES 2). (#2071, #1677) [@nathanvoglsam]
- Examples: Vulkan: Tidying up the demo/internals helpers (most engine/app should not rely
  on them but it is possible you have!).

Other Changes:
- ImDrawList: Added ImDrawCallback_ResetRenderState, a special ImDrawList::AddCallback() value
  to request the renderer back-end to reset its render state. (#2037, #1639, #2452)
  Examples: Added support for ImDrawCallback_ResetRenderState in all renderer back-ends. Each
  renderer code setting up initial render state has been moved to a function so it could be
  called at the start of rendering and when a ResetRenderState is requested. [@ocornut, @bear24rw]
- InputText: Fixed selection background rendering one frame after the cursor movement when
  first transitioning from no-selection to has-selection. (Bug in 1.69) (#2436) [@Nazg-Gul]
- InputText: Work-around for buggy standard libraries where isprint('\t') returns true. (#2467, #1336)
- InputText: Fixed ImGuiInputTextFlags_AllowTabInput leading to two tabs characters being inserted
  if the back-end provided both Key and Character input. (#2467, #1336)
- Layout: Added SetNextItemWidth() helper to avoid using PushItemWidth/PopItemWidth() for single items.
  Note that SetNextItemWidth() currently only affect the same subset of items as PushItemWidth(),
  generally referred to as the large framed+labeled items. Because the new SetNextItemWidth()
  function is explicit we may later extend its effect to more items.
- Layout: Fixed PushItemWidth(-width) for right-side alignment laying out some items (button, listbox, etc.)
  with negative sizes if the 'width' argument was smaller than the available width at the time of item
  submission.
- Window: Fixed window with the AlwaysAutoResize flag unnecessarily extending their hovering boundaries
  by a few pixels (this is used to facilitate resizing from borders when available for a given window).
  One of the noticeable minor side effect was that navigating menus would have had a tendency to disable
  highlight from parent menu items earlier than necessary while approaching the child menu.
- Window: Close button is horizontally aligned with style.FramePadding.x.
- Window: Fixed contents region being off by WindowBorderSize amount on the right when scrollbar is active.
- Window: Fixed SetNextWindowSizeConstraints() with non-rounded positions making windows drift. (#2067, #2530)
- Popups: Closing a popup restores the focused/nav window in place at the time of the popup opening,
  instead of restoring the window that was in the window stack at the time of the OpenPopup call. (#2517)
  Among other things, this allows opening a popup while no window are focused, and pressing Escape to
  clear the focus again.
- Popups: Fixed right-click from closing all popups instead of aiming at the hovered popup level
  (regression in 1.67).
- Selectable: With ImGuiSelectableFlags_AllowDoubleClick doesn't return true on the mouse button release
  following the double-click. Only first mouse release + second mouse down (double-click) returns true.
  Likewise for internal ButtonBehavior() with both _PressedOnClickRelease | _PressedOnDoubleClick. (#2503)
- GetMouseDragDelta(): also returns the delta on the mouse button released frame. (#2419)
- GetMouseDragDelta(): verify that mouse positions are valid otherwise returns zero.
- Inputs: Also add support for horizontal scroll with Shift+Mouse Wheel. (#2424, #1463) [@LucaRood]
- PlotLines, PlotHistogram: Ignore NaN values when calculating min/max bounds. (#2485)
- Columns: Fixed boundary of clipping being off by 1 pixel within the left column. (#125)
- Separator: Declare its thickness (1.0f) to the layout, making items around separator more symmetrical.
- Combo, Slider, Scrollbar: Improve rendering in situation when there's only a few pixels available (<3 pixels).
- Nav: Fixed Drag/Slider functions going into text input mode when keyboard CTRL is held while pressing NavActivate.
- Drag and Drop: Fixed drag source with ImGuiDragDropFlags_SourceAllowNullID and null ID from receiving click
  regardless of being covered by another window (it didn't honor correct hovering rules). (#2521)
- ImDrawList: Improved algorithm for mitre joints on thick lines, preserving correct thickness up to 90 degrees
  angles, also faster to output. (#2518) [@rmitton]
- Misc: Added IM_MALLOC/IM_FREE macros mimicking IM_NEW/IM_DELETE so user doesn't need to revert
  to using the ImGui::MemAlloc()/MemFree() calls directly.
- Misc: Made IMGUI_CHECKVERSION() macro also check for matching size of ImDrawIdx.
- Metrics: Added "Show windows rectangles" tool to visualize the different rectangles.
- Demo: Improved trees in columns demo.
- Examples: OpenGL: Added a dummy GL call + comments in ImGui_ImplOpenGL3_Init() to detect uninitialized
  GL function loaders early, and help users understand what they are missing. (#2421)
- Examples: SDL: Added support for SDL_GameController gamepads (enable with ImGuiConfigFlags_NavEnableGamepad). (#2509) [@DJLink]
- Examples: Emscripten: Added Emscripten+SDL+GLES2 example. (#2494, #2492, #2351, #336) [@nicolasnoble, @redblobgames]
- Examples: Metal: Added Glfw+Metal example. (#2527) [@bear24rw]
- Examples: OpenGL3: Minor tweaks + not calling glBindBuffer more than necessary in the render loop.
- Examples: Vulkan: Fixed in-flight buffers issues when using multi-viewports. (#2461, #2348, #2378, #2097)
- Examples: Vulkan: Added missing support for 32-bit indices (#define ImDrawIdx unsigned int).
- Examples: Vulkan: Avoid passing negative coordinates to vkCmdSetScissor, which debug validation layers do not like.
- Examples: Vulkan: Added ImGui_ImplVulkan_SetMinImageCount() to change min image count at runtime. (#2071) [@nathanvoglsam]
- Examples: DirectX9: Fixed erroneous assert in ImGui_ImplDX9_InvalidateDeviceObjects(). (#2454)
- Examples: DirectX10/11/12, Allegro, Marmalade: Render functions early out when display size is zero (minimized). (#2496)
- Examples: GLUT: Fixed existing FreeGLUT example to work with regular GLUT. (#2465) [@andrewwillmott]
- Examples: GLUT: Renamed imgui_impl_freeglut.cpp/.h to imgui_impl_glut.cpp/.h. (#2465) [@andrewwillmott]
- Examples: GLUT: Made io.DeltaTime always > 0. (#2430)
- Examples: Visual Studio: Updated default platform toolset+sdk in vcproj files from v100+sdk7 (vs2010)
  to v110+sdk8 (vs2012). This is mostly so we can remove reliance on DXSDK_DIR for the DX10/DX11 example,
  which if existing and when switching to recent SDK ends up conflicting and creating warnings.


-----------------------------------------------------------------------
 VERSION 1.69 (Released 2019-03-13)
-----------------------------------------------------------------------

Breaking Changes:

- Renamed ColorEdit/ColorPicker's ImGuiColorEditFlags_RGB/_HSV/_HEX flags to respectively
  ImGuiColorEditFlags_DisplayRGB/_DisplayHSV/_DisplayHex. This is because the addition of
  new flag ImGuiColorEditFlags_InputHSV makes the earlier one ambiguous.
  Keep redirection enum values (will obsolete). (#2384) [@haldean]
- Renamed GetOverlayDrawList() to GetForegroundDrawList(). Kept redirection function (will obsolete). (#2391)

Other Changes:

- Added GetBackgroundDrawList() helper to quickly get access to a ImDrawList that will be rendered
  behind every other windows. (#2391, #545)
- DragScalar, InputScalar, SliderScalar: Added support for u8/s8/u16/s16 data types (ImGuiDataType_S8, etc.)
  We are reusing function instances of larger types to reduce code size. (#643, #320, #708, #1011)
- Added InputTextWithHint() to display a description/hint in the text box when no text
  has been entered. (#2400) [@Organic-Code, @ocornut]
- Nav: Fixed a tap on AltGR (e.g. German keyboard) from navigating to the menu layer.
- Nav: Fixed Ctrl+Tab keeping active InputText() of a previous window active after the switch. (#2380)
- Fixed IsItemDeactivated()/IsItemDeactivatedAfterEdit() from not correctly returning true
  when tabbing out of a focusable widget (Input/Slider/Drag) in most situations. (#2215, #1875)
- InputInt, InputFloat, InputScalar: Fix to keep the label of the +/- buttons centered when
  style.FramePadding.x is abnormally larger than style.FramePadding.y. Since the buttons are
  meant to be square (to align with e.g. color button) we always use FramePadding.y. (#2367)
- InputInt, InputScalar: +/- buttons now respects the natural type limits instead of
  overflowing or underflowing the value.
- InputText: Fixed an edge case crash that would happen if another widget sharing the same ID
  is being swapped with an InputText that has yet to be activated.
- InputText: Fixed various display corruption related to swapping the underlying buffer while
  a input widget is active (both for writable and read-only paths). Often they would manifest
  when manipulating the scrollbar of a multi-line input text.
- ColorEdit, ColorPicker, ColorButton: Added ImGuiColorEditFlags_InputHSV to manipulate color
  values encoded as HSV (in order to avoid HSV<>RGB round trips and associated singularities).
  (#2383, #2384) [@haldean]
- ColorPicker: Fixed a bug/assertion when displaying a color picker in a collapsed window
  while dragging its title bar. (#2389)
- ColorEdit: Fixed tooltip not honoring the ImGuiColorEditFlags_NoAlpha contract of never
  reading the 4th float in the array (value was read and discarded). (#2384) [@haldean]
- MenuItem, Selectable: Fixed disabled widget interfering with navigation (fix c2db7f63 in 1.67).
- TabBar: Fixed a crash when using many BeginTabBar() recursively (didn't affect docking). (#2371)
- TabBar: Added extra mis-usage error recovery. Past the assert, common mis-usage don't lead to
  hard crashes any more, facilitating integration with scripting languages. (#1651)
- TabBar: Fixed ImGuiTabItemFlags_SetSelected being ignored if the tab is not visible (with
  scrolling policy enabled) or if is currently appearing.
- TabBar: Fixed Tab tooltip code making drag and drop tooltip disappear during the frame where
  the drag payload activate a tab.
- TabBar: Reworked scrolling policy (when ImGuiTabBarFlags_FittingPolicyScroll is set) to
  teleport the view when aiming at a tab far away the visible section, and otherwise accelerate
  the scrolling speed to cap the scrolling time to 0.3 seconds.
- Text: Fixed large Text/TextUnformatted calls not feeding their size into layout when starting
  below the lower point of the current clipping rectangle. This bug has been there since v1.0!
  It was hardly noticeable but would affect the scrolling range, which in turn would affect
  some scrolling request functions when called during the appearing frame of a window.
- Plot: Fixed divide-by-zero in PlotLines() when passing a count of 1. (#2387) [@Lectem]
- Log/Capture: Fixed LogXXX functions emitting extraneous leading carriage return.
- Log/Capture: Fixed an issue when empty string on a new line would not emit a carriage return.
- Log/Capture: Fixed LogXXX functions 'auto_open_depth' parameter being treated as an absolute
  tree depth instead of a relative one.
- Log/Capture: Fixed CollapsingHeader trailing ascii representation being "#" instead of "##".
- ImFont: Added GetGlyphRangesVietnamese() helper. (#2403)
- Misc: Asserting in NewFrame() if style.WindowMinSize is zero or smaller than (1.0f,1.0f).
- Demo: Using GetBackgroundDrawList() and GetForegroundDrawList() in "Custom Rendering" demo.
- Demo: InputText: Demonstrating use of ImGuiInputTextFlags_CallbackResize. (#2006, #1443, #1008).
- Examples: GLFW, SDL: Preserve DisplayFramebufferScale when main viewport is minimized.
  (This is particularly useful for the viewport branch because we are not supporting per-viewport
  frame-buffer scale. It fixes windows not refreshing when main viewport is minimized.) (#2416)
- Examples: OpenGL: Fix to be able to run on ES 2.0 / WebGL 1.0. [@rmitton, @gabrielcuvillier]
- Examples: OpenGL: Fix for OSX not supporting OpenGL 4.5, we don't try to read GL_CLIP_ORIGIN
  even if the OpenGL headers/loader happens to define the value. (#2366, #2186)
- Examples: Allegro: Added support for touch events (emulating mouse). (#2219) [@dos1]
- Examples: DirectX9: Minor changes to match the other DirectX examples more closely. (#2394)


-----------------------------------------------------------------------
 VERSION 1.68 (Released 2019-02-19)
-----------------------------------------------------------------------

Breaking Changes:

- Removed io.DisplayVisibleMin/DisplayVisibleMax (which were marked obsolete and removed from viewport/docking branch already).
- Made it illegal/assert when io.DisplayTime == 0.0f (with an exception for the first frame).
  If for some reason your time step calculation gives you a zero value, replace it with a dummy small value!

Other Changes:

- Added .editorconfig file for text editors to standardize using spaces. (#2038) [@kudaba]
- ImDrawData: Added FramebufferScale field (currently a copy of the value from io.DisplayFramebufferScale).
  This is to allow render functions being written without pulling any data from ImGuiIO, allowing incoming
  multi-viewport feature to behave on Retina display and with multiple displays.
  If you are not using a custom binding, please update your render function code ahead of time,
  and use draw_data->FramebufferScale instead of io.DisplayFramebufferScale. (#2306, #1676)
- Added IsItemActivated() as an extension to the IsItemDeactivated/IsItemDeactivatedAfterEdit functions
  which are useful to implement variety of undo patterns. (#820, #956, #1875)
- InputText: Fixed a bug where ESCAPE would not restore the initial value in all situations. (#2321) [@relick]
- InputText: Fixed a bug where ESCAPE would be first captured by the Keyboard Navigation code. (#2321, #787)
- InputText: Fixed redo buffer exhaustion handling (rare) which could corrupt the undo character buffer. (#2333)
  The way the redo/undo buffers work would have made it generally unnoticeable to the user.
- Fixed range-version of PushID() and GetID() not honoring the ### operator to restart from the seed value.
- Fixed CloseCurrentPopup() on a child-menu of a modal incorrectly closing the modal. (#2308)
- Tabs: Added ImGuiTabBarFlags_TabListPopupButton flag to show a popup button on manual tab bars. (#261, #351)
- Tabs: Removed ImGuiTabBarFlags_NoTabListPopupButton which was available in 1.67 but actually had zero use.
- Tabs: Fixed a minor clipping glitch when changing style's FramePadding from frame to frame.
- Tabs: Fixed border (when enabled) so it is aligned correctly mid-pixel and appears as bright as other borders.
- Style, Selectable: Added ImGuiStyle::SelectableTextAlign and ImGuiStyleVar_SelectableTextAlign. (#2347) [@haldean]
- Menus: Tweaked horizontal overlap between parent and child menu (to help convey relative depth)
  from using style.ItemSpacing.x to style.ItemInnerSpacing.x, the later being expected to be smaller. (#1086)
- RadioButton: Fixed label horizontal alignment to precisely match Checkbox().
- Window: When resizing from an edge, the border is more visible and better follow the rounded corners.
- Window: Fixed initial width of collapsed windows not taking account of contents width (broken in 1.67). (#2336, #176)
- Scrollbar: Fade out and disable interaction when too small, in order to facilitate using the resize grab on very
  small window, as well as reducing visual noise/overlap.
- ListBox: Better optimized when clipped / non-visible.
- InputTextMultiline: Better optimized when clipped / non-visible.
- Font: Fixed high-level ImGui::CalcTextSize() used by most widgets from erroneously subtracting 1.0f*scale to
  calculated text width. Among noticeable side-effects, it would make sequences of repeated Text/SameLine calls
  not align the same as a single call, and create mismatch between high-level size calculation and those performed
  with the lower-level ImDrawList api. (#792) [@SlNPacifist]
- Font: Fixed building atlas when specifying duplicate/overlapping ranges within a same font. (#2353, #2233)
- ImDrawList: Fixed AddCircle(), AddCircleFilled() angle step being off, which was visible when drawing a "circle"
  with a small number of segments (e.g. an hexagon). (#2287) [@baktery]
- ImGuiTextBuffer: Added append() function (unformatted).
- ImFontAtlas: Added 0x2000-0x206F general punctuation range to default ChineseFull/ChineseSimplifiedCommon ranges. (#2093)
- ImFontAtlas: FreeType: Added support for imgui allocators + custom FreeType only SetAllocatorFunctions. (#2285) [@Vuhdo]
- ImFontAtlas: FreeType: Fixed using imgui_freetype.cpp in unity builds. (#2302)
- Demo: Fixed "Log" demo not initializing properly, leading to the first line not showing before a Clear. (#2318) [@bluescan]
- Demo: Added "Auto-scroll" option in Log/Console demos. (#2300) [@nicolasnoble, @ocornut]
- Examples: Metal, OpenGL2, OpenGL3, Vulkan: Fixed offsetting of clipping rectangle with ImDrawData::DisplayPos != (0,0)
  when the display frame-buffer scale scale is not (1,1). While this doesn't make a difference when using master branch,
  this is effectively fixing support for multi-viewport with Mac Retina Displays on those examples. (#2306) [@rasky, @ocornut]
  Also using ImDrawData::FramebufferScale instead of io.DisplayFramebufferScale.
- Examples: Clarified the use the ImDrawData::DisplayPos to offset clipping rectangles.
- Examples: Win32: Using GetForegroundWindow()+IsChild() instead of GetActiveWindow() to be compatible with windows created
  in a different thread or parent. (#1951, #2087, #2156, #2232) [many people]
- Examples: SDL: Using the SDL_WINDOW_ALLOW_HIGHDPI flag. (#2306, #1676) [@rasky]
- Examples: Win32: Added support for XInput gamepads (if ImGuiConfigFlags_NavEnableGamepad is enabled).
- Examples: Win32: Added support for mouse buttons 4 and 5 via WM_XBUTTON* messages. (#2264)
- Examples: DirectX9: Explicitly disable fog (D3DRS_FOGENABLE) before drawing in case user state has it set. (#2288, #2230)
- Examples: OpenGL2: Added #define GL_SILENCE_DEPRECATION to cope with newer XCode warnings.
- Examples: OpenGL3: Using GLSL 4.10 shaders for any GLSL version over 410 (e.g. 430, 450). (#2329) [@BrutPitt]


-----------------------------------------------------------------------
 VERSION 1.67 (Released 2019-01-14)
-----------------------------------------------------------------------

Breaking Changes:

- Made it illegal to call Begin("") with an empty string. This somehow half-worked before but had various undesirable
  side-effect because the window would have ID zero. In particular it is causing problems in viewport/docking branches.
- Renamed io.ConfigResizeWindowsFromEdges to io.ConfigWindowsResizeFromEdges and removed its [Beta] mark.
  The addition of new configuration options in the Docking branch is pushing for a little reorganization of those names.
- Renamed ImFontAtlas::GlyphRangesBuilder to ImFontGlyphRangesBuilder. Keep redirection typedef (will obsolete).

Other Changes:

- Added BETA api for Tab Bar/Tabs widgets: (#261, #351)
  - Added BeginTabBar(), EndTabBar(), BeginTabItem(), EndTabItem(), SetTabItemClosed() API.
  - Added ImGuiTabBarFlags flags for BeginTabBar().
  - Added ImGuiTabItemFlags flags for BeginTabItem().
  - Style: Added ImGuiCol_Tab, ImGuiCol_TabHovered, ImGuiCol_TabActive, ImGuiCol_TabUnfocused, ImGuiCol_TabUnfocusedActive colors.
  - Demo: Added Layout->Tabs demo code.
  - Demo: Added "Documents" example app showcasing possible use for tabs.
  This feature was merged from the Docking branch in order to allow the use of regular tabs in your code.
  (It does not provide the docking/splitting/merging of windows available in the Docking branch)
- Added ImGuiWindowFlags_UnsavedDocument window flag to append '*' to title without altering the ID, as a convenience
  to avoid using the ### operator. In the Docking branch this also has an effect on tab closing behavior.
- Window, Focus, Popup: Fixed an issue where closing a popup by clicking another window with the _NoMove flag would refocus
  the parent window of the popup instead of the newly clicked window.
- Window: Contents size is preserved while a window collapsed. Fix auto-resizing window losing their size for one frame when uncollapsed.
- Window: Contents size is preserved while a window contents is hidden (unless it is hidden for resizing purpose).
- Window: Resizing windows from edge is now enabled by default (io.ConfigWindowsResizeFromEdges=true). Note that
  it only works _if_ the back-end sets ImGuiBackendFlags_HasMouseCursors, which the standard back-ends do.
- Window: Added io.ConfigWindowsMoveFromTitleBarOnly option. This is ignored by window with no title bars (often popups).
  This affects clamping window within the visible area: with this option enabled title bars need to be visible. (#899)
- Window: Fixed using SetNextWindowPos() on a child window (which wasn't really documented) position the cursor as expected
  in the parent window, so there is no mismatch between the layout in parent and the position of the child window.
- InputFloat: When using ImGuiInputTextFlags_ReadOnly the step buttons are disabled. (#2257)
- DragFloat: Fixed broken mouse direction change with power!=1.0. (#2174, #2206) [@Joshhua5]
- Nav: Fixed an keyboard issue where holding Activate/Space for longer than two frames on a button would unnecessary
  keep the focus on the parent window, which could steal it from newly appearing windows. (#787)
- Nav: Fixed animated window titles from being updated when displayed in the CTRL+Tab list. (#787)
- Error recovery: Extraneous/undesired calls to End() are now being caught by an assert in the End() function closer
  to the user call site (instead of being reported in EndFrame). Past the assert, they don't lead to crashes any more. (#1651)
  Missing calls to End(), past the assert, should not lead to crashes or to the fallback Debug window appearing on screen.
  Those changes makes it easier to integrate dear imgui with a scripting language allowing, given asserts are redirected
  into e.g. an error log and stopping the script execution.
- ImFontAtlas: Stb and FreeType: Atlas width is now properly based on total surface rather than glyph count (unless overridden with TexDesiredWidth).
- ImFontAtlas: Stb and FreeType: Fixed atlas builder so missing glyphs won't influence the atlas texture width. (#2233)
- ImFontAtlas: Stb and FreeType: Fixed atlas builder so duplicate glyphs (when merging fonts) won't be included in the rasterized atlas.
- ImFontAtlas: FreeType: Fixed abnormally high atlas height.
- ImFontAtlas: FreeType: Fixed support for any values of TexGlyphPadding (not just only 1).
- ImDrawList: Optimized some of the functions for performance of debug builds where non-inline function call cost are non-negligible.
  (Our test UI scene on VS2015 Debug Win64 with /RTC1 went ~5.9 ms -> ~4.9 ms. In Release same scene stays at ~0.3 ms.)
- IO: Added BackendPlatformUserData, BackendRendererUserData, BackendLanguageUserData void* for storage use by back-ends.
- IO: Renamed InputCharacters[], marked internal as was always intended. Please don't access directly, and use AddInputCharacter() instead!
- IO: AddInputCharacter() goes into a queue which can receive as many characters as needed during the frame. This is useful
  for automation to not have an upper limit on typing speed. Will later transition key/mouse to use the event queue later.
- Style: Tweaked default value of style.DisplayWindowPadding from (20,20) to (19,19) so the default style as a value
  which is the same as the title bar height.
- Demo: "Simple Layout" and "Style Editor" are now using tabs.
- Demo: Added a few more things under "Child windows" (changing ImGuiCol_ChildBg, positioning child, using IsItemHovered after a child).
- Examples: DirectX10/11/12: Made imgui_impl_dx10/dx11/dx12.cpp link d3dcompiler.lib from the .cpp file to ease integration.
- Examples: Allegro 5: Properly destroy globals on shutdown to allow for restart. (#2262) [@DomRe]


-----------------------------------------------------------------------
 VERSION 1.66b (Released 2018-12-01)
-----------------------------------------------------------------------

Other Changes:

- Fixed a text rendering/clipping bug introduced in 1.66 (on 2018-10-12, commit ede3a3b9) that affect single ImDrawList::AddText()
  calls with single strings larger than 10k. Text/TextUnformatted() calls were not affected, but e.g. InputText() was. [@pdoane]
- When the focused window become inactive don't restore focus to a window with the ImGuiWindowFlags_NoInputs flag. (#2213) [@zzzyap]
- Separator: Fixed Separator() outputting an extraneous empty line when captured into clipboard/text/file.
- Demo: Added ShowAboutWindow() call, previously was only accessible from the demo window.
- Demo: ShowAboutWindow() now display various Build/Config Information (compiler, os, etc.) that can easily be copied into bug reports.
- Fixed build issue with osxcross and macOS. (#2218) [@dos1]
- Examples: Setting up 'io.BackendPlatformName'/'io.BackendRendererName' fields to the current back-end can be displayed in the About window.
- Examples: SDL: changed the signature of ImGui_ImplSDL2_ProcessEvent() to use a const SDL_Event*. (#2187)


-----------------------------------------------------------------------
 VERSION 1.66 (Released 2018-11-22)
-----------------------------------------------------------------------

Breaking Changes:

- Renamed SetScrollHere() to SetScrollHereY(). Kept redirection function (will obsolete).
- Renamed misc/stl/imgui_stl.* to misc/cpp/imgui_stdlib.* in prevision for other C++ helper files. (#2035, #2096)

Other Changes:

- Fixed calling SetNextWindowSize()/SetWindowSize() with non-integer values leading to
  accidental alteration of window position. We now round the provided size. (#2067)
- Fixed calling DestroyContext() always saving .ini data with the current context instead
  of the supplied context pointer. (#2066)
- Nav, Focus: Fixed ImGuiWindowFlags_NoBringToFrontOnFocus windows not being restoring focus
  properly after the main menu bar or last focused window is deactivated.
- Nav: Fixed an assert in certain circumstance (mostly when using popups) when mouse positions stop being valid. (#2168)
- Nav: Fixed explicit directional input not re-highlighting current nav item if there is a single item in the window
  and highlight has been previously disabled by the mouse. (#787)
- DragFloat: Fixed a situation where dragging with value rounding enabled or with a power curve
  erroneously wrapped the value to one of the min/max edge. (#2024, #708, #320, #2075).
- DragFloat: Disabled using power curve when one edge is FLT_MAX (broken in 1.61). (#2024)
- DragFloat: Disabled setting a default drag speed when one edge is FLT_MAX. (#2024)
- SliderAngle: Added optional format argument to alter precision or localize the string. (#2150) [@podsvirov]
- Window: Resizing from edges (with io.ConfigResizeWindowsFromEdges Beta flag) extends the hit region
  of root floating windows outside the window, making it easier to resize windows. Resize grips are also
  extended accordingly so there are no discontinuity when hovering between borders and corners. (#1495, #822)
- Window: Added ImGuiWindowFlags_NoBackground flag to avoid rendering window background. This is mostly to allow
  the creation of new flag combinations, as we could already use SetNextWindowBgAlpha(0.0f). (#1660) [@biojppm, @ocornut]
- Window: Added ImGuiWindowFlags_NoDecoration helper flag which is essentially NoTitleBar+NoResize+NoScrollbar+NoCollapse.
- Window: Added ImGuiWindowFlags_NoMouseInputs which is basically the old ImGuiWindowFlags_NoInputs (essentially
  we have renamed ImGuiWindowFlags_NoInputs to ImGuiWindowFlags_NoMouseInputs). Made the new ImGuiWindowFlags_NoInputs
  encompass both NoMouseInputs+NoNav, which is consistent with its description. (#1660, #787)
- Window, Inputs: Fixed resizing from edges when io.MousePos is not pixel-rounded by rounding mouse position input. (#2110)
- BeginChild(): Fixed BeginChild(const char*, ...) variation erroneously not applying the ID stack
  to the provided string to uniquely identify the child window. This was undoing an intentional change
  introduced in 1.50 and broken in 1.60. (#1698, #894, #713).
- TextUnformatted(): Fixed a case where large-text path would read bytes past the text_end marker depending
  on the position of new lines in the buffer (it wasn't affecting the output but still not the right thing to do!)
- ListBox(): Fixed frame sizing when items_count==1 unnecessarily showing a scrollbar. (#2173) [@luk1337, @ocornut]
- ListBox(): Tweaked frame sizing so list boxes will look more consistent when FramePadding is far from ItemSpacing.
- RenderText(): Some optimization for very large text buffers, useful for non-optimized builds.
- BeginMenu(): Fixed menu popup horizontal offset being off the item in the menu bar when WindowPadding=0.0f.
- ArrowButton(): Fixed arrow shape being horizontally misaligned by (FramePadding.y-FramePadding.x) if they are different.
- Demo: Split the contents of ShowDemoWindow() into smaller functions as it appears to speed up link time with VS. (#2152)
- Drag and Drop: Added GetDragDropPayload() to peek directly into the payload (if any) from anywhere. (#143)
- ImGuiTextBuffer: Avoid heap allocation when empty.
- ImDrawList: Fixed AddConvexPolyFilled() undefined behavior when passing points_count smaller than 3,
  in particular, points_count==0 could lead to a memory stomp if the draw list was previously empty.
- Examples: DirectX10, DirectX11: Removed seemingly unnecessary calls to invalidate and recreate device objects
  in the WM_SIZE handler. (#2088) [@ice1000]
- Examples: GLFW: User previously installed GLFW callbacks are now saved and chain-called by the default callbacks. (#1759)
- Examples: OpenGL3: Added support for GL 4.5's glClipControl(GL_UPPER_LEFT). (#2186)
- Examples: OpenGL3+GLFW: Fixed error condition when using the GLAD loader. (#2157) [@blackball]
- Examples: OpenGL3+GLFW/SDL: Made main.cpp compile with IMGUI_IMPL_OPENGL_LOADER_CUSTOM (may be missing init). (#2178) [@doug-moen]
- Examples: SDL2+Vulkan: Fixed application shutdown which could deadlock on Linux + Xorg. (#2181) [@eRabbit0]


-----------------------------------------------------------------------
 VERSION 1.65 (Released 2018-09-06)
-----------------------------------------------------------------------

Breaking Changes:

- Renamed stb_truetype.h to imstb_truetype.h, stb_textedit.h to imstb_textedit.h, and
  stb_rect_pack.h to imstb_rectpack.h. If you were conveniently using the imgui copy of those
  STB headers in your project, you will have to update your include paths. (#1718, #2036)
  The reason for this change is to avoid conflicts for projects that may also be importing
  their own copy of the STB libraries. Note that imgui's copy of stb_textedit.h is modified.
- Renamed io.ConfigCursorBlink to io.ConfigInputTextCursorBlink. (#1427)

Other Changes:

- This is a minor release following the 1.64 refactor, with a little more shuffling of code.
- Clarified and improved the source code sectioning in all files (easier to search or browse sections).
- Nav: Removed the [Beta] tag from various descriptions of the gamepad/keyboard navigation system.
  Although it is not perfect and will keep being improved, it is fairly functional and used by many. (#787)
- Fixed a build issue with non-Cygwin GCC under Windows.
- Demo: Added a "Configuration" block to make io.ConfigFlags/io.BackendFlags more prominent.
- Examples: OpenGL3+SDL2: Fixed error condition when using the GLAD loader. (#2059, #2002) [@jiri]


-----------------------------------------------------------------------
 VERSION 1.64 (Released 2018-08-31)
-----------------------------------------------------------------------

Changes:

- Moved README, CHANGELOG and TODO files to the docs/ folder.
  If you are updating dear imgui by copying files, take the chance to delete the old files.
- Added imgui_widgets.cpp file, extracted and moved widgets code out of imgui.cpp into imgui_widgets.cpp.
  Re-ordered some of the code remaining in imgui.cpp.
  NONE OF THE FUNCTIONS HAVE CHANGED. THE CODE IS SEMANTICALLY 100% IDENTICAL, BUT _EVERY_ FUNCTIONS HAS BEEN MOVED.
  Because of this, any local modifications to imgui.cpp will likely conflict when you update.
  If you have any modifications to imgui.cpp, it is suggested that you first update to 1.63, then
  isolate your patches. You can peak at imgui_widgets.cpp from 1.64 to get a sense of what is included in it,
  then separate your changes into several patches that can more easily be applied to 1.64 on a per-file basis.
  What I found worked nicely for me, was to open the diff of the old patches in an interactive merge/diff tool,
  search for the corresponding function in the new code and apply the chunks manually.
- As a reminder, if you have any change to imgui.cpp it is a good habit to discuss them on the github,
  so a solution applicable on the Master branch can be found. If your company has changes that you cannot
  disclose you may also contact me privately.


-----------------------------------------------------------------------
 VERSION 1.63 (Released 2018-08-29)
-----------------------------------------------------------------------

Breaking Changes:

- Style: Renamed ImGuiCol_ModalWindowDarkening to ImGuiCol_ModalWindowDimBg for consistency with other features.
  Kept redirection enum (will obsolete).
- Changed ImGui::GetTime() return value from float to double to avoid accumulating floating point imprecision over time.
- Removed per-window ImGuiWindowFlags_ResizeFromAnySide Beta flag in favor `io.ConfigResizeWindowsFromEdges=true` to
  enable the feature globally. (#1495)
  The feature is not currently enabled by default because it is not satisfying enough, but will eventually be.
- InputText: Renamed ImGuiTextEditCallback to ImGuiInputTextCallback, ImGuiTextEditCallbackData to ImGuiInputTextCallbackData
  for consistency. Kept redirection types (will obsolete).
- InputText: Removed ImGuiTextEditCallbackData::ReadOnly because it is a duplication of (::Flags & ImGuiInputTextFlags_ReadOnly).
- Renamed IsItemDeactivatedAfterChange() to IsItemDeactivatedAfterEdit() for consistency with new IsItemEdited() API.
  Kept redirection function (will obsolete soonish as IsItemDeactivatedAfterChange() is very recent).
- Renamed io.OptCursorBlink to io.ConfigCursorBlink [-> io.ConfigInputTextCursorBlink in 1.65], io.OptMacOSXBehaviors to
  io.ConfigMacOSXBehaviors for consistency. (#1427, #473)
- Removed obsolete redirection functions: CollapsingHeader() variation with 2 bools - marked obsolete in v1.49, May 2016.

Other Changes:

- ArrowButton: Fixed to honor PushButtonRepeat() setting (and internals' ImGuiItemFlags_ButtonRepeat).
- ArrowButton: Setup current line text baseline so that ArrowButton() + SameLine() + Text() are aligned properly.
- Nav: Added a CTRL+TAB window list and changed the highlight system accordingly. The change is motivated by upcoming
  Docking features. (#787)
- Nav: Made CTRL+TAB skip menus + skip the current navigation window if is has the ImGuiWindow_NoNavFocus set. (#787)
  While it was previously possible, you won't be able to CTRL-TAB out and immediately back in a window with the
  ImGuiWindow_NoNavFocus flag.
- Window: Allow menu and popups windows from ignoring the style.WindowMinSize values so short menus/popups are not padded. (#1909)
- Window: Added global io.ConfigResizeWindowsFromEdges option to enable resizing windows from their edges and from
  the lower-left corner. (#1495)
- Window: Collapse button shows hovering highlight + clicking and dragging on it allows to drag the window as well.
- Added IsItemEdited() to query if the last item modified its value (or was pressed). This is equivalent to the bool
  returned by most widgets.
  It is useful in some situation e.g. using InputText() with ImGuiInputTextFlags_EnterReturnsTrue. (#2034)
- InputText: Added support for buffer size/capacity changes via the ImGuiInputTextFlags_CallbackResize flag. (#2006, #1443, #1008).
- InputText: Fixed not tracking the cursor horizontally when modifying the text buffer through a callback.
- InputText: Fixed minor off-by-one issue when submitting a buffer size smaller than the initial zero-terminated buffer contents.
- InputText: Fixed a few pathological crash cases on single-line InputText widget with multiple millions characters worth of contents.
  Because the current text drawing function reserve for a worst-case amount of vertices and how we handle horizontal clipping,
  we currently just avoid displaying those single-line widgets when they are over a threshold of 2 millions characters,
  until a better solution is found.
- Drag and Drop: Fixed an incorrect assert when dropping a source that is submitted after the target (bug introduced with 1.62 changes
  related to the addition of IsItemDeactivated()). (#1875, #143)
- Drag and Drop: Fixed ImGuiDragDropFlags_SourceNoDisableHover to affect hovering state prior to calling IsItemHovered() + fixed description. (#143)
- Drag and Drop: Calling BeginTooltip() between a BeginDragSource()/EndDragSource() or BeginDropTarget()/EndDropTarget() uses adjusted tooltip
  settings matching the one created when calling BeginDragSource() without the ImGuiDragDropFlags_SourceNoPreviewTooltip flag. (#143)
- Drag and Drop: Payload stays available and under the mouse if the source stops being submitted, however the tooltip is replaced by "...". (#1725)
- Drag and Drop: Added ImGuiDragDropFlags_SourceAutoExpirePayload flag to force payload to expire if the source stops being submitted. (#1725, #143).
- IsItemHovered(): Added ImGuiHoveredFlags_AllowWhenDisabled flag to query hovered status on disabled items. (#1940, #211)
- Selectable: Added ImGuiSelectableFlags_Disabled flag in the public API. (#211)
- ColorEdit4: Fixed a bug when text input or drag and drop leading to unsaturated HSV values would erroneously alter the resulting color. (#2050)
- Misc: Added optional misc/stl/imgui_stl.h wrapper to use with STL types (e.g. InputText with std::string). (#2006, #1443, #1008)
  [*EDIT* renamed to misc/std/imgui_stdlib.h in 1.66]
- Misc: Added IMGUI_VERSION_NUM for easy compile-time testing. (#2025)
- Misc: Added ImGuiMouseCursor_Hand cursor enum + corresponding software cursor. (#1913, 1914) [@aiekick, @ocornut]
- Misc: Tweaked software mouse cursor offset to match the offset of the corresponding Windows 10 cursors.
- Made assertion more clear when trying to call Begin() outside of the NewFrame()..EndFrame() scope. (#1987)
- Fixed assertion when transitioning from an active ID to another within a group, affecting ColorPicker (broken in 1.62). (#2023, #820, #956, #1875).
- Fixed PushID() from keeping alive the new ID Stack top value (if a previously active widget shared the ID it would be erroneously kept alive).
- Fixed horizontal mouse wheel not forwarding the request to the parent window if ImGuiWindowFlags_NoScrollWithMouse is set. (#1463, #1380, #1502)
- Fixed a include build issue for Cygwin in non-POSIX (Win32) mode. (#1917, #1319, #276)
- ImDrawList: Improved handling for worst-case vertices reservation policy when large amount of text (e.g. 1+ million character strings)
  are being submitted in a single call. It would typically have crashed InputTextMultiline(). (#200)
- OS/Windows: Fixed missing ImmReleaseContext() call in the default Win32 IME handler. (#1932) [@vby]
- Metrics: Changed io.MetricsActiveWindows to reflect the number of active windows (!= from visible windows), which is useful
  for lazy/idle render mechanisms as new windows are typically not visible for one frame.
- Metrics: Added io.MetricsRenderWindow to reflect the number of visible windows.
- Metrics: Added io.MetricsActiveAllocations, moving away from the cross-context global counters than we previously used. (#1565, #1599, #586)
- Demo: Added basic Drag and Drop demo. (#143)
- Demo: Modified the Console example to use InsertChars() in the input text callback instead of poking directly into the buffer.
  Although this won't make a difference in the example itself, using InsertChars() will honor the resizing callback properly. (#2006, #1443, #1008).
- Demo: Clarified the use of IsItemHovered()/IsItemActive() right after being in the "Active, Focused, Hovered & Focused Tests" section.
- Examples: Tweaked the main.cpp of each example.
- Examples: Metal: Added Metal rendering backend. (#1929, #1873) [@warrenm]
- Examples: OSX: Added early raw OSX platform backend. (#1873) [@pagghiu, @itamago, @ocornut]
- Examples: Added mac OSX & iOS + Metal example in example_apple_metal/. (#1929, #1873) [@warrenm]
- Examples: Added mac OSX + OpenGL2 example in example_apple_opengl2/. (#1873)
- Examples: OpenGL3: Added shaders more versions of GLSL. (#1938, #1941, #1900, #1513, #1466, etc.)
- Examples: OpenGL3: Tweaked the imgui_impl_opengl3.cpp to work as-is with Emscripten + WebGL 2.0. (#1941). [@o-micron]
- Examples: OpenGL3: Made the example app default to GL 3.0 + GLSL 130 (instead of GL 3.2 + GLSL 150) unless on Mac.
- Examples: OpenGL3: Added error output when shaders fail to compile/link.
- Examples: OpenGL3: Added support for glew and glad OpenGL loaders out of the box. (#2001, #2002) [@jdumas]
- Examples: OpenGL2: Disabling/restoring GL_LIGHTING and GL_COLOR_MATERIAL to increase compatibility with legacy OpenGL applications. (#1996)
- Examples: DirectX10, DirectX11: Fixed unreleased resources in Init and Shutdown functions. (#1944)
- Examples: DirectX11: Querying for IDXGIFactory instead of IDXGIFactory1 to increase compatibility. (#1989) [@matt77hias]
- Examples: Vulkan: Fixed handling of VkSurfaceCapabilitiesKHR::maxImageCount = 0 case. Tweaked present mode selections.
- Examples: Win32, Glfw, SDL: Added support for the ImGuiMouseCursor_Hand cursor.


-----------------------------------------------------------------------
 VERSION 1.62 (Released 2018-06-22)
-----------------------------------------------------------------------

Breaking Changes:

- TreeNodeEx(): The helper ImGuiTreeNodeFlags_CollapsingHeader flag now include ImGuiTreeNodeFlags_NoTreePushOnOpen.
  The flag was already set by CollapsingHeader().
  The only difference is if you were using TreeNodeEx() manually with ImGuiTreeNodeFlags_CollapsingHeader and without
  ImGuiTreeNodeFlags_NoTreePushOnOpen. In this case you can remove the ImGuiTreeNodeFlags_NoTreePushOnOpen flag from
  your call (ImGuiTreeNodeFlags_CollapsingHeader & ~ImGuiTreeNodeFlags_NoTreePushOnOpen). (#1864)
  This also apply if you were using internal's TreeNodeBehavior() with the ImGuiTreeNodeFlags_CollapsingHeader flag directly.
- ImFontAtlas: Renamed GetGlyphRangesChinese() to GetGlyphRangesChineseFull() to distinguish new smaller variants and
  discourage using the full set. (#1859)

Other Changes:

- Examples back-ends have been refactored to separate the platform code (e.g. Win32, Glfw, SDL2) from the renderer code (e.g. DirectX11, OpenGL3, Vulkan).
  The "Platform" bindings are in charge of: mouse/keyboard/gamepad inputs, cursor shape, timing, etc.
  The "Renderer" bindings are in charge of: creating the main font texture, rendering imgui draw data.
      before: imgui_impl_dx11.cpp        --> after: imgui_impl_win32.cpp + imgui_impl_dx11.cpp
      before: imgui_impl_dx12.cpp        --> after: imgui_impl_win32.cpp + imgui_impl_dx12.cpp
      before: imgui_impl_glfw_gl3.cpp    --> after: imgui_impl_glfw.cpp + imgui_impl_opengl2.cpp
      before: imgui_impl_glfw_vulkan.cpp --> after: imgui_impl_glfw.cpp + imgui_impl_vulkan.cpp
      before: imgui_impl_sdl_gl3.cpp     --> after: imgui_impl_sdl2.cpp + imgui_impl_opengl2.cpp
      before: imgui_impl_sdl_gl3.cpp     --> after: imgui_impl_sdl2.cpp + imgui_impl_opengl3.cpp etc.
  - The idea is what we can now easily combine and maintain back-ends and reduce code redundancy. Individual files are
    smaller and more reusable. Integration of imgui into a new/custom engine may also be easier as there is less overlap
    between "windowing / inputs" and "rendering" code, so you may study or grab one half of the code and not the other.
  - This change was motivated by the fact that adding support for the upcoming multi-viewport feature requires more work
    from the Platform and Renderer back-ends, and the amount of redundancy across files was becoming too difficult to
    maintain. If you use default back-ends, you'll benefit from an easy update path to support multi-viewports later
    (for future ImGui 1.7x).
  - This is not strictly a breaking change if you keep your old bindings, but when you'll want to fully update your bindings,
    expect to have to reshuffle a few things.
  - Each example still has its own main.cpp which you may refer you to understand how to initialize and glue everything together.
  - Some frameworks (such as the Allegro, Marmalade) handle both the "platform" and "rendering" part, and your custom engine may as well.
  - Read examples/README.txt for details.
- Added IsItemDeactivated() to query if the last item was active previously and isn't anymore. Useful for Undo/Redo patterns. (#820, #956, #1875)
- Added IsItemDeactivatedAfterChange() [*EDIT* renamed to IsItemDeactivatedAfterEdit() in 1.63] if the last item was active previously,
  is not anymore, and during its active state modified a value. Note that you may still get false positive (e.g. drag value and while
  holding return on the same value). (#820, #956, #1875)
- Nav: Added support for PageUp/PageDown (explorer-style: first aim at bottom/top most item, when scroll a page worth of contents). (#787)
- Nav: To keep the navigated item in view we also attempt to scroll the parent window as well as the current window. (#787)
- ColorEdit3, ColorEdit4, ColorButton: Added ImGuiColorEditFlags_NoDragDrop flag to disable ColorEditX as drag target and ColorButton as drag source. (#1826)
- BeginDragDropSource(): Offset tooltip position so it is off the mouse cursor, but also closer to it than regular tooltips,
  and not clamped by viewport. (#1739)
- BeginDragDropTarget(): Added ImGuiDragDropFlags_AcceptNoPreviewTooltip flag to request hiding the drag source tooltip
  from the target site. (#143)
- BeginCombo(), BeginMainMenuBar(), BeginChildFrame(): Temporary style modification are restored at the end of BeginXXX
  instead of EndXXX, to not affect tooltips and child windows.
- Popup: Improved handling of (erroneously) repeating calls to OpenPopup() to not close the popup's child popups. (#1497, #1533, #1865).
- InputTextMultiline(): Fixed double navigation highlight when scrollbar is active. (#787)
- InputText(): Fixed Undo corruption after pasting large amount of text (Redo will still fail when undo buffers are exhausted,
  but text won't be corrupted).
- SliderFloat(): When using keyboard/gamepad and a zero precision format string (e.g. "%.0f"), always step in integer units. (#1866)
- ImFontConfig: Added GlyphMinAdvanceX/GlyphMaxAdvanceX settings useful to make a font appears monospaced, particularly useful
  for icon fonts. (#1869)
- ImFontAtlas: Added GetGlyphRangesChineseSimplifiedCommon() helper that returns a list of ~2500 most common Simplified Chinese
  characters. (#1859) [@JX-Master, @ocornut]
- Examples: OSX: Added imgui_impl_osx.mm binding to be used along with e.g. imgui_impl_opengl2.cpp. (#281, #1870) [@pagghiu, @itamago, @ocornut]
- Examples: GLFW: Made it possible to Shutdown/Init the backend again (by reseting the time storage properly). (#1827) [@ice1000]
- Examples: Win32: Fixed handling of mouse wheel messages to support sub-unit scrolling messages (typically sent by track-pads). (#1874) [@zx64]
- Examples: SDL+Vulkan: Added SDL+Vulkan example.
- Examples: Allegro5: Added support for ImGuiConfigFlags_NoMouseCursorChange flag. Added clipboard support.
- Examples: Allegro5: Unindexing buffers ourselves as Allegro indexed drawing primitives are buggy in the DirectX9 back-end
  (will be fixed in Allegro 5.2.5+).
- Examples: DirectX12: Moved the ID3D12GraphicsCommandList* parameter from ImGui_ImplDX12_NewFrame() to ImGui_ImplDX12_RenderDrawData() which makes a lots more sense. (#301)
- Examples: Vulkan: Reordered parameters ImGui_ImplVulkan_RenderDrawData() to be consistent with other bindings,
  a good occasion since we refactored the code.
- Examples: FreeGLUT: Added FreeGLUT bindings. Added FreeGLUT+OpenGL2 example. (#801)
- Examples: The functions in imgui_impl_xxx.cpp are prefixed with IMGUI_IMPL_API (which defaults to IMGUI_API) to facilitate
  some uses. (#1888)
- Examples: Fixed bindings to use ImGuiMouseCursor_COUNT instead of old name ImGuiMouseCursor_Count_ so they can compile
  with IMGUI_DISABLE_OBSOLETE_FUNCTIONS. (#1887)
- Misc: Updated stb_textedit from 1.09 + patches to 1.12 + minor patches.
- Internals: PushItemFlag() flags are inherited by BeginChild().


-----------------------------------------------------------------------
 VERSION 1.61 (Released 2018-05-14)
-----------------------------------------------------------------------

Breaking Changes:

- DragInt(): The default compile-time format string has been changed from "%.0f" to "%d", as we are not using integers internally
  any more. If you used DragInt() with custom format strings, make sure you change them to use %d or an integer-compatible format.
  To honor backward-compatibility, the DragInt() code will currently parse and modify format strings to replace %*f with %d,
  giving time to users to upgrade their code.
  If you have IMGUI_DISABLE_OBSOLETE_FUNCTIONS enabled, the code will instead assert! You may run a reg-exp search on your
  codebase for e.g. "DragInt.*%f" to you find them.
- InputFloat(): Obsoleted InputFloat() functions taking an optional "int decimal_precision" in favor of an equivalent and more
  flexible "const char* format", consistent with other functions. Kept redirection functions (will obsolete).
- Misc: IM_DELETE() helper function added in 1.60 doesn't set the input pointer to NULL, more consistent with standard
  expectation and allows passing r-values.

Other Changes:

- Added DragScalar, DragScalarN: supports signed/unsigned, 32/64 bits, float/double data types. (#643, #320, #708, #1011)
- Added InputScalar, InputScalarN: supports signed/unsigned, 32/64 bits, float/double data types. (#643, #320, #708, #1011)
- Added SliderScalar, SliderScalarN: supports signed/unsigned, 32/64 bits, float/double data types. (#643, #320, #708, #1011)
- Window: Fixed pop-ups/tooltips/menus not honoring style.DisplaySafeAreaPadding as well as it should have (part of menus
  displayed outside the safe area, etc.).
- Window: Fixed windows using the ImGuiWindowFlags_NoSavedSettings flag from not using the same default position as other windows. (#1760)
- Window: Relaxed the internal stack size checker to allow Push/Begin/Pop/.../End patterns to be used with PushStyleColor, PushStyleVar, PushFont without causing a false positive assert. (#1767)
- Window: Fixed the default proportional item width lagging by one frame on resize.
- Columns: Fixed a bug introduced in 1.51 where columns would affect the contents size of their container, often creating
  feedback loops when ImGuiWindowFlags_AlwaysAutoResize was used. (#1760)
- Settings: Fixed saving an empty .ini file if CreateContext/DestroyContext are called without a single call to NewFrame(). (#1741)
- Settings: Added LoadIniSettingsFromDisk(), LoadIniSettingsFromMemory(), SaveIniSettingsToDisk(), SaveIniSettingsToMemory()
  to manually load/save .ini settings. (#923, #993)
- Settings: Added io.WantSaveIniSettings flag, which is set to notify the application that e.g. SaveIniSettingsToMemory()
  should be called. (#923, #993)
- Scrolling: Fixed a case where using SetScrollHere(1.0f) at the bottom of a window on the same frame the window height
  has been growing would have the scroll clamped using the previous height. (#1804)
- MenuBar: Made BeginMainMenuBar() honor style.DisplaySafeAreaPadding so the text can be made visible on TV settings that
  don't display all pixels. (#1439) [@dougbinks]
- InputText: On Mac OS X, filter out characters when the CMD modifier is held. (#1747) [@sivu]
- InputText: On Mac OS X, support CMD+SHIFT+Z for Redo. CMD+Y is also supported as major apps seems to default to support both. (#1765) [@lfnoise]
- InputText: Fixed returning true when edition is cancelled with ESC and the current buffer matches the initial value.
- InputFloat,InputFloat2,InputFloat3,InputFloat4: Added variations taking a more flexible and consistent optional
  "const char* format" parameter instead of "int decimal_precision". This allow using custom formats to display values
  in scientific notation, and is generally more consistent with other API.
  Obsoleted functions using the optional "int decimal_precision" parameter. (#648, #712)
- DragFloat, DragInt: Cancel mouse tweak when current value is initially past the min/max boundaries and mouse is pushing
  in the same direction (keyboard/gamepad version already did this).
- DragFloat, DragInt: Honor natural type limits (e.g. INT_MAX, FLT_MAX) instead of wrapping around. (#708, #320)
- DragFloat, SliderFloat: Fixes to allow input of scientific notation numbers when using CTRL+Click to input the value. (~#648, #1011)
- DragFloat, SliderFloat: Rounding-on-write uses the provided format string instead of parsing the precision from the string,
  which allows for finer uses of %e %g etc. (#648, #642)
- DragFloat: Improved computation when using the power curve. Improved lost of input precision with very small steps.
  Added an assert than power-curve requires a min/max range. (~#642)
- DragFloat: The 'power' parameter is only honored if the min/max parameter are also setup.
- DragInt, SliderInt: Fixed handling of large integers (we previously passed data around internally as float, which reduced
  the range of valid integers).
- ColorEdit: Fixed not being able to pass the ImGuiColorEditFlags_NoAlpha or ImGuiColorEditFlags_HDR flags to SetColorEditOptions().
- Nav: Fixed hovering a Selectable() with the mouse so that it update the navigation cursor (as it happened in the pre-1.60 navigation branch). (#787)
- Style: Changed default style.DisplaySafeAreaPadding values from (4,4) to (3,3) so it is smaller than FramePadding and has no effect on main menu bar on a computer. (#1439)
- Fonts: When building font atlas, glyphs that are missing in the fonts are not using the glyph slot to render a dummy/default glyph. Saves space and allow merging fonts with
  overlapping font ranges such as FontAwesome5 which split out the Brands separately from the Solid fonts. (#1703, #1671)
- Misc: Added IMGUI_CHECKVERSION() macro to compare version string and data structure sizes in order to catch issues with mismatching compilation unit settings. (#1695, #1769)
- Misc: Added IMGUI_DISABLE_MATH_FUNCTIONS in imconfig.h to make it easier to redefine wrappers for std/crt math functions.
- Misc: Fix to allow compiling in unity builds where stb_rectpack/stb_truetype may be already included in the same compilation unit.
- Demo: Simple Overlay: Added a context menu item to enable freely moving the window.
- Demo: Added demo for DragScalar(), InputScalar(), SliderScalar(). (#643)
- Examples: Calling IMGUI_CHECKVERSION() in the main.cpp of every example application.
- Examples: Allegro 5: Added support for 32-bit indices setup via defining ImDrawIdx, to avoid an unnecessary conversion (Allegro 5 doesn't support 16-bit indices).
- Examples: Allegro 5: Renamed bindings from imgui_impl_a5.cpp to imgui_impl_allegro5.cpp.
- Examples: DirectX 9: Saving/restoring Transform because they don't seem to be included in the StateBlock. Setting shading mode to Gouraud. (#1790, #1687) [@sr-tream]
- Examples: SDL: Fixed clipboard paste memory leak in the SDL binding code. (#1803) [@eliasdaler]
- Various minor fixes, tweaks, refactoring, comments.


-----------------------------------------------------------------------
 VERSION 1.60 (Released 2018-04-07)
-----------------------------------------------------------------------

Decorated log: https://github.com/ocornut/imgui/releases/tag/v1.60

The gamepad/keyboard navigation branch (which has been in the work since July 2016) has been merged.
Gamepad/keyboard navigation is still marked as Beta and has to be enabled explicitly.
Various internal refactoring have also been done, as part of the navigation work and as part of the upcoming viewport/docking work.

Breaking Changes:

- Obsoleted the io.RenderDrawListsFn callback, you can call your graphics engine render function after ImGui::Render().
  e.g. with example backends, call ImDrawData* draw_data = ImGui::GetDrawData(); ImGui_ImplXXXX_RenderDrawData(draw_data).
- Reorganized context handling to be more explicit: (#1599)
  - YOU NOW NEED TO CALL ImGui::CreateContext() AT THE BEGINNING OF YOUR APP, AND CALL ImGui::DestroyContext() AT THE END.
  - removed Shutdown() function, as DestroyContext() serve this purpose. If you are using an old backend from the examples/ folder, remove the line that calls Shutdown().
  - you may pass a ImFontAtlas* pointer to CreateContext() to share a font atlas between contexts. Otherwise CreateContext() will create its own font atlas instance.
  - removed allocator parameters from CreateContext(), they are now setup with SetAllocatorFunctions(), and shared by all contexts.
  - removed the default global context and font atlas instance, which were confusing for users of DLL reloading and users of multiple contexts.
- Renamed ImGuiStyleVar_Count_ to ImGuiStyleVar_COUNT and ImGuiMouseCursor_Count_ to ImGuiMouseCursor_COUNT for consistency with other public enums.
- Fonts: Moved sample TTF files from extra_fonts/ to misc/fonts/. If you loaded files directly from the imgui repo you may need to update your paths.
- Fonts: changed ImFont::DisplayOffset.y to defaults to 0 instead of +1. Fixed vertical rounding of Ascent/Descent to match TrueType renderer.
  If you were adding or subtracting (not assigning) to ImFont::DisplayOffset check if your fonts are correctly aligned vertically. (#1619)
- BeginDragDropSource(): temporarily removed the optional mouse_button=0 parameter because it is not really usable in many situations at the moment.
- Obsoleted IsAnyWindowHovered() in favor of IsWindowHovered(ImGuiHoveredFlags_AnyWindow). Kept redirection function (will obsolete).
- Obsoleted IsAnyWindowFocused() in favor of IsWindowFocused(ImGuiFocusedFlags_AnyWindow). Kept redirection function (will obsolete).
- Renamed io.WantMoveMouse to io.WantSetMousePos for consistency and ease of understanding (was added in 1.52, not used by core, and honored by some binding ahead of merging the Nav branch).
- Removed ImGuiCol_CloseButton, ImGuiCol_CloseButtonActive, ImGuiCol_CloseButtonHovered style colors as the closing cross uses regular button colors now.
- Renamed ImGuiSizeConstraintCallback to ImGuiSizeCallback, ImGuiSizeConstraintCallbackData to ImGuiSizeCallbackData.
- Removed CalcItemRectClosestPoint() which was weird and not really used by anyone except demo code. If you need it should be easy to replicate on your side (you can find the code in 1.53).
- [EDITED] Window: BeginChild() with an explicit name doesn't include the hash within the internal window name. (#1698)
  This change was erroneously introduced, undoing the change done for #894, #713, and not documented properly in the original
  1.60 release Changelog. It was fixed on 2018-09-28 (1.66) and I wrote this paragraph the same day.

Other Changes:

- Doc: Added a Changelog file in the repository to ease comparing versions (it goes back to dear imgui 1.48), until now it was only on GitHub.
- Navigation: merged in the gamepad/keyboard navigation (about a million changes!). (#787, #323)
  The initial focus was to support game controllers, but keyboard is becoming increasingly and decently usable.
- To use Gamepad Navigation:
  - Set io.ConfigFlags |= ImGuiConfigFlags_NavEnableGamepad to enable.
  - Backend: Set io.BackendFlags |= ImGuiBackendFlags_HasGamepad + fill the io.NavInputs[] fields before calling NewFrame(). Read imgui.cpp for more details.
  - See https://github.com/ocornut/imgui/issues/1599 for recommended gamepad mapping or download PNG/PSD at http://goo.gl/9LgVZW
  - See 'enum ImGuiNavInput_' in imgui.h for a description of inputs. Read imgui.cpp for more details.
- To use Keyboard Navigation:
  - Set io.ConfigFlags |= ImGuiConfigFlags_NavEnableKeyboard to enable. NewFrame() will automatically fill io.NavInputs[] based on your io.KeysDown[] + io.KeyMap[] arrays.
  - Basic controls: arrows to navigate, Alt to enter menus, Space to activate item, Enter to edit text, Escape to cancel/close, Ctrl-Tab to focus windows, etc.
  - When keyboard navigation is active (io.NavActive + ImGuiConfigFlags_NavEnableKeyboard), the io.WantCaptureKeyboard flag will be set.
    For more advanced uses, you may want to read from io.NavActive or io.NavVisible. Read imgui.cpp for more details.
- Navigation: SetItemDefaultFocus() sets the navigation position in addition to scrolling. (#787)
- Navigation: Added IsItemFocused(), added IsAnyItemFocused(). (#787)
- Navigation: Added window flags: ImGuiWindowFlags_NoNav (== ImGuiWindowFlags_NoNavInputs | ImGuiWindowFlags_NoNavFocus).
- Navigation: Style: Added ImGuiCol_NavHighlight, ImGuiCol_NavWindowingHighlight colors. (#787)
- Navigation: TreeNode: Added ImGuiTreeNodeFlags_NavLeftJumpsBackHere flag to allow Nav Left direction to jump back to parent tree node from any of its child. (#1079)
- Navigation: IO: Added io.ConfigFlags (input), io.NavActive (output), io.NavVisible (output). (#787)
- Context: Removed the default global context and font atlas instances, which caused various problems to users of multiple contexts and DLL users. (#1565, #1599)
  YOU NOW NEED TO CALL ImGui::CreateContext() AT THE BEGINNING OF YOUR APP, AND CALL ImGui::DestroyContext() AT THE END. Existing apps will assert/crash without it.
- Context: Added SetAllocatorFunctions() to rewire memory allocators (as a replacement to previous parameters to CreateContext()). Allocators are shared by all contexts and imgui helpers. (#1565, #586, #992, #1007, #1558)
- Context: You may pass a ImFontAtlas to CreateContext() to specify a font atlas to share. Shared font atlas are not owned by the context and not destroyed along with it. (#1599)
- Context: Added IMGUI_DISABLE_DEFAULT_ALLOCATORS to disable linking with malloc/free. (#1565, #586, #992, #1007, #1558)
- IO: Added io.ConfigFlags for user application to store settings for imgui and for the backend:
  - ImGuiConfigFlags_NavEnableKeyboard: Enable keyboard navigation.
  - ImGuiConfigFlags_NavEnableGamepad: Enable gamepad navigation (provided ImGuiBackendFlags_HasGamepad is also set by backend).
  - ImGuiConfigFlags_NavEnableSetMousePos: Instruct navigation to move the mouse cursor. May be useful on TV/console systems where moving a virtual mouse is awkward.
  - ImGuiConfigFlags_NoMouseCursorChange: Instruct backend to not alter mouse cursor shape and visibility (by default the example backend use mouse cursor API of the platform when available)
  - ImGuiConfigFlags_NoMouse: Instruct imgui to clear mouse position/buttons in NewFrame(). This allows ignoring the mouse information passed by the backend.
  - ImGuiConfigFlags_IsSRGB, ImGuiConfigFlags_IsTouchScreen: Flags for general application use.
- IO: Added io.BackendFlags for backend to store its capabilities (currently: _HasGamepad, _HasMouseCursors, _HasSetMousePos). This will be used more in the next version.
- IO: Added ImGuiKey_Insert, ImGuiKey_Space keys. Setup in all example bindings. (#1541)
- IO: Added Horizontal Mouse Wheel support for horizontal scrolling. (#1463) [@tseeker]
- IO: Added IsAnyMouseDown() helper which is helpful for bindings to handle mouse capturing.
- Window: Clicking on a window with the ImGuiWIndowFlags_NoMove flags takes an ActiveId so we can't hover something else when dragging afterwards. (#1381, #1337)
- Window: IsWindowHovered(): Added ImGuiHoveredFlags_AnyWindow, ImGuiFocusedFlags_AnyWindow flags (See Breaking Changes). Added to demo. (#1382)
- Window: Added SetNextWindowBgAlpha() helper. Particularly helpful since the legacy 5-parameters version of Begin() has been marked as obsolete in 1.53. (#1567)
- Window: Fixed SetNextWindowContentSize() with 0.0f on Y axis (or SetNextWindowContentWidth()) overwriting the contents size. Got broken on Dec 10 (1.53). (#1363)
- ArrowButton: Added ArrowButton() given a cardinal direction (e.g. ImGuiDir_Left).
- InputText: Added alternative clipboard shortcuts: Shift+Delete (cut), CTRL+Insert (copy), Shift+Insert (paste). (#1541)
- InputText: Fixed losing Cursor X position when clicking outside on an item that's submitted after the InputText(). It was only noticeable when restoring focus programmatically. (#1418, #1554)
- InputText: Added ImGuiInputTextFlags_CharsScientific flag to also allow 'e'/'E' for input of values using scientific notation. Automatically used by InputFloat.
- Style: Default style is now StyleColorsDark(), instead of the old StyleColorsClassic(). (#707)
- Style: Enable window border by default. (#707)
- Style: Exposed ImGuiStyleVar_WindowTitleAlign, ImGuiStyleVar_ScrollbarSize, ImGuiStyleVar_ScrollbarRounding, ImGuiStyleVar_GrabRounding + added an assert to reduce accidental breakage. (#1181)
- Style: Added style.MouseCursorScale help when using the software mouse cursor facility. (#939).
- Style: Close button nows display a cross before hovering. Fixed cross positioning being a little off. Uses button colors for highlight when hovering. (#707)
- Popup: OpenPopup() Always reopen existing pop-ups. (Removed imgui_internal.h's OpenPopupEx() which was used for this.) (#1497, #1533).
- Popup: BeginPopupContextItem(), BeginPopupContextWindow(), BeginPopupContextVoid(), OpenPopupOnItemClick() all react on mouse release instead of mouse press. (~#439)
- Popup: Better handling of user mistakenly calling OpenPopup() every frame (with reopen_existing option). The error will now be more visible and easier to understand. (#1497)
- Popup: BeginPopup(): Exposed extra_flags parameter that are passed through to Begin(). (#1533)
- Popup: BeginPopupModal: fixed the conditional test for SetNextWindowPos() which was polling the wrong window, which in practice made the test succeed all the time.
- Tooltip: BeginTooltip() sets ImGuiWindowFlags_NoInputs flag.
- Scrollbar: Fixed ScrollbarY enable test after ScrollbarX has been enabled being a little off (small regression from Nov 2017). (#1574)
- Scrollbar: Fixed ScrollbarX enable test subtracting WindowPadding.x (this has been there since the addition of horizontal scroll bar!).
- Columns: Clear offsets data when columns count changed. (#1525)
- Columns: Fixed a memory leak of ImGuiColumnsSet's Columns vector. (#1529) [@unprompted]
- Columns: Fixed resizing a window very small breaking some columns positioning (broken in 1.53).
- Columns: The available column extent takes consideration of the right-most clipped pixel, so the right-most column may look a little wider but will contain the same amount of visible contents.
- MenuBar: Fixed menu bar pushing a clipping rect outside of its allocated bound (usually unnoticeable).
- TreeNode: nodes with the ImGuiTreeNodeFlags_Leaf flag correctly disable highlight when DragDrop is active. (#143, #581)
- Drag and Drop: Increased payload type string to 32 characters instead of 8. (#143)
- Drag and Drop: TreeNode as drop target displays rectangle over full frame. (#1597, #143)
- DragFloat: Fix/workaround for backends which do not preserve a valid mouse position when dragged out of bounds. (#1559)
- InputFloat: Allow inputing value using scientific notation e.g. "1e+10".
- InputDouble: Added InputDouble() function. We use a format string instead of a decimal_precision parameter to also for "%e" and variants. (#1011)
- Slider, Combo: Use ImGuiCol_FrameBgHovered color when hovered. (#1456) [@stfx]
- Combo: BeginCombo(): Added ImGuiComboFlags_NoArrowButton to disable the arrow button and only display the wide value preview box.
- Combo: BeginCombo(): Added ImGuiComboFlags_NoPreview to disable the preview and only display a square arrow button.
- Combo: Arrow button isn't displayed over frame background so its blended color matches other buttons. Left side of the button isn't rounded.
- PlotLines: plot a flat line if scale_min==scale_max. (#1621)
- Fonts: Changed DisplayOffset.y to defaults to 0 instead of +1. Fixed rounding of Ascent/Descent to match TrueType renderer.
  If you were adding or subtracting (not assigning) to ImFont::DisplayOffset check if your fonts are correctly aligned vertically. (#1619)
- Fonts: Updated stb_truetype from 1.14 to stb_truetype 1.19. (w/ include fix from some platforms #1622)
- Fonts: Added optional FreeType rasterizer in misc/freetype. Moved from imgui_club repo. (#618) [@Vuhdo, @mikesart, @ocornut]
- Fonts: Moved extra_fonts/ to misc/fonts/.
- ImFontAtlas: Fixed cfg.MergeMode not reusing existing glyphs if available (always overwrote).
- ImFontAtlas: Handle stb_truetype stbtt_InitFont() and stbtt_PackBegin() possible failures more gracefully, GetTexDataAsRGBA32() won't crash during conversion. (#1527)
- ImFontAtlas: Moved mouse cursor data out of ImGuiContext, fix drawing them with multiple contexts. Also remove the last remaining undesirable dependency on ImGui in imgui_draw.cpp. (#939)
- ImFontAtlas: Added ImFontAtlasFlags_NoPowerOfTwoHeight flag to disable padding font height to nearest power of two. (#1613)
- ImFontAtlas: Added ImFontAtlasFlags_NoMouseCursors flag to disable baking software mouse cursors, mostly to save texture memory on very low end hardware. (#1613)
- ImDrawList: Fixed AddRect() with anti-aliasing disabled (lower-right corner pixel was often missing, rounding looks a little better.) (#1646)
- ImDrawList: Added CloneOutput() helper to facilitate the cloning of ImDrawData or ImDrawList for multi-threaded rendering.
- Misc: Functions passed to libc qsort are explicitly marked cdecl to support compiling with vectorcall as the default calling convention. (#1230, #1611) [@RandyGaul]
- Misc: ImVec2: added [] operator. This is becoming desirable for some code working of either axes independently. Better adding it sooner than later.
- Misc: NewFrame(): Added an assert to detect incorrect filling of the io.KeyMap[] array earlier. (#1555)
- Misc: Added IM_OFFSETOF() helper in imgui.h (previously was in imgui_internal.h)
- Misc: Added IM_NEW(), IM_DELETE() helpers in imgui.h (previously were in imgui_internal.h)
- Misc: Added obsolete redirection function GetItemsLineHeightWithSpacing() (which redirects to GetFrameHeightWithSpacing()), as intended and stated in docs of 1.53.
- Misc: Added misc/natvis/imgui.natvis for visual studio debugger users to easily visualize imgui internal types. Added to examples projects.
- Misc: Added IMGUI_USER_CONFIG to define a custom configuration filename. (#255, #1573, #1144, #41)
- Misc: Added IMGUI_STB_TRUETYPE_FILENAME and IMGUI_STB_RECT_PACK_FILENAME compile time directives to use another version of the stb_ files.
- Misc: Updated stb_rect_pack from 0.10 to 0.11 (minor changes).
  (Those flags are not used by ImGui itself, they only exists to make it easy for the engine/backend to pass information to the application in a standard manner.)
- Metrics: Added display of Columns state.
- Demo: Improved Selectable() examples. (#1528)
- Demo: Tweaked the Child demos, added a menu bar to the second child to test some navigation functions.
- Demo: Console: Using ImGuiCol_Text to be more friendly to color changes.
- Demo: Using IM_COL32() instead of ImColor() in ImDrawList centric contexts. Trying to phase out use of the ImColor helper whenever possible.
- Examples: Files in examples/ now include their own changelog so it is easier to occasionally update your bindings if needed.
- Examples: Using Dark theme by default. (#707). Tweaked demo code.
- Examples: Added support for horizontal mouse wheel for API that allows it. (#1463) [@tseeker]
- Examples: All examples now setup the io.BackendFlags to signify they can honor mouse cursors, gamepad, etc.
- Examples: DirectX10: Fixed erroneous call to io.Fonts->ClearInputData() + ClearTexData() that was left in DX10 example but removed in 1.47 (Nov 2015) in every other backends. (#1733)
- Examples: DirectX12: Added DirectX 12 example. (#301) [@jdm3]
- Examples: OpenGL3+GLFW,SDL: Changed GLSL shader version from 330 to 150. (#1466, #1504)
- Examples: OpenGL3+GLFW,SDL: Added a way to override the GLSL version string in the Init function. (#1466, #1504).
- Examples: OpenGL3+GLFW,SDL: Creating VAO in the render function so it can be more easily used by multiple shared OpenGL contexts. (#1217)
- Examples: OpenGL3+GLFW: Using 3.2 context instead of 3.3. (#1466)
- Examples: OpenGL: Setting up glPixelStorei() explicitly before uploading texture.
- Examples: OpenGL: Calls to glPolygonMode() are casting parameters as GLEnum to not fail with more strict bindings. (#1628) [@ilia-glushchenko]
- Examples: Win32 (DirectX9,10,11,12): Added support for mouse cursor shapes. (#1495)
- Examples: Win32 (DirectX9,10,11,12: Support for windows using the CS_DBLCLKS class flag by handling the double-click messages (WM_LBUTTONDBLCLK etc.). (#1538, #754) [@ndandoulakis]
- Examples: Win32 (DirectX9,10,11,12): Made the Win32 proc handlers not assert if there is no active context yet, to be more flexible with creation order. (#1565)
- Examples: GLFW: Added support for mouse cursor shapes (the diagonal resize cursors are unfortunately not supported by GLFW at the moment. (#1495)
- Examples: GLFW: Don't attempt to change the mouse cursor input mode if it is set to GLFW_CURSOR_DISABLED by the application. (#1202) [@PhilCK]
- Examples: SDL: Added support for mouse cursor shapes. (#1626) [@olls]
- Examples: SDL: Using SDL_CaptureMouse() to retrieve coordinates outside of client area when dragging (SDL 2.0.4+ only, otherwise using SDL_WINDOW_INPUT_FOCUS instead of previously SDL_WINDOW_MOUSE_FOCUS). (#1559)
- Examples: SDL: Enabled vsync by default so people don't come at us when the examples are running at 2000 FPS and burning a CPU core.
- Examples: SDL: Using SDL_GetPerformanceCounter() / SDL_GetPerformanceFrequency() to handle frame-rate over 1000 FPS properly. (#996)
- Examples: SDL: Using scan-code exclusively instead of a confusing mixture of scan-codes and key-codes.
- Examples: SDL: Visual Studio: Added .vcxproj file. Using %SDL2_DIR% in the default .vcxproj and build files instead of %SDL_DIR%, the earlier being more standard.
- Examples: Vulkan: Visual Studio: Added .vcxproj file.
- Examples: Apple: Fixed filenames in OSX xcode project. Various other Mac friendly fixes. [@gerryhernandez etc.]
- Examples: Visual Studio: Disabled extraneous function-level check in Release build.
- Various fixes, tweaks, internal refactoring, optimizations, comments.


-----------------------------------------------------------------------
 VERSION 1.53 (Released 2017-12-25)
-----------------------------------------------------------------------

Decorated log: https://github.com/ocornut/imgui/releases/tag/v1.53

Breaking Changes:

- Renamed the emblematic `ShowTestWindow()` function to `ShowDemoWindow()`. Kept redirection function (will obsolete).
- Renamed `GetItemsLineHeightWithSpacing()` to `GetFrameHeightWithSpacing()` for consistency. Kept redirection function (will obsolete).
- Renamed `ImGuiTreeNodeFlags_AllowOverlapMode` flag to `ImGuiTreeNodeFlags_AllowItemOverlap`. Kept redirection enum (will obsolete).
- Obsoleted `IsRootWindowFocused()` in favor of using `IsWindowFocused(ImGuiFocusedFlags_RootWindow)`. Kept redirection function (will obsolete). (#1382)
- Obsoleted `IsRootWindowOrAnyChildFocused()` in favor of using `IsWindowFocused(ImGuiFocusedFlags_RootAndChildWindows)`. Kept redirection function (will obsolete). (#1382)
- Obsoleted `IsRootWindowOrAnyChildHovered()` in favor of using `IsWindowHovered(ImGuiHoveredFlags_RootAndChildWindows)`. Kept redirection function (will obsolete). (#1382)
- Obsoleted `SetNextWindowContentWidth() in favor of using `SetNextWindowContentSize()`. Kept redirection function (will obsolete).
- Renamed `ImGuiTextBuffer::append()` helper to `appendf()`, and `appendv()` to `appendfv()` for consistency. If you copied the 'Log' demo in your code, it uses appendv() so that needs to be renamed.
- ImDrawList: Removed 'bool anti_aliased = true' final parameter of `ImDrawList::AddPolyline()` and `ImDrawList::AddConvexPolyFilled()`. Prefer manipulating ImDrawList::Flags if you need to toggle them during the frame.
- Style, ImDrawList: Renamed `style.AntiAliasedShapes` to `style.AntiAliasedFill` for consistency and as a way to explicitly break code that manipulate those flag at runtime. You can now manipulate ImDrawList::Flags.
- Style, Begin: Removed `ImGuiWindowFlags_ShowBorders` window flag. Borders are now fully set up in the ImGuiStyle structure (see e.g. `style.FrameBorderSize`, `style.WindowBorderSize`, `style.PopupBorderSize`).
  Use `ImGui::ShowStyleEditor()` to look them up.
  Please note that the style system will keep evolving (hopefully stabilizing in Q1 2018), and so custom styles will probably subtly break over time.
  It is recommended that you use the `StyleColorsClassic()`, `StyleColorsDark()`, `StyleColorsLight()` functions. Also see `ShowStyleSelector()`.
- Style: Removed `ImGuiCol_ComboBg` in favor of combo boxes using `ImGuiCol_PopupBg` for consistency. Combo are normal pop-ups.
- Style: Renamed `ImGuiCol_ChildWindowBg` to `ImGuiCol_ChildBg`.
- Style: Renamed `style.ChildWindowRounding` to `style.ChildRounding`, `ImGuiStyleVar_ChildWindowRounding` to `ImGuiStyleVar_ChildRounding`.
- Removed obsolete redirection functions: SetScrollPosHere() - marked obsolete in v1.42, July 2015.
- Removed obsolete redirection functions: GetWindowFont(), GetWindowFontSize() - marked obsolete in v1.48, March 2016.

Other Changes:

- Added `io.OptCursorBlink` option to allow disabling cursor blinking. (#1427) [renamed to io.ConfigCursorBlink in 1.63]
- Added `GetOverlayDrawList()` helper to quickly get access to a ImDrawList that will be rendered in front of every windows.
- Added `GetFrameHeight()` helper which returns `(FontSize + style.FramePadding.y * 2)`.
- Drag and Drop: Added Beta API to easily use drag and drop patterns between imgui widgets.
  - Setup a source on a widget with `BeginDragDropSource()`, `SetDragDropPayload()`, `EndDragDropSource()` functions.
  - Receive data with `BeginDragDropTarget()`, `AcceptDragDropPayload()`, `EndDragDropTarget()`.
  - See ImGuiDragDropFlags for various options.
  - The ColorEdit4() and ColorButton() widgets now support Drag and Drop.
  - The API is tagged as Beta as it still may be subject to small changes.
- Drag and Drop: When drag and drop is active, tree nodes and collapsing header can be opened by hovering on them for 0.7 seconds.
- Renamed io.OSXBehaviors to io.OptMacOSXBehaviors. Should not affect users as the compile-time default is usually enough. (#473, #650)
- Style: Added StyleColorsDark() style. (#707) [@dougbinks]
- Style: Added StyleColorsLight() style. Best used with frame borders + thicker font than the default font. (#707)
- Style: Added style.PopupRounding setting. (#1112)
- Style: Added style.FrameBorderSize, style.WindowBorderSize, style.PopupBorderSize. Removed ImGuiWindowFlags_ShowBorders window flag!
  Borders are now fully set up in the ImGuiStyle structure. Use ImGui::ShowStyleEditor() to look them up. (#707, fix #819, #1031)
- Style: Various small changes to the classic style (most noticeably, buttons are now using blue shades). (#707)
- Style: Renamed ImGuiCol_ChildWindowBg to ImGuiCol_ChildBg.
- Style: Renamed style.ChildWindowRounding to style.ChildRounding, ImGuiStyleVar_ChildWindowRounding to ImGuiStyleVar_ChildRounding.
- Style: Removed ImGuiCol_ComboBg in favor of combo boxes using ImGuiCol_PopupBg for consistency. (#707)
- Style: Made the ScaleAllSizes() helper rounds down every values so they are aligned on integers.
- Focus: Added SetItemDefaultFocus(), which in the current (master) branch behave the same as doing `if (IsWindowAppearing()) SetScrollHere()`.
  In the navigation branch this will also set the default focus. Prefer using this when creating combo boxes with `BeginCombo()` so your code will be forward-compatible with gamepad/keyboard navigation features. (#787)
- Combo: Pop-up grows horizontally to accommodate for contents that is larger then the parent combo button.
- Combo: Added BeginCombo()/EndCombo() API which allows use to submit content of any form and manage your selection state without relying on indices.
- Combo: Added ImGuiComboFlags_PopupAlignLeft flag to BeginCombo() to prioritize keeping the pop-up on the left side (for small-button-looking combos).
- Combo: Added ImGuiComboFlags_HeightSmall, ImGuiComboFlags_HeightLarge, ImGuiComboFlags_HeightLargest to easily provide desired pop-up height.
- Combo: You can use SetNextWindowSizeConstraints() before BeginCombo() to specify specific pop-up width/height constraints.
- Combo: Offset popup position by border size so that a double border isn't so visible. (#707)
- Combo: Recycling windows by using a stack number instead of a unique id, wasting less memory (like menus do).
- InputText: Added ImGuiInputTextFlags_NoUndoRedo flag. (#1506, #1508) [@ibachar]
- Window: Fixed auto-resize allocating too much space for scrollbar when SizeContents is bigger than maximum window size (fixes c0547d3). (#1417)
- Window: Child windows with MenuBar use regular WindowPadding.y so layout look consistent as child or as a regular window.
- Window: Begin(): Fixed appending into a child window with a second Begin() from a different window stack querying the wrong window for the window->Collapsed test.
- Window: Calling IsItemActive(), IsItemHovered() etc. after a call to Begin() provides item data for the title bar, so you can easily test if the title bar is being hovered, etc. (#823)
- Window: Made it possible to use SetNextWindowPos() on a child window.
- Window: Fixed a one frame glitch. When an appearing window claimed the focus themselves, the title bar wouldn't use the focused color for one frame.
- Window: Added ImGuiWindowFlags_ResizeFromAnySide flag to resize from any borders or from the lower-left corner of a window. This requires your backend to honor GetMouseCursor() requests for full usability. (#822)
- Window: Sizing fixes when using SetNextWindowSize() on individual axises.
- Window: Hide new window for one frame until they calculate their size. Also fixes SetNextWindowPos() given a non-zero pivot. (#1694)
- Window: Made mouse wheel scrolling accommodate better to windows that are smaller than the scroll step.
- Window: SetNextWindowContentSize() adjust for the size of decorations (title bar/menu bar), but _not_ for borders are we consistently make borders not affect layout.
  If you need a non-child window of an exact size with border enabled but zero window padding, you'll need to accommodate for the border size yourself.
- Window: Using the ImGuiWindowFlags_NoScrollWithMouse flag on a child window forwards the mouse wheel event to the parent window, unless either ImGuiWindowFlags_NoInputs or ImGuiWindowFlags_NoScrollbar are also set. (#1380, #1502)
- Window: Active Modal window always set the WantCaptureKeyboard flag. (#744)
- Window: Moving window doesn't use accumulating MouseDelta so straying out of imgui boundaries keeps moved imgui window at the same cursor-relative position.
- IsWindowFocused(): Added ImGuiFocusedFlags_ChildWindows flag to include child windows in the focused test. (#1382).
- IsWindowFocused(): Added ImGuiFocusedFlags_RootWindow flag to start focused test from the root (top-most) window. Obsolete IsRootWindowFocused(). (#1382)
- IsWindowHovered(): Added ImGuiHoveredFlags_ChildWindows flag to include child windows in the hovered test. (#1382).
- IsWindowHovered(): Added ImGuiHoveredFlags_RootWindow flag to start hovered test from the root (top-most) window. The combination of both flags obsoletes IsRootWindowOrAnyChildHovered(). (#1382)
- IsWindowHovered(): Fixed return value when an item is active to use the same logic as IsItemHovered(). (#1382, #1404)
- IsWindowHovered(): Always return true when current window is being moved. (#1382)
- Scrollbar: Fixed issues with vertical scrollbar flickering/appearing, typically when manually resizing and using a pattern of filling available height (e.g. full sized BeginChild).
- Scrollbar: Minor graphical fix for when scrollbar don't have enough visible space to display the full grab.
- Scrolling: Fixed padding and scrolling asymmetry where lower/right sides of a window wouldn't use WindowPadding properly + causing minor scrolling glitches.
- Tree: TreePush with zero arguments was ambiguous. Resolved by making it call TreePush(const void*). [@JasonWilkins]
- Tree: Renamed ImGuiTreeNodeFlags_AllowOverlapMode to ImGuiTreeNodeFlags_AllowItemOverlap. (#600, #1330)
- MenuBar: Fixed minor rendering issues on the right size when resizing a window very small and using rounded window corners.
- MenuBar: better software clipping to handle small windows, in particular child window don't have minimum constraints so we need to render clipped menus better.
- BeginMenu(): Tweaked the Arrow/Triangle displayed on child menu items.
- Columns: Clipping columns borders on Y axis on CPU because some Linux GPU drivers appears to be unhappy with triangle spanning large regions. (#125)
- Columns: Added ImGuiColumnsFlags_GrowParentContentsSize to internal API to restore old content sizes behavior (may be obsolete). (#1444, #125)
- Columns: Columns width is no longer lost when dragging a column to the right side of the window, until releasing the mouse button you have a chance to save them. (#1499, #125). [@ggtucker]
- Columns: Fixed dragging when using a same of columns multiple times in the frame. (#125)
- Indent(), Unindent(): Allow passing negative values.
- ColorEdit4(): Made IsItemActive() return true when picker pop-up is active. (#1489)
- ColorEdit4(): Tweaked tooltip so that the color button aligns more correctly with text.
- ColorEdit4(): Support drag and drop. Color buttons can be used as drag sources, and ColorEdit widgets as drag targets. (#143)
- ColorPicker4(): Fixed continuously returning true when holding mouse button on the sat/value/alpha locations. We only return true on value change. (#1489)
- NewFrame(): using literal strings in the most-frequently firing IM_ASSERT expressions to increase the odd of programmers seeing them (especially those who don't use a debugger).
- NewFrame() now asserts if neither Render or EndFrame have been called. Exposed EndFrame(). Made it legal to call EndFrame() more than one. (#1423)
- ImGuiStorage: Added BuildSortByKey() helper to rebuild storage from scratch.
- ImFont: Added GetDebugName() helper.
- ImFontAtlas: Added missing Thai punctuation in the GetGlyphRangesThai() ranges. (#1396) [@nProtect]
- ImDrawList: Removed 'bool anti_aliased = true' final parameter of ImDrawList::AddPolyline() and ImDrawList::AddConvexPolyFilled(). Anti-aliasing is controlled via the regular style.AntiAliased flags.
- ImDrawList: Added ImDrawList::AddImageRounded() helper. (#845) [@thedmd]
- ImDrawList: Refactored to make ImDrawList independent of ImGui. Removed static variable in PathArcToFast() which caused linking issues to some.
- ImDrawList: Exposed ImDrawCornerFlags, replaced occurrences of ~0 with an explicit ImDrawCornerFlags_All. NB: Inversed BotLeft (prev 1<<3, now 1<<2) and BotRight (prev 1<<2, now 1<<3).
- ImVector: Added ImVector::push_front() helper.
- ImVector: Added ImVector::contains() helper.
- ImVector: insert() uses grow_capacity() instead of using grow policy inconsistent with push_back().
- Internals: Remove requirement to define IMGUI_DEFINE_PLACEMENT_NEW to use the IM_PLACEMENT_NEW macro. (#1103)
- Internals: ButtonBehavior: Fixed ImGuiButtonFlags_NoHoldingActiveID flag from incorrectly setting the ActiveIdClickOffset field.
  This had no known effect within imgui code but could have affected custom drag and drop patterns. And it is more correct this way! (#1418)
- Internals: ButtonBehavior: Fixed ImGuiButtonFlags_AllowOverlapMode to avoid temporarily activating widgets on click before they have been correctly double-hovered. (#319, #600)
- Internals: Added SplitterBehavior() helper. (#319)
- Internals: Added IM_NEW(), IM_DELETE() helpers. (#484, #504, #1517)
- Internals: Basic refactor of the settings API which now allows external elements to be loaded/saved.
- Demo: Added ShowFontSelector() showing loaded fonts.
- Demo: Added ShowStyleSelector() to select among default styles. (#707)
- Demo: Renamed the emblematic ShowTestWindow() function to ShowDemoWindow().
- Demo: Style Editor: Added a "Simplified settings" sections with check-boxes for border size and frame rounding. (#707, #1019)
- Demo: Style Editor: Added combo box to select stock styles and select current font when multiple are loaded. (#707)
- Demo: Style Editor: Using local storage so Save/Revert button makes more sense without code passing its storage. Added horizontal scroll bar. Fixed Save/Revert button to be always accessible. (#1211)
- Demo: Console: Fixed context menu issue. (#1404)
- Demo: Console: Fixed incorrect positioning which was hidden by a minor scroll issue (this would affect people who copied the Console code as is).
- Demo: Constrained Resize: Added more test cases. (#1417)
- Demo: Custom Rendering: Fixed clipping rectangle extruding out of parent window.
- Demo: Layout: Removed unnecessary and misleading BeginChild/EndChild calls.
- Demo: The "Color Picker with Palette" demo supports drag and drop. (#143)
- Demo: Display better mouse cursor info for debugging backends.
- Demo: Stopped using rand() function in demo code.
- Examples: Added a handful of extra comments (about fonts, third-party libraries used in the examples, etc.).
- Examples: DirectX9: Handle loss of D3D9 device (D3DERR_DEVICELOST). (#1464)
- Examples: Added null_example/ which is helpful for quick testing on multiple compilers/settings without relying on graphics library.
- Fix for using alloca() in "Clang with Microsoft Codechain" mode.
- Various fixes, optimizations, comments.


-----------------------------------------------------------------------
 VERSION 1.52 (2017-10-27)
-----------------------------------------------------------------------

Decorated log: https://github.com/ocornut/imgui/releases/tag/v1.52

Breaking Changes:

- IO: `io.MousePos` needs to be set to ImVec2(-FLT_MAX,-FLT_MAX) when mouse is unavailable/missing, instead of ImVec2(-1,-1) as previously) This is needed so we can clear `io.MouseDelta` field when the mouse is made available again.
- Renamed `AlignFirstTextHeightToWidgets()` to `AlignTextToFramePadding()`. Kept inline redirection function (will obsolete).
- Obsoleted the legacy 5 parameters version of Begin(). Please avoid using it. If you need a transparent window background, uses `PushStyleColor()`. The old size parameter there was also misleading and equivalent to calling `SetNextWindowSize(size, ImGuiCond_FirstTimeEver)`. Kept inline redirection function (will obsolete).
- Obsoleted `IsItemHoveredRect()`, `IsMouseHoveringWindow()` in favor of using the newly introduced flags of `IsItemHovered()` and `IsWindowHovered()`. Kept inline redirection function (will obsolete). (#1382)
- Obsoleted 'SetNextWindowPosCenter()' in favor of using 1SetNextWindowPos()` with a pivot value which allows to do the same and more. Keep inline redirection function.
- Removed `IsItemRectHovered()`, `IsWindowRectHovered()` recently introduced in 1.51 which were merely the more consistent/correct names for the above functions which are now obsolete anyway. (#1382)
- Changed `IsWindowHovered()` default parameters behavior to return false if an item is active in another window (e.g. click-dragging item from another window to this window). You can use the newly introduced IsWindowHovered() flags to requests this specific behavior if you need it. (#1382)
- Renamed imconfig.h's `IMGUI_DISABLE_WIN32_DEFAULT_CLIPBOARD_FUNCS`/`IMGUI_DISABLE_WIN32_DEFAULT_IME_FUNCS` to `IMGUI_DISABLE_WIN32_DEFAULT_CLIPBOARD_FUNCTIONS`/`IMGUI_DISABLE_WIN32_DEFAULT_IME_FUNCTIONS` for consistency.
- Renamed ImFont::Glyph to ImFontGlyph. Keep redirection typedef (will obsolete).

Other Changes:

- ProgressBar: fixed rendering when straddling rounded area. (#1296)
- SliderFloat, DragFloat: Using scientific notation e.g. "%.1e" in the displayed format string doesn't mistakenly trigger rounding of the value. [@MomentsInGraphics]
- Combo, InputFloat, InputInt: Made the small button on the right side align properly with the equivalent colored button of ColorEdit4().
- IO: Tweaked logic for `io.WantCaptureMouse` so it now outputs false when e.g. hovering over void while an InputText() is active. (#621) [@pdoane]
- IO: Fixed `io.WantTextInput` from mistakenly outputting true when an activated Drag or Slider was previously turned into an InputText(). (#1317)
- Misc: Added flags to `IsItemHovered()`, `IsWindowHovered()` to access advanced hovering-test behavior. Generally useful for pop-ups and drag and drop behaviors: (relates to ~#439, #1013, #143, #925)
  - `ImGuiHoveredFlags_AllowWhenBlockedByPopup`
  - `ImGuiHoveredFlags_AllowWhenBlockedByActiveItem`
  - `ImGuiHoveredFlags_AllowWhenOverlapped`
  - `ImGuiHoveredFlags_RectOnly`
- Input: Added `IsMousePosValid()` helper.
- Input: Added `GetKeyPressedAmount()` to easily measure press count when the repeat rate is faster than the frame rate.
- Input/Focus: Disabled TAB and Shift+TAB when CTRL key is held.
- CheckBox: Now rendering a tick mark instead of a full square.
- ColorEdit4: Added "Copy as..." option in context menu. (#346)
- ColorPicker: Improved ColorPicker hue wheel color interpolation. (#1313) [@thevaber]
- ColorButton: Reduced bordering artifact that would be particularly visible with an opaque Col_FrameBg and FrameRounding enabled.
- ColorButton: Fixed rendering color button with a checkerboard if the transparency comes from the global style.Alpha and not from the actual source color.
- TreeNode: Added `ImGuiTreeNodeFlags_FramePadding` flag to conveniently create a tree node with full padding at the beginning of a line, without having to call `AlignTextToFramePadding()`.
- Trees: Fixed calling `SetNextTreeNodeOpen()` on a collapsed window leaking to the first tree node item of the next frame.
- Layout: Horizontal layout is automatically enforced in a menu bar, so you can use non-MenuItem elements without calling SameLine().
- Separator: Output a vertical separator when used inside a menu bar (or in general when horizontal layout is active, but that isn't exposed yet!).
- Window: Added `IsWindowAppearing()` helper (helpful e.g. as a condition before initializing some of your own things.).
- Window: Added pivot parameter to `SetNextWindowPos()`, making it possible to center or right align a window. Obsoleted `SetNextWindowPosCenter()`.
- Window: Fixed title bar color of top-most window under a modal window.
- Window: Fixed not being able to move a window by clicking on one of its child window. (#1337, #635)
- Window: Fixed `Begin()` auto-fit calculation code that predict the presence of a scrollbar so it works better when window size constraints are used.
- Window: Fixed calling `Begin()` more than once per frame setting `window_just_activated_by_user` which in turn would set enable the Appearing condition for that frame.
- Window: The implicit "Debug" window now uses a "Debug##Default" identifier instead of "Debug" to allow user creating a window called "Debug" without losing their custom flags.
- Window: Made the `ImGuiWindowFlags_NoMove` flag properly inherited from parent to child. In a setup with ParentWindow (no flag) -> Child (NoMove) -> SubChild (no flag), the user won't be able to move the parent window by clicking on SubChild. (#1381)
- Popups: Pop-ups can be closed with a right-click anywhere, without altering focus under the pop-up. (~#439)
- Popups: `BeginPopupContextItem()`, `BeginPopupContextWindow()` are now setup to allow reopening a context menu by right-clicking again. (~#439)
- Popups: `BeginPopupContextItem()` now supports a NULL string identifier and uses the last item ID if available.
- Popups: Added `OpenPopupOnItemClick()` helper which mimic `BeginPopupContextItem()` but doesn't do the BeginPopup().
- MenuItem: Only activating on mouse release. [@Urmeli0815] (was already fixed in nav branch).
- MenuItem: Made tick mark thicker (thick mark?).
- MenuItem: Tweaks to be usable inside a menu bar (nb: it looks like a regular menu and thus is misleading, prefer using Button() and regular widgets in menu bar if you need to). (#1387)
- ImDrawList: Fixed a rare draw call merging bug which could lead to undisplayed triangles. (#1172, #1368)
- ImDrawList: Fixed a rare bug in `ChannelsMerge()` when all contents has been clipped, leading to an extraneous draw call being created. (#1172, #1368)
- ImFont: Added `AddGlyph()` building helper for use by custom atlas builders.
- ImFontAtlas: Added support for CustomRect API to submit custom rectangles to be packed into the atlas. You can map them as font glyphs, or use them for custom purposes.
  After the atlas is built you can query the position of your rectangles in the texture and then copy your data there. You can use this features to create e.g. full color font-mapped icons.
- ImFontAtlas: Fixed fall-back handling when merging fonts, if a glyph was missing from the second font input it could have used a glyph from the first one. (#1349) [@inolen]
- ImFontAtlas: Fixed memory leak on build failure case when stbtt_InitFont failed (generally due to incorrect or supported font type). (#1391) (@Moka42)
- ImFontConfig: Added `RasterizerMultiply` option to alter the brightness of individual fonts at rasterization time, which may help increasing readability for some.
- ImFontConfig: Added `RasterizerFlags` to pass options to custom rasterizer (e.g. the [imgui_freetype](https://github.com/ocornut/imgui_club/tree/master/imgui_freetype) rasterizer in imgui_club has such options).
- ImVector: added resize() variant with initialization value.
- Misc: Changed the internal name formatting of child windows identifier to use slashes (instead of dots) as separator, more readable.
- Misc: Fixed compilation with `IMGUI_DISABLE_OBSOLETE_FUNCTIONS` defined.
- Misc: Marked all format+va_list functions with format attribute so GCC/Clang can warn about misuses.
- Misc: Fixed compilation on NetBSD due to missing alloca.h (#1319) [@RyuKojiro]
- Misc: Improved warnings compilation for newer versions of Clang. (#1324) (@waywardmonkeys)
- Misc: Added `io.WantMoveMouse flags` (from Nav branch) and honored in Examples applications. Currently unused but trying to spread Examples applications code that supports it.
- Misc: Added `IMGUI_DISABLE_FORMAT_STRING_FUNCTIONS` support in imconfig.h to allow user reimplementing the `ImFormatString()` functions e.g. to use stb_printf(). (#1038)
- Misc: [Windows] Fixed default Win32 `SetClipboardText()` handler leaving the Win32 clipboard handler unclosed on failure. [@pdoane]
- Style: Added `ImGuiStyle::ScaleAllSizes(float)` helper to make it easier to have application transition e.g. from low to high DPI with a matching style.
- Metrics: Draw window bounding boxes when hovering Pos/Size; List all draw layers; Trimming empty commands like Render() does.
- Examples: OpenGL3: Save and restore sampler state. (#1145) [@nlguillemot]
- Examples: OpenGL2, OpenGL3: Save and restore polygon mode. (#1307) [@JJscott]
- Examples: DirectX11: Allow creating device with feature level 10 since we don't really need much for that example. (#1333)
- Examples: DirectX9/10/12: Using the Win32 SetCapture/ReleaseCapture API to read mouse coordinates when they are out of bounds. (#1375) [@Gargaj, @ocornut]
- Tools: Fixed binary_to_compressed_c tool to return 0 when successful. (#1350) [@benvanik]
- Internals: Exposed more helpers and unfinished features in imgui_internal.h. (use at your own risk!).
- Internals: A bunch of internal refactoring, hopefully haven't broken anything! Merged a bunch of internal changes from the upcoming Navigation branch.
- Various tweaks, fixes and documentation changes.

Beta Navigation Branch:
(Lots of work has been done toward merging the Beta Gamepad/Keyboard Navigation branch (#787) in master.)
(Please note that this branch is always kept up to date with master. If you are using the navigation branch, some of the changes include:)
- Nav: Added `#define IMGUI_HAS_NAV` in imgui.h to ease sharing code between both branches. (#787)
- Nav: MainMenuBar now releases focus when user gets out of the menu layer. (#787)
- Nav: When applying focus to a window with only menus, the menu layer is automatically activated. (#787)
- Nav: Added `ImGuiNavInput_KeyMenu` (~Alt key) aside from ImGuiNavInput_PadMenu input as it is one differentiator of pad vs keyboard that was detrimental to the keyboard experience. Although isn't officially supported, it makes the current experience better. (#787)
- Nav: Move requests now wrap vertically inside Menus and Pop-ups. (#787)
- Nav: Allow to collapse tree nodes with NavLeft and open them with NavRight. (#787, #1079).
- Nav: It's now possible to navigate sibling of a menu-bar while navigating inside one of their child. If a Left<>Right navigation request fails to find a match we forward the request to the root menu. (#787, #126)
- Nav: Fixed `SetItemDefaultFocus` from stealing default focus when we are initializing default focus for a menu bar layer. (#787)
- Nav: Support for fall-back horizontal scrolling with PadLeft/PadRight (nb: fall-back scrolling is only used to navigate windows that have no interactive items). (#787)
- Nav: Fixed tool-tip from being selectable in the window selection list. (#787)
- Nav: `CollapsingHeader(bool*)` variant: fixed for `IsItemHovered()` not working properly in the nav branch. (#600, #787)
- Nav: InputText: Fixed using Up/Down history callback feature when Nav is enabled. (#787)
- Nav: InputTextMultiline: Fixed navigation/selection. Disabled selecting all when activating a multi-line text editor. (#787)
- Nav: More consistently drawing a (thin) navigation rectangle hover filled frames such as tree nodes, collapsing header, menus. (#787)
- Nav: Various internal refactoring.


-----------------------------------------------------------------------
 VERSION 1.51 (2017-08-24)
-----------------------------------------------------------------------

Decorated log: https://github.com/ocornut/imgui/releases/tag/v1.51

Breaking Changes:

Work on dear imgui has been gradually resuming. It means that fixes and new features should be tackled at a faster rate than last year. However, in order to move forward with the library and get rid of some cruft, I have taken the liberty to be a little bit more aggressive than usual with API breaking changes. Read the details below and search for those names in your code! In the grand scheme of things, those changes are small and should not affect everyone, but this is technically our most aggressive release so far in term of API breakage. If you want to be extra forward-facing, you can enable `#define IMGUI_DISABLE_OBSOLETE_FUNCTIONS` in your imconfig.h to disable the obsolete names/redirection.

- Renamed `IsItemHoveredRect()` to `IsItemRectHovered()`. Kept inline redirection function (will obsolete).
- Renamed `IsMouseHoveringWindow()` to `IsWindowRectHovered()` for consistency. Kept inline redirection function (will obsolete).
- Renamed `IsMouseHoveringAnyWindow()` to `IsAnyWindowHovered()` for consistency. Kept inline redirection function (will obsolete).
- Renamed `ImGuiCol_Columns***` enums to `ImGuiCol_Separator***`. Kept redirection enums (will obsolete).
- Renamed `ImGuiSetCond***` types and enums to `ImGuiCond***`. Kept redirection enums (will obsolete).
- Renamed `GetStyleColName()` to `GetStyleColorName()` for consistency. Unlikely to be used by end-user!
- Added `PushStyleColor(ImGuiCol idx, ImU32 col)` overload, which _might_ cause an "ambiguous call" compilation error if you are using ImColor() with implicit cast. Cast to ImU32 or ImVec4 explicitly to fix.
- Marked the weird `IMGUI_ONCE_UPON_A_FRAME` helper macro as obsolete. Prefer using the more explicit `ImGuiOnceUponAFrame`.
- Changed `ColorEdit4(const char* label, float col[4], bool show_alpha = true)` signature to `ColorEdit4(const char* label, float col[4], ImGuiColorEditFlags flags = 0)`, where flags 0x01 is a safe no-op (hello dodgy backward compatibility!). The new `ColorEdit4`/`ColorPicker4` functions have lots of available flags! Check and run the demo window, under "Color/Picker Widgets", to understand the various new options.
- Changed signature of `ColorButton(ImVec4 col, bool small_height = false, bool outline_border = true)` to `ColorButton(const char* desc_id, ImVec4 col, ImGuiColorEditFlags flags = 0, ImVec2 size = ImVec2(0,0))`. This function was rarely used and was very dodgy (no explicit ID!).
- Changed `BeginPopupContextWindow(bool also_over_items=true, const char* str_id=NULL, int mouse_button=1)` signature to `(const char* str_id=NULL, int mouse_button=1, bool also_over_items=true)`. This is perhaps the most aggressive change in this update, but note that the majority of users relied on default parameters completely, so this will affect only a fraction of users of this already rarely used function.
- Removed `IsPosHoveringAnyWindow()`, which was partly broken and misleading. In the vast majority of cases, people using that function wanted to use `io.WantCaptureMouse` flag. Replaced with IM_ASSERT + comment redirecting user to `io.WantCaptureMouse`. (#1237)
- Removed the old `ValueColor()` helpers, they are equivalent to calling `Text(label)` + `SameLine()` + `ColorButton()`.
- Removed `ColorEditMode()` and `ImGuiColorEditMode` type in favor of `ImGuiColorEditFlags` and parameters to the various Color*() functions. The `SetColorEditOptions()` function allows to initialize default but the user can still change them with right-click context menu. Commenting out your old call to `ColorEditMode()` may just be fine!

Other Changes:

- Added flags to `ColorEdit3()`, `ColorEdit4()`. The color edit widget now has a context-menu and access to the color picker. (#346)
- Added flags to `ColorButton()`. (#346)
- Added `ColorPicker3()`, `ColorPicker4()`. The API along with those of the updated `ColorEdit4()` was designed so you may use them in various situation and hopefully compose your own picker if required. There are a bunch of available flags, check the Demo window and comment for `ImGuiColorEditFlags_`. Some of the options it supports are: two color picker types (hue bar + sat/val rectangle, hue wheel + rotating sat/val triangle), display as u8 or float, lifting 0.0..1.0 constraints (currently rgba only), context menus, alpha bar, background checkerboard options, preview tooltip, basic revert. For simple use, calling the existing `ColorEdit4()` function as you did before will be enough, as you can now open the color picker from there. (#346) [@r-lyeh, @nem0, @thennequin, @dariomanesku and @ocornut]
- Added `SetColorEditOptions()` to set default color options (e.g. if you want HSV over RGBA, float over u8, select a default picker mode etc. at startup time without a user intervention. Note that the user can still change options with the context menu unless disabled with `ImGuiColorFlags_NoOptions` or explicitly enforcing a display type/picker mode etc.).
- Added user-facing `IsPopupOpen()` function. (#891) [@mkeeter]
- Added `GetColorU32(u32)` variant that perform the style alpha multiply without a floating-point round trip, and helps makes code more consistent when using ImDrawList APIs.
- Added `PushStyleColor(ImGuiCol idx, ImU32 col)` overload.
- Added `GetStyleColorVec4(ImGuiCol idx)` which is equivalent to accessing `ImGui::GetStyle().Colors[idx]` (aka return the raw style color without alpha alteration).
- ImFontAtlas: Added `GlyphRangesBuilder` helper class, which makes it easier to build custom glyph ranges from your app/game localization data, or add into existing glyph ranges.
- ImFontAtlas: Added `TexGlyphPadding` option. (#1282) [@jadwallis]
- ImFontAtlas: Made it possible to override size of AddFontDefault() (even if it isn't really recommended!).
- ImDrawList: Added `GetClipRectMin()`, `GetClipRectMax()` helpers.
- Fixed Ini saving crash if the ImGuiWindowFlags_NoSavedSettings gets removed from a window after its creation (unlikely!). (#1000)
- Fixed `PushID()`/`PopID()` from marking parent window as Accessed (which needlessly woke up the root "Debug" window when used outside of a regular window). (#747)
- Fixed an assert when calling `CloseCurrentPopup()` twice in a row. [@nem0]
- Window size can be loaded from .ini data even if ImGuiWindowFlags_NoResize flag is set. (#1048, #1056)
- Columns: Added `SetColumnWidth()`. (#913) [@ggtucker]
- Columns: Dragging a column preserve its width by default. (#913) [@ggtucker]
- Columns: Fixed first column appearing wider than others. (#1266)
- Columns: Fixed allocating space on the right-most side with the assumption of a vertical scrollbar. The space is only allocated when needed. (#125, #913, #893, #1138)
- Columns: Fixed the right-most column from registering its content width to the parent window, which led to various issues when using auto-resizing window or e.g. horizontal scrolling. (#519, #125, #913)
- Columns: Refactored some of the columns code internally toward a better API (not yet exposed) + minor optimizations. (#913) [@ggtucker, @ocornut]
- Popups: Most pop-ups windows can be moved by the user after appearing (if they don't have explicit positions provided by caller, or e.g. sub-menu pop-up). The previous restriction was totally arbitrary. (#1252)
- Tooltip: `SetTooltip()` is expanded immediately into a window, honoring current font / styling setting. Add internal mechanism to override tooltips. (#862)
- PlotHistogram: bars are drawn based on zero-line, so negative values are going under. (#828)
- Scrolling: Fixed return values of `GetScrollMaxX()`, `GetScrollMaxY()` when both scrollbars were enabled. Tweak demo to display more data. (#1271) [@degracode]
- Scrolling: Fixes for Vertical Scrollbar not automatically getting enabled if enabled Horizontal Scrollbar straddle the vertical limit. (#1271, #246)
- Scrolling: `SetScrollHere()`, `SetScrollFromPosY()`: Fixed Y scroll aiming when Horizontal Scrollbar is enabled. (#665).
- [Windows] Clipboard: Fixed not closing Win32 clipboard on early open failure path. (#1264)
- Removed an unnecessary dependency on int64_t which failed on some older compilers.
- Demo: Rearranged everything under Widgets in a more consistent way.
- Demo: Columns: Added Horizontal Scrolling demo. Tweaked another Columns demo. (#519, #125, #913)
- Examples: OpenGL: Various makefiles for MINGW, Linux. (#1209, #1229, #1209) [@fr500, @acda]
- Examples: Enabled vsync by default in example applications, so it doesn't confuse people that the sample run at 2000+ fps and waste an entire CPU. (#1213, #1151).
- Various other small fixes, tweaks, comments, optimizations.


-----------------------------------------------------------------------
 VERSION 1.50 (2017-06-02)
-----------------------------------------------------------------------

Decorated log: https://github.com/ocornut/imgui/releases/tag/v1.50

Breaking Changes:

- Added a void* user_data parameter to Clipboard function handlers. (#875)
- SameLine(x) with x>0.0f is now relative to left of column/group if any, and not always to left of window. This was sort of always the intent and hopefully breakage should be minimal.
- Renamed ImDrawList::PathFill() - rarely used directly - to ImDrawList::PathFillConvex() for clarity and consistency.
- Removed ImFontConfig::MergeGlyphCenterV in favor of a more multipurpose ImFontConfig::GlyphOffset.
- Style: style.WindowTitleAlign is now a ImVec2 (ImGuiAlign enum was removed). set to (0.5f,0.5f) for horizontal+vertical centering, (0.0f,0.0f) for upper-left, etc.
- BeginChild(const char*) now applies the stack id to the provided label, consistently with other functions as it should always have been. It shouldn't affect you unless (extremely unlikely) you were appending multiple times to a same child from different locations of the stack id. If that's the case, generate an id with GetId() and use it instead of passing string to BeginChild().

Other Changes:

- InputText(): Added support for CTRL+Backspace (delete word).
- InputText(): OSX uses Super+Arrows for home/end. Add Shortcut+Backspace support. (#650) [@michaelbartnett]
- InputText(): Got rid of individual OSX-specific options in ImGuiIO, added a single io.OSXBehaviors flag. (#473, #650)
- InputText(): Fixed pressing home key on last character when it isn't a trailing \n (#588, #815)
- InputText(): Fixed state corruption/crash bug in stb_textedit.h redo logic when exhausting undo/redo char buffer. (#715. #681)
- InputTextMultiline(): Fixed CTRL+DownArrow moving scrolling out of bounds.
- InputTextMultiline(): Scrollbar fix for when input and latched internal buffers differs in a way that affects vertical scrollbar existence. (#725)
- ImFormatString(): Fixed an overflow handling bug with implementation of vsnprintf() that do not return -1. (#793)
- BeginChild(const char*) now applies stack id to provided label, consistent with other widgets. (#894, #713)
- SameLine() with explicit X position is relative to left of group/columns. (ref #746, #125, #630)
- SliderInt(), SliderFloat() supports reverse direction (where v_min > v_max). (#854)
- SliderInt(), SliderFloat() better support for when v_min==v_max. (#919)
- SliderInt(), SliderFloat() enforces writing back value when interacting, to be consistent with other widgets. (#919)
- SliderInt, SliderFloat(): Fixed edge case where style.GrabMinSize being bigger than slider width can lead to a division by zero. (#919)
- Added IsRectVisible() variation with explicit start-end positions. (#768) [@thedmd]
- Fixed TextUnformatted() clipping bug in the large-text path when horizontal scroll has been applied. (#692, #246)
- Fixed minor text clipping issue in window title when using font straying above usual line. (#699)
- Fixed SetCursorScreenPos() fixed not adjusting CursorMaxPos as well.
- Fixed scrolling offset when using SetScrollY(), SetScrollFromPosY(), SetScrollHere() with menu bar.
- Fixed using IsItemActive() after EndGroup() or any widget using groups. (#840, #479)
- Fixed IsItemActive() lagging by one frame on initial widget activation. (#840)
- Fixed Separator() zero-height bounding box resulting in clipping when laying exactly on top line of clipping rectangle (#860)
- Fixed PlotLines() PlotHistogram() calling with values_count == 0.
- Fixed clicking on a window's void while staying still overzealously marking .ini settings as dirty. (#923)
- Fixed assert triggering when a window has zero rendering but has a callback. (#810)
- Scrollbar: Fixed rendering when sizes are negative to reduce glitches (which can happen with certain style settings and zero WindowMinSize).
- EndGroup(): Made IsItemHovered() work when an item was activated within the group. (#849)
- BulletText(): Fixed stopping to display formatted string after the '##' mark.
- Closing the focused window restore focus to the first active root window in descending z-order .(part of #727)
- Word-wrapping: Fixed a bug where we never wrapped after a 1 character word. [@sronsse]
- Word-wrapping: Fixed TextWrapped() overriding wrap position if one is already set. (#690)
- Word-wrapping: Fixed incorrect testing for negative wrap coordinates, they are perfectly legal. (#706)
- ImGuiListClipper: Fixed automatic-height calc path dumbly having user display element 0 twice. (#661, #716)
- ImGuiListClipper: Fix to behave within column. (#661, #662, #716)
- ImDrawList: Renamed ImDrawList::PathFill() to ImDrawList::PathFillConvex() for clarity. (BREAKING API)
- Columns: End() avoid calling Columns(1) if no columns set is open, not sure why it wasn't the case already (pros: faster, cons: exercise less code).
- ColorButton(): Fix ColorButton showing wrong hex value for alpha. (#1068) [@codecat]
- ColorEdit4(): better preserve inputting value out of 0..255 range, display then clamped in Hexadecimal form.
- Shutdown() clear out some remaining pointers for sanity. (#836)
- Added IMGUI_USE_BGRA_PACKED_COLOR option in imconfig.h (#767, #844) [@thedmd]
- Style: Removed the inconsistent shadow under RenderCollapseTriangle() (~#707)
- Style: Added ButtonTextAlign, ImGuiStyleVar_ButtonTextAlign. (#842)
- ImFont: Allowing to use up to 0xFFFE glyphs in same font (increased from previous 0x8000).
- ImFont: Added GetGlyphRangesThai() helper. [@nProtect]
- ImFont: CalcWordWrapPositionA() fixed font scaling with fallback character.
- ImFont: Calculate and store the approximate texture surface to get an idea of how costly each source font is.
- ImFontConfig: Added GlyphOffset to explicitly offset glyphs at font build time, useful for merged fonts. Removed MergeGlyphCenterV. (BREAKING API)
- Clarified asserts in CheckStacksSize() when there is a stack mismatch.
- Context: Support for #define-ing GImGui and IMGUI_SET_CURRENT_CONTEXT_FUNC to enable custom thread-based hackery (#586)
- Updated stb_truetype.h to 1.14 (added OTF support, removed warnings). (#883, #976)
- Updated stb_rect_pack.h to 0.10 (removed warnings). (#883)
- Added ImGuiMouseCursor_None enum value for convenient usage by app/binding.
- Clipboard: Added a void* user_data parameter to Clipboard function handlers. (#875) (BREAKING API)
- Internals: Refactor internal text alignment options to use ImVec2, removed ImGuiAlign. (#842, #222)
- Internals: Renamed ImLoadFileToMemory to ImFileLoadToMemory to be consistent with ImFileOpen + fix mismatching .h name. (#917)
- OS/Windows: Fixed Windows default clipboard handler leaving its buffer unfreed on application's exit. (#714)
- OS/Windows: No default IME handler when compiling for Windows using GCC. (#738)
- OS/Windows: Now using _wfopen() instead of fopen() to allow passing in paths/filenames with UTF-8 characters. (#917)
- Tools: binary_to_compressed_c: Avoid ?? trigraphs sequences in string outputs which break some older compilers. (#839)
- Demo: Added an extra 3-way columns demo.
- Demo: ShowStyleEditor: show font character map / grid in more details.
- Demo: Console: Fixed a completion bug when multiple candidates are equals and match until the end.
- Demo: Fixed 1-byte off overflow in the ShowStyleEditor() combo usage. (#783) [@bear24rw]
- Examples: Accessing ImVector fields directly, feel less stl-ey. (#810)
- Examples: OpenGL*: Saving/restoring existing scissor rectangle for completeness. (#807)
- Examples: OpenGL*: Saving/restoring active texture number (the value modified by glActiveTexture). (#1087, #1088, #1116)
- Examples: OpenGL*: Saving/restoring separate color/alpha blend functions correctly. (#1120) [@greggman]
- Examples: OpenGL2: Uploading font texture as RGBA32 to increase compatibility with users shaders for beginners. (#824)
- Examples: Vulkan: Countless fixes and improvements. (#785, #804, #910, #1017, #1039, #1041, #1042, #1043, #1080) [@martty, @Loftilus, @ParticlePeter, @SaschaWillems]
- Examples: DirectX9/10/10: Only call SetCursor(NULL) is io.MouseDrawCursor is set. (#585, #909)
- Examples: DirectX9: Explicitly setting viewport to match that other examples are doing. (#937)
- Examples: GLFW+OpenGL3: Fixed Shutdown() calling GL functions with NULL parameters if NewFrame was never called. (#800)
- Examples: GLFW+OpenGL2: Renaming opengl_example/ to opengl2_example/ for clarity.
- Examples: SDL+OpenGL: explicitly setting GL_UNPACK_ROW_LENGTH to reduce issues because SDL changes it. (#752)
- Examples: SDL2: Added build .bat files for Win32.
- Added various links to language/engine bindings.
- Various other minor fixes, tweaks, comments, optimizations.


-----------------------------------------------------------------------
 VERSION 1.49 (2016-05-09)
-----------------------------------------------------------------------

Decorated log: https://github.com/ocornut/imgui/releases/tag/v1.49

Breaking Changes:

- Renamed `SetNextTreeNodeOpened()` to `SetNextTreeNodeOpen()` for consistency, no redirection.
- Removed confusing set of `GetInternalState()`, `GetInternalStateSize()`, `SetInternalState()` functions. Now using `CreateContext()`, `DestroyContext()`, `GetCurrentContext()`, `SetCurrentContext()`. If you were using multiple contexts the change should be obvious and trivial.
- Obsoleted old signature of `CollapsingHeader(const char* label, const char* str_id = NULL, bool display_frame = true, bool default_open = false)`, as extra parameters were badly designed and rarely used. Most uses were using 1 parameter and shouldn't affect you. You can replace the "default_open = true" flag in new API with `CollapsingHeader(label, ImGuiTreeNodeFlags_DefaultOpen)`.
- Changed `ImDrawList::PushClipRect(ImVec4 rect)` to `ImDraw::PushClipRect(ImVec2 min,ImVec2 max,bool intersect_with_current_clip_rect=false)`. Note that higher-level `ImGui::PushClipRect()` is preferable because it will clip at logic/widget level, whereas `ImDrawList::PushClipRect()` only affect your renderer.
- Title bar (using ImGuiCol_TitleBg/ImGuiCol_TitleBgActive colors) isn't rendered over a window background (ImGuiCol_WindowBg color) anymore (see #655). If your TitleBg/TitleBgActive alpha was 1.0f or you are using the default theme it will not affect you. However if your TitleBg/TitleBgActive alpha was <1.0f you need to tweak your custom theme to readjust for the fact that we don't draw a WindowBg background behind the title bar.
  This helper function will convert an old TitleBg/TitleBgActive color into a new one with the same visual output, given the OLD color and the OLD WindowBg color. (Or If this is confusing, just pick the RGB value from title bar from an old screenshot and apply this as TitleBg/TitleBgActive. Or you may just create TitleBgActive from a tweaked TitleBg color.)

    ImVec4 ConvertTitleBgCol(const ImVec4& win_bg_col, const ImVec4& title_bg_col)
    {
       float new_a = 1.0f - ((1.0f - win_bg_col.w) * (1.0f - title_bg_col.w));
       float k = title_bg_col.w / new_a;
       return ImVec4((win_bg_col.x * win_bg_col.w + title_bg_col.x) * k, (win_bg_col.y * win_bg_col.w + title_bg_col.y) * k, (win_bg_col.z * win_bg_col.w + title_bg_col.z) * k, new_a);
    }

Other changes:

- New version of ImGuiListClipper helper calculates item height automatically. See comments and demo code. (#662, #661, #660)
- Added SetNextWindowSizeConstraints() to enable basic min/max and programmatic size constraints on window. Added demo. (#668)
- Added PushClipRect()/PopClipRect() (previously part of imgui_internal.h). Changed ImDrawList::PushClipRect() prototype. (#610)
- Added IsRootWindowOrAnyChildHovered() helper. (#615)
- Added TreeNodeEx() functions. (#581, #600, #190)
- Added ImGuiTreeNodeFlags_Selected flag to display TreeNode as "selected". (#581, #190)
- Added ImGuiTreeNodeFlags_AllowOverlapMode flag. (#600)
- Added ImGuiTreeNodeFlags_NoTreePushOnOpen flag (#590).
- Added ImGuiTreeNodeFlags_NoAutoOpenOnLog flag (previously private).
- Added ImGuiTreeNodeFlags_DefaultOpen flag (previously private).
- Added ImGuiTreeNodeFlags_OpenOnDoubleClick flag.
- Added ImGuiTreeNodeFlags_OpenOnArrow flag.
- Added ImGuiTreeNodeFlags_Leaf flag, always opened, no arrow, for convenience. For simple use case prefer using TreeAdvanceToLabelPos()+Text().
- Added ImGuiTreeNodeFlags_Bullet flag, to add a bullet to Leaf node or replace Arrow with a bullet.
- Added TreeAdvanceToLabelPos(), GetTreeNodeToLabelSpacing() helpers. (#581, #324)
- Added CreateContext()/DestroyContext()/GetCurrentContext()/SetCurrentContext(). Obsoleted nearly identical GetInternalState()/SetInternalState() functions. (#586, #269)
- Added NewLine() to undo a SameLine() and as a shy reminder that horizontal layout support hasn't been implemented yet.
- Added IsItemClicked() helper. (#581)
- Added CollapsingHeader() variant with close button. (#600)
- Fixed MenuBar missing lower border when borders are enabled.
- InputText(): Fixed clipping of cursor rendering in case it gets out of the box (which can be forced w/ ImGuiInputTextFlags_NoHorizontalScroll. (#601)
- Style: Changed default IndentSpacing from 22 to 21. (#581, #324)
- Style: Fixed TitleBg/TitleBgActive color being rendered above WindowBg color, which was inconsistent and causing visual artifact. (#655)
  This broke the meaning of TitleBg and TitleBgActive. Only affect values where Alpha<1.0f. Fixed default theme. Read comments in "API BREAKING CHANGES" section to convert.
- Relative rendering of order of Child windows creation is preserved, to allow more control with overlapping children. (#595)
- Fixed GetWindowContentRegionMax() being off by ScrollbarSize amount when explicit SizeContents is set.
- Indent(), Unindent(): optional non-default indenting width. (#324, #581)
- Bullet(), BulletText(): Slightly bigger. Less polygons.
- ButtonBehavior(): fixed subtle old bug when a repeating button would also return true on mouse release (barely noticeable unless RepeatRate is set to be very slow). (#656)
- BeginMenu(): a menu that becomes disabled while open gets closed down, facilitate user's code. (#126)
- BeginGroup(): fixed using within Columns set. (#630)
- Fixed a lag in reading the currently hovered window when dragging a window. (#635)
- Obsoleted 4 parameters version of CollapsingHeader(). Refactored code into TreeNodeBehavior. (#600, #579)
- Scrollbar: minor fix for top-right rounding of scrollbar background when window has menu bar but no title bar.
- MenuItem(): the check mark renders in disabled color when menu item is disabled.
- Fixed clipping rectangle floating point representation to ensure renderer-side float point operations yield correct results in typical DirectX/GL settings. (#582, 597)
- Fixed GetFrontMostModalRootWindow(), fixing missing fade-out when a combo pop was used stacked over a modal window. (#604)
- ImDrawList: Added AddQuad(), AddQuadFilled() helpers.
- ImDrawList: AddText() refactor, moving some code to ImFont, reserving less unused vertices when large vertical clipping occurs.
- ImFont: Added RenderChar() helper.
- ImFont: Added AddRemapChar() helper. (#609)
- ImFontConfig: Clarified persistence requirement of GlyphRanges array. (#651)
- ImGuiStorage: Added bool helper functions for completeness.
- AddFontFromMemoryCompressedTTF(): Fix ImFontConfig propagation. (#587)
- Renamed majority of use of the word "opened" to "open" for clarity. Renamed SetNextTreeNodeOpened() to SetNextTreeNodeOpen(). (#625, #579)
- Examples: OpenGL3: Saving/restoring glActiveTexture() state. (#602)
- Examples: DirectX9: save/restore all device state.
- Examples: DirectX9: Removed dependency on d3dx9.h, d3dx9.lib, dxguid.lib so it can be used in a DirectXMath.h only environment. (#611)
- Examples: DirectX10/X11: Apply depth-stencil state (no use of depth buffer). (#640, #636)
- Examples: DirectX11/X11: Added comments on removing dependency on D3DCompiler. (#638)
- Examples: SDL: Initialize video+timer subsystem only.
- Examples: Apple/iOS: lowered XCode project deployment target from 10.7 to 10.11. (#598, #575)


-----------------------------------------------------------------------
 VERSION 1.48 (2016-04-09)
-----------------------------------------------------------------------

Decorated log: https://github.com/ocornut/imgui/releases/tag/v1.48

Breaking Changes:

- Consistently honoring exact width passed to PushItemWidth() (when positive), previously it would add extra FramePadding.x*2 over that width. Some hand-tuned layout may be affected slightly. (#346)
- Style: removed `style.WindowFillAlphaDefault` which was confusing and redundant, baked alpha into `ImGuiCol_WindowBg` color. If you had a custom WindowBg color but didn't change WindowFillAlphaDefault, multiply WindowBg alpha component by 0.7. Renamed `ImGuiCol_TooltipBg` to `ImGuiCol_PopupBG`, applies to other types of pop-ups. `bg_alpha` parameter of 5-parameters version of Begin() is an override. (#337)
- InputText(): Added BufTextLen field in ImGuiTextEditCallbackData. Requesting user to update it if the buffer is modified in the callback. Added a temporary length-check assert to minimize panic for the 3 people using the callback. (#541)
- Renamed GetWindowFont() to GetFont(), GetWindowFontSize() to GetFontSize(). Kept inline redirection function (will obsolete). (#340)

Other Changes:

- Consistently honoring exact width passed to PushItemWidth(), previously it would add extra FramePadding.x*2 over that width. Some hand-tuned layout may be affected slightly. (#346)
- Fixed clipping of child windows within parent not taking account of child outer clipping boundaries (including scrollbar, etc.). (#506)
- TextUnformatted(): Fixed rare crash bug with large blurb of text (2k+) not finished with a '\n' and fully above the clipping Y line. (#535)
- IO: Added 'KeySuper' field to hold CMD keyboard modifiers for OS X. Updated all examples accordingly. (#473)
- Added ImGuiWindowFlags_ForceVerticalScrollbar, ImGuiWindowFlags_ForceHorizontalScrollbar flags. (#476)
- Added IM_COL32 macros to generate a U32 packed color, convenient for direct use of ImDrawList api. (#346)
- Added GetFontTexUvWhitePixel() helper, convenient for direct use of ImDrawList api.
- Selectable(): Added ImGuiSelectableFlags_AllowDoubleClick flag to allow user reacting on double-click. (@zapolnov) (#516)
- Begin(): made the close button explicitly set the boolean to false instead of toggling it. (#499)
- BeginChild()/EndChild(): fixed incorrect layout to allow widgets submitted after an auto-fitted child window. (#540)
- BeginChild(): Added ImGuiWindowFlags_AlwaysUseWindowPadding flag to ensure non-bordered child window uses window padding. (#462)
- Fixed InputTextMultiLine(), ListBox(), BeginChildFrame(), ProgressBar(): outer frame not honoring bordering. (#462, #503)
- Fixed Image(), ImageButtion() rendering a rectangle 1 px too large on each axis. (#457)
- SetItemAllowOverlap(): Promoted from imgui_internal.h to public imgui.h api. (#517)
- Combo(): Right-most button stays highlighted when pop-up is open.
- Combo(): Display pop-up above if there's isn't enough space below / or select largest side. (#505)
- DragFloat(), SliderFloat(), InputFloat(): fixed cases of erroneously returning true repeatedly after a text input modification (e.g. "0.0" --> "0.000" would keep returning true). (#564)
- DragFloat(): Always apply value when mouse is held/widget active, so that an always-reseting variable (e.g. non saved local) can be passed.
- InputText(): OS X friendly behaviors: Word movement uses ALT key; Shortcuts uses CMD key; Double-clicking text select a single word; Jumping to next word sets cursor to end of current word instead of beginning of current word. (@zhiayang), (#473)
- InputText(): Added BufTextLen in ImGuiTextEditCallbackData. Requesting user to maintain it if buffer is modified. Zero-ing structure properly before use. (#541)
- CheckboxFlags(): Added support for testing/setting multiple flags at the same time. (@DMartinek) (#555)
- TreeNode(), CollapsingHeader() fixed not being able to use "##" sequence in a formatted label.
- ColorEdit4(): Empty label doesn't add InnerSpacing.x, matching behavior of other widgets. (#346)
- ColorEdit4(): Removed unnecessary calls to scanf() when idle in hexadecimal edit mode.
- BeginPopupContextItem(), BeginPopupContextWindow(): added early out optimization.
- CaptureKeyboardFromApp() / CaptureMouseFromApp(): added argument to allow clearing the capture flag. (#533)
- ImDrawList: Fixed index-overflow check broken by AddText() casting current index back to ImDrawIdx. (#514)
- ImDrawList: Fixed incorrect removal of trailing draw command if it is a callback command.
- ImDrawList: Allow windows with only a callback only to be functional. (#524)
- ImDrawList: Fixed ImDrawList::AddRect() which used to render a rectangle 1 px too large on each axis. (#457)
- ImDrawList: Fixed ImDrawList::AddCircle() to fit precisely within bounding box like AddCircleFilled() and AddRectFilled(). (#457)
- ImDrawList: AddCircle(), AddRect() takes optional thickness parameter.
- ImDrawList: Added AddTriangle().
- ImDrawList: Added PrimQuadUV() helper to ease custom rendering of textured quads (require primitive reserve).
- ImDrawList: Allow AddText(ImFont\* font, float font_size, ...) variant to take NULL/0.0f as default.
- ImFontAtlas: heuristic increase default texture width up for large number of glyphs. (#491)
- ImTextBuffer: Fixed empty() helper which was utterly broken.
- Metrics: allow to inspect individual triangles in draw calls.
- Demo: added more draw primitives in the Custom Rendering example. (#457)
- Demo: extra comments and example for PushItemWidth(-1) patterns.
- Demo: InputText password demo filters out blanks. (#515)
- Demo: Fixed malloc/free mismatch and leak when destructing demo console, if it has been used. (@fungos) (#536)
- Demo: plot code doesn't use ImVector to avoid heap allocation and be more friendly to custom allocator users. (#538)
- Fixed compilation on DragonFly BSD (@mneumann) (#563)
- Examples: Vulkan: Added a Vulkan example (@Loftilus) (#549)
- Examples: DX10, DX11: Saving/restoring most device state so dropping render function in your codebase shouldn't have DX device side-effects. (#570)
- Examples: DX10, DX11: Fixed ImGui_ImplDX??_NewFrame() from recreating device objects if render isn't called (g_pVB not set).
- Examples: OpenGL3: Fix BindVertexArray/BindBuffer order. (@nlguillemot) (#527)
- Examples: OpenGL: skip rendering and calling glViewport() if we have zero-fixed buffer. (#486)
- Examples: SDL2+OpenGL3: Fix context creation options. Made ImGui_ImplSdlGL3_NewFrame() signature match GL2 one. (#468, #463)
- Examples: SDL2+OpenGL2/3: Fix for high-dpi displays. (@nickgravelyn)
- Various extra comments and clarification in the code.
- Various other fixes and optimizations.


-----------------------------------------------------------------------
 VERSION 1.47 (2015-12-25)
-----------------------------------------------------------------------

Decorated log: https://github.com/ocornut/imgui/releases/tag/v1.47

Changes:

- Rebranding "ImGui" -> "dear imgui" as an optional first name to reduce ambiguity with IMGUI term. (#21)
- Added ProgressBar(). (#333)
- InputText(): Added ImGuiInputTextFlags_Password mode: hide display, disable logging/copying to clipboard. (#237, #363, #374)
- Added GetColorU32() helper to retrieve color given enum with global alpha and extra applied.
- Added ImGuiIO::ClearInputCharacters() superfluous helper.
- Fixed ImDrawList draw command merging bug where using PopClipRect() along with PushTextureID()/PopTextureID() functions
  would occasionally restore an incorrect clipping rectangle.
- Fixed ImDrawList draw command merging so PushTextureID(XXX)/PopTextureID()/PushTextureID(XXX) sequence are now properly merged.
- Fixed large popups positioning issues when their contents on either axis is larger than DisplaySize,
  and WindowPadding < DisplaySafeAreaPadding.
- Fixed border rendering in various situations when using non-pixel aligned glyphs.
- Fixed border rendering of windows to always contain the border within the window.
- Fixed Shutdown() leaking font atlas data if NewFrame() was never called. (#396, #303)
- Fixed int>void\* warnings for 64-bits architectures with fancy warnings enabled.
- Renamed the dubious Color() helpers to ValueColor() - dangerously named, rarely used and probably to be made obsolete.
- InputText(): Fixed and better handling of using keyboard while mouse button if being held and dragging. (#429)
- InputText(): Replace OS IME (Input Method Editor) cursor on top-left when we are not text editing.
- TreeNode(), CollapsingHeader(), Bullet(), BulletText(): various sizing and layout fixes to better support laying out
  multiple item with different height on same line. (#414, #282)
- Begin(): Initial window creation with ImGuiWindowFlags_NoBringToFrontOnFocus flag pushes it at the front of global window list.
- BeginPopupContextWindow() and BeginPopupContextVoid() reopen window on subsequent click. (#439)
- ColorEdit4(): Fixed broken tooltip on hovering the color button. (actually fixes #373, #380)
- ImageButton(): uses FrameRounding up to a maximum of available framing size. (#394)
- Columns: Fixed bug with indentation within columns, also making code a bit shorter/faster. (#414, #125)
- Columns: Columns set with no implicit id include the columns count within the id to reduce collisions. (#125)
- Columns: Removed one unnecessary allocation when columns are not used by a window. (#125)
- ImFontAtlas: Tweaked GetGlyphRangesJapanese() so it is easier to modify.
- ImFontAtlas: Updated stb_rect_pack.h to 0.08.
- Metrics: Fixed computing ImDrawCmd bounding box when the draw buffer have been unindexed.
- Demo: Added a simple "Property Editor" demo applet. (#125, #414)
- Demo: Fixed assertion in "Custom Rendering" demo when holding both mouse buttons. (#393)
- Demo: Lots of extra comments, fixes.
- Demo: Tweaks to Style Editor.
- Examples: Not clearing input data/tex data in atlas (will be required for dynamic atlas anyway).
- Examples: Added /Zi (output debug information) to Win32 batch files.
- Examples: Various fixes for resizing window and recreating graphic context.
- Examples: OpenGL2/3: Save/restore viewport as part of default render function. (#392, #441).
- Examples; OpenGL3: Fixed gl3w.c for Linux when compiled with a C++ compiler. (#411)
- Examples: DirectX: Removed assumption about Unicode build in example main.cpp. (#399)
- Examples: DirectX10: Added DirectX10 example. (#424)
- Examples: DirectX11: Downgraded requirement from shader model 5.0 to 4.0. (#420)
- Examples: DirectX11: Removed Debug flag from graphics context. (#415)
- Examples: Added SDL+OpenGL3 example. (#356)


-----------------------------------------------------------------------
 VERSION 1.46 (2015-10-18)
-----------------------------------------------------------------------

Decorated log: https://github.com/ocornut/imgui/releases/tag/v1.46

Changes:

- Begin*(): added ImGuiWindowFlags_NoFocusOnAppearing flag. (#314)
- Begin*(): added ImGuiWindowFlags_NoBringToFrontOnFocus flag.
- Added GetDrawData() alternative to setting a Render function pointer in ImGuiIO structure.
- Added SetClipboardText(), GetClipboardText() helper shortcuts that user code can call directly without reading
  from the ImGuiIO structure (to match MemAlloc/MemFree)
- Fixed handling of malformed UTF-8 at the end of a non-zero terminated string range.
- Fixed mouse click detection when passing DeltaTime 0.0. (#338)
- Fixed IsKeyReleased() and IsMouseReleased() returning true on the first frame.
- Fixed using SetNextWindow\* functions on Modal windows with a ImGuiSetCond_Appearing condition. (#377)
- IsMouseHoveringRect(): Added 'bool clip' parameter to disable clipping provided rectangle. (#316)
- InputText(): added ImGuiInputTextFlags_ReadOnly flag. (#211)
- InputText(): lose cursor/undo-stack when reactivating focus is buffer has changed size.
- InputText(): fixed ignoring text inputs when ALT or ALTGR are pressed. (#334)
- InputText(): fixed mouse-dragging not tracking the cursor when text doesn't fit. (#339)
- InputText(): fixed cursor pixel-perfect alignment when horizontally scrolling.
- InputText(): fixed crash when passing a buf_size==0 (which can be of use for read-only selectable text boxes). (#360)
- InputFloat() fixed explicit precision modifier, both display and input were broken.
- PlotHistogram(): improved rendering of histogram with a lot of values.
- Dummy(): creates an item so functions such as IsItemHovered() can be used.
- BeginChildFrame() helper: added the extra_flags parameter.
- Scrollbar: fixed rounding of background + child window consistenly have ChildWindowBg color under ScrollbarBg fill. (#355).
- Scrollbar: background color less translucent in default style so it works better when changing background color.
- Scrollbar: fixed minor rendering offset when borders are enabled. (#365)
- ImDrawList: fixed 1 leak per ImDrawList using the ChannelsSplit() API (via Columns). (#318)
- ImDrawList: fixed rectangle rendering glitches with width/height <= 1/2 and rounding enabled.
- ImDrawList: AddImage() uv parameters default to (0,0) and (1,1).
- ImFontAtlas: Added TexDesiredWidth and tweaked default cheapo best-width choice. (#327)
- ImFontAtlas: Added GetGlyphRangesKorean() helper to retrieve unicode ranges for Korean. (#348)
- ImGuiTextFilter::Draw() helper return bool and build when filter is modified.
- ImGuiTextBuffer: added c_str() helper.
- ColorEdit4(): fixed hovering the color button always showing 1.0 alpha. (#373)
- ColorConvertFloat4ToU32() round the floats instead of truncating them.
- Window: Fixed window lower-right clipping limit so it plays more friendly with both OpenGL and DirectX coordinates.
- Internal: Extracted a EndFrame() function out of Render() but kept it internal/private + clarified some asserts. (#335)
- Internal: Added missing IMGUI_API definitions in imgui_internal.h (#326)
- Internal: ImLoadFileToMemory() return void\* instead of taking void*\* + allow optional int\* file_size.
- Demo: Horizontal scrollbar demo allows to enable simultanaeous scrollbars on both axises.
- Tools: binary_to_compressed_c.cpp: added -nocompress option.
- Examples: Added example for the Marmalade platform.
- Examples: Added batch files to build Windows examples with VS.
- Examples: OpenGL3: Saving/restoring more GL state correctly. (#347)
- Examples: OpenGL2/3: Added msys2/mingw64 target to Makefiles.


-----------------------------------------------------------------------
 VERSION 1.45 (2015-09-01)
-----------------------------------------------------------------------

Decorated log: https://github.com/ocornut/imgui/releases/tag/v1.45

Breaking Changes:

- With the addition of better horizontal scrolling primitives I had to make some consistency fixes.
  `GetCursorPos()` `SetCursorPos()` `GetContentRegionMax()` `GetWindowContentRegionMin()` `GetWindowContentRegionMax()`
  are now incorporating the scrolling amount. They were incorrectly not incorporating this amount previously.
  It PROBABLY shouldn't break anything, but that depends on how you used them. Namely:
  - If you always used SetCursorPos() with values relative to GetCursorPos() there shouldn't be a problem.
    However if you used absolute coordinates, note that SetCursorPosY(100.0f) will put you at +100 from the initial Y position (which may be scrolled out of the view), NOT at +100 from the window top border. Since there wasn't any official scrolling value on X axis (past just manually moving the cursor) this can only affect you if you used to set absolute coordinates on the Y axis which is hopefully rare/unlikely, and trivial to fix.
  - The value of GetWindowContentRegionMax() isn't necessarily close to GetWindowWidth() if horizontally scrolling.
    Previously they were roughly interchangeable (roughly because the content region exclude window padding).

Other Changes:

- Added Horizontal Scrollbar via ImGuiWindowFlags_HorizontalScroll (#246).
- Added GetScrollX(), GetScrollX(), GetScrollMaxX() apis (#246).
- Added SetNextWindowContentSize(), SetNextWindowContentWidth() to explicitly set the content size of a window, which
  define the range of scrollbar. When set explicitly it also define the base value from which widget width are derived.
- Added IO.WantTextInput telling when ImGui is expecting text input, so that e.g. OS on-screen keyboard can be enabled.
- Added printf attribute to printf-like text formatting functions (Clang/GCC).
- Added GetMousePosOnOpeningCurrentPopup() helper.
- Added GetContentRegionAvailWidth() helper.
- Malformed UTF-8 data don't terminate string, output 0xFFFD instead (#307).
- ImDrawList: Added AddBezierCurve(), PathBezierCurveTo() API for cubic bezier curves (#311).
- ImDrawList: Allow to override ImDrawIdx type (#292).
- ImDrawList: Added an assert on overflowing index value (#292).
- ImDrawList: Fixed issues with channels split/merge. Now functional without manually adding a draw cmd. Added comments.
- ImDrawData: Added ScaleClipRects() helper useful when rendering scaled. (#287).
- Fixed Bullet() inconsistent layout behaviour when clipped.
- Fixed IsWindowHovered() not taking account of window hoverability (may be disabled because of a popup).
- Fixed InvisibleButton() not honoring negative size consistently with other widgets that do so.
- Fixed OpenPopup() accessing current window, effectively opening "Debug" when called from an empty window stack.
- TreeNode(): Fixed IsItemHovered() result being inconsistent with interaction visuals (#282).
- TreeNode(): Fixed mouse interaction padding past the node label being accounted for in layout (#282).
- BeginChild(): Passing a ImGuiWindowFlags_NoMove inhibits moving parent window from this child.
- BeginChild() fixed missing rounding for child sizes which leaked into layout and have items misaligned.
- Begin(): Removed default name = "Debug" parameter. We already have a "Debug" window pushed to the stack in the first place so it's not really a useful default.
- Begin(): Minor fixes with windows main clipping rectangle (e.g. child window with border).
- Begin(): Window flags are only read on the first call of the frame. Subsequent calls ignore flags, which allows appending to a window without worryin about flags.
- InputText(): ignore character input when ctrl/alt are held. (Normally those text input are ignored by most wrappers.) (#279).
- Demo: Fixed incorrectly formed string passed to Combo (#298).
- Demo: Added simple Log demo.
- Demo: Added horizontal scrolling example + enabled in console, log and child examples (#246).
- Style: made scrollbars rounded by default. Because nice. Minor menu bar background alpha tweak. (#246)
- Metrics: display indices along with triangles count (#299) and some internal state.
- ImGuiTextFilter::PassFilter() supports string range. Added [] helper to ImGuiTextBuffer.
- ImGuiTextFilter::Draw() default parameter width=0.0f for no override, allow override with negative values.
- Examples: OpenGL2/OpenGL3: fix for retina displays. Default font current lack crispness.
- Examples: OpenGL2/OpenGL3: save/restore more GL state correctly.
- Examples: DirectX9/DirectX11: resizing buffers dynamically (#299).
- Examples: DirectX9/DirectX11: added missing middle mouse button to Windows event handler.
- Examples: DirectX11: fix for Visual Studio 2015 presumably shipping with an updated version of DX11.
- Examples: iOS: fixed missing files in project.


-----------------------------------------------------------------------
 VERSION 1.44 (2015-08-08)
-----------------------------------------------------------------------

Decorated log: https://github.com/ocornut/imgui/releases/tag/v1.44

Breaking Changes:

- imgui.cpp has been split intro extra files: imgui_demo.cpp, imgui_draw.cpp, imgui_internal.h.
  Add the two extra .cpp to your project or #include them from another .cpp file. (#219)

Other Changes:

- Internal data structure and several useful functions are now exposed in imgui_internal.h. This should make it easier
  and more natural to extend ImGui. However please note that none of the content in imgui_internal.h is guaranteed
  for forward-compatibility and code using those types/functions may occasionally break. (#219)
- All sample code is in imgui_demo.cpp. Please keep this file in your project and consider allowing your code to call
  the ShowTestWindow() function as de-facto guide to ImGui features. It will be stripped out by the linker when unused.
- Added GetContentRegionAvail() helper (basically GetContentRegionMax() - GetCursorPos()).
- Added ImGuiWindowFlags_NoInputs for totally input-passthru window.
- Button(): honor negative size consistently with other widgets that do so (width -100 to align the button 100 pixels
  before the right-most position of the contents region).
- InputTextMultiline(): honor negative size consistently with other widgets that do so.
- Combo() clamp popup to lower edge of visible area.
- InputInt(): value doesn't pass through an int>float>int casting chain, fix handling lost of precision with "large" integer.
- InputInt() allow hexadecimal input (awkwardly via ImGuiInputTextFlags_CharsHexadecimal but we will allow format
  string in InputInt* later).
- Checkbox(), RadioButton(): fixed scaling of checkbox and radio button for the filling of "active" visual.
- Columns: never assume horizontal space for scrollbar if NoScrollbar flag is explicitly set.
- Slider: fixed using FramePadding between frame and grab visual. Scaling that spacing would look odd.
- Fixed lower-right resize grip hit box not scaling along with its rendered size (#287)
- ImDrawList: Fixed angles in ImDrawList::PathArcTo(), PathArcToFast() (v1.43) being off by an extra PI for no reason.
- ImDrawList: Added ImDrawList::AddText() shorthand helper.
- ImDrawList: Add missing support for anti-aliased thick-lines (#133, also ref #288)
- ImFontAtlas: Added AddFontFromMemoryCompressedBase85TTF() to load base85 encoded font string. Default font encoded
  as base85 saves ~100 lines / 26 KB of source code. Added base85 output to the binary_to_compressed_c tool.
- Build fix for MinGW (#276).
- Examples: OpenGL3: Fixed running on script core profiles for OSX (#277).
- Examples: OpenGL3: Simplified code using glBufferData for vertices as well (#277, #278)
- Examples: DirectX11: Clear font texture view to ensure Release() doesn't get called twice (#290).
- Updated to stb_truetype 1.07 (back to vanilla version as our minor changes are now in master & fix unlikely assert
  with odd fonts (#280)


-----------------------------------------------------------------------
 VERSION 1.43 (2015-07-17)
-----------------------------------------------------------------------

Decorated log: https://github.com/ocornut/imgui/releases/tag/v1.43

Breaking Changes:

- This is a rather important release and we unfortunately had to break the rendering API.
  ImGui now requires you to render indexed vertices instead of non-indexed ones. The fix should be very easy.
  Sorry for that! This change is saving a fair amount of CPU/GPU and enables us to get anti-aliasing for a marginal cost.
  Each ImDrawList now contains both a vertex buffer and an index buffer. For each command, render ElemCount/3 triangles
  using indices from the index buffer.
- If you are using a vanilla copy of one of the imgui_impl_XXXX.cpp provided in the example, you just need to update
  your copy and you can ignore the rest.
- The signature of the io.RenderDrawListsFn handler has changed
  From:  ImGui_XXXX_RenderDrawLists(ImDrawList** const cmd_lists, int cmd_lists_count)
  To:    ImGui_XXXX_RenderDrawLists(ImDrawData* draw_data)
  With:  argument   'cmd_lists'        -> 'draw_data->CmdLists'
         argument   'cmd_lists_count'  -> 'draw_data->CmdListsCount'
         ImDrawList 'commands'         -> 'CmdBuffer'
         ImDrawList 'vtx_buffer'       -> 'VtxBuffer'
         ImDrawList  n/a               -> 'IdxBuffer' (new)
         ImDrawCmd  'vtx_count'        -> 'ElemCount'
         ImDrawCmd  'clip_rect'        -> 'ClipRect'
         ImDrawCmd  'user_callback'    -> 'UserCallback'
         ImDrawCmd  'texture_id'       -> 'TextureId'
- If you REALLY cannot render indexed primitives, you can call the draw_data->DeIndexAllBuffers() method to de-index
  the buffers. This is slow and a waste of CPU/GPU. Prefer using indexed rendering!
  Refer to code in the examples/ folder or ask on the GitHub if you are unsure of how to upgrade. Please upgrade!

Other Changes:

- Added anti-aliasing on lines and shapes based on primitives by @MikkoMononen (#133).
  Between the use of indexed-rendering and the fact that the entire rendering codebase has been optimized and massaged
  enough, with anti-aliasing enabled ImGui 1.43 is now running FASTER than 1.41.
  Made some extra effort in making the code run faster in your typical Debug build.
- Anti-aliasing can be disabled in the ImGuiStyle structure via the AntiAliasedLines/AntiAliasedShapes fields for further gains.
- ImDrawList: Added AddPolyline(), AddConvexPolyFilled() with optional anti-aliasing.
- ImDrawList: Added stateful path building and stroking API. PathLineTo(), PathArcTo(), PathRect(), PathFill(), PathStroke()
  with optional anti-aliasing.
- ImDrawList: Added AddRectFilledMultiColor() helper.
- ImDrawList: Added multi-channel rendering so out of order elements can be rendered in separate channels and then merged
  back together (used by columns).
- ImDrawList: Fixed merging draw commands when equal clip rectangles are in the two first commands.
- ImDrawList: Fixed window draw lists not destructed properly on Shutdown().
- ImDrawData: Added DeIndexAllBuffers() helper.
- Added lots of new font options ImFontAtlas::AddFont() and the new ImFontConfig structure.
  - Added support for oversampling (ImFontConfig: OversampleH, OversampleV) and sub-pixel positioning (ImFontConfig: PixelSnapH).
    Oversampling allows sub-pixel positioning but can also be used as a way to get some leeway with scaling fonts without re-rasterizing.
  - Added GlyphExtraSpacing option to add extra horizontal spacing between characters (#242).
  - Added MergeMode option to merge glyphs from different font inputs into a same font (#182, #232).
  - Added FontDataOwnedByAtlas option to keep ownership from the TTF data buffer and request the atlas to make a copy (#220).
- Updated to stb_truetype 1.06 (+ minor mods) with better font rasterization.
- InputText: Added ImGuiInputTextFlags_NoHorizontalScroll flag.
- InputText: Added ImGuiInputTextFlags_AlwaysInsertMode flag.
- InputText: Added HasSelection() helper in ImGuiTextEditCallbackData as a clarification.
- InputText: Fix for using END key on a multi-line text editor (#275)
- Columns: Dispatch render of each column in a sub-draw list and merge on closure, saving a lot of draw calls! (#125)
- Popups: Fixed Combo boxes inside menus. (#272)
- Style: Added GrabRounding setting to make the sliders etc. grabs rounded.
- Changed SameLine() parameters from int to float.
- Fixed incorrect assert triggering when code stole ActiveID from user moving a window by calling e.g. SetKeyboardFocusHere().
- Fixed CollapsingHeader() label rendering outside its frame in columns context where ClipRect max isn't aligned with the
  right-side of the header.
- Metrics window: calculate bounding box of actual vertices when hovering a draw list.
- Examples: Showing more information in the Fonts section.
- Examples: Added a gratuitous About window.
- Examples: Updated all examples code (OpenGL/DX9/DX11/SDL/Allegro/iOS) to use indexed rendering.
- Examples: Fixed the SDL2 example to support Unicode text input (#274).


-----------------------------------------------------------------------
 VERSION 1.42 (2015-07-08)
-----------------------------------------------------------------------

Decorated log: https://github.com/ocornut/imgui/releases/tag/v1.42

Breaking Changes:

- Renamed SetScrollPosHere() to SetScrollHere(). Kept inline redirection function (will obsolete).
- Renamed GetScrollPosY() to GetScrollY(). Necessary to reduce confusion and make scrolling API consistent,
  because positions (e.g. cursor position) are not equivalent to scrolling amount.
- Removed obsolete GetDefaultFontData() function that would assert anyway.
  If you are updating from <1.30 you'll get a compile error instead of an assertion. (obsoleted 2015/01/11)

Other Changes:

- Added SDL2 example application (courtesy of @CedricGuillemet)
- Added iOS example application (courtesy of @joeld42)
- Added Allegro 5 example application (courtesy of @bggd)
- Added TitleBgActive color in style so focused window is made visible. (#253)
- Added CaptureKeyboardFromApp() / CaptureMouseFromApp() to manually enforce inputs capturing.
- Added DragFloatRange2() DragIntRange2() helpers. (#76)
- Added a Y centering ratio to SetScrollFromCursorPos() which can be used to aim the top or bottom of the window. (#150)
- Added SetScrollY(), SetScrollFromPos(), GetCursorStartPos() for manual scrolling manipulations. (#150).
- Added GetKeyIndex() helper for converting from ImGuiKey_\* enum to user's keycodes. Basically pulls from io.KeysMap[].
- Added missing ImGuiKey_PageUp, ImGuiKey_PageDown so more UI code can be written without referring to implementation-side keycodes.
- MenuItem() can be activated on release. (#245)
- Allowing NewFrame() with DeltaTime==0.0f to not assert.
- Fixed IsMouseDragging(). (#260)
- Fixed PlotLines(), PlotHistogram() using incorrect hovering test so they would show their tooltip even when there is
  a popup between mouse and the graph.
- Fixed window padding being reported incorrectly for child windows with borders when parent have no borders.
- Fixed a bug with TextUnformatted() clipping of long text blob when clipping y1 line sits on the first line of text. (#257)
- Fixed text baseline alignment of small button (no padding) after regular buttons.
- Fixed ListBoxHeader() not honoring negative sizes the same way as BeginChild() or BeginChildFrame(). (#263)
- Fixed warnings for more pedantic compiler settings (#258).
- ImVector<> cannot be re-defined anymore, cannot be replaced with std::vector<>. Allowed us to clean up and optimize
  lots of code. Yeah! (#262)
- ImDrawList: store pointer to their owner name for easier auditing/debugging.
- Examples: added scroll tracking example with SetScrollFromCursorPos().
- Examples: metrics windows render clip rectangle when hovering over a draw call.
- Lots of small optimization (particularly to run faster on unoptimized builds) and tidying up.
- Added font links in extra_fonts/ + instructions for using compressed fonts in C array.


-----------------------------------------------------------------------
 VERSION 1.41 (2015-06-26)
-----------------------------------------------------------------------

Decorated log: https://github.com/ocornut/imgui/releases/tag/v1.41

Breaking Changes:

- Changed ImageButton() default bg_col parameter from (0,0,0,1) (black) to (0,0,0,0) (transparent).
  Only makes a difference when texture have transparency.
- Changed Selectable() API from (label, selected, size) to (label, selected, flags, size).
  Size override should be used very rarely so hopefully it doesn't affect many people. Sorry!

Other Changes:

- Added InputTextMultiline() multi-line text editor, vertical scrolling, selection, optimized enough to handle rather
  big chunks of text in stateless context (thousands of lines are ok), option for allowing Tab to be input, option
  for validating with Return or Ctrl+Return (#200).
- Added modal window API, BeginPopupModal(), follows the popup api scheme. Modal windows can be closed by clicking
  outside. By default the rest of the screen is dimmed (using ImGuiCol_ModalWindowDarkening). Modal windows can be stacked.
- Added GetGlyphRangesCyrillic() helper (#237).
- Added SetNextWindowPosCenter() to center a window prior to knowing its size. (#249)
- Added IsWindowHovered() helper.
- Added IsMouseReleased(), IsKeyReleased() helpers to allow to user to avoid tracking them. (#248)
- Allow Set*WindowSize() calls to be used with popups.
- Window: AutoFit can be triggered on each axis separately via SetNextWindowSize(), etc.
- Window: fixed scrolling with mouse wheel while window was collapsed.
- Window: fixed mouse wheel scroll issues.
- DragFloat(), SliderFloat(): Fixed rounding of negative numbers which sometime made the negative lower bound unreachable.
- InputText(): lifted character count limit.
- InputText(): fixes in case of using per-window font scaling.
- Selectable(), MenuItem(): do not use frame rounding for hovering/selection.
- Selectable(): Added flag ImGuiSelectableFlags_DontClosePopups.
- Selectable(): Added flag ImGuiSelectableFlags_SpanAllColumns (#125).
- Combo(): Fixed issue with activating a Combo() not taking active id (#241).
- ColorButton(), ColorEdit4(): fix to ensure that the colored square stays square when non-default padding settings are used.
- BeginChildFrame(): returns bool like BeginChild() for clipping.
- SetScrollPosHere(): takes account of item height + more accurate centering + fixed precision issue.
- ImFont: ignoring '\r'.
- ImFont: added GetCharAdvance() helper. Exposed font Ascent and font Descent.
- ImFont: additional rendering optimizations.
- Metrics windows display storage size.


-----------------------------------------------------------------------
 VERSION 1.40 (2015-05-31)
-----------------------------------------------------------------------

Decorated log: https://github.com/ocornut/imgui/releases/tag/v1.40

Breaking Changes:

- The BeginPopup() API (introduced in 1.37) had to be changed to allow for stacked popups and menus.
  Use OpenPopup() to toggle the opened state and BeginPopup() to append.**
- The third parameter of Button(), 'repeat_if_held' has been removed. While it's been very rarely used,
  some code will possibly break if you didn't rely on the default parameter.
  Use PushButtonRepeat()/PopButtonRepeat() to configure repeat.
- Renamed IsRectClipped() to !IsRectVisible() for consistency (opposite return value!). Kept inline redirection function (will obsolete)
- Renamed GetWindowCollapsed() to IsWindowCollapsed() for consistency. Kept inline indirection function (will obsolete).

Other Changes:

- Menus: Added a menu system! Menus are typically populated with menu items and sub-menus, but you can add any sort of
  widgets in them (buttons, text inputs, sliders, etc.). (#126)
- Menus: Added MenuItem() to append a menu item. Optional shortcut display, acts a button & toggle with checked/unchecked state,
  disabled mode. Menu items can be used in any window.
- Menus: Added BeginMenu() to append a sub-menu. Note that you generally want to add sub-menu inside a popup or a menu-bar.
  They will work inside a normal window but it will be a bit unusual.
- Menus: Added BeginMenuBar() to append to window menu-bar (set ImGuiWindowFlags_MenuBar to enable).
- Menus: Added BeginMainMenuBar() helper to append to a fullscreen main menu-bar.
- Popups: Support for stacked popups. Each popup level inhibit inputs to lower levels. The menus system is based on this. (#126).
- Popups: Added BeginPopupContextItem(), BeginPopupContextWindow(), BeginPopupContextVoid() to create a popup window on mouse-click.
- Popups: Popups have borders by default (#197), attenuated border alpha in default theme.
- Popups & Tooltip: Fit within display. Handling various positioning/sizing/scrolling edge cases. Better hysteresis when moving
  in corners. Tooltip always tries to stay away from mouse-cursor.
- Added ImGuiStorage::GetVoidPtrRef() for manipulating stored void*.
- Added IsKeyDown() IsMouseDown() as convenience and for consistency with existing functions (instead of reading them from IO structures).
- Added Dummy() helper to advance layout by a given size. Unlike InvisibleButton() this doesn't catch any click.
- Added configurable io.KeyRepeatDelay, io.KeyRepeatRate keyboard and mouse repeat rate.
- Added PushButtonRepeat() / PopButtonRepeat() to enable hold-button-to-repeat press on any button.
- Removed the third 'repeat' parameter of Button().
- Added IsAnyItemHovered() helper.
- Added GetItemsLineHeightWithSpacing() helper.
- Added ImGuiListClipper helper for clipping large list of evenly sized items, to avoid using CalcListClipping() directly.
- Separator: within group start on group horizontal offset. (#205)
- InputText: Fixed incorrect edit state after text buffer is appended to by user via the callback. (#206)
- InputText: CTRL+letter-key shortcuts (e.g. CTRL+C/V/X) makes sure only CTRL is pressed. (#214)
- InputText: Fixed cursor generating a zero-width wire-frame rectangle turning into a division by zero (would go unnoticed
  unless you trapped exceptions).
- InputFloatN/InputIntN: Flags parameter added to match scalar versions. (#218)
- Selectable: Horizontal filling not declared to ItemSize() so Selectable(),SameLine() works and we can better auto-fit the window.
- Selectable: Handling text baseline alignment for line that aren't of text height.
- Combo: Empty label doesn't add ItemInnerSpacing alignment, matching other widgets.
- EndGroup: Carries the text base offset from the last line of the group (sort of incorrect but better than nothing,
  should use the first line of the group, will implement in the future).
- Columns: distinguish columns-set ID from other widgets as a convenience, added asserts and sailors.
- ListBox: ListBox() function only use public API to encourage creating custom versions. ListBoxHeader() can return false.
- ListBox: Uses ImGuiListClipper and assume items of matching height, so large lists can be handled.
- Plot: overlay label clipped within frame when not fitting.
- Window: Added ImGuiSetCond_Appearing to test the hidden->visible transition in SetWindow***/SetNextWindow*** functions.
- Window: Auto-fitting cancel out one worth of vertical spacing for vertical symmetry (like what group and tooltip do).
- Window: Default item width for auto-resizing windows expressed as a factor of font height, scales better with different font.
- Window: Fixed auto-fit calculation mismatch of whether a scrollbar will be added by maximum height clamping. Also honor NoScrollBar in the case of height clamping, not adding extra horizontal space.
- Window: Hovering require to hover same child window. Reverted 860cf57 (December 3). Might break something if you have
  child overlapping items in parent window.
- Window: Fixed appending multiple times to an existing child via multiple BeginChild/EndChild calls to same child name.
  Allows a simple form of out-of-order appending.
- Window: Fixed auto-filling child window using WindowMinSize at their minimum size, irrelevant.
- Metrics: Added io.MetricsActiveWindows counter. (#213.
- Metrics: Added io.MetricsAllocs counter (number of active memory allocations).
- Metrics: ShowMetricsWindow() shows popups stack, allocations.
- Style: Added style.DisplayWindowPadding to prevent windows from reaching edges of display (similar to style.DisplaySafeAreaPadding which is still in effect and also affect popups/tooltips).
- Style: Removed style.AutoFitPadding, using style.WindowPadding makes more sense (the default values were already the same).
- Style: Added style.ScrollbarRounding. (#212)
- Style: Added ImGuiCol_TextDisabled for disabled text. Added TextDisabled() helper.
- Style: Added style.WindowTitleAlign alignment options, to e.g. center title on windows. (#222)
- ImVector: tweak growth strategy, matches vector from VS2010.
- ImFontAtlas: Added ClearFonts(), making the different clear funcs more explicit. (#224)
- ImFontAtlas: Fixed appending new fonts without clearing existing fonts. Clearing input data left to application. (#224)
- ImDrawList: Merge draw command better, cases of multiple Begin/End gets merged properly.
- Store common stacked settings contiguously in memory to avoid heap allocation for unused features, and reduce cache misses.
- Shutdown() tests for g.IO.Fonts not being NULL to ease use of multiple ImGui contexts. (#207)
- Added IMGUI_DISABLE_OBSOLETE_FUNCTIONS define to disable the functions that are meant to be removed.
- Examples: Added ? marks with tooltips next to various widgets. Added more comments in the demo window.
- Examples: Added Menu-bar example.
- Examples: Added Simple Layout example.
- Examples: AutoResize demo doesn't use TextWrapped().
- Examples: Console example uses standard malloc/free, makes more sense as a copy & pastable example.
- Examples: DirectX9/11: Fixed key mapping for down arrow.
- Examples: DirectX9/11: hide OS cursor if ImGui is drawing it. (#155)
- Examples: DirectX11: explicitly set rasterizer state.
- Examples: OpenGL3: Add conditional compilation of forward compat as required by glfw on OSX. (#229)
- Fixed build with Visual Studio 2008 (possibly earlier versions as well).
- Other fixes, comments, tweaks.


-----------------------------------------------------------------------

For older version, see https://github.com/ocornut/imgui/releases
<|MERGE_RESOLUTION|>--- conflicted
+++ resolved
@@ -123,11 +123,7 @@
 - Style: Attenuated default opacity of ImGuiCol_Separator in Classic and Light styles.
 - Misc: Added IMGUI_DISABLE_METRICS_WINDOW imconfig.h setting to explicitly compile out ShowMetricsWindow().
 - ImDrawList: Fixed CloneOutput() helper crashing. (#1860) [@gviot]
-<<<<<<< HEAD
-- ImDrawListSplitter, ImDrawList::ChannelsSplit(): Fixed an issue with merging draw commands between
-=======
 - ImDrawList::ChannelsSplit(), ImDrawListSplitter: Fixed an issue with merging draw commands between
->>>>>>> 54c49b5f
   channel 0 and 1. (#2624)
 - ImDrawListSplitter: Fixed memory leak when using low-level split api (was not affecting ImDrawList api,
   also this type was added in 1.71 and not advertised as a public-facing feature).
