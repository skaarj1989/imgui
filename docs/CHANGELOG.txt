dear imgui
CHANGELOG

This document holds the user-facing changelog that we also use in release notes.
We generally fold multiple commits pertaining to the same topic as a single entry.
Changes to the examples/bindings are included within the individual .cpp files in the examples/ folder.

RELEASE NOTES:                  https://github.com/ocornut/imgui/releases
REPORT ISSUES, ASK QUESTIONS:   https://github.com/ocornut/imgui/issues
COMMITS HISTORY:                https://github.com/ocornut/imgui/commits/master
FAQ                             https://www.dearimgui.org/faq/
WIKI                            https://github.com/ocornut/imgui/wiki

WHEN TO UPDATE?

- Keeping your copy of Dear ImGui updated regularly is recommended.
- It is generally safe to sync to the latest commit in master or docking branches
  The library is fairly stable and regressions tends to be fixed fast when reported.

HOW TO UPDATE?

- Overwrite every file except imconfig.h (if you have modified it).
- You may also locally branch to modify imconfig.h and merge latest into your branch.
- Read the `Breaking Changes` section (in imgui.cpp or here in the Changelog).
- If you have a problem with a missing function/symbols, search for its name in the code, there will likely be a comment about it.
- If you are dropping this repository in your codebase, please leave the demo and text files in there, they will be useful.
- You may diff your previous Changelog with the one you just copied and read that diff.
- You may enable `IMGUI_DISABLE_OBSOLETE_FUNCTIONS` in imconfig.h to forcefully disable legacy names and symbols.
  Doing it every once in a while is a good way to make sure you are not using obsolete symbols. Dear ImGui is in active development,
  and API updates have been a little more frequent lately. They are documented below and in imgui.cpp and should not affect all users.
- Please report any issue!


-----------------------------------------------------------------------
 DOCKING+MULTI-VIEWPORT BRANCH (In Progress)
-----------------------------------------------------------------------

DOCKING FEATURES

- Added Docking system: [BETA] (#2109, #351)
  - Added ImGuiConfigFlags_DockingEnable flag to enable Docking.
    Set with `io.ConfigFlags |= ImGuiConfigFlags_DockingEnable;`.
  - Added DockSpace(), DockSpaceOverViewport() API.
  - Added ImGuiDockNodeFlags flags for DockSpace().
  - Added SetNextWindowDockID(), SetNextWindowClass() API.
  - Added GetWindowDockID(), IsWindowDocked() API.
  - Added ImGuiWindowFlags_NoDocking window flag to disable the possibility for a window to be docked.
    Popup, Menu and Child windows always have the ImGuiWindowFlags_NoDocking flag set.
  - Added ImGuiWindowClass to specify advanced docking/viewport related flags via SetNextWindowClass().
  - Added io.ConfigDockingNoSplit option.
  - Added io.ConfigDockingWithShift option.
  - Added io.ConfigDockingAlwaysTabBar option.
  - Added io.ConfigDockingTransparentPayload option.
  - Style: Added ImGuiCol_DockingPreview, ImGuiCol_DockingEmptyBg colors.
  - Demo: Added "DockSpace" example app showcasing use of explicit dockspace nodes.

MULTI-VIEWPORT FEATURES (was previously 'viewport' branch, merged into 'docking')

Breaking Changes:

- IMPORTANT: When multi-viewports are enabled (with io.ConfigFlags |= ImGuiConfigFlags_ViewportsEnable),
  all coordinates/positions will be in your natural OS coordinates space. It means that:
   - Reference to hard-coded positions such as in SetNextWindowPos(ImVec2(0,0)) are _probably_ not what you want anymore.
     Use GetMainViewport()->Pos to offset hard-coded positions, e.g. SetNextWindowPos(GetMainViewport()->Pos).
   - Likewise io.MousePos and GetMousePos() will use OS coordinates.
     If you query mouse positions to interact with non-imgui coordinates you will need to offset them.
     e.g. subtract GetWindowViewport()->Pos.
- Render function: the ImDrawData structure now contains 'DisplayPos' and 'DisplaySize' fields.
  To support multi-viewport, you need to use those values when creating your orthographic projection matrix.
  Use 'draw_data->DisplaySize' instead of 'io.DisplaySize', and 'draw_data->DisplayPos' instead of (0,0) as the upper-left point.
  You need to subtract 'draw_data->DisplayPos' from your scissor rectangles to convert them from global coordinates to frame-buffer coordinates.
- IO: Moved IME support functions from io.ImeSetInputScreenPosFn, io.ImeWindowHandle to the PlatformIO api.
- IO: Removed io.DisplayVisibleMin, io.DisplayVisibleMax settings (they were marked obsoleted, used to clip within the (0,0)..(DisplaySize) range).

Other changes:
(FIXME: This need a fuller explanation!)

- Added ImGuiPlatformIO structure and GetPlatformIO().
  Similarly to ImGuiIO and GetIO(), this structure is the main point of communication for back-ends supporting multi-viewports.
- Added ImGuiPlatformMonitor to feed OS monitor information in the ImGuiPlatformIO::Monitors.
- Added GetMainViewport().
- Added GetWindowViewport(), SetNextWindowViewport().
- Added GetWindowDpiScale().
- Added GetOverlayDrawList(ImGuiViewport* viewport).
  The no-parameter version of GetOverlayDrawList() return the overlay for the current window's viewport.
- Added UpdatePlatformWindows(), RenderPlatformWindows(), DestroyPlatformWindows() for usage for application core.
- Added FindViewportByID(), FindViewportByPlatformHandle() for usage by back-ends.
- Added ImGuiConfigFlags_ViewportsEnable configuration flag and other viewport options.
- Added io.ConfigViewportsNoAutoMerge, io.ConfigViewportsNoTaskBarIcon, io.ConfigViewportsNoDecoration, io.ConfigViewportsNoDefaultParent options.
- Added ImGuiBackendFlags_PlatformHasViewports, ImGuiBackendFlags_RendererHasViewports, ImGuiBackendFlags_HasMouseHoveredViewport backend flags.
- Added io.MainViewport, io.Viewports, io.MouseHoveredViewport (MouseHoveredViewport is optional _even_ for multi-viewport support).
- Added ImGuiViewport structure, ImGuiViewportFlags flags.
- Added ImGuiWindowClass and SetNextWindowClass() for passing viewport related hints to the OS/platform back-end.
- Examples: Renderer: OpenGL2, OpenGL3, DirectX11, DirectX12, Vulkan: Added support for multi-viewports.
- Examples: Platforms: Win32, GLFW, SDL2: Added support for multi-viewports.
  Note that Linux/Mac still have inconsistent support for multi-viewports. If you want to help see https://github.com/ocornut/imgui/issues/2117.
- Examples: Win32: Added DPI-related helpers to access DPI features without requiring the latest Windows SDK at compile time,
  and without requiring Windows 10 at runtime.
- Examples: Vulkan: Added various optional helpers in imgui_impl_vulkan.h (they are used for multi-viewport support)
  to make the examples main.cpp easier to read.


-----------------------------------------------------------------------
 VERSION 1.78 WIP (In Progress)
-----------------------------------------------------------------------

Other Changes:

- Nav: Fixed clicking on void (behind any windows) from not clearing the focused window.
  This would be problematic e.g. in situation where the application relies on io.WantCaptureKeyboard
  flag being cleared accordingly. (bug introduced in 1.77 WIP on 2020/06/16) (#3344, #2880)
- Window: Fixed clicking over an item which hovering has been disabled (e.g inhibited by a popup)
  from marking the window as moved.
- DragFloatRange2, DragIntRange2: Fixed an issue allowing to drag out of bounds when both
  min and max value are on the same value. (#1441)
- InputText, ImDrawList: Fixed assert triggering when drawing single line of text with more
  than ~16 KB characters. (Note that current code is going to show corrupted display if after
  clipping, more than 16 KB characters are visible in the same low-level ImDrawList::RenderText
  call. ImGui-level functions such as TextUnformatted() are not affected. This is quite rare
  but it will be addressed later). (#3349)
- Selectable: Fixed highlight/hit extent when used with horizontal scrolling (in or outside columns). 
  Also fixed related text clipping when used in a column after the first one. (#3187, #3386)
- Scrolling: Avoid SetScroll, SetScrollFromPos functions from snapping on the edge of scroll
  limits when close-enough by (WindowPadding - ItemPadding), which was a tweak with too many
  side-effects. The behavior is still present in SetScrollHere functions as they are more explicitly
  aiming at making widgets visible. May later be moved to a flag.
- InvisibleButton: Made public a small selection of ImGuiButtonFlags (previously in imgui_internal.h)
  and allowed to pass them to InvisibleButton(): ImGuiButtonFlags_MouseButtonLeft/Right/Middle.
  This is a small but rather important change because lots of multi-button behaviors could previously
  only be achieved using lower-level/internal API. Now also available via high-level InvisibleButton()
  with is a de-facto versatile building block to creating custom widgets with the public API.
- Fonts: Fixed ImFontConfig::GlyphExtraSpacing and ImFontConfig::PixelSnapH settings being pulled
  from the merged/target font settings when merging fonts, instead of being pulled from the source
  font settings.
- ImDrawList: Thick anti-aliased strokes (> 1.0f) with integer thickness now use a texture-based
  path, reducing the amount of vertices/indices and CPU/GPU usage. (#3245) [@Shironekoben]
  - This change will facilitate the wider use of thick borders in future style changes.
  - Requires an extra bit of texture space (~64x64 by default), relies on GPU bilinear filtering.
  - Clear io.AntiAliasedLinesUseTex = false; to disable rendering using this method.
  - Clear ImFontAtlasFlags_NoBakedLines in ImFontAtlas::Flags to disable baking data in texture.
- ImDrawList: changed AddCircle(), AddCircleFilled() default num_segments from 12 to 0, effectively
  enabling auto-tessellation by default. Tweak tessellation in Style Editor->Rendering section, or
  by modifying the 'style.CircleSegmentMaxError' value. [@ShironekoBen]
- ImDrawList: Fixed minor bug introduced in 1.75 where AddCircle() with 12 segments would generate
  an extra vertex. (This bug was mistakenly marked as fixed in earlier 1.77 release). [@ShironekoBen]
- Demo: Improved "Custom Rendering"->"Canvas" demo with a grid, scrolling and context menu.
  Also showcase using InvisibleButton() will multiple mouse buttons flags.
- Demo: Improved "Layout & Scrolling" -> "Clipping" section.
- Demo: Improved "Layout & Scrolling" -> "Child Windows" section.
- Style Editor: Added preview of circle auto-tessellation when editing the corresponding value.
- Backends: OpenGL3: Added support for glad2 loader. (#3330) [@moritz-h]
<<<<<<< HEAD
>>>>>>> master
=======
- Examples: Vulkan: Fixed GLFW+Vulkan and SDL+Vulkan clear color not being set. (#3390) [@RoryO]
>>>>>>> 209a6a75


-----------------------------------------------------------------------
 VERSION 1.77 (Released 2020-06-29)
-----------------------------------------------------------------------

Decorated log: https://github.com/ocornut/imgui/releases/tag/v1.77

Breaking Changes:

- Removed unnecessary ID (first arg) of ImFontAtlas::AddCustomRectRegular() function. Please
  note that this is a Beta api and will likely be reworked in order to support multi-DPI across
  multiple monitors.
- Renamed OpenPopupOnItemClick() to OpenPopupContextItem(). Kept inline redirection function (will obsolete).
- Removed BeginPopupContextWindow(const char*, int mouse_button, bool also_over_items) in favor
  of BeginPopupContextWindow(const char*, ImGuiPopupFlags flags) with ImGuiPopupFlags_NoOverItems.
  Kept inline redirection function (will obsolete).
- Removed obsoleted CalcItemRectClosestPoint() entry point (has been asserting since December 2017).

Other Changes:

- TreeNode: Fixed bug where BeginDragDropSource() failed when the _OpenOnDoubleClick flag is
  enabled (bug introduced in 1.76, but pre-1.76 it would also fail unless the _OpenOnArrow
  flag was also set, and _OpenOnArrow is frequently set along with _OpenOnDoubleClick).
- TreeNode: Fixed bug where dragging a payload over a TreeNode() with either _OpenOnDoubleClick
  or _OpenOnArrow would open the node. (#143)
- Windows: Fix unintended feedback loops when resizing windows close to main viewport edges. [@rokups]
- Tabs: Added style.TabMinWidthForUnselectedCloseButton settings:
  - Set to 0.0f (default) to always make a close button appear on hover (same as Chrome, VS).
  - Set to FLT_MAX to only display a close button when selected (merely hovering is not enough).
  - Set to an intermediary value to toggle behavior based on width (same as Firefox).
- Tabs: Added a ImGuiTabItemFlags_NoTooltip flag to disable the tooltip for individual tab item
  (vs ImGuiTabBarFlags_NoTooltip for entire tab bar). [@Xipiryon]
- Popups: All functions capable of opening popups (OpenPopup*, BeginPopupContext*) now take a new
  ImGuiPopupFlags sets of flags instead of a mouse button index. The API is automatically backward
  compatible as ImGuiPopupFlags is guaranteed to hold mouse button index in the lower bits.
- Popups: Added ImGuiPopupFlags_NoOpenOverExistingPopup for OpenPopup*/BeginPopupContext* functions
  to first test for the presence of another popup at the same level.
- Popups: Added ImGuiPopupFlags_NoOpenOverItems for BeginPopupContextWindow() - similar to testing
  for !IsAnyItemHovered() prior to doing an OpenPopup().
- Popups: Added ImGuiPopupFlags_AnyPopupId and ImGuiPopupFlags_AnyPopupLevel flags for IsPopupOpen(),
  allowing to check if any popup is open at the current level, if a given popup is open at any popup
  level, if any popup is open at all.
- Popups: Fix an edge case where programatically closing a popup while clicking on its empty space
  would attempt to focus it and close other popups. (#2880)
- Popups: Fix BeginPopupContextVoid() when clicking over the area made unavailable by a modal. (#1636)
- Popups: Clarified some of the comments and function prototypes.
- Modals: BeginPopupModal() doesn't set the ImGuiWindowFlags_NoSavedSettings flag anymore, and will
  not always be auto-centered. Note that modals are more similar to regular windows than they are to
  popups, so api and behavior may evolve further toward embracing this. (#915, #3091)
  Enforce centering using e.g. SetNextWindowPos(io.DisplaySize * 0.5f, ImGuiCond_Appearing, ImVec2(0.5f,0.5f)).
- Metrics: Added a "Settings" section with some details about persistent ini settings.
- Nav, Menus: Fix vertical wrap-around in menus or popups created with multiple appending calls to
  BeginMenu()/EndMenu() or BeginPopup(0/EndPopup(). (#3223, #1207) [@rokups]
- Drag and Drop: Fixed unintended fallback "..." tooltip display during drag operation when
  drag source uses _SourceNoPreviewTooltip flags. (#3160) [@rokups]
- Columns: Lower overhead on column switches and switching to background channel.
  Benefits Columns but was primarily made with Tables in mind!
- Fonts: Fix GetGlyphRangesKorean() end-range to end at 0xD7A3 (instead of 0xD79D). (#348, #3217) [@marukrap]
- ImDrawList: Fixed an issue where draw command merging or primitive unreserve while crossing the
  VtxOffset boundary would lead to draw commands with wrong VtxOffset. (#3129, #3163, #3232, #2591)
  [@thedmd, @Shironekoben, @sergeyn, @ocornut]
- ImDrawList, ImDrawListSplitter, Columns: Fixed an issue where changing channels with different
  TextureId, VtxOffset would incorrectly apply new settings to draw channels. (#3129, #3163)
  [@ocornut, @thedmd, @Shironekoben]
- ImDrawList, ImDrawListSplitter, Columns: Fixed an issue where starting a split when current
  VtxOffset was not zero would lead to draw commands with wrong VtxOffset. (#2591)
- ImDrawList, ImDrawListSplitter, Columns: Fixed an issue where starting a split right after
  a callback draw command would incorrectly override the callback draw command.
- Misc, Freetype: Fix for rare case where FT_Get_Char_Index() succeeds but FT_Load_Glyph() fails.
- Docs: Improved and moved font documentation to docs/FONTS.md so it can be readable on the web.
  Updated various links/wiki accordingly. Added FAQ entry about DPI. (#2861) [@ButternCream, @ocornut]
- CI: Added CI test to verify we're never accidentally dragging libstdc++ (on some compiler setups,
  static constructors for non-pod data seems to drag in libstdc++ due to thread-safety concerns).
  Fixed a static constructor which led to this dependency on some compiler setups. [@rokups]
- Backends: Win32: Support for #define NOGDI, won't try to call GetDeviceCaps(). (#3137, #2327)
- Backends: Win32: Fix _WIN32_WINNT < 0x0600 (MinGW defaults to 0x502 == Windows 2003). (#3183)
- Backends: SDL: Report a zero display-size when window is minimized, consistent with other backends,
  making more render/clipping code use an early out path.
- Backends: OpenGL: Fixed handling of GL 4.5+ glClipControl(GL_UPPER_LEFT) by inverting the
  projection matrix top and bottom values. (#3143, #3146) [@u3shit]
- Backends: OpenGL: On OSX, if unspecified by app, made default GLSL version 150. (#3199) [@albertvaka]
- Backends: OpenGL: Fixed loader auto-detection to not interfere with ES2/ES3 defines. (#3246) [@funchal]
- Backends: Vulkan: Fixed error in if initial frame has no vertices. (#3177)
- Backends: Vulkan: Fixed edge case where render callbacks wouldn't be called if the ImDrawData
  structure didn't have any vertices. (#2697) [@kudaba]
- Backends: OSX: Added workaround to avoid fast mouse clicks. (#3261, #1992, #2525) [@nburrus]
- Examples: GLFW+Vulkan, SDL+Vulkan: Fix for handling of minimized windows. (#3259)
- Examples: Apple: Fixed example_apple_metal and example_apple_opengl2 using imgui_impl_osx.mm
  not forwarding right and center mouse clicks. (#3260) [@nburrus]


-----------------------------------------------------------------------
 VERSION 1.76 (Released 2020-04-12)
-----------------------------------------------------------------------

Decorated log: https://github.com/ocornut/imgui/releases/tag/v1.76

Other Changes:

- Drag and Drop, Nav: Disabling navigation arrow keys when drag and drop is active. In the docking
  branch pressing arrow keys while dragging a window from a tab could trigger an assert. (#3025)
- BeginMenu: Using same ID multiple times appends content to a menu. (#1207) [@rokups]
- BeginMenu: Fixed a bug where SetNextWindowXXX data before a BeginMenu() would not be cleared
  when the menu is not open. (#3030)
- InputText: Fixed password fields displaying ASCII spaces as blanks instead of using the '*'
  glyph. (#2149, #515)
- Selectable: Fixed honoring style.SelectableTextAlign with unspecified size. (#2347, #2601)
- Selectable: Allow using ImGuiSelectableFlags_SpanAllColumns in other columns than first. (#125)
- TreeNode: Made clicking on arrow with _OpenOnArrow toggle the open state on the Mouse Down
  event rather than the Mouse Down+Up sequence (this is rather standard behavior).
- ColorButton: Added ImGuiColorEditFlags_NoBorder flag to remove the border normally enforced
  by default for standalone ColorButton.
- Nav: Fixed interactions with ImGuiListClipper, so e.g. Home/End result would not clip the
  landing item on the landing frame. (#787)
- Nav: Fixed currently focused item from ever being clipped by ItemAdd(). (#787)
- Scrolling: Fixed scrolling centering API leading to non-integer scrolling values and initial
  cursor position. This would often get fixed after the fix item submission, but using the
  ImGuiListClipper as the first thing after Begin() could largely break size calculations. (#3073)
- Added optional support for Unicode plane 1-16 (#2538, #2541, #2815) [@cloudwu, @samhocevar]
  - Compile-time enable with '#define IMGUI_USE_WCHAR32' in imconfig.h.
  - More onsistent handling of unsupported code points (0xFFFD).
  - Surrogate pairs are supported when submitting UTF-16 data via io.AddInputCharacterUTF16(),
    allowing for more complete CJK input.
  - sizeof(ImWchar) goes from 2 to 4. IM_UNICODE_CODEPOINT_MAX goes from 0xFFFF to 0x10FFFF.
  - Various structures such as ImFont, ImFontGlyphRangesBuilder will use more memory, this
    is currently not particularly efficient.
- Columns: undid the change in 1.75 were Columns()/BeginColumns() were preemptively limited
  to 64 columns with an assert. (#3037, #125)
- Window: Fixed a bug with child window inheriting ItemFlags from their parent when the child
  window also manipulate the ItemFlags stack. (#3024) [@Stanbroek]
- Font: Fixed non-ASCII space occasionally creating unnecessary empty looking polygons.
- Misc: Added an explicit compile-time test for non-scoped IM_ASSERT() macros to redirect users
  to a solution rather than encourage people to add braces in the codebase.
- Misc: Added additional checks in EndFrame() to verify that io.KeyXXX values have not been
  tampered with between NewFrame() and EndFrame().
- Misc: Made default clipboard handlers for Win32 and OSX use a buffer inside the main context
  instead of a static buffer, so it can be freed properly on Shutdown. (#3110)
- Misc, Freetype: Fixed support for IMGUI_STB_RECT_PACK_FILENAME compile time directive
  in imgui_freetype.cpp (matching support in the regular code path). (#3062) [@DonKult]
- Metrics: Made Tools section more prominent. Showing wire-frame mesh directly hovering the ImDrawCmd
  instead of requiring to open it. Added options to disable bounding box and mesh display.
  Added notes on inactive/gc-ed windows.
- Demo: Added black and white and color gradients to Demo>Examples>Custom Rendering.
- CI: Added more tests on the continuous-integration server: extra warnings for Clang/GCC, building
  SDL+Metal example, building imgui_freetype.cpp, more compile-time imconfig.h settings: disabling
  obsolete functions, enabling 32-bit ImDrawIdx, enabling 32-bit ImWchar, disabling demo. [@rokups]
- Backends: OpenGL3: Fixed version check mistakenly testing for GL 4.0+ instead of 3.2+ to enable
  ImGuiBackendFlags_RendererHasVtxOffset, leaving 3.2 contexts without it. (#3119, #2866) [@wolfpld]
- Backends: OpenGL3: Added include support for older glbinding 2.x loader. (#3061) [@DonKult]
- Backends: Win32: Added ImGui_ImplWin32_EnableDpiAwareness(), ImGui_ImplWin32_GetDpiScaleForHwnd(),
  ImGui_ImplWin32_GetDpiScaleForMonitor() helpers functions (backported from the docking branch).
  Those functions makes it easier for example apps to support hi-dpi features without setting up
  a manifest.
- Backends: Win32: Calling AddInputCharacterUTF16() from WM_CHAR message handler in order to support
  high-plane surrogate pairs. (#2815) [@cloudwu, @samhocevar]
- Backends: SDL: Added ImGui_ImplSDL2_InitForMetal() for API consistency (even though the function
  currently does nothing).
- Backends: SDL: Fixed mapping for ImGuiKey_KeyPadEnter. (#3031) [@Davido71]
- Examples: Win32+DX12: Fixed resizing main window, enabled debug layer. (#3087, #3115) [@sergeyn]
- Examples: SDL+DX11: Fixed resizing main window. (#3057) [@joeslay]
- Examples: Added SDL+Metal example application. (#3017) [@coding-jackalope]


-----------------------------------------------------------------------
 VERSION 1.75 (Released 2020-02-10)
-----------------------------------------------------------------------

Decorated log: https://github.com/ocornut/imgui/releases/tag/v1.75

Breaking Changes:

- Removed redirecting functions/enums names that were marked obsolete in 1.53 (December 2017):
  - ShowTestWindow()                    -> use ShowDemoWindow()
  - IsRootWindowFocused()               -> use IsWindowFocused(ImGuiFocusedFlags_RootWindow)
  - IsRootWindowOrAnyChildFocused()     -> use IsWindowFocused(ImGuiFocusedFlags_RootAndChildWindows)
  - SetNextWindowContentWidth(w)        -> use SetNextWindowContentSize(ImVec2(w, 0.0f)
  - GetItemsLineHeightWithSpacing()     -> use GetFrameHeightWithSpacing()
  - ImGuiCol_ChildWindowBg              -> use ImGuiCol_ChildBg
  - ImGuiStyleVar_ChildWindowRounding   -> use ImGuiStyleVar_ChildRounding
  - ImGuiTreeNodeFlags_AllowOverlapMode -> use ImGuiTreeNodeFlags_AllowItemOverlap
  - IMGUI_DISABLE_TEST_WINDOWS          -> use IMGUI_DISABLE_DEMO_WINDOWS
  If you were still using the old names, while you are cleaning up, considering enabling
  IMGUI_DISABLE_OBSOLETE_FUNCTIONS in imconfig.h even temporarily to have a pass at finding
  and removing up old API calls, if any remaining.
- Removed implicit default parameter to IsMouseDragging(int button = 0) to be consistent
  with other mouse functions (none of the other functions have it).
- Obsoleted calling ImDrawList::PrimReserve() with a negative count (which was vaguely
  documented and rarely if ever used). Instead we added an explicit PrimUnreserve() API
  which can be implemented faster. Also clarified pre-existing constraints which weren't
  documented (can only unreserve from the last reserve call). If you suspect you ever
  used that feature before (very unlikely, but grep for call to PrimReserve in your code),
  you can #define IMGUI_DEBUG_PARANOID in imconfig.h to catch existing calls. [@ShironekoBen]
- ImDrawList::AddCircle()/AddCircleFilled() functions don't accept negative radius.
- Limiting Columns()/BeginColumns() api to 64 columns with an assert. While the current code
  technically supports it, future code may not so we're putting the restriction ahead.
  [Undid that change in 1.76]
- imgui_internal.h: changed ImRect() default constructor initializes all fields to 0.0f instead
  of (FLT_MAX,FLT_MAX,-FLT_MAX,-FLT_MAX). If you used ImRect::Add() to create bounding boxes by
  adding points into it without explicit initialization, you may need to fix your initial value.

Other Changes:

- Inputs: Added ImGuiMouseButton enum for convenience (e.g. ImGuiMouseButton_Right=1).
  We forever guarantee that the existing value will not changes so existing code is free to use 0/1/2.
- Nav: Fixed a bug where the initial CTRL-Tab press while in a child window sometimes selected
  the current root window instead of always selecting the previous root window. (#787)
- ColorEdit: Fix label alignment when using ImGuiColorEditFlags_NoInputs. (#2955) [@rokups]
- ColorEdit: In HSV display of a RGB stored value, attempt to locally preserve Saturation
  when Value==0.0 (similar to changes done in 1.73 for Hue). Removed Hue editing lock since
  those improvements in 1.73 makes them unnecessary. (#2722, #2770). [@rokups]
- ColorEdit: "Copy As" context-menu tool shows hex values with a '#' prefix instead of '0x'.
- ColorEdit: "Copy As" content-menu tool shows hex values both with/without alpha when available.
- InputText: Fix corruption or crash when executing undo after clearing input with ESC, as a
  byproduct we are allowing to later undo the revert with a CTRL+Z. (#3008).
- InputText: Fix using a combination of _CallbackResize (e.g. for std::string binding), along with the
  _EnterReturnsTrue flag along with the rarely used property of using an InputText without persisting
  user-side storage. Previously if you had e.g. a local unsaved std::string and reading result back
  from the widget, the user string object wouldn't be resized when Enter key was pressed. (#3009)
- MenuBar: Fix minor clipping issue where occasionally a menu text can overlap the right-most border.
- Window: Fix SetNextWindowBgAlpha(1.0f) failing to override alpha component. (#3007) [@Albog]
- Window: When testing for the presence of the ImGuiWindowFlags_NoBringToFrontOnFocus flag we
  test both the focused/clicked window (which could be a child window) and the root window.
- ImDrawList: AddCircle(), AddCircleFilled() API can now auto-tessellate when provided a segment
  count of zero. Alter tessellation quality with 'style.CircleSegmentMaxError'. [@ShironekoBen]
- ImDrawList: Add AddNgon(), AddNgonFilled() API with a guarantee on the explicit segment count.
  In the current branch they are essentially the same as AddCircle(), AddCircleFilled() but as
  we will rework the circle rendering functions to use textures and automatic segment count
  selection, those new api can fill a gap. [@ShironekoBen]
- Columns: ImDrawList::Channels* functions now work inside columns. Added extra comments to
  suggest using user-owned ImDrawListSplitter instead of ImDrawList functions. [@rokups]
- Misc: Added ImGuiMouseCursor_NotAllowed enum so it can be used by more shared widgets. [@rokups]
- Misc: Added IMGUI_DISABLE compile-time definition to make all headers and sources empty.
- Misc: Disable format checks when using stb_printf, to allow using extra formats.
  Made IMGUI_USE_STB_SPRINTF a properly documented imconfig.h flag. (#2954) [@loicmolinari]
- Misc: Added misc/single_file/imgui_single_file.h, We use this to validate compiling all *.cpp
  files in a same compilation unit. Actual users of that technique (also called "Unity builds")
  can generally provide this themselves, so we don't really recommend you use this. [@rokups]
- CI: Added PVS-Studio static analysis on the continuous-integration server. [@rokups]
- Backends: GLFW, SDL, Win32, OSX, Allegro: Added support for ImGuiMouseCursor_NotAllowed. [@rokups]
- Backends: GLFW: Added support for the missing mouse cursors newly added in GLFW 3.4+. [@rokups]
- Backends: SDL: Wayland: use SDL_GetMouseState (because there is no global mouse state available
  on Wayland). (#2800, #2802) [@NeroBurner]
- Backends: GLFW, SDL: report Windows key (io.KeySuper) as always released. Neither GLFW nor SDL can
  correctly report the key release in every cases (e.g. when using Win+V) causing problems with some
  widgets. The next release of GLFW (3.4+) will have a fix for it. However since it is both difficult
  and discouraged to make use of this key for Windows application anyway, we just hide it. (#2976)
- Backends: Win32: Added support for #define IMGUI_IMPL_WIN32_DISABLE_GAMEPAD to disable all
  XInput using code, and IMGUI_IMPL_WIN32_DISABLE_LINKING_XINPUT to disable linking with XInput,
  the later may be problematic if compiling with recent Windows SDK and you want your app to run
  on Windows 7. You can instead try linking with Xinput9_1_0.lib instead. (#2716)
- Backends: Glut: Improved FreeGLUT support for MinGW. (#3004) [@podsvirov]
- Backends: Emscripten: Avoid forcefully setting IMGUI_DISABLE_FILE_FUNCTIONS. (#3005) [@podsvirov]
- Examples: OpenGL: Explicitly adding -DIMGUI_IMPL_OPENGL_LOADER_GL3W to Makefile to match linking
  settings (otherwise if another loader such as Glew is accessible, the OpenGL3 backend might
  automatically use it). (#2919, #2798)
- Examples: OpenGL: Added support for glbinding OpenGL loader. (#2870) [@rokups]
- Examples: Emscripten: Demonstrating embedding fonts in Makefile and code. (#2953) [@Oipo]
- Examples: Metal: Wrapped main loop in @autoreleasepool block to ensure allocations get freed
  even if underlying system event loop gets paused due to app nap. (#2910, #2917) [@bear24rw]


-----------------------------------------------------------------------
 VERSION 1.74 (Released 2019-11-25)
-----------------------------------------------------------------------

Decorated log: https://github.com/ocornut/imgui/releases/tag/v1.74

Breaking Changes:

- Removed redirecting functions/enums names that were marked obsolete in 1.52 (October 2017):
  - Begin() [old 5 args version]     -> use Begin() [3 args], use SetNextWindowSize() SetNextWindowBgAlpha() if needed
  - IsRootWindowOrAnyChildHovered()  -> use IsWindowHovered(ImGuiHoveredFlags_RootAndChildWindows)
  - AlignFirstTextHeightToWidgets()  -> use AlignTextToFramePadding()
  - SetNextWindowPosCenter()         -> use SetNextWindowPos() with a pivot of (0.5f, 0.5f)
  - ImFont::Glyph                    -> use ImFontGlyph
  If you were still using the old names, read "API Breaking Changes" section of imgui.cpp to find out
  the new names or equivalent features, or see how they were implemented until 1.73.
- Inputs: Fixed a miscalculation in the keyboard/mouse "typematic" repeat delay/rate calculation, used
  by keys and e.g. repeating mouse buttons as well as the GetKeyPressedAmount() function.
  If you were using a non-default value for io.KeyRepeatRate (previous default was 0.250), you can
  add +io.KeyRepeatDelay to it to compensate for the fix.
  The function was triggering on: 0.0 and (delay+rate*N) where (N>=1). Fixed formula responds to (N>=0).
  Effectively it made io.KeyRepeatRate behave like it was set to (io.KeyRepeatRate + io.KeyRepeatDelay).
  Fixed the code and altered default io.KeyRepeatRate,Delay from 0.250,0.050 to 0.300,0.050 to compensate.
  If you never altered io.KeyRepeatRate nor used GetKeyPressedAmount() this won't affect you.
- Misc: Renamed IMGUI_DISABLE_FORMAT_STRING_FUNCTIONS to IMGUI_DISABLE_DEFAULT_FORMAT_FUNCTIONS. (#1038)
- Misc: Renamed IMGUI_DISABLE_MATH_FUNCTIONS to IMGUI_DISABLE_DEFAULT_MATH_FUNCTIONS.
- Fonts: ImFontAtlas::AddCustomRectRegular() now requires an ID larger than 0x110000 (instead of 0x10000) to
  conform with supporting Unicode planes 1-16 in a future update. ID below 0x110000 will now assert.
- Backends: DX12: Added extra ID3D12DescriptorHeap parameter to ImGui_ImplDX12_Init() function.
  The value is unused in master branch but will be used by the multi-viewport feature. (#2851) [@obfuscate]

Other Changes:

- InputText, Nav: Fixed Home/End key broken when activating Keyboard Navigation. (#787)
- InputText: Filter out ASCII 127 (DEL) emitted by low-level OSX layer, as we are using the Key value. (#2578)
- Layout: Fixed a couple of subtle bounding box vertical positioning issues relating to the handling of text
  baseline alignment. The issue would generally manifest when laying out multiple items on a same line,
  with varying heights and text baseline offsets.
  Some specific examples, e.g. a button with regular frame padding followed by another item with a
  multi-line label and no frame padding, such as: multi-line text, small button, tree node item, etc.
  The second item was correctly offset to match text baseline, and would interact/display correctly,
  but it wouldn't push the contents area boundary low enough.
- Scrollbar: Fixed an issue where scrollbars wouldn't display on the frame following a frame where
  all child window contents would be culled.
- ColorPicker: Fixed SV triangle gradient to block (broken in 1.73). (#2864, #2711). [@lewa-j]
- TreeNode: Fixed combination of ImGuiTreeNodeFlags_SpanFullWidth and ImGuiTreeNodeFlags_OpenOnArrow
  incorrectly locating the arrow hit position to the left of the frame. (#2451, #2438, #1897)
- TreeNode: The collapsing arrow accepts click even if modifier keys are being held, facilitating
  interactions with custom multi-selections patterns. (#2886, #1896, #1861)
- TreeNode: Added IsItemToggledOpen() to explicitly query if item was just open/closed, facilitating
  interactions with custom multi-selections patterns. (#1896, #1861)
- DragScalar, SliderScalar, InputScalar: Added p_ prefix to parameter that are pointers to the data
  to clarify how they are used, and more comments redirecting to the demo code. (#2844)
- Error handling: Assert if user mistakenly calls End() instead of EndChild() on a child window. (#1651)
- Misc: Optimized storage of window settings data (reducing allocation count).
- Misc: Windows: Do not use _wfopen() if IMGUI_DISABLE_WIN32_FUNCTIONS is defined. (#2815)
- Misc: Windows: Disabled win32 function by default when building with UWP. (#2892, #2895)
- Misc: Using static_assert() when using C++11, instead of our own construct (avoid zealous Clang warnings).
- Misc: Added IMGUI_DISABLE_FILE_FUNCTIONS/IMGUI_DISABLE_DEFAULT_FILE_FUNCTION to nullify or disable
  default implementation of ImFileXXX functions linking with fopen/fclose/fread/fwrite. (#2734)
- Docs: Improved and moved FAQ to docs/FAQ.md so it can be readable on the web. [@ButternCream, @ocornut]
- Docs: Moved misc/fonts/README.txt to docs/FONTS.txt.
- Docs: Added permanent redirect from https://www.dearimgui.org/faq to FAQ page.
- Demo: Added simple item reordering demo in Widgets -> Drag and Drop section. (#2823, #143) [@rokups]
- Metrics: Show wire-frame mesh and approximate surface area when hovering ImDrawCmd. [@ShironekoBen]
- Metrics: Expose basic details of each window key/value state storage.
- Examples: DX12: Using IDXGIDebug1::ReportLiveObjects() when DX12_ENABLE_DEBUG_LAYER is enabled.
- Examples: Emscripten: Removed BINARYEN_TRAP_MODE=clamp from Makefile which was removed in Emscripten 1.39.0
  but required prior to 1.39.0, making life easier for absolutely no-one. (#2877, #2878) [@podsvirov]
- Backends: OpenGL2: Explicitly backup, setup and restore GL_TEXTURE_ENV to increase compatibility with
  legacy OpenGL applications. (#3000)
- Backends: OpenGL3: Fix building with pre-3.2 GL loaders which do not expose glDrawElementsBaseVertex(),
  using runtime GL version to decide if we set ImGuiBackendFlags_RendererHasVtxOffset. (#2866, #2852) [@dpilawa]
- Backends: OSX: Fix using Backspace key. (#2578, #2817, #2818) [@DiligentGraphics]
- Backends: GLFW: Previously installed user callbacks are now restored on shutdown. (#2836) [@malte-v]
- CI: Set up a bunch of continuous-integration tests using GitHub Actions. We now compile many of the example
  applications on Windows, Linux, MacOS, iOS, Emscripten. Removed Travis integration. (#2865) [@rokups]


-----------------------------------------------------------------------
 VERSION 1.73 (Released 2019-09-24)
-----------------------------------------------------------------------

Decorated log: https://github.com/ocornut/imgui/releases/tag/v1.73

Other Changes:

- Nav, Scrolling: Added support for Home/End key. (#787)
- ColorEdit: Disable Hue edit when Saturation==0 instead of letting Hue values jump around.
- ColorEdit, ColorPicker: In HSV display of a RGB stored value, attempt to locally preserve Hue
  when Saturation==0, which reduces accidentally lossy interactions. (#2722, #2770) [@rokups]
- ColorPicker: Made rendering aware of global style alpha of the picker can be faded out. (#2711)
  Note that some elements won't accurately fade down with the same intensity, and the color wheel
  when enabled will have small overlap glitches with (style.Alpha < 1.0).
- TabBar: Fixed single-tab not shrinking their width down.
- TabBar: Fixed clicking on a tab larger than tab-bar width creating a bouncing feedback loop.
- TabBar: Feed desired width (sum of unclipped tabs width) into layout system to allow for auto-resize. (#2768)
  (before 1.71 tab bars fed the sum of current width which created feedback loops in certain situations).
- TabBar: Improved shrinking for large number of tabs to avoid leaving extraneous space on the right side.
  Individuals tabs are given integer-rounded width and remainder is spread between tabs left-to-right.
- Columns, Separator: Fixed a bug where non-visible separators within columns would alter the next row position
  differently than visible ones.
- SliderScalar: Improved assert when using U32 or U64 types with a large v_max value. (#2765) [@loicmouton]
- DragInt, DragFloat, DragScalar: Using (v_min > v_max) allows locking any edits to the value.
- DragScalar: Fixed dragging of unsigned values on ARM cpu (float to uint cast is undefined). (#2780) [@dBagrat]
- TreeNode: Added ImGuiTreeNodeFlags_SpanAvailWidth flag. (#2451, #2438, #1897) [@Melix19, @PathogenDavid]
  This extends the hit-box to the right-most edge, even if the node is not framed.
  (Note: this is not the default in order to allow adding other items on the same line. In the future we will
  aim toward refactoring the hit-system to be front-to-back, allowing more natural overlapping of items,
  and then we will be able to make this the default.)
- TreeNode: Added ImGuiTreeNodeFlags_SpanFullWidth flag. This extends the hit-box to both the left-most and
  right-most edge of the working area, bypassing indentation.
- CollapsingHeader: Added support for ImGuiTreeNodeFlags_Bullet and ImGuiTreeNodeFlags_Leaf on framed nodes,
  mostly for consistency. (#2159, #2160) [@goran-w]
- Selectable: Added ImGuiSelectableFlags_AllowItemOverlap flag in public api (was previously internal only).
- Style: Allow style.WindowMenuButtonPosition to be set to ImGuiDir_None to hide the collapse button. (#2634, #2639)
- Font: Better ellipsis ("...") drawing implementation. Instead of drawing three pixel-ey dots (which was glaringly
  unfitting with many types of fonts) we first attempt to find a standard ellipsis glyphs within the loaded set.
  Otherwise we render ellipsis using '.' from the font from where we trim excessive spacing to make it as narrow
  as possible. (#2775) [@rokups]
- ImDrawList: Clarified the name of many parameters so reading the code is a little easier. (#2740)
- ImDrawListSplitter: Fixed merging channels if the last submitted draw command used a different texture. (#2506)
- Using offsetof() when available in C++11. Avoids Clang sanitizer complaining about old-style macros. (#94)
- ImVector: Added find(), find_erase(), find_erase_unsorted() helpers.
- Added a mechanism to compact/free the larger allocations of unused windows (buffers are compacted when
  a window is unused for 60 seconds, as per io.ConfigWindowsMemoryCompactTimer = 60.0f). Note that memory
  usage has never been reported as a problem, so this is merely a touch of overzealous luxury. (#2636)
- Documentation: Various tweaks and improvements to the README page. [@ker0chan]
- Backends: OpenGL3: Tweaked initialization code allow application calling ImGui_ImplOpenGL3_CreateFontsTexture()
  before ImGui_ImplOpenGL3_NewFrame(), which sometimes can be convenient.
- Backends: OpenGL3: Attempt to automatically detect default GL loader by using __has_include. (#2798) [@o-micron]
- Backends: DX11: Fixed GSGetShader() call not passing an initialized instance count, which would
  generally make the DX11 debug layer complain (bug added in 1.72).
- Backends: Vulkan: Added support for specifying multisample count. Set 'ImGui_ImplVulkan_InitInfo::MSAASamples' to
   one of the VkSampleCountFlagBits values to use, default is non-multisampled as before. (#2705, #2706) [@vilya]
- Examples: OSX: Fix example_apple_opengl2/main.mm not forwarding mouse clicks and drags correctly. (#1961, #2710)
  [@intonarumori, @ElectricMagic]
- Misc: Updated stb_rect_pack.h from 0.99 to 1.00 (fixes by @rygorous: off-by-1 bug in best-fit heuristic,
  fix handling of rectangles too large to fit inside texture). (#2762) [@tido64]


-----------------------------------------------------------------------
 VERSION 1.72b (Released 2019-07-31)
-----------------------------------------------------------------------

Decorated log: https://github.com/ocornut/imgui/releases/tag/v1.72b

Other Changes:

- Nav, Scrolling: Fixed programmatic scroll leading to a slightly incorrect scroll offset when
  the window has decorations or a menu-bar (broken in 1.71). This was mostly noticeable when
  a keyboard/gamepad movement led to scrolling the view, or using e.g. SetScrollHereY() function.
- Nav: Made hovering non-MenuItem Selectable not re-assign the source item for keyboard navigation.
- Nav: Fixed an issue with NavFlattened window flag (beta) where widgets not entirely fitting
  in child window (often selectables because of their protruding sides) would be not considered
  as entry points to to navigate toward the child window. (#787)


-----------------------------------------------------------------------
 VERSION 1.72 (Released 2019-07-27)
-----------------------------------------------------------------------

Decorated log: https://github.com/ocornut/imgui/releases/tag/v1.72

Breaking Changes:

- Removed redirecting functions/enums names that were marked obsolete in 1.51 (June 2017):
  - ImGuiCol_Column*, ImGuiSetCond_* enums.
  - IsItemHoveredRect(), IsPosHoveringAnyWindow(), IsMouseHoveringAnyWindow(), IsMouseHoveringWindow() functions.
  - IMGUI_ONCE_UPON_A_FRAME macro.
  If you were still using the old names, read "API Breaking Changes" section of imgui.cpp to find out
  the new names or equivalent features.
- Renamed ImFontAtlas::CustomRect to ImFontAtlasCustomRect. Kept redirection typedef (will obsolete).
- Removed TreeAdvanceToLabelPos() which is rarely used and only does SetCursorPosX(GetCursorPosX() + GetTreeNodeToLabelSpacing()).
  Kept redirection function (will obsolete). (#581, #324)

Other Changes:

- Scrolling: Made mouse-wheel scrolling lock the underlying window until the mouse is moved again or
  until a short delay expires (~2 seconds). This allow uninterrupted scroll even if child windows are
  passing under the mouse cursor. (#2604)
- Scrolling: Made it possible for mouse wheel and navigation-triggered scrolling to override a call to
  SetScrollX()/SetScrollY(), making it possible to use a simpler stateless pattern for auto-scrolling:
     // (Submit items..)
     if (ImGui::GetScrollY() >= ImGui::GetScrollMaxY())  // If scrolling at the already at the bottom..
         ImGui::SetScrollHereY(1.0f);                    // ..make last item fully visible
- Scrolling: Added SetScrollHereX(), SetScrollFromPosX() for completeness. (#1580) [@kevreco]
- Scrolling: Mouse wheel scrolling while hovering a child window is automatically forwarded to parent window
  if ScrollMax is zero on the scrolling axis.
  Also still the case if ImGuiWindowFlags_NoScrollWithMouse is set (not new), but previously the forwarding
  would be disabled if ImGuiWindowFlags_NoScrollbar was set on the child window, which is not the case
  any more. Forwarding can still be disabled by setting ImGuiWindowFlags_NoInputs. (amend #1502, #1380).
- Window: Fixed InnerClipRect right-most coordinates using wrong padding setting (introduced in 1.71).
- Window: Fixed old SetWindowFontScale() api value from not being inherited by child window. Added
  comments about the right way to scale your UI (load a font at the right side, rebuild atlas, scale style).
- Scrollbar: Avoid overlapping the opposite side when window (often a child window) is forcibly too small.
- Combo: Hide arrow when there's not enough space even for the square button.
- InputText: Testing for newly added ImGuiKey_KeyPadEnter key. (#2677, #2005) [@amc522]
- TabBar: Fixed unfocused tab bar separator color (was using ImGuiCol_Tab, should use ImGuiCol_TabUnfocusedActive).
- Columns: Fixed a regression from 1.71 where the right-side of the contents rectangle within each column
  would wrongly use a WindowPadding.x instead of ItemSpacing.x like it always did. (#125, #2666)
- Columns: Made the right-most edge reaches up to the clipping rectangle (removing half of WindowPadding.x
  worth of asymmetrical/extraneous padding, note that there's another half that conservatively has to offset
  the right-most column, otherwise it's clipping width won't match the other columns). (#125, #2666)
- Columns: Improved honoring alignment with various values of ItemSpacing.x and WindowPadding.x. (#125, #2666)
- Columns: Made GetColumnOffset() and GetColumnWidth() behave when there's no column set, consistently with
  other column functions. (#2683)
- InputTextMultiline: Fixed vertical scrolling tracking glitch.
- Word-wrapping: Fixed overzealous word-wrapping when glyph edge lands exactly on the limit. Because
  of this, auto-fitting exactly unwrapped text would make it wrap. (fixes initial 1.15 commit, 78645a7d).
- Style: Attenuated default opacity of ImGuiCol_Separator in Classic and Light styles.
- Style: Added style.ColorButtonPosition (left/right, defaults to ImGuiDir_Right) to move the color button
  of ColorEdit3/ColorEdit4 functions to either side of the inputs.
- IO: Added ImGuiKey_KeyPadEnter and support in various back-ends (previously back-ends would need to
  specifically redirect key-pad keys to their regular counterpart). This is a temporary attenuating measure
  until we actually refactor and add whole sets of keys into the ImGuiKey enum. (#2677, #2005) [@amc522]
- Misc: Made Button(), ColorButton() not trigger an "edited" event leading to IsItemDeactivatedAfterEdit()
  returning true. This also effectively make ColorEdit4() not incorrect trigger IsItemDeactivatedAfterEdit()
  when clicking the color button to open the picker popup. (#1875)
- Misc: Added IMGUI_DISABLE_METRICS_WINDOW imconfig.h setting to explicitly compile out ShowMetricsWindow().
- Debug, Metrics: Added "Tools->Item Picker" tool which allow clicking on a widget to break in the debugger
  within the item code. The tool calls IM_DEBUG_BREAK() which can be redefined in imconfig.h if needed.
- ImDrawList: Fixed CloneOutput() helper crashing. (#1860) [@gviot]
- ImDrawList::ChannelsSplit(), ImDrawListSplitter: Fixed an issue with merging draw commands between
  channel 0 and 1. (#2624)
- ImDrawListSplitter: Fixed memory leak when using low-level split api (was not affecting ImDrawList api,
  also this type was added in 1.71 and not advertised as a public-facing feature).
- Fonts: binary_to_compressed_c.cpp: Display an error message if failing to open/read the input font file.
- Demo: Log, Console: Using a simpler stateless pattern for auto-scrolling.
- Demo: Widgets: Showing how to use the format parameter of Slider/Drag functions to display the name
  of an enum value instead of the underlying integer value.
- Demo: Renamed the "Help" menu to "Tools" (more accurate).
- Backends: DX10/DX11: Backup, clear and restore Geometry Shader is any is bound when calling renderer.
- Backends: DX11: Clear Hull Shader, Domain Shader, Compute Shader before rendering. Not backing/restoring them.
- Backends: OSX: Disabled default native Mac clipboard copy/paste implementation in core library (added in 1.71),
  because it needs application to be linked with '-framework ApplicationServices'. It can be explicitly
  enabled back by using '#define IMGUI_ENABLE_OSX_DEFAULT_CLIPBOARD_FUNCTIONS' in imconfig.h. Re-added
  equivalent using NSPasteboard api in the imgui_impl_osx.mm experimental back-end. (#2546)
- Backends: SDL2: Added ImGui_ImplSDL2_InitForD3D() function to make D3D support more visible.
  (#2482, #2632) [@josiahmanson]
- Examples: Added SDL2+DirectX11 example application. (#2632, #2612, #2482) [@vincenthamm]


-----------------------------------------------------------------------
 VERSION 1.71 (Released 2019-06-12)
-----------------------------------------------------------------------

Decorated log: https://github.com/ocornut/imgui/releases/tag/v1.71

Breaking Changes:

- IO: changed AddInputCharacter(unsigned short c) signature to AddInputCharacter(unsigned int c).
- Renamed SetNextTreeNodeOpen() to SetNextItemOpen(). Kept inline redirection function (will obsolete).
- Window: rendering of child windows outer decorations (e.g. bg color, border, scrollbars) is now
  performed as part of their parent window, avoiding the creation of an extraneous draw commands.
  If you have overlapping child windows with decorations, and relied on their relative z-order to be
  mapped to submission their order, this will affect your rendering. The optimization is disabled
  if the parent window has no visual output because it appears to be the most common situation leading
  to the creation of overlapping child windows. Please reach out if you are affected by this change!

Other Changes:

- Window: clarified behavior of SetNextWindowContentSize(). Content size is defined as the size available
  after removal of WindowPadding on each sides. So SetNextWindowContentSize(ImVec2(100,100)) + auto-resize
  will always allow submitting a 100x100 item without creating a scrollbar, regarding of WindowPadding.
  The exact meaning of ContentSize for decorated windows was previously ill-defined.
- Window: Fixed auto-resize with AlwaysVerticalScrollbar or AlwaysHorizontalScrollbar flags.
- Window: Fixed one case where auto-resize by double-clicking the resize grip would make either scrollbar
  appear for a single frame after the resize.
- Separator: Revert 1.70 "Declare its thickness (1.0f) to the layout" change. It's not incorrect
  but it breaks existing some layout patterns. Will return back to it when we expose Separator flags.
- Fixed InputScalar, InputScalarN, SliderScalarN, DragScalarN with non-visible label from inserting
  style.ItemInnerSpacing.x worth of trailing spacing.
- Fixed InputFloatX, SliderFloatX, DragFloatX functions erroneously reporting IsItemEdited() multiple
  times when the text input doesn't match the formatted output value (e.g. input "1" shows "1.000").
  It wasn't much of a problem because we typically use the return value instead of IsItemEdited() here.
- Fixed uses of IsItemDeactivated(), IsItemDeactivatedAfterEdit() on multi-components widgets and
  after EndGroup(). (#2550, #1875)
- Fixed crash when appending with BeginMainMenuBar() more than once and no other window are showing. (#2567)
- ColorEdit: Fixed the color picker popup only displaying inputs as HSV instead of showing multiple
  options. (#2587, broken in 1.69 by #2384).
- CollapsingHeader: Better clipping when a close button is enabled and it overlaps the label. (#600)
- Scrollbar: Minor bounding box adjustment to cope with various border size.
- Scrollbar, Style: Changed default style.ScrollbarSize from 16 to 14.
- Combo: Fixed rounding not applying with the ImGuiComboFlags_NoArrowButton flag. (#2607) [@DucaRii]
- Nav: Fixed gamepad/keyboard moving of window affecting contents size incorrectly, sometimes leading
  to scrollbars appearing during the movement.
- Nav: Fixed rare crash when e.g. releasing Alt-key while focusing a window with a menu at the same
  frame as clearing the focus. This was in most noticeable in back-ends such as Glfw and SDL which
  emits key release events when focusing another viewport, leading to Alt+clicking on void on another
  viewport triggering the issue. (#2609)
- TreeNode, CollapsingHeader: Fixed highlight frame not covering horizontal area fully when using
  horizontal scrolling. (#2211, #2579)
- TabBar: Fixed BeginTabBar() within a window with horizontal scrolling from creating a feedback
  loop with the horizontal contents size.
- Columns: Fixed Columns() within a window with horizontal scrolling from not covering the full
  horizontal area (previously only worked with an explicit contents size). (#125)
- Columns: Fixed Separator from creating an extraneous draw command. (#125)
- Columns: Fixed Selectable with SpanAllColumns flag from creating an extraneous draw command. (#125)
- Style: Added style.WindowMenuButtonPosition (left/right, defaults to ImGuiDir_Left) to move the
  collapsing/docking button to the other side of the title bar.
- Style: Made window close button cross slightly smaller.
- Log/Capture: Fixed BeginTabItem() label not being included in a text log/capture.
- ImDrawList: Added ImDrawCmd::VtxOffset value to support large meshes (64k+ vertices) using 16-bit indices.
  The renderer back-end needs to set 'io.BackendFlags |= ImGuiBackendFlags_RendererHasVtxOffset' to enable
  this, and honor the ImDrawCmd::VtxOffset field. Otherwise the value will always be zero. (#2591)
  This has the advantage of preserving smaller index buffers and allowing to execute on hardware that do not
  support 32-bit indices. Most examples back-ends have been modified to support the VtxOffset field.
- ImDrawList: Added ImDrawCmd::IdxOffset value, equivalent to summing element count for each draw command.
  This is provided for convenience and consistency with VtxOffset. (#2591)
- ImDrawCallback: Allow to override the signature of ImDrawCallback by #define-ing it. This is meant to
  facilitate custom rendering back-ends passing local render-specific data to the draw callback.
- ImFontAtlas: FreeType: Added RasterizerFlags::Monochrome flag to disable font anti-aliasing. Combine
  with RasterizerFlags::MonoHinting for best results. (#2545) [@HolyBlackCat]
- ImFontGlyphRangesBuilder: Fixed unnecessarily over-sized buffer, which incidentally was also not
  fully cleared. Fixed edge-case overflow when adding character 0xFFFF. (#2568). [@NIKE3500]
- Demo: Added full "Dear ImGui" prefix to the title of "Dear ImGui Demo" and "Dear ImGui Metrics" windows.
- Backends: Add native Mac clipboard copy/paste default implementation in core library to match what we are
  dealing with Win32, and to facilitate integration in custom engines. (#2546) [@andrewwillmott]
- Backends: OSX: imgui_impl_osx: Added mouse cursor support. (#2585, #1873) [@actboy168]
- Examples/Backends: DirectX9/10/11/12, Metal, Vulkan, OpenGL3 (Desktop GL only): Added support for large meshes
  (64k+ vertices) with 16-bit indices, enable 'ImGuiBackendFlags_RendererHasVtxOffset' in those back-ends. (#2591)
- Examples/Backends: Don't filter characters under 0x10000 before calling io.AddInputCharacter(),
  the filtering is done in io.AddInputCharacter() itself. This is in prevision for fuller Unicode
  support. (#2538, #2541)


-----------------------------------------------------------------------
 VERSION 1.70 (Released 2019-05-06)
-----------------------------------------------------------------------

Decorated log: https://github.com/ocornut/imgui/releases/tag/v1.70

Breaking Changes:

- ImDrawList: Improved algorithm for mitre joints on thick lines, preserving correct thickness
  up to 90 degrees angles (e.g. rectangles). If you have custom rendering using thick lines,
  they will appear a little thicker now. (#2518) [@rmitton]
- Obsoleted GetContentRegionAvailWidth(), use GetContentRegionAvail().x instead.
  Kept inline redirection function.
- Examples: Vulkan: Added MinImageCount/ImageCount fields in ImGui_ImplVulkan_InitInfo, required
  during initialization to specify the number of in-flight image requested by swap chains.
  (was previously a hard #define IMGUI_VK_QUEUED_FRAMES 2). (#2071, #1677) [@nathanvoglsam]
- Examples: Vulkan: Tidying up the demo/internals helpers (most engine/app should not rely
  on them but it is possible you have!).

Other Changes:

- ImDrawList: Added ImDrawCallback_ResetRenderState, a special ImDrawList::AddCallback() value
  to request the renderer back-end to reset its render state. (#2037, #1639, #2452)
  Examples: Added support for ImDrawCallback_ResetRenderState in all renderer back-ends. Each
  renderer code setting up initial render state has been moved to a function so it could be
  called at the start of rendering and when a ResetRenderState is requested. [@ocornut, @bear24rw]
- InputText: Fixed selection background rendering one frame after the cursor movement when
  first transitioning from no-selection to has-selection. (Bug in 1.69) (#2436) [@Nazg-Gul]
- InputText: Work-around for buggy standard libraries where isprint('\t') returns true. (#2467, #1336)
- InputText: Fixed ImGuiInputTextFlags_AllowTabInput leading to two tabs characters being inserted
  if the back-end provided both Key and Character input. (#2467, #1336)
- Layout: Added SetNextItemWidth() helper to avoid using PushItemWidth/PopItemWidth() for single items.
  Note that SetNextItemWidth() currently only affect the same subset of items as PushItemWidth(),
  generally referred to as the large framed+labeled items. Because the new SetNextItemWidth()
  function is explicit we may later extend its effect to more items.
- Layout: Fixed PushItemWidth(-width) for right-side alignment laying out some items (button, listbox, etc.)
  with negative sizes if the 'width' argument was smaller than the available width at the time of item
  submission.
- Window: Fixed window with the AlwaysAutoResize flag unnecessarily extending their hovering boundaries
  by a few pixels (this is used to facilitate resizing from borders when available for a given window).
  One of the noticeable minor side effect was that navigating menus would have had a tendency to disable
  highlight from parent menu items earlier than necessary while approaching the child menu.
- Window: Close button is horizontally aligned with style.FramePadding.x.
- Window: Fixed contents region being off by WindowBorderSize amount on the right when scrollbar is active.
- Window: Fixed SetNextWindowSizeConstraints() with non-rounded positions making windows drift. (#2067, #2530)
- Popups: Closing a popup restores the focused/nav window in place at the time of the popup opening,
  instead of restoring the window that was in the window stack at the time of the OpenPopup call. (#2517)
  Among other things, this allows opening a popup while no window are focused, and pressing Escape to
  clear the focus again.
- Popups: Fixed right-click from closing all popups instead of aiming at the hovered popup level
  (regression in 1.67).
- Selectable: With ImGuiSelectableFlags_AllowDoubleClick doesn't return true on the mouse button release
  following the double-click. Only first mouse release + second mouse down (double-click) returns true.
  Likewise for internal ButtonBehavior() with both _PressedOnClickRelease | _PressedOnDoubleClick. (#2503)
- GetMouseDragDelta(): also returns the delta on the mouse button released frame. (#2419)
- GetMouseDragDelta(): verify that mouse positions are valid otherwise returns zero.
- Inputs: Also add support for horizontal scroll with Shift+Mouse Wheel. (#2424, #1463) [@LucaRood]
- PlotLines, PlotHistogram: Ignore NaN values when calculating min/max bounds. (#2485)
- Columns: Fixed boundary of clipping being off by 1 pixel within the left column. (#125)
- Separator: Declare its thickness (1.0f) to the layout, making items around separator more symmetrical.
- Combo, Slider, Scrollbar: Improve rendering in situation when there's only a few pixels available (<3 pixels).
- Nav: Fixed Drag/Slider functions going into text input mode when keyboard CTRL is held while pressing NavActivate.
- Drag and Drop: Fixed drag source with ImGuiDragDropFlags_SourceAllowNullID and null ID from receiving click
  regardless of being covered by another window (it didn't honor correct hovering rules). (#2521)
- ImDrawList: Improved algorithm for mitre joints on thick lines, preserving correct thickness up to 90 degrees
  angles, also faster to output. (#2518) [@rmitton]
- Misc: Added IM_MALLOC/IM_FREE macros mimicking IM_NEW/IM_DELETE so user doesn't need to revert
  to using the ImGui::MemAlloc()/MemFree() calls directly.
- Misc: Made IMGUI_CHECKVERSION() macro also check for matching size of ImDrawIdx.
- Metrics: Added "Show windows rectangles" tool to visualize the different rectangles.
- Demo: Improved trees in columns demo.
- Examples: OpenGL: Added a test GL call + comments in ImGui_ImplOpenGL3_Init() to detect uninitialized
  GL function loaders early, and help users understand what they are missing. (#2421)
- Examples: SDL: Added support for SDL_GameController gamepads (enable with ImGuiConfigFlags_NavEnableGamepad). (#2509) [@DJLink]
- Examples: Emscripten: Added Emscripten+SDL+GLES2 example. (#2494, #2492, #2351, #336) [@nicolasnoble, @redblobgames]
- Examples: Metal: Added Glfw+Metal example. (#2527) [@bear24rw]
- Examples: OpenGL3: Minor tweaks + not calling glBindBuffer more than necessary in the render loop.
- Examples: Vulkan: Fixed in-flight buffers issues when using multi-viewports. (#2461, #2348, #2378, #2097)
- Examples: Vulkan: Added missing support for 32-bit indices (#define ImDrawIdx unsigned int).
- Examples: Vulkan: Avoid passing negative coordinates to vkCmdSetScissor, which debug validation layers do not like.
- Examples: Vulkan: Added ImGui_ImplVulkan_SetMinImageCount() to change min image count at runtime. (#2071) [@nathanvoglsam]
- Examples: DirectX9: Fixed erroneous assert in ImGui_ImplDX9_InvalidateDeviceObjects(). (#2454)
- Examples: DirectX10/11/12, Allegro, Marmalade: Render functions early out when display size is zero (minimized). (#2496)
- Examples: GLUT: Fixed existing FreeGLUT example to work with regular GLUT. (#2465) [@andrewwillmott]
- Examples: GLUT: Renamed imgui_impl_freeglut.cpp/.h to imgui_impl_glut.cpp/.h. (#2465) [@andrewwillmott]
- Examples: GLUT: Made io.DeltaTime always > 0. (#2430)
- Examples: Visual Studio: Updated default platform toolset+sdk in vcproj files from v100+sdk7 (vs2010)
  to v110+sdk8 (vs2012). This is mostly so we can remove reliance on DXSDK_DIR for the DX10/DX11 example,
  which if existing and when switching to recent SDK ends up conflicting and creating warnings.


-----------------------------------------------------------------------
 VERSION 1.69 (Released 2019-03-13)
-----------------------------------------------------------------------

Decorated log: https://github.com/ocornut/imgui/releases/tag/v1.69

Breaking Changes:

- Renamed ColorEdit/ColorPicker's ImGuiColorEditFlags_RGB/_HSV/_HEX flags to respectively
  ImGuiColorEditFlags_DisplayRGB/_DisplayHSV/_DisplayHex. This is because the addition of
  new flag ImGuiColorEditFlags_InputHSV makes the earlier one ambiguous.
  Kept redirection enum values (will obsolete). (#2384) [@haldean]
- Renamed GetOverlayDrawList() to GetForegroundDrawList(). Kept redirection function (will obsolete). (#2391)

Other Changes:

- Added GetBackgroundDrawList() helper to quickly get access to a ImDrawList that will be rendered
  behind every other windows. (#2391, #545)
- DragScalar, InputScalar, SliderScalar: Added support for u8/s8/u16/s16 data types (ImGuiDataType_S8, etc.)
  We are reusing function instances of larger types to reduce code size. (#643, #320, #708, #1011)
- Added InputTextWithHint() to display a description/hint in the text box when no text
  has been entered. (#2400) [@Organic-Code, @ocornut]
- Nav: Fixed a tap on AltGR (e.g. German keyboard) from navigating to the menu layer.
- Nav: Fixed Ctrl+Tab keeping active InputText() of a previous window active after the switch. (#2380)
- Fixed IsItemDeactivated()/IsItemDeactivatedAfterEdit() from not correctly returning true
  when tabbing out of a focusable widget (Input/Slider/Drag) in most situations. (#2215, #1875)
- InputInt, InputFloat, InputScalar: Fix to keep the label of the +/- buttons centered when
  style.FramePadding.x is abnormally larger than style.FramePadding.y. Since the buttons are
  meant to be square (to align with e.g. color button) we always use FramePadding.y. (#2367)
- InputInt, InputScalar: +/- buttons now respects the natural type limits instead of
  overflowing or underflowing the value.
- InputText: Fixed an edge case crash that would happen if another widget sharing the same ID
  is being swapped with an InputText that has yet to be activated.
- InputText: Fixed various display corruption related to swapping the underlying buffer while
  a input widget is active (both for writable and read-only paths). Often they would manifest
  when manipulating the scrollbar of a multi-line input text.
- ColorEdit, ColorPicker, ColorButton: Added ImGuiColorEditFlags_InputHSV to manipulate color
  values encoded as HSV (in order to avoid HSV<>RGB round trips and associated singularities).
  (#2383, #2384) [@haldean]
- ColorPicker: Fixed a bug/assertion when displaying a color picker in a collapsed window
  while dragging its title bar. (#2389)
- ColorEdit: Fixed tooltip not honoring the ImGuiColorEditFlags_NoAlpha contract of never
  reading the 4th float in the array (value was read and discarded). (#2384) [@haldean]
- MenuItem, Selectable: Fixed disabled widget interfering with navigation (fix c2db7f63 in 1.67).
- TabBar: Fixed a crash when using many BeginTabBar() recursively (didn't affect docking). (#2371)
- TabBar: Added extra mis-usage error recovery. Past the assert, common mis-usage don't lead to
  hard crashes any more, facilitating integration with scripting languages. (#1651)
- TabBar: Fixed ImGuiTabItemFlags_SetSelected being ignored if the tab is not visible (with
  scrolling policy enabled) or if is currently appearing.
- TabBar: Fixed Tab tooltip code making drag and drop tooltip disappear during the frame where
  the drag payload activate a tab.
- TabBar: Reworked scrolling policy (when ImGuiTabBarFlags_FittingPolicyScroll is set) to
  teleport the view when aiming at a tab far away the visible section, and otherwise accelerate
  the scrolling speed to cap the scrolling time to 0.3 seconds.
- Text: Fixed large Text/TextUnformatted calls not feeding their size into layout when starting
  below the lower point of the current clipping rectangle. This bug has been there since v1.0!
  It was hardly noticeable but would affect the scrolling range, which in turn would affect
  some scrolling request functions when called during the appearing frame of a window.
- Plot: Fixed divide-by-zero in PlotLines() when passing a count of 1. (#2387) [@Lectem]
- Log/Capture: Fixed LogXXX functions emitting extraneous leading carriage return.
- Log/Capture: Fixed an issue when empty string on a new line would not emit a carriage return.
- Log/Capture: Fixed LogXXX functions 'auto_open_depth' parameter being treated as an absolute
  tree depth instead of a relative one.
- Log/Capture: Fixed CollapsingHeader trailing ascii representation being "#" instead of "##".
- ImFont: Added GetGlyphRangesVietnamese() helper. (#2403)
- Misc: Asserting in NewFrame() if style.WindowMinSize is zero or smaller than (1.0f,1.0f).
- Demo: Using GetBackgroundDrawList() and GetForegroundDrawList() in "Custom Rendering" demo.
- Demo: InputText: Demonstrating use of ImGuiInputTextFlags_CallbackResize. (#2006, #1443, #1008).
- Examples: GLFW, SDL: Preserve DisplayFramebufferScale when main viewport is minimized.
  (This is particularly useful for the viewport branch because we are not supporting per-viewport
  frame-buffer scale. It fixes windows not refreshing when main viewport is minimized.) (#2416)
- Examples: OpenGL: Fix to be able to run on ES 2.0 / WebGL 1.0. [@rmitton, @gabrielcuvillier]
- Examples: OpenGL: Fix for OSX not supporting OpenGL 4.5, we don't try to read GL_CLIP_ORIGIN
  even if the OpenGL headers/loader happens to define the value. (#2366, #2186)
- Examples: Allegro: Added support for touch events (emulating mouse). (#2219) [@dos1]
- Examples: DirectX9: Minor changes to match the other DirectX examples more closely. (#2394)


-----------------------------------------------------------------------
 VERSION 1.68 (Released 2019-02-19)
-----------------------------------------------------------------------

Decorated log: https://github.com/ocornut/imgui/releases/tag/v1.68

Breaking Changes:

- Removed io.DisplayVisibleMin/DisplayVisibleMax (which were marked obsolete and removed from viewport/docking branch already).
- Made it illegal/assert when io.DisplayTime == 0.0f (with an exception for the first frame).
  If for some reason your time step calculation gives you a zero value, replace it with a arbitrary small value!

Other Changes:

- Added .editorconfig file for text editors to standardize using spaces. (#2038) [@kudaba]
- ImDrawData: Added FramebufferScale field (currently a copy of the value from io.DisplayFramebufferScale).
  This is to allow render functions being written without pulling any data from ImGuiIO, allowing incoming
  multi-viewport feature to behave on Retina display and with multiple displays.
  If you are not using a custom binding, please update your render function code ahead of time,
  and use draw_data->FramebufferScale instead of io.DisplayFramebufferScale. (#2306, #1676)
- Added IsItemActivated() as an extension to the IsItemDeactivated/IsItemDeactivatedAfterEdit functions
  which are useful to implement variety of undo patterns. (#820, #956, #1875)
- InputText: Fixed a bug where ESCAPE would not restore the initial value in all situations. (#2321) [@relick]
- InputText: Fixed a bug where ESCAPE would be first captured by the Keyboard Navigation code. (#2321, #787)
- InputText: Fixed redo buffer exhaustion handling (rare) which could corrupt the undo character buffer. (#2333)
  The way the redo/undo buffers work would have made it generally unnoticeable to the user.
- Fixed range-version of PushID() and GetID() not honoring the ### operator to restart from the seed value.
- Fixed CloseCurrentPopup() on a child-menu of a modal incorrectly closing the modal. (#2308)
- Tabs: Added ImGuiTabBarFlags_TabListPopupButton flag to show a popup button on manual tab bars. (#261, #351)
- Tabs: Removed ImGuiTabBarFlags_NoTabListPopupButton which was available in 1.67 but actually had zero use.
- Tabs: Fixed a minor clipping glitch when changing style's FramePadding from frame to frame.
- Tabs: Fixed border (when enabled) so it is aligned correctly mid-pixel and appears as bright as other borders.
- Style, Selectable: Added ImGuiStyle::SelectableTextAlign and ImGuiStyleVar_SelectableTextAlign. (#2347) [@haldean]
- Menus: Tweaked horizontal overlap between parent and child menu (to help convey relative depth)
  from using style.ItemSpacing.x to style.ItemInnerSpacing.x, the later being expected to be smaller. (#1086)
- RadioButton: Fixed label horizontal alignment to precisely match Checkbox().
- Window: When resizing from an edge, the border is more visible and better follow the rounded corners.
- Window: Fixed initial width of collapsed windows not taking account of contents width (broken in 1.67). (#2336, #176)
- Scrollbar: Fade out and disable interaction when too small, in order to facilitate using the resize grab on very
  small window, as well as reducing visual noise/overlap.
- ListBox: Better optimized when clipped / non-visible.
- InputTextMultiline: Better optimized when clipped / non-visible.
- Font: Fixed high-level ImGui::CalcTextSize() used by most widgets from erroneously subtracting 1.0f*scale to
  calculated text width. Among noticeable side-effects, it would make sequences of repeated Text/SameLine calls
  not align the same as a single call, and create mismatch between high-level size calculation and those performed
  with the lower-level ImDrawList api. (#792) [@SlNPacifist]
- Font: Fixed building atlas when specifying duplicate/overlapping ranges within a same font. (#2353, #2233)
- ImDrawList: Fixed AddCircle(), AddCircleFilled() angle step being off, which was visible when drawing a "circle"
  with a small number of segments (e.g. an hexagon). (#2287) [@baktery]
- ImGuiTextBuffer: Added append() function (unformatted).
- ImFontAtlas: Added 0x2000-0x206F general punctuation range to default ChineseFull/ChineseSimplifiedCommon ranges. (#2093)
- ImFontAtlas: FreeType: Added support for imgui allocators + custom FreeType only SetAllocatorFunctions. (#2285) [@Vuhdo]
- ImFontAtlas: FreeType: Fixed using imgui_freetype.cpp in unity builds. (#2302)
- Demo: Fixed "Log" demo not initializing properly, leading to the first line not showing before a Clear. (#2318) [@bluescan]
- Demo: Added "Auto-scroll" option in Log/Console demos. (#2300) [@nicolasnoble, @ocornut]
- Examples: Metal, OpenGL2, OpenGL3, Vulkan: Fixed offsetting of clipping rectangle with ImDrawData::DisplayPos != (0,0)
  when the display frame-buffer scale scale is not (1,1). While this doesn't make a difference when using master branch,
  this is effectively fixing support for multi-viewport with Mac Retina Displays on those examples. (#2306) [@rasky, @ocornut]
  Also using ImDrawData::FramebufferScale instead of io.DisplayFramebufferScale.
- Examples: Clarified the use the ImDrawData::DisplayPos to offset clipping rectangles.
- Examples: Win32: Using GetForegroundWindow()+IsChild() instead of GetActiveWindow() to be compatible with windows created
  in a different thread or parent. (#1951, #2087, #2156, #2232) [many people]
- Examples: SDL: Using the SDL_WINDOW_ALLOW_HIGHDPI flag. (#2306, #1676) [@rasky]
- Examples: Win32: Added support for XInput gamepads (if ImGuiConfigFlags_NavEnableGamepad is enabled).
- Examples: Win32: Added support for mouse buttons 4 and 5 via WM_XBUTTON* messages. (#2264)
- Examples: DirectX9: Explicitly disable fog (D3DRS_FOGENABLE) before drawing in case user state has it set. (#2288, #2230)
- Examples: OpenGL2: Added #define GL_SILENCE_DEPRECATION to cope with newer XCode warnings.
- Examples: OpenGL3: Using GLSL 4.10 shaders for any GLSL version over 410 (e.g. 430, 450). (#2329) [@BrutPitt]


-----------------------------------------------------------------------
 VERSION 1.67 (Released 2019-01-14)
-----------------------------------------------------------------------

Decorated log: https://github.com/ocornut/imgui/releases/tag/v1.67

Breaking Changes:

- Made it illegal to call Begin("") with an empty string. This somehow half-worked before but had various undesirable
  side-effect because the window would have ID zero. In particular it is causing problems in viewport/docking branches.
- Renamed io.ConfigResizeWindowsFromEdges to io.ConfigWindowsResizeFromEdges and removed its [Beta] mark.
  The addition of new configuration options in the Docking branch is pushing for a little reorganization of those names.
- Renamed ImFontAtlas::GlyphRangesBuilder to ImFontGlyphRangesBuilder. Kept redirection typedef (will obsolete).

Other Changes:

- Added BETA api for Tab Bar/Tabs widgets: (#261, #351)
  - Added BeginTabBar(), EndTabBar(), BeginTabItem(), EndTabItem(), SetTabItemClosed() API.
  - Added ImGuiTabBarFlags flags for BeginTabBar().
  - Added ImGuiTabItemFlags flags for BeginTabItem().
  - Style: Added ImGuiCol_Tab, ImGuiCol_TabHovered, ImGuiCol_TabActive, ImGuiCol_TabUnfocused, ImGuiCol_TabUnfocusedActive colors.
  - Demo: Added Layout->Tabs demo code.
  - Demo: Added "Documents" example app showcasing possible use for tabs.
  This feature was merged from the Docking branch in order to allow the use of regular tabs in your code.
  (It does not provide the docking/splitting/merging of windows available in the Docking branch)
- Added ImGuiWindowFlags_UnsavedDocument window flag to append '*' to title without altering the ID, as a convenience
  to avoid using the ### operator. In the Docking branch this also has an effect on tab closing behavior.
- Window, Focus, Popup: Fixed an issue where closing a popup by clicking another window with the _NoMove flag would refocus
  the parent window of the popup instead of the newly clicked window.
- Window: Contents size is preserved while a window collapsed. Fix auto-resizing window losing their size for one frame when uncollapsed.
- Window: Contents size is preserved while a window contents is hidden (unless it is hidden for resizing purpose).
- Window: Resizing windows from edge is now enabled by default (io.ConfigWindowsResizeFromEdges=true). Note that
  it only works _if_ the back-end sets ImGuiBackendFlags_HasMouseCursors, which the standard back-ends do.
- Window: Added io.ConfigWindowsMoveFromTitleBarOnly option. This is ignored by window with no title bars (often popups).
  This affects clamping window within the visible area: with this option enabled title bars need to be visible. (#899)
- Window: Fixed using SetNextWindowPos() on a child window (which wasn't really documented) position the cursor as expected
  in the parent window, so there is no mismatch between the layout in parent and the position of the child window.
- InputFloat: When using ImGuiInputTextFlags_ReadOnly the step buttons are disabled. (#2257)
- DragFloat: Fixed broken mouse direction change with power!=1.0. (#2174, #2206) [@Joshhua5]
- Nav: Fixed an keyboard issue where holding Activate/Space for longer than two frames on a button would unnecessary
  keep the focus on the parent window, which could steal it from newly appearing windows. (#787)
- Nav: Fixed animated window titles from being updated when displayed in the CTRL+Tab list. (#787)
- Error recovery: Extraneous/undesired calls to End() are now being caught by an assert in the End() function closer
  to the user call site (instead of being reported in EndFrame). Past the assert, they don't lead to crashes any more. (#1651)
  Missing calls to End(), past the assert, should not lead to crashes or to the fallback Debug window appearing on screen.
  Those changes makes it easier to integrate dear imgui with a scripting language allowing, given asserts are redirected
  into e.g. an error log and stopping the script execution.
- ImFontAtlas: Stb and FreeType: Atlas width is now properly based on total surface rather than glyph count (unless overridden with TexDesiredWidth).
- ImFontAtlas: Stb and FreeType: Fixed atlas builder so missing glyphs won't influence the atlas texture width. (#2233)
- ImFontAtlas: Stb and FreeType: Fixed atlas builder so duplicate glyphs (when merging fonts) won't be included in the rasterized atlas.
- ImFontAtlas: FreeType: Fixed abnormally high atlas height.
- ImFontAtlas: FreeType: Fixed support for any values of TexGlyphPadding (not just only 1).
- ImDrawList: Optimized some of the functions for performance of debug builds where non-inline function call cost are non-negligible.
  (Our test UI scene on VS2015 Debug Win64 with /RTC1 went ~5.9 ms -> ~4.9 ms. In Release same scene stays at ~0.3 ms.)
- IO: Added BackendPlatformUserData, BackendRendererUserData, BackendLanguageUserData void* for storage use by back-ends.
- IO: Renamed InputCharacters[], marked internal as was always intended. Please don't access directly, and use AddInputCharacter() instead!
- IO: AddInputCharacter() goes into a queue which can receive as many characters as needed during the frame. This is useful
  for automation to not have an upper limit on typing speed. Will later transition key/mouse to use the event queue later.
- Style: Tweaked default value of style.DisplayWindowPadding from (20,20) to (19,19) so the default style as a value
  which is the same as the title bar height.
- Demo: "Simple Layout" and "Style Editor" are now using tabs.
- Demo: Added a few more things under "Child windows" (changing ImGuiCol_ChildBg, positioning child, using IsItemHovered after a child).
- Examples: DirectX10/11/12: Made imgui_impl_dx10/dx11/dx12.cpp link d3dcompiler.lib from the .cpp file to ease integration.
- Examples: Allegro 5: Properly destroy globals on shutdown to allow for restart. (#2262) [@DomRe]


-----------------------------------------------------------------------
 VERSION 1.66b (Released 2018-12-01)
-----------------------------------------------------------------------

Decorated log: https://github.com/ocornut/imgui/releases/tag/v1.66b

Other Changes:

- Fixed a text rendering/clipping bug introduced in 1.66 (on 2018-10-12, commit ede3a3b9) that affect single ImDrawList::AddText()
  calls with single strings larger than 10k. Text/TextUnformatted() calls were not affected, but e.g. InputText() was. [@pdoane]
- When the focused window become inactive don't restore focus to a window with the ImGuiWindowFlags_NoInputs flag. (#2213) [@zzzyap]
- Separator: Fixed Separator() outputting an extraneous empty line when captured into clipboard/text/file.
- Demo: Added ShowAboutWindow() call, previously was only accessible from the demo window.
- Demo: ShowAboutWindow() now display various Build/Config Information (compiler, os, etc.) that can easily be copied into bug reports.
- Fixed build issue with osxcross and macOS. (#2218) [@dos1]
- Examples: Setting up 'io.BackendPlatformName'/'io.BackendRendererName' fields to the current back-end can be displayed in the About window.
- Examples: SDL: changed the signature of ImGui_ImplSDL2_ProcessEvent() to use a const SDL_Event*. (#2187)


-----------------------------------------------------------------------
 VERSION 1.66 (Released 2018-11-22)
-----------------------------------------------------------------------

Decorated log: https://github.com/ocornut/imgui/releases/tag/v1.66

Breaking Changes:

- Renamed SetScrollHere() to SetScrollHereY(). Kept redirection function (will obsolete).
- Renamed misc/stl/imgui_stl.* to misc/cpp/imgui_stdlib.* in prevision for other C++ helper files. (#2035, #2096)

Other Changes:

- Fixed calling SetNextWindowSize()/SetWindowSize() with non-integer values leading to
  accidental alteration of window position. We now round the provided size. (#2067)
- Fixed calling DestroyContext() always saving .ini data with the current context instead
  of the supplied context pointer. (#2066)
- Nav, Focus: Fixed ImGuiWindowFlags_NoBringToFrontOnFocus windows not being restoring focus
  properly after the main menu bar or last focused window is deactivated.
- Nav: Fixed an assert in certain circumstance (mostly when using popups) when mouse positions stop being valid. (#2168)
- Nav: Fixed explicit directional input not re-highlighting current nav item if there is a single item in the window
  and highlight has been previously disabled by the mouse. (#787)
- DragFloat: Fixed a situation where dragging with value rounding enabled or with a power curve
  erroneously wrapped the value to one of the min/max edge. (#2024, #708, #320, #2075).
- DragFloat: Disabled using power curve when one edge is FLT_MAX (broken in 1.61). (#2024)
- DragFloat: Disabled setting a default drag speed when one edge is FLT_MAX. (#2024)
- SliderAngle: Added optional format argument to alter precision or localize the string. (#2150) [@podsvirov]
- Window: Resizing from edges (with io.ConfigResizeWindowsFromEdges Beta flag) extends the hit region
  of root floating windows outside the window, making it easier to resize windows. Resize grips are also
  extended accordingly so there are no discontinuity when hovering between borders and corners. (#1495, #822)
- Window: Added ImGuiWindowFlags_NoBackground flag to avoid rendering window background. This is mostly to allow
  the creation of new flag combinations, as we could already use SetNextWindowBgAlpha(0.0f). (#1660) [@biojppm, @ocornut]
- Window: Added ImGuiWindowFlags_NoDecoration helper flag which is essentially NoTitleBar+NoResize+NoScrollbar+NoCollapse.
- Window: Added ImGuiWindowFlags_NoMouseInputs which is basically the old ImGuiWindowFlags_NoInputs (essentially
  we have renamed ImGuiWindowFlags_NoInputs to ImGuiWindowFlags_NoMouseInputs). Made the new ImGuiWindowFlags_NoInputs
  encompass both NoMouseInputs+NoNav, which is consistent with its description. (#1660, #787)
- Window, Inputs: Fixed resizing from edges when io.MousePos is not pixel-rounded by rounding mouse position input. (#2110)
- BeginChild(): Fixed BeginChild(const char*, ...) variation erroneously not applying the ID stack
  to the provided string to uniquely identify the child window. This was undoing an intentional change
  introduced in 1.50 and broken in 1.60. (#1698, #894, #713).
- TextUnformatted(): Fixed a case where large-text path would read bytes past the text_end marker depending
  on the position of new lines in the buffer (it wasn't affecting the output but still not the right thing to do!)
- ListBox(): Fixed frame sizing when items_count==1 unnecessarily showing a scrollbar. (#2173) [@luk1337, @ocornut]
- ListBox(): Tweaked frame sizing so list boxes will look more consistent when FramePadding is far from ItemSpacing.
- RenderText(): Some optimization for very large text buffers, useful for non-optimized builds.
- BeginMenu(): Fixed menu popup horizontal offset being off the item in the menu bar when WindowPadding=0.0f.
- ArrowButton(): Fixed arrow shape being horizontally misaligned by (FramePadding.y-FramePadding.x) if they are different.
- Demo: Split the contents of ShowDemoWindow() into smaller functions as it appears to speed up link time with VS. (#2152)
- Drag and Drop: Added GetDragDropPayload() to peek directly into the payload (if any) from anywhere. (#143)
- ImGuiTextBuffer: Avoid heap allocation when empty.
- ImDrawList: Fixed AddConvexPolyFilled() undefined behavior when passing points_count smaller than 3,
  in particular, points_count==0 could lead to a memory stomp if the draw list was previously empty.
- Examples: DirectX10, DirectX11: Removed seemingly unnecessary calls to invalidate and recreate device objects
  in the WM_SIZE handler. (#2088) [@ice1000]
- Examples: GLFW: User previously installed GLFW callbacks are now saved and chain-called by the default callbacks. (#1759)
- Examples: OpenGL3: Added support for GL 4.5's glClipControl(GL_UPPER_LEFT). (#2186)
- Examples: OpenGL3+GLFW: Fixed error condition when using the GLAD loader. (#2157) [@blackball]
- Examples: OpenGL3+GLFW/SDL: Made main.cpp compile with IMGUI_IMPL_OPENGL_LOADER_CUSTOM (may be missing init). (#2178) [@doug-moen]
- Examples: SDL2+Vulkan: Fixed application shutdown which could deadlock on Linux + Xorg. (#2181) [@eRabbit0]


-----------------------------------------------------------------------
 VERSION 1.65 (Released 2018-09-06)
-----------------------------------------------------------------------

Decorated log: https://github.com/ocornut/imgui/releases/tag/v1.65

Breaking Changes:

- Renamed stb_truetype.h to imstb_truetype.h, stb_textedit.h to imstb_textedit.h, and
  stb_rect_pack.h to imstb_rectpack.h. If you were conveniently using the imgui copy of those
  STB headers in your project, you will have to update your include paths. (#1718, #2036)
  The reason for this change is to avoid conflicts for projects that may also be importing
  their own copy of the STB libraries. Note that imgui's copy of stb_textedit.h is modified.
- Renamed io.ConfigCursorBlink to io.ConfigInputTextCursorBlink. (#1427)

Other Changes:

- This is a minor release following the 1.64 refactor, with a little more shuffling of code.
- Clarified and improved the source code sectioning in all files (easier to search or browse sections).
- Nav: Removed the [Beta] tag from various descriptions of the gamepad/keyboard navigation system.
  Although it is not perfect and will keep being improved, it is fairly functional and used by many. (#787)
- Fixed a build issue with non-Cygwin GCC under Windows.
- Demo: Added a "Configuration" block to make io.ConfigFlags/io.BackendFlags more prominent.
- Examples: OpenGL3+SDL2: Fixed error condition when using the GLAD loader. (#2059, #2002) [@jiri]


-----------------------------------------------------------------------
 VERSION 1.64 (Released 2018-08-31)
-----------------------------------------------------------------------

Decorated log: https://github.com/ocornut/imgui/releases/tag/v1.64

Changes:

- Moved README, CHANGELOG and TODO files to the docs/ folder.
  If you are updating dear imgui by copying files, take the chance to delete the old files.
- Added imgui_widgets.cpp file, extracted and moved widgets code out of imgui.cpp into imgui_widgets.cpp.
  Re-ordered some of the code remaining in imgui.cpp.
  NONE OF THE FUNCTIONS HAVE CHANGED. THE CODE IS SEMANTICALLY 100% IDENTICAL, BUT _EVERY_ FUNCTIONS HAS BEEN MOVED.
  Because of this, any local modifications to imgui.cpp will likely conflict when you update.
  If you have any modifications to imgui.cpp, it is suggested that you first update to 1.63, then
  isolate your patches. You can peak at imgui_widgets.cpp from 1.64 to get a sense of what is included in it,
  then separate your changes into several patches that can more easily be applied to 1.64 on a per-file basis.
  What I found worked nicely for me, was to open the diff of the old patches in an interactive merge/diff tool,
  search for the corresponding function in the new code and apply the chunks manually.
- As a reminder, if you have any change to imgui.cpp it is a good habit to discuss them on the github,
  so a solution applicable on the Master branch can be found. If your company has changes that you cannot
  disclose you may also contact me privately.


-----------------------------------------------------------------------
 VERSION 1.63 (Released 2018-08-29)
-----------------------------------------------------------------------

Decorated log: https://github.com/ocornut/imgui/releases/tag/v1.63

Breaking Changes:

- Style: Renamed ImGuiCol_ModalWindowDarkening to ImGuiCol_ModalWindowDimBg for consistency with other features.
  Kept redirection enum (will obsolete).
- Changed ImGui::GetTime() return value from float to double to avoid accumulating floating point imprecision over time.
- Removed per-window ImGuiWindowFlags_ResizeFromAnySide Beta flag in favor `io.ConfigResizeWindowsFromEdges=true` to
  enable the feature globally. (#1495)
  The feature is not currently enabled by default because it is not satisfying enough, but will eventually be.
- InputText: Renamed ImGuiTextEditCallback to ImGuiInputTextCallback, ImGuiTextEditCallbackData to ImGuiInputTextCallbackData
  for consistency. Kept redirection types (will obsolete).
- InputText: Removed ImGuiTextEditCallbackData::ReadOnly because it is a duplication of (::Flags & ImGuiInputTextFlags_ReadOnly).
- Renamed IsItemDeactivatedAfterChange() to IsItemDeactivatedAfterEdit() for consistency with new IsItemEdited() API.
  Kept redirection function (will obsolete soonish as IsItemDeactivatedAfterChange() is very recent).
- Renamed io.OptCursorBlink to io.ConfigCursorBlink [-> io.ConfigInputTextCursorBlink in 1.65], io.OptMacOSXBehaviors to
  io.ConfigMacOSXBehaviors for consistency. (#1427, #473)
- Removed obsolete redirection functions: CollapsingHeader() variation with 2 bools - marked obsolete in v1.49, May 2016.

Other Changes:

- ArrowButton: Fixed to honor PushButtonRepeat() setting (and internals' ImGuiItemFlags_ButtonRepeat).
- ArrowButton: Setup current line text baseline so that ArrowButton() + SameLine() + Text() are aligned properly.
- Nav: Added a CTRL+TAB window list and changed the highlight system accordingly. The change is motivated by upcoming
  Docking features. (#787)
- Nav: Made CTRL+TAB skip menus + skip the current navigation window if is has the ImGuiWindow_NoNavFocus set. (#787)
  While it was previously possible, you won't be able to CTRL-TAB out and immediately back in a window with the
  ImGuiWindow_NoNavFocus flag.
- Window: Allow menu and popups windows from ignoring the style.WindowMinSize values so short menus/popups are not padded. (#1909)
- Window: Added global io.ConfigResizeWindowsFromEdges option to enable resizing windows from their edges and from
  the lower-left corner. (#1495)
- Window: Collapse button shows hovering highlight + clicking and dragging on it allows to drag the window as well.
- Added IsItemEdited() to query if the last item modified its value (or was pressed). This is equivalent to the bool
  returned by most widgets.
  It is useful in some situation e.g. using InputText() with ImGuiInputTextFlags_EnterReturnsTrue. (#2034)
- InputText: Added support for buffer size/capacity changes via the ImGuiInputTextFlags_CallbackResize flag. (#2006, #1443, #1008).
- InputText: Fixed not tracking the cursor horizontally when modifying the text buffer through a callback.
- InputText: Fixed minor off-by-one issue when submitting a buffer size smaller than the initial zero-terminated buffer contents.
- InputText: Fixed a few pathological crash cases on single-line InputText widget with multiple millions characters worth of contents.
  Because the current text drawing function reserve for a worst-case amount of vertices and how we handle horizontal clipping,
  we currently just avoid displaying those single-line widgets when they are over a threshold of 2 millions characters,
  until a better solution is found.
- Drag and Drop: Fixed an incorrect assert when dropping a source that is submitted after the target (bug introduced with 1.62 changes
  related to the addition of IsItemDeactivated()). (#1875, #143)
- Drag and Drop: Fixed ImGuiDragDropFlags_SourceNoDisableHover to affect hovering state prior to calling IsItemHovered() + fixed description. (#143)
- Drag and Drop: Calling BeginTooltip() between a BeginDragSource()/EndDragSource() or BeginDropTarget()/EndDropTarget() uses adjusted tooltip
  settings matching the one created when calling BeginDragSource() without the ImGuiDragDropFlags_SourceNoPreviewTooltip flag. (#143)
- Drag and Drop: Payload stays available and under the mouse if the source stops being submitted, however the tooltip is replaced by "...". (#1725)
- Drag and Drop: Added ImGuiDragDropFlags_SourceAutoExpirePayload flag to force payload to expire if the source stops being submitted. (#1725, #143).
- IsItemHovered(): Added ImGuiHoveredFlags_AllowWhenDisabled flag to query hovered status on disabled items. (#1940, #211)
- Selectable: Added ImGuiSelectableFlags_Disabled flag in the public API. (#211)
- ColorEdit4: Fixed a bug when text input or drag and drop leading to unsaturated HSV values would erroneously alter the resulting color. (#2050)
- Misc: Added optional misc/stl/imgui_stl.h wrapper to use with STL types (e.g. InputText with std::string). (#2006, #1443, #1008)
  [*EDIT* renamed to misc/std/imgui_stdlib.h in 1.66]
- Misc: Added IMGUI_VERSION_NUM for easy compile-time testing. (#2025)
- Misc: Added ImGuiMouseCursor_Hand cursor enum + corresponding software cursor. (#1913, 1914) [@aiekick, @ocornut]
- Misc: Tweaked software mouse cursor offset to match the offset of the corresponding Windows 10 cursors.
- Made assertion more clear when trying to call Begin() outside of the NewFrame()..EndFrame() scope. (#1987)
- Fixed assertion when transitioning from an active ID to another within a group, affecting ColorPicker (broken in 1.62). (#2023, #820, #956, #1875).
- Fixed PushID() from keeping alive the new ID Stack top value (if a previously active widget shared the ID it would be erroneously kept alive).
- Fixed horizontal mouse wheel not forwarding the request to the parent window if ImGuiWindowFlags_NoScrollWithMouse is set. (#1463, #1380, #1502)
- Fixed a include build issue for Cygwin in non-POSIX (Win32) mode. (#1917, #1319, #276)
- ImDrawList: Improved handling for worst-case vertices reservation policy when large amount of text (e.g. 1+ million character strings)
  are being submitted in a single call. It would typically have crashed InputTextMultiline(). (#200)
- OS/Windows: Fixed missing ImmReleaseContext() call in the default Win32 IME handler. (#1932) [@vby]
- Metrics: Changed io.MetricsActiveWindows to reflect the number of active windows (!= from visible windows), which is useful
  for lazy/idle render mechanisms as new windows are typically not visible for one frame.
- Metrics: Added io.MetricsRenderWindow to reflect the number of visible windows.
- Metrics: Added io.MetricsActiveAllocations, moving away from the cross-context global counters than we previously used. (#1565, #1599, #586)
- Demo: Added basic Drag and Drop demo. (#143)
- Demo: Modified the Console example to use InsertChars() in the input text callback instead of poking directly into the buffer.
  Although this won't make a difference in the example itself, using InsertChars() will honor the resizing callback properly. (#2006, #1443, #1008).
- Demo: Clarified the use of IsItemHovered()/IsItemActive() right after being in the "Active, Focused, Hovered & Focused Tests" section.
- Examples: Tweaked the main.cpp of each example.
- Examples: Metal: Added Metal rendering backend. (#1929, #1873) [@warrenm]
- Examples: OSX: Added early raw OSX platform backend. (#1873) [@pagghiu, @itamago, @ocornut]
- Examples: Added mac OSX & iOS + Metal example in example_apple_metal/. (#1929, #1873) [@warrenm]
- Examples: Added mac OSX + OpenGL2 example in example_apple_opengl2/. (#1873)
- Examples: OpenGL3: Added shaders more versions of GLSL. (#1938, #1941, #1900, #1513, #1466, etc.)
- Examples: OpenGL3: Tweaked the imgui_impl_opengl3.cpp to work as-is with Emscripten + WebGL 2.0. (#1941). [@o-micron]
- Examples: OpenGL3: Made the example app default to GL 3.0 + GLSL 130 (instead of GL 3.2 + GLSL 150) unless on Mac.
- Examples: OpenGL3: Added error output when shaders fail to compile/link.
- Examples: OpenGL3: Added support for glew and glad OpenGL loaders out of the box. (#2001, #2002) [@jdumas]
- Examples: OpenGL2: Disabling/restoring GL_LIGHTING and GL_COLOR_MATERIAL to increase compatibility with legacy OpenGL applications. (#1996)
- Examples: DirectX10, DirectX11: Fixed unreleased resources in Init and Shutdown functions. (#1944)
- Examples: DirectX11: Querying for IDXGIFactory instead of IDXGIFactory1 to increase compatibility. (#1989) [@matt77hias]
- Examples: Vulkan: Fixed handling of VkSurfaceCapabilitiesKHR::maxImageCount = 0 case. Tweaked present mode selections.
- Examples: Win32, Glfw, SDL: Added support for the ImGuiMouseCursor_Hand cursor.


-----------------------------------------------------------------------
 VERSION 1.62 (Released 2018-06-22)
-----------------------------------------------------------------------

Decorated log: https://github.com/ocornut/imgui/releases/tag/v1.62

Breaking Changes:

- TreeNodeEx(): The helper ImGuiTreeNodeFlags_CollapsingHeader flag now include ImGuiTreeNodeFlags_NoTreePushOnOpen.
  The flag was already set by CollapsingHeader().
  The only difference is if you were using TreeNodeEx() manually with ImGuiTreeNodeFlags_CollapsingHeader and without
  ImGuiTreeNodeFlags_NoTreePushOnOpen. In this case you can remove the ImGuiTreeNodeFlags_NoTreePushOnOpen flag from
  your call (ImGuiTreeNodeFlags_CollapsingHeader & ~ImGuiTreeNodeFlags_NoTreePushOnOpen). (#1864)
  This also apply if you were using internal's TreeNodeBehavior() with the ImGuiTreeNodeFlags_CollapsingHeader flag directly.
- ImFontAtlas: Renamed GetGlyphRangesChinese() to GetGlyphRangesChineseFull() to distinguish new smaller variants and
  discourage using the full set. (#1859)

Other Changes:

- Examples back-ends have been refactored to separate the platform code (e.g. Win32, Glfw, SDL2) from the renderer code (e.g. DirectX11, OpenGL3, Vulkan).
  The "Platform" bindings are in charge of: mouse/keyboard/gamepad inputs, cursor shape, timing, etc.
  The "Renderer" bindings are in charge of: creating the main font texture, rendering imgui draw data.
      before: imgui_impl_dx11.cpp        --> after: imgui_impl_win32.cpp + imgui_impl_dx11.cpp
      before: imgui_impl_dx12.cpp        --> after: imgui_impl_win32.cpp + imgui_impl_dx12.cpp
      before: imgui_impl_glfw_gl3.cpp    --> after: imgui_impl_glfw.cpp + imgui_impl_opengl2.cpp
      before: imgui_impl_glfw_vulkan.cpp --> after: imgui_impl_glfw.cpp + imgui_impl_vulkan.cpp
      before: imgui_impl_sdl_gl3.cpp     --> after: imgui_impl_sdl2.cpp + imgui_impl_opengl2.cpp
      before: imgui_impl_sdl_gl3.cpp     --> after: imgui_impl_sdl2.cpp + imgui_impl_opengl3.cpp etc.
  - The idea is what we can now easily combine and maintain back-ends and reduce code redundancy. Individual files are
    smaller and more reusable. Integration of imgui into a new/custom engine may also be easier as there is less overlap
    between "windowing / inputs" and "rendering" code, so you may study or grab one half of the code and not the other.
  - This change was motivated by the fact that adding support for the upcoming multi-viewport feature requires more work
    from the Platform and Renderer back-ends, and the amount of redundancy across files was becoming too difficult to
    maintain. If you use default back-ends, you'll benefit from an easy update path to support multi-viewports later
    (for future ImGui 1.7x).
  - This is not strictly a breaking change if you keep your old bindings, but when you'll want to fully update your bindings,
    expect to have to reshuffle a few things.
  - Each example still has its own main.cpp which you may refer you to understand how to initialize and glue everything together.
  - Some frameworks (such as the Allegro, Marmalade) handle both the "platform" and "rendering" part, and your custom engine may as well.
  - Read examples/README.txt for details.
- Added IsItemDeactivated() to query if the last item was active previously and isn't anymore. Useful for Undo/Redo patterns. (#820, #956, #1875)
- Added IsItemDeactivatedAfterChange() [*EDIT* renamed to IsItemDeactivatedAfterEdit() in 1.63] if the last item was active previously,
  is not anymore, and during its active state modified a value. Note that you may still get false positive (e.g. drag value and while
  holding return on the same value). (#820, #956, #1875)
- Nav: Added support for PageUp/PageDown (explorer-style: first aim at bottom/top most item, when scroll a page worth of contents). (#787)
- Nav: To keep the navigated item in view we also attempt to scroll the parent window as well as the current window. (#787)
- ColorEdit3, ColorEdit4, ColorButton: Added ImGuiColorEditFlags_NoDragDrop flag to disable ColorEditX as drag target and ColorButton as drag source. (#1826)
- BeginDragDropSource(): Offset tooltip position so it is off the mouse cursor, but also closer to it than regular tooltips,
  and not clamped by viewport. (#1739)
- BeginDragDropTarget(): Added ImGuiDragDropFlags_AcceptNoPreviewTooltip flag to request hiding the drag source tooltip
  from the target site. (#143)
- BeginCombo(), BeginMainMenuBar(), BeginChildFrame(): Temporary style modification are restored at the end of BeginXXX
  instead of EndXXX, to not affect tooltips and child windows.
- Popup: Improved handling of (erroneously) repeating calls to OpenPopup() to not close the popup's child popups. (#1497, #1533, #1865).
- InputTextMultiline(): Fixed double navigation highlight when scrollbar is active. (#787)
- InputText(): Fixed Undo corruption after pasting large amount of text (Redo will still fail when undo buffers are exhausted,
  but text won't be corrupted).
- SliderFloat(): When using keyboard/gamepad and a zero precision format string (e.g. "%.0f"), always step in integer units. (#1866)
- ImFontConfig: Added GlyphMinAdvanceX/GlyphMaxAdvanceX settings useful to make a font appears monospaced, particularly useful
  for icon fonts. (#1869)
- ImFontAtlas: Added GetGlyphRangesChineseSimplifiedCommon() helper that returns a list of ~2500 most common Simplified Chinese
  characters. (#1859) [@JX-Master, @ocornut]
- Examples: OSX: Added imgui_impl_osx.mm binding to be used along with e.g. imgui_impl_opengl2.cpp. (#281, #1870) [@pagghiu, @itamago, @ocornut]
- Examples: GLFW: Made it possible to Shutdown/Init the backend again (by reseting the time storage properly). (#1827) [@ice1000]
- Examples: Win32: Fixed handling of mouse wheel messages to support sub-unit scrolling messages (typically sent by track-pads). (#1874) [@zx64]
- Examples: SDL+Vulkan: Added SDL+Vulkan example.
- Examples: Allegro5: Added support for ImGuiConfigFlags_NoMouseCursorChange flag. Added clipboard support.
- Examples: Allegro5: Unindexing buffers ourselves as Allegro indexed drawing primitives are buggy in the DirectX9 back-end
  (will be fixed in Allegro 5.2.5+).
- Examples: DirectX12: Moved the ID3D12GraphicsCommandList* parameter from ImGui_ImplDX12_NewFrame() to ImGui_ImplDX12_RenderDrawData() which makes a lots more sense. (#301)
- Examples: Vulkan: Reordered parameters ImGui_ImplVulkan_RenderDrawData() to be consistent with other bindings,
  a good occasion since we refactored the code.
- Examples: FreeGLUT: Added FreeGLUT bindings. Added FreeGLUT+OpenGL2 example. (#801)
- Examples: The functions in imgui_impl_xxx.cpp are prefixed with IMGUI_IMPL_API (which defaults to IMGUI_API) to facilitate
  some uses. (#1888)
- Examples: Fixed bindings to use ImGuiMouseCursor_COUNT instead of old name ImGuiMouseCursor_Count_ so they can compile
  with IMGUI_DISABLE_OBSOLETE_FUNCTIONS. (#1887)
- Misc: Updated stb_textedit from 1.09 + patches to 1.12 + minor patches.
- Internals: PushItemFlag() flags are inherited by BeginChild().


-----------------------------------------------------------------------
 VERSION 1.61 (Released 2018-05-14)
-----------------------------------------------------------------------

Decorated log: https://github.com/ocornut/imgui/releases/tag/v1.61

Breaking Changes:

- DragInt(): The default compile-time format string has been changed from "%.0f" to "%d", as we are not using integers internally
  any more. If you used DragInt() with custom format strings, make sure you change them to use %d or an integer-compatible format.
  To honor backward-compatibility, the DragInt() code will currently parse and modify format strings to replace %*f with %d,
  giving time to users to upgrade their code.
  If you have IMGUI_DISABLE_OBSOLETE_FUNCTIONS enabled, the code will instead assert! You may run a reg-exp search on your
  codebase for e.g. "DragInt.*%f" to you find them.
- InputFloat(): Obsoleted InputFloat() functions taking an optional "int decimal_precision" in favor of an equivalent and more
  flexible "const char* format", consistent with other functions. Kept redirection functions (will obsolete).
- Misc: IM_DELETE() helper function added in 1.60 doesn't set the input pointer to NULL, more consistent with standard
  expectation and allows passing r-values.

Other Changes:

- Added DragScalar, DragScalarN: supports signed/unsigned, 32/64 bits, float/double data types. (#643, #320, #708, #1011)
- Added InputScalar, InputScalarN: supports signed/unsigned, 32/64 bits, float/double data types. (#643, #320, #708, #1011)
- Added SliderScalar, SliderScalarN: supports signed/unsigned, 32/64 bits, float/double data types. (#643, #320, #708, #1011)
- Window: Fixed pop-ups/tooltips/menus not honoring style.DisplaySafeAreaPadding as well as it should have (part of menus
  displayed outside the safe area, etc.).
- Window: Fixed windows using the ImGuiWindowFlags_NoSavedSettings flag from not using the same default position as other windows. (#1760)
- Window: Relaxed the internal stack size checker to allow Push/Begin/Pop/.../End patterns to be used with PushStyleColor, PushStyleVar, PushFont without causing a false positive assert. (#1767)
- Window: Fixed the default proportional item width lagging by one frame on resize.
- Columns: Fixed a bug introduced in 1.51 where columns would affect the contents size of their container, often creating
  feedback loops when ImGuiWindowFlags_AlwaysAutoResize was used. (#1760)
- Settings: Fixed saving an empty .ini file if CreateContext/DestroyContext are called without a single call to NewFrame(). (#1741)
- Settings: Added LoadIniSettingsFromDisk(), LoadIniSettingsFromMemory(), SaveIniSettingsToDisk(), SaveIniSettingsToMemory()
  to manually load/save .ini settings. (#923, #993)
- Settings: Added io.WantSaveIniSettings flag, which is set to notify the application that e.g. SaveIniSettingsToMemory()
  should be called. (#923, #993)
- Scrolling: Fixed a case where using SetScrollHere(1.0f) at the bottom of a window on the same frame the window height
  has been growing would have the scroll clamped using the previous height. (#1804)
- MenuBar: Made BeginMainMenuBar() honor style.DisplaySafeAreaPadding so the text can be made visible on TV settings that
  don't display all pixels. (#1439) [@dougbinks]
- InputText: On Mac OS X, filter out characters when the CMD modifier is held. (#1747) [@sivu]
- InputText: On Mac OS X, support CMD+SHIFT+Z for Redo. CMD+Y is also supported as major apps seems to default to support both. (#1765) [@lfnoise]
- InputText: Fixed returning true when edition is cancelled with ESC and the current buffer matches the initial value.
- InputFloat,InputFloat2,InputFloat3,InputFloat4: Added variations taking a more flexible and consistent optional
  "const char* format" parameter instead of "int decimal_precision". This allow using custom formats to display values
  in scientific notation, and is generally more consistent with other API.
  Obsoleted functions using the optional "int decimal_precision" parameter. (#648, #712)
- DragFloat, DragInt: Cancel mouse tweak when current value is initially past the min/max boundaries and mouse is pushing
  in the same direction (keyboard/gamepad version already did this).
- DragFloat, DragInt: Honor natural type limits (e.g. INT_MAX, FLT_MAX) instead of wrapping around. (#708, #320)
- DragFloat, SliderFloat: Fixes to allow input of scientific notation numbers when using CTRL+Click to input the value. (~#648, #1011)
- DragFloat, SliderFloat: Rounding-on-write uses the provided format string instead of parsing the precision from the string,
  which allows for finer uses of %e %g etc. (#648, #642)
- DragFloat: Improved computation when using the power curve. Improved lost of input precision with very small steps.
  Added an assert than power-curve requires a min/max range. (~#642)
- DragFloat: The 'power' parameter is only honored if the min/max parameter are also setup.
- DragInt, SliderInt: Fixed handling of large integers (we previously passed data around internally as float, which reduced
  the range of valid integers).
- ColorEdit: Fixed not being able to pass the ImGuiColorEditFlags_NoAlpha or ImGuiColorEditFlags_HDR flags to SetColorEditOptions().
- Nav: Fixed hovering a Selectable() with the mouse so that it update the navigation cursor (as it happened in the pre-1.60 navigation branch). (#787)
- Style: Changed default style.DisplaySafeAreaPadding values from (4,4) to (3,3) so it is smaller than FramePadding and has no effect on main menu bar on a computer. (#1439)
- Fonts: When building font atlas, glyphs that are missing in the fonts are not using the glyph slot to render the default glyph. Saves space and allow merging fonts with
  overlapping font ranges such as FontAwesome5 which split out the Brands separately from the Solid fonts. (#1703, #1671)
- Misc: Added IMGUI_CHECKVERSION() macro to compare version string and data structure sizes in order to catch issues with mismatching compilation unit settings. (#1695, #1769)
- Misc: Added IMGUI_DISABLE_MATH_FUNCTIONS in imconfig.h to make it easier to redefine wrappers for std/crt math functions.
- Misc: Fix to allow compiling in unity builds where stb_rectpack/stb_truetype may be already included in the same compilation unit.
- Demo: Simple Overlay: Added a context menu item to enable freely moving the window.
- Demo: Added demo for DragScalar(), InputScalar(), SliderScalar(). (#643)
- Examples: Calling IMGUI_CHECKVERSION() in the main.cpp of every example application.
- Examples: Allegro 5: Added support for 32-bit indices setup via defining ImDrawIdx, to avoid an unnecessary conversion (Allegro 5 doesn't support 16-bit indices).
- Examples: Allegro 5: Renamed bindings from imgui_impl_a5.cpp to imgui_impl_allegro5.cpp.
- Examples: DirectX 9: Saving/restoring Transform because they don't seem to be included in the StateBlock. Setting shading mode to Gouraud. (#1790, #1687) [@sr-tream]
- Examples: SDL: Fixed clipboard paste memory leak in the SDL binding code. (#1803) [@eliasdaler]
- Various minor fixes, tweaks, refactoring, comments.


-----------------------------------------------------------------------
 VERSION 1.60 (Released 2018-04-07)
-----------------------------------------------------------------------

Decorated log: https://github.com/ocornut/imgui/releases/tag/v1.60

The gamepad/keyboard navigation branch (which has been in the work since July 2016) has been merged.
Gamepad/keyboard navigation is still marked as Beta and has to be enabled explicitly.
Various internal refactoring have also been done, as part of the navigation work and as part of the upcoming viewport/docking work.

Breaking Changes:

- Obsoleted the io.RenderDrawListsFn callback, you can call your graphics engine render function after ImGui::Render().
  e.g. with example backends, call ImDrawData* draw_data = ImGui::GetDrawData(); ImGui_ImplXXXX_RenderDrawData(draw_data).
- Reorganized context handling to be more explicit: (#1599)
  - YOU NOW NEED TO CALL ImGui::CreateContext() AT THE BEGINNING OF YOUR APP, AND CALL ImGui::DestroyContext() AT THE END.
  - removed Shutdown() function, as DestroyContext() serve this purpose. If you are using an old backend from the examples/ folder, remove the line that calls Shutdown().
  - you may pass a ImFontAtlas* pointer to CreateContext() to share a font atlas between contexts. Otherwise CreateContext() will create its own font atlas instance.
  - removed allocator parameters from CreateContext(), they are now setup with SetAllocatorFunctions(), and shared by all contexts.
  - removed the default global context and font atlas instance, which were confusing for users of DLL reloading and users of multiple contexts.
- Renamed ImGuiStyleVar_Count_ to ImGuiStyleVar_COUNT and ImGuiMouseCursor_Count_ to ImGuiMouseCursor_COUNT for consistency with other public enums.
- Fonts: Moved sample TTF files from extra_fonts/ to misc/fonts/. If you loaded files directly from the imgui repo you may need to update your paths.
- Fonts: changed ImFont::DisplayOffset.y to defaults to 0 instead of +1. Fixed vertical rounding of Ascent/Descent to match TrueType renderer.
  If you were adding or subtracting (not assigning) to ImFont::DisplayOffset check if your fonts are correctly aligned vertically. (#1619)
- BeginDragDropSource(): temporarily removed the optional mouse_button=0 parameter because it is not really usable in many situations at the moment.
- Obsoleted IsAnyWindowHovered() in favor of IsWindowHovered(ImGuiHoveredFlags_AnyWindow). Kept redirection function (will obsolete).
- Obsoleted IsAnyWindowFocused() in favor of IsWindowFocused(ImGuiFocusedFlags_AnyWindow). Kept redirection function (will obsolete).
- Renamed io.WantMoveMouse to io.WantSetMousePos for consistency and ease of understanding (was added in 1.52, not used by core, and honored by some binding ahead of merging the Nav branch).
- Removed ImGuiCol_CloseButton, ImGuiCol_CloseButtonActive, ImGuiCol_CloseButtonHovered style colors as the closing cross uses regular button colors now.
- Renamed ImGuiSizeConstraintCallback to ImGuiSizeCallback, ImGuiSizeConstraintCallbackData to ImGuiSizeCallbackData.
- Removed CalcItemRectClosestPoint() which was weird and not really used by anyone except demo code. If you need it should be easy to replicate on your side (you can find the code in 1.53).
- [EDITED] Window: BeginChild() with an explicit name doesn't include the hash within the internal window name. (#1698)
  This change was erroneously introduced, undoing the change done for #894, #713, and not documented properly in the original
  1.60 release Changelog. It was fixed on 2018-09-28 (1.66) and I wrote this paragraph the same day.

Other Changes:

- Doc: Added a Changelog file in the repository to ease comparing versions (it goes back to dear imgui 1.48), until now it was only on GitHub.
- Navigation: merged in the gamepad/keyboard navigation (about a million changes!). (#787, #323)
  The initial focus was to support game controllers, but keyboard is becoming increasingly and decently usable.
- To use Gamepad Navigation:
  - Set io.ConfigFlags |= ImGuiConfigFlags_NavEnableGamepad to enable.
  - Backend: Set io.BackendFlags |= ImGuiBackendFlags_HasGamepad + fill the io.NavInputs[] fields before calling NewFrame(). Read imgui.cpp for more details.
  - See https://github.com/ocornut/imgui/issues/1599 for recommended gamepad mapping or download PNG/PSD at http://goo.gl/9LgVZW
  - See 'enum ImGuiNavInput_' in imgui.h for a description of inputs. Read imgui.cpp for more details.
- To use Keyboard Navigation:
  - Set io.ConfigFlags |= ImGuiConfigFlags_NavEnableKeyboard to enable. NewFrame() will automatically fill io.NavInputs[] based on your io.KeysDown[] + io.KeyMap[] arrays.
  - Basic controls: arrows to navigate, Alt to enter menus, Space to activate item, Enter to edit text, Escape to cancel/close, Ctrl-Tab to focus windows, etc.
  - When keyboard navigation is active (io.NavActive + ImGuiConfigFlags_NavEnableKeyboard), the io.WantCaptureKeyboard flag will be set.
    For more advanced uses, you may want to read from io.NavActive or io.NavVisible. Read imgui.cpp for more details.
- Navigation: SetItemDefaultFocus() sets the navigation position in addition to scrolling. (#787)
- Navigation: Added IsItemFocused(), added IsAnyItemFocused(). (#787)
- Navigation: Added window flags: ImGuiWindowFlags_NoNav (== ImGuiWindowFlags_NoNavInputs | ImGuiWindowFlags_NoNavFocus).
- Navigation: Style: Added ImGuiCol_NavHighlight, ImGuiCol_NavWindowingHighlight colors. (#787)
- Navigation: TreeNode: Added ImGuiTreeNodeFlags_NavLeftJumpsBackHere flag to allow Nav Left direction to jump back to parent tree node from any of its child. (#1079)
- Navigation: IO: Added io.ConfigFlags (input), io.NavActive (output), io.NavVisible (output). (#787)
- Context: Removed the default global context and font atlas instances, which caused various problems to users of multiple contexts and DLL users. (#1565, #1599)
  YOU NOW NEED TO CALL ImGui::CreateContext() AT THE BEGINNING OF YOUR APP, AND CALL ImGui::DestroyContext() AT THE END. Existing apps will assert/crash without it.
- Context: Added SetAllocatorFunctions() to rewire memory allocators (as a replacement to previous parameters to CreateContext()). Allocators are shared by all contexts and imgui helpers. (#1565, #586, #992, #1007, #1558)
- Context: You may pass a ImFontAtlas to CreateContext() to specify a font atlas to share. Shared font atlas are not owned by the context and not destroyed along with it. (#1599)
- Context: Added IMGUI_DISABLE_DEFAULT_ALLOCATORS to disable linking with malloc/free. (#1565, #586, #992, #1007, #1558)
- IO: Added io.ConfigFlags for user application to store settings for imgui and for the backend:
  - ImGuiConfigFlags_NavEnableKeyboard: Enable keyboard navigation.
  - ImGuiConfigFlags_NavEnableGamepad: Enable gamepad navigation (provided ImGuiBackendFlags_HasGamepad is also set by backend).
  - ImGuiConfigFlags_NavEnableSetMousePos: Instruct navigation to move the mouse cursor. May be useful on TV/console systems where moving a virtual mouse is awkward.
  - ImGuiConfigFlags_NoMouseCursorChange: Instruct backend to not alter mouse cursor shape and visibility (by default the example backend use mouse cursor API of the platform when available)
  - ImGuiConfigFlags_NoMouse: Instruct imgui to clear mouse position/buttons in NewFrame(). This allows ignoring the mouse information passed by the backend.
  - ImGuiConfigFlags_IsSRGB, ImGuiConfigFlags_IsTouchScreen: Flags for general application use.
- IO: Added io.BackendFlags for backend to store its capabilities (currently: _HasGamepad, _HasMouseCursors, _HasSetMousePos). This will be used more in the next version.
- IO: Added ImGuiKey_Insert, ImGuiKey_Space keys. Setup in all example bindings. (#1541)
- IO: Added Horizontal Mouse Wheel support for horizontal scrolling. (#1463) [@tseeker]
- IO: Added IsAnyMouseDown() helper which is helpful for bindings to handle mouse capturing.
- Window: Clicking on a window with the ImGuiWIndowFlags_NoMove flags takes an ActiveId so we can't hover something else when dragging afterwards. (#1381, #1337)
- Window: IsWindowHovered(): Added ImGuiHoveredFlags_AnyWindow, ImGuiFocusedFlags_AnyWindow flags (See Breaking Changes). Added to demo. (#1382)
- Window: Added SetNextWindowBgAlpha() helper. Particularly helpful since the legacy 5-parameters version of Begin() has been marked as obsolete in 1.53. (#1567)
- Window: Fixed SetNextWindowContentSize() with 0.0f on Y axis (or SetNextWindowContentWidth()) overwriting the contents size. Got broken on Dec 10 (1.53). (#1363)
- ArrowButton: Added ArrowButton() given a cardinal direction (e.g. ImGuiDir_Left).
- InputText: Added alternative clipboard shortcuts: Shift+Delete (cut), CTRL+Insert (copy), Shift+Insert (paste). (#1541)
- InputText: Fixed losing Cursor X position when clicking outside on an item that's submitted after the InputText(). It was only noticeable when restoring focus programmatically. (#1418, #1554)
- InputText: Added ImGuiInputTextFlags_CharsScientific flag to also allow 'e'/'E' for input of values using scientific notation. Automatically used by InputFloat.
- Style: Default style is now StyleColorsDark(), instead of the old StyleColorsClassic(). (#707)
- Style: Enable window border by default. (#707)
- Style: Exposed ImGuiStyleVar_WindowTitleAlign, ImGuiStyleVar_ScrollbarSize, ImGuiStyleVar_ScrollbarRounding, ImGuiStyleVar_GrabRounding + added an assert to reduce accidental breakage. (#1181)
- Style: Added style.MouseCursorScale help when using the software mouse cursor facility. (#939).
- Style: Close button nows display a cross before hovering. Fixed cross positioning being a little off. Uses button colors for highlight when hovering. (#707)
- Popup: OpenPopup() Always reopen existing pop-ups. (Removed imgui_internal.h's OpenPopupEx() which was used for this.) (#1497, #1533).
- Popup: BeginPopupContextItem(), BeginPopupContextWindow(), BeginPopupContextVoid(), OpenPopupOnItemClick() all react on mouse release instead of mouse press. (~#439)
- Popup: Better handling of user mistakenly calling OpenPopup() every frame (with reopen_existing option). The error will now be more visible and easier to understand. (#1497)
- Popup: BeginPopup(): Exposed extra_flags parameter that are passed through to Begin(). (#1533)
- Popup: BeginPopupModal: fixed the conditional test for SetNextWindowPos() which was polling the wrong window, which in practice made the test succeed all the time.
- Tooltip: BeginTooltip() sets ImGuiWindowFlags_NoInputs flag.
- Scrollbar: Fixed ScrollbarY enable test after ScrollbarX has been enabled being a little off (small regression from Nov 2017). (#1574)
- Scrollbar: Fixed ScrollbarX enable test subtracting WindowPadding.x (this has been there since the addition of horizontal scroll bar!).
- Columns: Clear offsets data when columns count changed. (#1525)
- Columns: Fixed a memory leak of ImGuiColumnsSet's Columns vector. (#1529) [@unprompted]
- Columns: Fixed resizing a window very small breaking some columns positioning (broken in 1.53).
- Columns: The available column extent takes consideration of the right-most clipped pixel, so the right-most column may look a little wider but will contain the same amount of visible contents.
- MenuBar: Fixed menu bar pushing a clipping rect outside of its allocated bound (usually unnoticeable).
- TreeNode: nodes with the ImGuiTreeNodeFlags_Leaf flag correctly disable highlight when DragDrop is active. (#143, #581)
- Drag and Drop: Increased payload type string to 32 characters instead of 8. (#143)
- Drag and Drop: TreeNode as drop target displays rectangle over full frame. (#1597, #143)
- DragFloat: Fix/workaround for backends which do not preserve a valid mouse position when dragged out of bounds. (#1559)
- InputFloat: Allow inputing value using scientific notation e.g. "1e+10".
- InputDouble: Added InputDouble() function. We use a format string instead of a decimal_precision parameter to also for "%e" and variants. (#1011)
- Slider, Combo: Use ImGuiCol_FrameBgHovered color when hovered. (#1456) [@stfx]
- Combo: BeginCombo(): Added ImGuiComboFlags_NoArrowButton to disable the arrow button and only display the wide value preview box.
- Combo: BeginCombo(): Added ImGuiComboFlags_NoPreview to disable the preview and only display a square arrow button.
- Combo: Arrow button isn't displayed over frame background so its blended color matches other buttons. Left side of the button isn't rounded.
- PlotLines: plot a flat line if scale_min==scale_max. (#1621)
- Fonts: Changed DisplayOffset.y to defaults to 0 instead of +1. Fixed rounding of Ascent/Descent to match TrueType renderer.
  If you were adding or subtracting (not assigning) to ImFont::DisplayOffset check if your fonts are correctly aligned vertically. (#1619)
- Fonts: Updated stb_truetype from 1.14 to stb_truetype 1.19. (w/ include fix from some platforms #1622)
- Fonts: Added optional FreeType rasterizer in misc/freetype. Moved from imgui_club repo. (#618) [@Vuhdo, @mikesart, @ocornut]
- Fonts: Moved extra_fonts/ to misc/fonts/.
- ImFontAtlas: Fixed cfg.MergeMode not reusing existing glyphs if available (always overwrote).
- ImFontAtlas: Handle stb_truetype stbtt_InitFont() and stbtt_PackBegin() possible failures more gracefully, GetTexDataAsRGBA32() won't crash during conversion. (#1527)
- ImFontAtlas: Moved mouse cursor data out of ImGuiContext, fix drawing them with multiple contexts. Also remove the last remaining undesirable dependency on ImGui in imgui_draw.cpp. (#939)
- ImFontAtlas: Added ImFontAtlasFlags_NoPowerOfTwoHeight flag to disable padding font height to nearest power of two. (#1613)
- ImFontAtlas: Added ImFontAtlasFlags_NoMouseCursors flag to disable baking software mouse cursors, mostly to save texture memory on very low end hardware. (#1613)
- ImDrawList: Fixed AddRect() with anti-aliasing disabled (lower-right corner pixel was often missing, rounding looks a little better.) (#1646)
- ImDrawList: Added CloneOutput() helper to facilitate the cloning of ImDrawData or ImDrawList for multi-threaded rendering.
- Misc: Functions passed to libc qsort are explicitly marked cdecl to support compiling with vectorcall as the default calling convention. (#1230, #1611) [@RandyGaul]
- Misc: ImVec2: added [] operator. This is becoming desirable for some code working of either axes independently. Better adding it sooner than later.
- Misc: NewFrame(): Added an assert to detect incorrect filling of the io.KeyMap[] array earlier. (#1555)
- Misc: Added IM_OFFSETOF() helper in imgui.h (previously was in imgui_internal.h)
- Misc: Added IM_NEW(), IM_DELETE() helpers in imgui.h (previously were in imgui_internal.h)
- Misc: Added obsolete redirection function GetItemsLineHeightWithSpacing() (which redirects to GetFrameHeightWithSpacing()), as intended and stated in docs of 1.53.
- Misc: Added misc/natvis/imgui.natvis for visual studio debugger users to easily visualize imgui internal types. Added to examples projects.
- Misc: Added IMGUI_USER_CONFIG to define a custom configuration filename. (#255, #1573, #1144, #41)
- Misc: Added IMGUI_STB_TRUETYPE_FILENAME and IMGUI_STB_RECT_PACK_FILENAME compile time directives to use another version of the stb_ files.
- Misc: Updated stb_rect_pack from 0.10 to 0.11 (minor changes).
  (Those flags are not used by ImGui itself, they only exists to make it easy for the engine/backend to pass information to the application in a standard manner.)
- Metrics: Added display of Columns state.
- Demo: Improved Selectable() examples. (#1528)
- Demo: Tweaked the Child demos, added a menu bar to the second child to test some navigation functions.
- Demo: Console: Using ImGuiCol_Text to be more friendly to color changes.
- Demo: Using IM_COL32() instead of ImColor() in ImDrawList centric contexts. Trying to phase out use of the ImColor helper whenever possible.
- Examples: Files in examples/ now include their own changelog so it is easier to occasionally update your bindings if needed.
- Examples: Using Dark theme by default. (#707). Tweaked demo code.
- Examples: Added support for horizontal mouse wheel for API that allows it. (#1463) [@tseeker]
- Examples: All examples now setup the io.BackendFlags to signify they can honor mouse cursors, gamepad, etc.
- Examples: DirectX10: Fixed erroneous call to io.Fonts->ClearInputData() + ClearTexData() that was left in DX10 example but removed in 1.47 (Nov 2015) in every other backends. (#1733)
- Examples: DirectX12: Added DirectX 12 example. (#301) [@jdm3]
- Examples: OpenGL3+GLFW,SDL: Changed GLSL shader version from 330 to 150. (#1466, #1504)
- Examples: OpenGL3+GLFW,SDL: Added a way to override the GLSL version string in the Init function. (#1466, #1504).
- Examples: OpenGL3+GLFW,SDL: Creating VAO in the render function so it can be more easily used by multiple shared OpenGL contexts. (#1217)
- Examples: OpenGL3+GLFW: Using 3.2 context instead of 3.3. (#1466)
- Examples: OpenGL: Setting up glPixelStorei() explicitly before uploading texture.
- Examples: OpenGL: Calls to glPolygonMode() are casting parameters as GLEnum to not fail with more strict bindings. (#1628) [@ilia-glushchenko]
- Examples: Win32 (DirectX9,10,11,12): Added support for mouse cursor shapes. (#1495)
- Examples: Win32 (DirectX9,10,11,12: Support for windows using the CS_DBLCLKS class flag by handling the double-click messages (WM_LBUTTONDBLCLK etc.). (#1538, #754) [@ndandoulakis]
- Examples: Win32 (DirectX9,10,11,12): Made the Win32 proc handlers not assert if there is no active context yet, to be more flexible with creation order. (#1565)
- Examples: GLFW: Added support for mouse cursor shapes (the diagonal resize cursors are unfortunately not supported by GLFW at the moment. (#1495)
- Examples: GLFW: Don't attempt to change the mouse cursor input mode if it is set to GLFW_CURSOR_DISABLED by the application. (#1202) [@PhilCK]
- Examples: SDL: Added support for mouse cursor shapes. (#1626) [@olls]
- Examples: SDL: Using SDL_CaptureMouse() to retrieve coordinates outside of client area when dragging (SDL 2.0.4+ only, otherwise using SDL_WINDOW_INPUT_FOCUS instead of previously SDL_WINDOW_MOUSE_FOCUS). (#1559)
- Examples: SDL: Enabled vsync by default so people don't come at us when the examples are running at 2000 FPS and burning a CPU core.
- Examples: SDL: Using SDL_GetPerformanceCounter() / SDL_GetPerformanceFrequency() to handle frame-rate over 1000 FPS properly. (#996)
- Examples: SDL: Using scan-code exclusively instead of a confusing mixture of scan-codes and key-codes.
- Examples: SDL: Visual Studio: Added .vcxproj file. Using %SDL2_DIR% in the default .vcxproj and build files instead of %SDL_DIR%, the earlier being more standard.
- Examples: Vulkan: Visual Studio: Added .vcxproj file.
- Examples: Apple: Fixed filenames in OSX xcode project. Various other Mac friendly fixes. [@gerryhernandez etc.]
- Examples: Visual Studio: Disabled extraneous function-level check in Release build.
- Various fixes, tweaks, internal refactoring, optimizations, comments.


-----------------------------------------------------------------------
 VERSION 1.53 (Released 2017-12-25)
-----------------------------------------------------------------------

Decorated log: https://github.com/ocornut/imgui/releases/tag/v1.53

Breaking Changes:

- Renamed the emblematic `ShowTestWindow()` function to `ShowDemoWindow()`. Kept redirection function (will obsolete).
- Renamed `GetItemsLineHeightWithSpacing()` to `GetFrameHeightWithSpacing()` for consistency. Kept redirection function (will obsolete).
- Renamed `ImGuiTreeNodeFlags_AllowOverlapMode` flag to `ImGuiTreeNodeFlags_AllowItemOverlap`. Kept redirection enum (will obsolete).
- Obsoleted `IsRootWindowFocused()` in favor of using `IsWindowFocused(ImGuiFocusedFlags_RootWindow)`. Kept redirection function (will obsolete). (#1382)
- Obsoleted `IsRootWindowOrAnyChildFocused()` in favor of using `IsWindowFocused(ImGuiFocusedFlags_RootAndChildWindows)`. Kept redirection function (will obsolete). (#1382)
- Obsoleted `IsRootWindowOrAnyChildHovered()` in favor of using `IsWindowHovered(ImGuiHoveredFlags_RootAndChildWindows)`. Kept redirection function (will obsolete). (#1382)
- Obsoleted `SetNextWindowContentWidth() in favor of using `SetNextWindowContentSize()`. Kept redirection function (will obsolete).
- Renamed `ImGuiTextBuffer::append()` helper to `appendf()`, and `appendv()` to `appendfv()` for consistency. If you copied the 'Log' demo in your code, it uses appendv() so that needs to be renamed.
- ImDrawList: Removed 'bool anti_aliased = true' final parameter of `ImDrawList::AddPolyline()` and `ImDrawList::AddConvexPolyFilled()`. Prefer manipulating ImDrawList::Flags if you need to toggle them during the frame.
- Style, ImDrawList: Renamed `style.AntiAliasedShapes` to `style.AntiAliasedFill` for consistency and as a way to explicitly break code that manipulate those flag at runtime. You can now manipulate ImDrawList::Flags.
- Style, Begin: Removed `ImGuiWindowFlags_ShowBorders` window flag. Borders are now fully set up in the ImGuiStyle structure (see e.g. `style.FrameBorderSize`, `style.WindowBorderSize`, `style.PopupBorderSize`).
  Use `ImGui::ShowStyleEditor()` to look them up.
  Please note that the style system will keep evolving (hopefully stabilizing in Q1 2018), and so custom styles will probably subtly break over time.
  It is recommended that you use the `StyleColorsClassic()`, `StyleColorsDark()`, `StyleColorsLight()` functions. Also see `ShowStyleSelector()`.
- Style: Removed `ImGuiCol_ComboBg` in favor of combo boxes using `ImGuiCol_PopupBg` for consistency. Combo are normal pop-ups.
- Style: Renamed `ImGuiCol_ChildWindowBg` to `ImGuiCol_ChildBg`.
- Style: Renamed `style.ChildWindowRounding` to `style.ChildRounding`, `ImGuiStyleVar_ChildWindowRounding` to `ImGuiStyleVar_ChildRounding`.
- Removed obsolete redirection functions: SetScrollPosHere() - marked obsolete in v1.42, July 2015.
- Removed obsolete redirection functions: GetWindowFont(), GetWindowFontSize() - marked obsolete in v1.48, March 2016.

Other Changes:

- Added `io.OptCursorBlink` option to allow disabling cursor blinking. (#1427) [renamed to io.ConfigCursorBlink in 1.63]
- Added `GetOverlayDrawList()` helper to quickly get access to a ImDrawList that will be rendered in front of every windows.
- Added `GetFrameHeight()` helper which returns `(FontSize + style.FramePadding.y * 2)`.
- Drag and Drop: Added Beta API to easily use drag and drop patterns between imgui widgets.
  - Setup a source on a widget with `BeginDragDropSource()`, `SetDragDropPayload()`, `EndDragDropSource()` functions.
  - Receive data with `BeginDragDropTarget()`, `AcceptDragDropPayload()`, `EndDragDropTarget()`.
  - See ImGuiDragDropFlags for various options.
  - The ColorEdit4() and ColorButton() widgets now support Drag and Drop.
  - The API is tagged as Beta as it still may be subject to small changes.
- Drag and Drop: When drag and drop is active, tree nodes and collapsing header can be opened by hovering on them for 0.7 seconds.
- Renamed io.OSXBehaviors to io.OptMacOSXBehaviors. Should not affect users as the compile-time default is usually enough. (#473, #650)
- Style: Added StyleColorsDark() style. (#707) [@dougbinks]
- Style: Added StyleColorsLight() style. Best used with frame borders + thicker font than the default font. (#707)
- Style: Added style.PopupRounding setting. (#1112)
- Style: Added style.FrameBorderSize, style.WindowBorderSize, style.PopupBorderSize. Removed ImGuiWindowFlags_ShowBorders window flag!
  Borders are now fully set up in the ImGuiStyle structure. Use ImGui::ShowStyleEditor() to look them up. (#707, fix #819, #1031)
- Style: Various small changes to the classic style (most noticeably, buttons are now using blue shades). (#707)
- Style: Renamed ImGuiCol_ChildWindowBg to ImGuiCol_ChildBg.
- Style: Renamed style.ChildWindowRounding to style.ChildRounding, ImGuiStyleVar_ChildWindowRounding to ImGuiStyleVar_ChildRounding.
- Style: Removed ImGuiCol_ComboBg in favor of combo boxes using ImGuiCol_PopupBg for consistency. (#707)
- Style: Made the ScaleAllSizes() helper rounds down every values so they are aligned on integers.
- Focus: Added SetItemDefaultFocus(), which in the current (master) branch behave the same as doing `if (IsWindowAppearing()) SetScrollHere()`.
  In the navigation branch this will also set the default focus. Prefer using this when creating combo boxes with `BeginCombo()` so your code will be forward-compatible with gamepad/keyboard navigation features. (#787)
- Combo: Pop-up grows horizontally to accommodate for contents that is larger then the parent combo button.
- Combo: Added BeginCombo()/EndCombo() API which allows use to submit content of any form and manage your selection state without relying on indices.
- Combo: Added ImGuiComboFlags_PopupAlignLeft flag to BeginCombo() to prioritize keeping the pop-up on the left side (for small-button-looking combos).
- Combo: Added ImGuiComboFlags_HeightSmall, ImGuiComboFlags_HeightLarge, ImGuiComboFlags_HeightLargest to easily provide desired pop-up height.
- Combo: You can use SetNextWindowSizeConstraints() before BeginCombo() to specify specific pop-up width/height constraints.
- Combo: Offset popup position by border size so that a double border isn't so visible. (#707)
- Combo: Recycling windows by using a stack number instead of a unique id, wasting less memory (like menus do).
- InputText: Added ImGuiInputTextFlags_NoUndoRedo flag. (#1506, #1508) [@ibachar]
- Window: Fixed auto-resize allocating too much space for scrollbar when SizeContents is bigger than maximum window size (fixes c0547d3). (#1417)
- Window: Child windows with MenuBar use regular WindowPadding.y so layout look consistent as child or as a regular window.
- Window: Begin(): Fixed appending into a child window with a second Begin() from a different window stack querying the wrong window for the window->Collapsed test.
- Window: Calling IsItemActive(), IsItemHovered() etc. after a call to Begin() provides item data for the title bar, so you can easily test if the title bar is being hovered, etc. (#823)
- Window: Made it possible to use SetNextWindowPos() on a child window.
- Window: Fixed a one frame glitch. When an appearing window claimed the focus themselves, the title bar wouldn't use the focused color for one frame.
- Window: Added ImGuiWindowFlags_ResizeFromAnySide flag to resize from any borders or from the lower-left corner of a window. This requires your backend to honor GetMouseCursor() requests for full usability. (#822)
- Window: Sizing fixes when using SetNextWindowSize() on individual axises.
- Window: Hide new window for one frame until they calculate their size. Also fixes SetNextWindowPos() given a non-zero pivot. (#1694)
- Window: Made mouse wheel scrolling accommodate better to windows that are smaller than the scroll step.
- Window: SetNextWindowContentSize() adjust for the size of decorations (title bar/menu bar), but _not_ for borders are we consistently make borders not affect layout.
  If you need a non-child window of an exact size with border enabled but zero window padding, you'll need to accommodate for the border size yourself.
- Window: Using the ImGuiWindowFlags_NoScrollWithMouse flag on a child window forwards the mouse wheel event to the parent window, unless either ImGuiWindowFlags_NoInputs or ImGuiWindowFlags_NoScrollbar are also set. (#1380, #1502)
- Window: Active Modal window always set the WantCaptureKeyboard flag. (#744)
- Window: Moving window doesn't use accumulating MouseDelta so straying out of imgui boundaries keeps moved imgui window at the same cursor-relative position.
- IsWindowFocused(): Added ImGuiFocusedFlags_ChildWindows flag to include child windows in the focused test. (#1382).
- IsWindowFocused(): Added ImGuiFocusedFlags_RootWindow flag to start focused test from the root (top-most) window. Obsolete IsRootWindowFocused(). (#1382)
- IsWindowHovered(): Added ImGuiHoveredFlags_ChildWindows flag to include child windows in the hovered test. (#1382).
- IsWindowHovered(): Added ImGuiHoveredFlags_RootWindow flag to start hovered test from the root (top-most) window. The combination of both flags obsoletes IsRootWindowOrAnyChildHovered(). (#1382)
- IsWindowHovered(): Fixed return value when an item is active to use the same logic as IsItemHovered(). (#1382, #1404)
- IsWindowHovered(): Always return true when current window is being moved. (#1382)
- Scrollbar: Fixed issues with vertical scrollbar flickering/appearing, typically when manually resizing and using a pattern of filling available height (e.g. full sized BeginChild).
- Scrollbar: Minor graphical fix for when scrollbar don't have enough visible space to display the full grab.
- Scrolling: Fixed padding and scrolling asymmetry where lower/right sides of a window wouldn't use WindowPadding properly + causing minor scrolling glitches.
- Tree: TreePush with zero arguments was ambiguous. Resolved by making it call TreePush(const void*). [@JasonWilkins]
- Tree: Renamed ImGuiTreeNodeFlags_AllowOverlapMode to ImGuiTreeNodeFlags_AllowItemOverlap. (#600, #1330)
- MenuBar: Fixed minor rendering issues on the right size when resizing a window very small and using rounded window corners.
- MenuBar: better software clipping to handle small windows, in particular child window don't have minimum constraints so we need to render clipped menus better.
- BeginMenu(): Tweaked the Arrow/Triangle displayed on child menu items.
- Columns: Clipping columns borders on Y axis on CPU because some Linux GPU drivers appears to be unhappy with triangle spanning large regions. (#125)
- Columns: Added ImGuiColumnsFlags_GrowParentContentsSize to internal API to restore old content sizes behavior (may be obsolete). (#1444, #125)
- Columns: Columns width is no longer lost when dragging a column to the right side of the window, until releasing the mouse button you have a chance to save them. (#1499, #125). [@ggtucker]
- Columns: Fixed dragging when using a same of columns multiple times in the frame. (#125)
- Indent(), Unindent(): Allow passing negative values.
- ColorEdit4(): Made IsItemActive() return true when picker pop-up is active. (#1489)
- ColorEdit4(): Tweaked tooltip so that the color button aligns more correctly with text.
- ColorEdit4(): Support drag and drop. Color buttons can be used as drag sources, and ColorEdit widgets as drag targets. (#143)
- ColorPicker4(): Fixed continuously returning true when holding mouse button on the sat/value/alpha locations. We only return true on value change. (#1489)
- NewFrame(): using literal strings in the most-frequently firing IM_ASSERT expressions to increase the odd of programmers seeing them (especially those who don't use a debugger).
- NewFrame() now asserts if neither Render or EndFrame have been called. Exposed EndFrame(). Made it legal to call EndFrame() more than one. (#1423)
- ImGuiStorage: Added BuildSortByKey() helper to rebuild storage from scratch.
- ImFont: Added GetDebugName() helper.
- ImFontAtlas: Added missing Thai punctuation in the GetGlyphRangesThai() ranges. (#1396) [@nProtect]
- ImDrawList: Removed 'bool anti_aliased = true' final parameter of ImDrawList::AddPolyline() and ImDrawList::AddConvexPolyFilled(). Anti-aliasing is controlled via the regular style.AntiAliased flags.
- ImDrawList: Added ImDrawList::AddImageRounded() helper. (#845) [@thedmd]
- ImDrawList: Refactored to make ImDrawList independent of ImGui. Removed static variable in PathArcToFast() which caused linking issues to some.
- ImDrawList: Exposed ImDrawCornerFlags, replaced occurrences of ~0 with an explicit ImDrawCornerFlags_All. NB: Inversed BotLeft (prev 1<<3, now 1<<2) and BotRight (prev 1<<2, now 1<<3).
- ImVector: Added ImVector::push_front() helper.
- ImVector: Added ImVector::contains() helper.
- ImVector: insert() uses grow_capacity() instead of using grow policy inconsistent with push_back().
- Internals: Remove requirement to define IMGUI_DEFINE_PLACEMENT_NEW to use the IM_PLACEMENT_NEW macro. (#1103)
- Internals: ButtonBehavior: Fixed ImGuiButtonFlags_NoHoldingActiveID flag from incorrectly setting the ActiveIdClickOffset field.
  This had no known effect within imgui code but could have affected custom drag and drop patterns. And it is more correct this way! (#1418)
- Internals: ButtonBehavior: Fixed ImGuiButtonFlags_AllowOverlapMode to avoid temporarily activating widgets on click before they have been correctly double-hovered. (#319, #600)
- Internals: Added SplitterBehavior() helper. (#319)
- Internals: Added IM_NEW(), IM_DELETE() helpers. (#484, #504, #1517)
- Internals: Basic refactor of the settings API which now allows external elements to be loaded/saved.
- Demo: Added ShowFontSelector() showing loaded fonts.
- Demo: Added ShowStyleSelector() to select among default styles. (#707)
- Demo: Renamed the emblematic ShowTestWindow() function to ShowDemoWindow().
- Demo: Style Editor: Added a "Simplified settings" sections with check-boxes for border size and frame rounding. (#707, #1019)
- Demo: Style Editor: Added combo box to select stock styles and select current font when multiple are loaded. (#707)
- Demo: Style Editor: Using local storage so Save/Revert button makes more sense without code passing its storage. Added horizontal scroll bar. Fixed Save/Revert button to be always accessible. (#1211)
- Demo: Console: Fixed context menu issue. (#1404)
- Demo: Console: Fixed incorrect positioning which was hidden by a minor scroll issue (this would affect people who copied the Console code as is).
- Demo: Constrained Resize: Added more test cases. (#1417)
- Demo: Custom Rendering: Fixed clipping rectangle extruding out of parent window.
- Demo: Layout: Removed unnecessary and misleading BeginChild/EndChild calls.
- Demo: The "Color Picker with Palette" demo supports drag and drop. (#143)
- Demo: Display better mouse cursor info for debugging backends.
- Demo: Stopped using rand() function in demo code.
- Examples: Added a handful of extra comments (about fonts, third-party libraries used in the examples, etc.).
- Examples: DirectX9: Handle loss of D3D9 device (D3DERR_DEVICELOST). (#1464)
- Examples: Added null_example/ which is helpful for quick testing on multiple compilers/settings without relying on graphics library.
- Fix for using alloca() in "Clang with Microsoft Codechain" mode.
- Various fixes, optimizations, comments.


-----------------------------------------------------------------------
 VERSION 1.52 (2017-10-27)
-----------------------------------------------------------------------

Decorated log: https://github.com/ocornut/imgui/releases/tag/v1.52

Breaking Changes:

- IO: `io.MousePos` needs to be set to ImVec2(-FLT_MAX,-FLT_MAX) when mouse is unavailable/missing, instead of ImVec2(-1,-1) as previously) This is needed so we can clear `io.MouseDelta` field when the mouse is made available again.
- Renamed `AlignFirstTextHeightToWidgets()` to `AlignTextToFramePadding()`. Kept inline redirection function (will obsolete).
- Obsoleted the legacy 5 parameters version of Begin(). Please avoid using it. If you need a transparent window background, uses `PushStyleColor()`. The old size parameter there was also misleading and equivalent to calling `SetNextWindowSize(size, ImGuiCond_FirstTimeEver)`. Kept inline redirection function (will obsolete).
- Obsoleted `IsItemHoveredRect()`, `IsMouseHoveringWindow()` in favor of using the newly introduced flags of `IsItemHovered()` and `IsWindowHovered()`. Kept inline redirection function (will obsolete). (#1382)
- Obsoleted 'SetNextWindowPosCenter()' in favor of using 1SetNextWindowPos()` with a pivot value which allows to do the same and more. Keep inline redirection function.
- Removed `IsItemRectHovered()`, `IsWindowRectHovered()` recently introduced in 1.51 which were merely the more consistent/correct names for the above functions which are now obsolete anyway. (#1382)
- Changed `IsWindowHovered()` default parameters behavior to return false if an item is active in another window (e.g. click-dragging item from another window to this window). You can use the newly introduced IsWindowHovered() flags to requests this specific behavior if you need it. (#1382)
- Renamed imconfig.h's `IMGUI_DISABLE_WIN32_DEFAULT_CLIPBOARD_FUNCS`/`IMGUI_DISABLE_WIN32_DEFAULT_IME_FUNCS` to `IMGUI_DISABLE_WIN32_DEFAULT_CLIPBOARD_FUNCTIONS`/`IMGUI_DISABLE_WIN32_DEFAULT_IME_FUNCTIONS` for consistency.
- Renamed ImFont::Glyph to ImFontGlyph. Kept redirection typedef (will obsolete).

Other Changes:

- ProgressBar: fixed rendering when straddling rounded area. (#1296)
- SliderFloat, DragFloat: Using scientific notation e.g. "%.1e" in the displayed format string doesn't mistakenly trigger rounding of the value. [@MomentsInGraphics]
- Combo, InputFloat, InputInt: Made the small button on the right side align properly with the equivalent colored button of ColorEdit4().
- IO: Tweaked logic for `io.WantCaptureMouse` so it now outputs false when e.g. hovering over void while an InputText() is active. (#621) [@pdoane]
- IO: Fixed `io.WantTextInput` from mistakenly outputting true when an activated Drag or Slider was previously turned into an InputText(). (#1317)
- Misc: Added flags to `IsItemHovered()`, `IsWindowHovered()` to access advanced hovering-test behavior. Generally useful for pop-ups and drag and drop behaviors: (relates to ~#439, #1013, #143, #925)
  - `ImGuiHoveredFlags_AllowWhenBlockedByPopup`
  - `ImGuiHoveredFlags_AllowWhenBlockedByActiveItem`
  - `ImGuiHoveredFlags_AllowWhenOverlapped`
  - `ImGuiHoveredFlags_RectOnly`
- Input: Added `IsMousePosValid()` helper.
- Input: Added `GetKeyPressedAmount()` to easily measure press count when the repeat rate is faster than the frame rate.
- Input/Focus: Disabled TAB and Shift+TAB when CTRL key is held.
- CheckBox: Now rendering a tick mark instead of a full square.
- ColorEdit4: Added "Copy as..." option in context menu. (#346)
- ColorPicker: Improved ColorPicker hue wheel color interpolation. (#1313) [@thevaber]
- ColorButton: Reduced bordering artifact that would be particularly visible with an opaque Col_FrameBg and FrameRounding enabled.
- ColorButton: Fixed rendering color button with a checkerboard if the transparency comes from the global style.Alpha and not from the actual source color.
- TreeNode: Added `ImGuiTreeNodeFlags_FramePadding` flag to conveniently create a tree node with full padding at the beginning of a line, without having to call `AlignTextToFramePadding()`.
- Trees: Fixed calling `SetNextTreeNodeOpen()` on a collapsed window leaking to the first tree node item of the next frame.
- Layout: Horizontal layout is automatically enforced in a menu bar, so you can use non-MenuItem elements without calling SameLine().
- Separator: Output a vertical separator when used inside a menu bar (or in general when horizontal layout is active, but that isn't exposed yet!).
- Window: Added `IsWindowAppearing()` helper (helpful e.g. as a condition before initializing some of your own things.).
- Window: Added pivot parameter to `SetNextWindowPos()`, making it possible to center or right align a window. Obsoleted `SetNextWindowPosCenter()`.
- Window: Fixed title bar color of top-most window under a modal window.
- Window: Fixed not being able to move a window by clicking on one of its child window. (#1337, #635)
- Window: Fixed `Begin()` auto-fit calculation code that predict the presence of a scrollbar so it works better when window size constraints are used.
- Window: Fixed calling `Begin()` more than once per frame setting `window_just_activated_by_user` which in turn would set enable the Appearing condition for that frame.
- Window: The implicit "Debug" window now uses a "Debug##Default" identifier instead of "Debug" to allow user creating a window called "Debug" without losing their custom flags.
- Window: Made the `ImGuiWindowFlags_NoMove` flag properly inherited from parent to child. In a setup with ParentWindow (no flag) -> Child (NoMove) -> SubChild (no flag), the user won't be able to move the parent window by clicking on SubChild. (#1381)
- Popups: Pop-ups can be closed with a right-click anywhere, without altering focus under the pop-up. (~#439)
- Popups: `BeginPopupContextItem()`, `BeginPopupContextWindow()` are now setup to allow reopening a context menu by right-clicking again. (~#439)
- Popups: `BeginPopupContextItem()` now supports a NULL string identifier and uses the last item ID if available.
- Popups: Added `OpenPopupOnItemClick()` helper which mimic `BeginPopupContextItem()` but doesn't do the BeginPopup().
- MenuItem: Only activating on mouse release. [@Urmeli0815] (was already fixed in nav branch).
- MenuItem: Made tick mark thicker (thick mark?).
- MenuItem: Tweaks to be usable inside a menu bar (nb: it looks like a regular menu and thus is misleading, prefer using Button() and regular widgets in menu bar if you need to). (#1387)
- ImDrawList: Fixed a rare draw call merging bug which could lead to undisplayed triangles. (#1172, #1368)
- ImDrawList: Fixed a rare bug in `ChannelsMerge()` when all contents has been clipped, leading to an extraneous draw call being created. (#1172, #1368)
- ImFont: Added `AddGlyph()` building helper for use by custom atlas builders.
- ImFontAtlas: Added support for CustomRect API to submit custom rectangles to be packed into the atlas. You can map them as font glyphs, or use them for custom purposes.
  After the atlas is built you can query the position of your rectangles in the texture and then copy your data there. You can use this features to create e.g. full color font-mapped icons.
- ImFontAtlas: Fixed fall-back handling when merging fonts, if a glyph was missing from the second font input it could have used a glyph from the first one. (#1349) [@inolen]
- ImFontAtlas: Fixed memory leak on build failure case when stbtt_InitFont failed (generally due to incorrect or supported font type). (#1391) (@Moka42)
- ImFontConfig: Added `RasterizerMultiply` option to alter the brightness of individual fonts at rasterization time, which may help increasing readability for some.
- ImFontConfig: Added `RasterizerFlags` to pass options to custom rasterizer (e.g. the [imgui_freetype](https://github.com/ocornut/imgui_club/tree/master/imgui_freetype) rasterizer in imgui_club has such options).
- ImVector: added resize() variant with initialization value.
- Misc: Changed the internal name formatting of child windows identifier to use slashes (instead of dots) as separator, more readable.
- Misc: Fixed compilation with `IMGUI_DISABLE_OBSOLETE_FUNCTIONS` defined.
- Misc: Marked all format+va_list functions with format attribute so GCC/Clang can warn about misuses.
- Misc: Fixed compilation on NetBSD due to missing alloca.h (#1319) [@RyuKojiro]
- Misc: Improved warnings compilation for newer versions of Clang. (#1324) (@waywardmonkeys)
- Misc: Added `io.WantMoveMouse flags` (from Nav branch) and honored in Examples applications. Currently unused but trying to spread Examples applications code that supports it.
- Misc: Added `IMGUI_DISABLE_FORMAT_STRING_FUNCTIONS` support in imconfig.h to allow user reimplementing the `ImFormatString()` functions e.g. to use stb_printf(). (#1038)
- Misc: [Windows] Fixed default Win32 `SetClipboardText()` handler leaving the Win32 clipboard handler unclosed on failure. [@pdoane]
- Style: Added `ImGuiStyle::ScaleAllSizes(float)` helper to make it easier to have application transition e.g. from low to high DPI with a matching style.
- Metrics: Draw window bounding boxes when hovering Pos/Size; List all draw layers; Trimming empty commands like Render() does.
- Examples: OpenGL3: Save and restore sampler state. (#1145) [@nlguillemot]
- Examples: OpenGL2, OpenGL3: Save and restore polygon mode. (#1307) [@JJscott]
- Examples: DirectX11: Allow creating device with feature level 10 since we don't really need much for that example. (#1333)
- Examples: DirectX9/10/12: Using the Win32 SetCapture/ReleaseCapture API to read mouse coordinates when they are out of bounds. (#1375) [@Gargaj, @ocornut]
- Tools: Fixed binary_to_compressed_c tool to return 0 when successful. (#1350) [@benvanik]
- Internals: Exposed more helpers and unfinished features in imgui_internal.h. (use at your own risk!).
- Internals: A bunch of internal refactoring, hopefully haven't broken anything! Merged a bunch of internal changes from the upcoming Navigation branch.
- Various tweaks, fixes and documentation changes.

Beta Navigation Branch:
(Lots of work has been done toward merging the Beta Gamepad/Keyboard Navigation branch (#787) in master.)
(Please note that this branch is always kept up to date with master. If you are using the navigation branch, some of the changes include:)
- Nav: Added `#define IMGUI_HAS_NAV` in imgui.h to ease sharing code between both branches. (#787)
- Nav: MainMenuBar now releases focus when user gets out of the menu layer. (#787)
- Nav: When applying focus to a window with only menus, the menu layer is automatically activated. (#787)
- Nav: Added `ImGuiNavInput_KeyMenu` (~Alt key) aside from ImGuiNavInput_PadMenu input as it is one differentiator of pad vs keyboard that was detrimental to the keyboard experience. Although isn't officially supported, it makes the current experience better. (#787)
- Nav: Move requests now wrap vertically inside Menus and Pop-ups. (#787)
- Nav: Allow to collapse tree nodes with NavLeft and open them with NavRight. (#787, #1079).
- Nav: It's now possible to navigate sibling of a menu-bar while navigating inside one of their child. If a Left<>Right navigation request fails to find a match we forward the request to the root menu. (#787, #126)
- Nav: Fixed `SetItemDefaultFocus` from stealing default focus when we are initializing default focus for a menu bar layer. (#787)
- Nav: Support for fall-back horizontal scrolling with PadLeft/PadRight (nb: fall-back scrolling is only used to navigate windows that have no interactive items). (#787)
- Nav: Fixed tool-tip from being selectable in the window selection list. (#787)
- Nav: `CollapsingHeader(bool*)` variant: fixed for `IsItemHovered()` not working properly in the nav branch. (#600, #787)
- Nav: InputText: Fixed using Up/Down history callback feature when Nav is enabled. (#787)
- Nav: InputTextMultiline: Fixed navigation/selection. Disabled selecting all when activating a multi-line text editor. (#787)
- Nav: More consistently drawing a (thin) navigation rectangle hover filled frames such as tree nodes, collapsing header, menus. (#787)
- Nav: Various internal refactoring.


-----------------------------------------------------------------------
 VERSION 1.51 (2017-08-24)
-----------------------------------------------------------------------

Decorated log: https://github.com/ocornut/imgui/releases/tag/v1.51

Breaking Changes:

Work on dear imgui has been gradually resuming. It means that fixes and new features should be tackled at a faster rate than last year. However, in order to move forward with the library and get rid of some cruft, I have taken the liberty to be a little bit more aggressive than usual with API breaking changes. Read the details below and search for those names in your code! In the grand scheme of things, those changes are small and should not affect everyone, but this is technically our most aggressive release so far in term of API breakage. If you want to be extra forward-facing, you can enable `#define IMGUI_DISABLE_OBSOLETE_FUNCTIONS` in your imconfig.h to disable the obsolete names/redirection.

- Renamed `IsItemHoveredRect()` to `IsItemRectHovered()`. Kept inline redirection function (will obsolete).
- Renamed `IsMouseHoveringWindow()` to `IsWindowRectHovered()` for consistency. Kept inline redirection function (will obsolete).
- Renamed `IsMouseHoveringAnyWindow()` to `IsAnyWindowHovered()` for consistency. Kept inline redirection function (will obsolete).
- Renamed `ImGuiCol_Columns***` enums to `ImGuiCol_Separator***`. Kept redirection enums (will obsolete).
- Renamed `ImGuiSetCond***` types and enums to `ImGuiCond***`. Kept redirection enums (will obsolete).
- Renamed `GetStyleColName()` to `GetStyleColorName()` for consistency. Unlikely to be used by end-user!
- Added `PushStyleColor(ImGuiCol idx, ImU32 col)` overload, which _might_ cause an "ambiguous call" compilation error if you are using ImColor() with implicit cast. Cast to ImU32 or ImVec4 explicitly to fix.
- Marked the weird `IMGUI_ONCE_UPON_A_FRAME` helper macro as obsolete. Prefer using the more explicit `ImGuiOnceUponAFrame`.
- Changed `ColorEdit4(const char* label, float col[4], bool show_alpha = true)` signature to `ColorEdit4(const char* label, float col[4], ImGuiColorEditFlags flags = 0)`, where flags 0x01 is a safe no-op (hello dodgy backward compatibility!). The new `ColorEdit4`/`ColorPicker4` functions have lots of available flags! Check and run the demo window, under "Color/Picker Widgets", to understand the various new options.
- Changed signature of `ColorButton(ImVec4 col, bool small_height = false, bool outline_border = true)` to `ColorButton(const char* desc_id, ImVec4 col, ImGuiColorEditFlags flags = 0, ImVec2 size = ImVec2(0,0))`. This function was rarely used and was very dodgy (no explicit ID!).
- Changed `BeginPopupContextWindow(bool also_over_items=true, const char* str_id=NULL, int mouse_button=1)` signature to `(const char* str_id=NULL, int mouse_button=1, bool also_over_items=true)`. This is perhaps the most aggressive change in this update, but note that the majority of users relied on default parameters completely, so this will affect only a fraction of users of this already rarely used function.
- Removed `IsPosHoveringAnyWindow()`, which was partly broken and misleading. In the vast majority of cases, people using that function wanted to use `io.WantCaptureMouse` flag. Replaced with IM_ASSERT + comment redirecting user to `io.WantCaptureMouse`. (#1237)
- Removed the old `ValueColor()` helpers, they are equivalent to calling `Text(label)` + `SameLine()` + `ColorButton()`.
- Removed `ColorEditMode()` and `ImGuiColorEditMode` type in favor of `ImGuiColorEditFlags` and parameters to the various Color*() functions. The `SetColorEditOptions()` function allows to initialize default but the user can still change them with right-click context menu. Commenting out your old call to `ColorEditMode()` may just be fine!

Other Changes:

- Added flags to `ColorEdit3()`, `ColorEdit4()`. The color edit widget now has a context-menu and access to the color picker. (#346)
- Added flags to `ColorButton()`. (#346)
- Added `ColorPicker3()`, `ColorPicker4()`. The API along with those of the updated `ColorEdit4()` was designed so you may use them in various situation and hopefully compose your own picker if required. There are a bunch of available flags, check the Demo window and comment for `ImGuiColorEditFlags_`. Some of the options it supports are: two color picker types (hue bar + sat/val rectangle, hue wheel + rotating sat/val triangle), display as u8 or float, lifting 0.0..1.0 constraints (currently rgba only), context menus, alpha bar, background checkerboard options, preview tooltip, basic revert. For simple use, calling the existing `ColorEdit4()` function as you did before will be enough, as you can now open the color picker from there. (#346) [@r-lyeh, @nem0, @thennequin, @dariomanesku and @ocornut]
- Added `SetColorEditOptions()` to set default color options (e.g. if you want HSV over RGBA, float over u8, select a default picker mode etc. at startup time without a user intervention. Note that the user can still change options with the context menu unless disabled with `ImGuiColorFlags_NoOptions` or explicitly enforcing a display type/picker mode etc.).
- Added user-facing `IsPopupOpen()` function. (#891) [@mkeeter]
- Added `GetColorU32(u32)` variant that perform the style alpha multiply without a floating-point round trip, and helps makes code more consistent when using ImDrawList APIs.
- Added `PushStyleColor(ImGuiCol idx, ImU32 col)` overload.
- Added `GetStyleColorVec4(ImGuiCol idx)` which is equivalent to accessing `ImGui::GetStyle().Colors[idx]` (aka return the raw style color without alpha alteration).
- ImFontAtlas: Added `GlyphRangesBuilder` helper class, which makes it easier to build custom glyph ranges from your app/game localization data, or add into existing glyph ranges.
- ImFontAtlas: Added `TexGlyphPadding` option. (#1282) [@jadwallis]
- ImFontAtlas: Made it possible to override size of AddFontDefault() (even if it isn't really recommended!).
- ImDrawList: Added `GetClipRectMin()`, `GetClipRectMax()` helpers.
- Fixed Ini saving crash if the ImGuiWindowFlags_NoSavedSettings gets removed from a window after its creation (unlikely!). (#1000)
- Fixed `PushID()`/`PopID()` from marking parent window as Accessed (which needlessly woke up the root "Debug" window when used outside of a regular window). (#747)
- Fixed an assert when calling `CloseCurrentPopup()` twice in a row. [@nem0]
- Window size can be loaded from .ini data even if ImGuiWindowFlags_NoResize flag is set. (#1048, #1056)
- Columns: Added `SetColumnWidth()`. (#913) [@ggtucker]
- Columns: Dragging a column preserve its width by default. (#913) [@ggtucker]
- Columns: Fixed first column appearing wider than others. (#1266)
- Columns: Fixed allocating space on the right-most side with the assumption of a vertical scrollbar. The space is only allocated when needed. (#125, #913, #893, #1138)
- Columns: Fixed the right-most column from registering its content width to the parent window, which led to various issues when using auto-resizing window or e.g. horizontal scrolling. (#519, #125, #913)
- Columns: Refactored some of the columns code internally toward a better API (not yet exposed) + minor optimizations. (#913) [@ggtucker, @ocornut]
- Popups: Most pop-ups windows can be moved by the user after appearing (if they don't have explicit positions provided by caller, or e.g. sub-menu pop-up). The previous restriction was totally arbitrary. (#1252)
- Tooltip: `SetTooltip()` is expanded immediately into a window, honoring current font / styling setting. Add internal mechanism to override tooltips. (#862)
- PlotHistogram: bars are drawn based on zero-line, so negative values are going under. (#828)
- Scrolling: Fixed return values of `GetScrollMaxX()`, `GetScrollMaxY()` when both scrollbars were enabled. Tweak demo to display more data. (#1271) [@degracode]
- Scrolling: Fixes for Vertical Scrollbar not automatically getting enabled if enabled Horizontal Scrollbar straddle the vertical limit. (#1271, #246)
- Scrolling: `SetScrollHere()`, `SetScrollFromPosY()`: Fixed Y scroll aiming when Horizontal Scrollbar is enabled. (#665).
- [Windows] Clipboard: Fixed not closing Win32 clipboard on early open failure path. (#1264)
- Removed an unnecessary dependency on int64_t which failed on some older compilers.
- Demo: Rearranged everything under Widgets in a more consistent way.
- Demo: Columns: Added Horizontal Scrolling demo. Tweaked another Columns demo. (#519, #125, #913)
- Examples: OpenGL: Various makefiles for MINGW, Linux. (#1209, #1229, #1209) [@fr500, @acda]
- Examples: Enabled vsync by default in example applications, so it doesn't confuse people that the sample run at 2000+ fps and waste an entire CPU. (#1213, #1151).
- Various other small fixes, tweaks, comments, optimizations.


-----------------------------------------------------------------------
 VERSION 1.50 (2017-06-02)
-----------------------------------------------------------------------

Decorated log: https://github.com/ocornut/imgui/releases/tag/v1.50

Breaking Changes:

- Added a void* user_data parameter to Clipboard function handlers. (#875)
- SameLine(x) with x>0.0f is now relative to left of column/group if any, and not always to left of window. This was sort of always the intent and hopefully breakage should be minimal.
- Renamed ImDrawList::PathFill() - rarely used directly - to ImDrawList::PathFillConvex() for clarity and consistency.
- Removed ImFontConfig::MergeGlyphCenterV in favor of a more multipurpose ImFontConfig::GlyphOffset.
- Style: style.WindowTitleAlign is now a ImVec2 (ImGuiAlign enum was removed). set to (0.5f,0.5f) for horizontal+vertical centering, (0.0f,0.0f) for upper-left, etc.
- BeginChild(const char*) now applies the stack id to the provided label, consistently with other functions as it should always have been. It shouldn't affect you unless (extremely unlikely) you were appending multiple times to a same child from different locations of the stack id. If that's the case, generate an id with GetId() and use it instead of passing string to BeginChild().

Other Changes:

- InputText(): Added support for CTRL+Backspace (delete word).
- InputText(): OSX uses Super+Arrows for home/end. Add Shortcut+Backspace support. (#650) [@michaelbartnett]
- InputText(): Got rid of individual OSX-specific options in ImGuiIO, added a single io.OSXBehaviors flag. (#473, #650)
- InputText(): Fixed pressing home key on last character when it isn't a trailing \n (#588, #815)
- InputText(): Fixed state corruption/crash bug in stb_textedit.h redo logic when exhausting undo/redo char buffer. (#715. #681)
- InputTextMultiline(): Fixed CTRL+DownArrow moving scrolling out of bounds.
- InputTextMultiline(): Scrollbar fix for when input and latched internal buffers differs in a way that affects vertical scrollbar existence. (#725)
- ImFormatString(): Fixed an overflow handling bug with implementation of vsnprintf() that do not return -1. (#793)
- BeginChild(const char*) now applies stack id to provided label, consistent with other widgets. (#894, #713)
- SameLine() with explicit X position is relative to left of group/columns. (ref #746, #125, #630)
- SliderInt(), SliderFloat() supports reverse direction (where v_min > v_max). (#854)
- SliderInt(), SliderFloat() better support for when v_min==v_max. (#919)
- SliderInt(), SliderFloat() enforces writing back value when interacting, to be consistent with other widgets. (#919)
- SliderInt, SliderFloat(): Fixed edge case where style.GrabMinSize being bigger than slider width can lead to a division by zero. (#919)
- Added IsRectVisible() variation with explicit start-end positions. (#768) [@thedmd]
- Fixed TextUnformatted() clipping bug in the large-text path when horizontal scroll has been applied. (#692, #246)
- Fixed minor text clipping issue in window title when using font straying above usual line. (#699)
- Fixed SetCursorScreenPos() fixed not adjusting CursorMaxPos as well.
- Fixed scrolling offset when using SetScrollY(), SetScrollFromPosY(), SetScrollHere() with menu bar.
- Fixed using IsItemActive() after EndGroup() or any widget using groups. (#840, #479)
- Fixed IsItemActive() lagging by one frame on initial widget activation. (#840)
- Fixed Separator() zero-height bounding box resulting in clipping when laying exactly on top line of clipping rectangle (#860)
- Fixed PlotLines() PlotHistogram() calling with values_count == 0.
- Fixed clicking on a window's void while staying still overzealously marking .ini settings as dirty. (#923)
- Fixed assert triggering when a window has zero rendering but has a callback. (#810)
- Scrollbar: Fixed rendering when sizes are negative to reduce glitches (which can happen with certain style settings and zero WindowMinSize).
- EndGroup(): Made IsItemHovered() work when an item was activated within the group. (#849)
- BulletText(): Fixed stopping to display formatted string after the '##' mark.
- Closing the focused window restore focus to the first active root window in descending z-order .(part of #727)
- Word-wrapping: Fixed a bug where we never wrapped after a 1 character word. [@sronsse]
- Word-wrapping: Fixed TextWrapped() overriding wrap position if one is already set. (#690)
- Word-wrapping: Fixed incorrect testing for negative wrap coordinates, they are perfectly legal. (#706)
- ImGuiListClipper: Fixed automatic-height calc path dumbly having user display element 0 twice. (#661, #716)
- ImGuiListClipper: Fix to behave within column. (#661, #662, #716)
- ImDrawList: Renamed ImDrawList::PathFill() to ImDrawList::PathFillConvex() for clarity. (BREAKING API)
- Columns: End() avoid calling Columns(1) if no columns set is open, not sure why it wasn't the case already (pros: faster, cons: exercise less code).
- ColorButton(): Fix ColorButton showing wrong hex value for alpha. (#1068) [@codecat]
- ColorEdit4(): better preserve inputting value out of 0..255 range, display then clamped in Hexadecimal form.
- Shutdown() clear out some remaining pointers for sanity. (#836)
- Added IMGUI_USE_BGRA_PACKED_COLOR option in imconfig.h (#767, #844) [@thedmd]
- Style: Removed the inconsistent shadow under RenderCollapseTriangle() (~#707)
- Style: Added ButtonTextAlign, ImGuiStyleVar_ButtonTextAlign. (#842)
- ImFont: Allowing to use up to 0xFFFE glyphs in same font (increased from previous 0x8000).
- ImFont: Added GetGlyphRangesThai() helper. [@nProtect]
- ImFont: CalcWordWrapPositionA() fixed font scaling with fallback character.
- ImFont: Calculate and store the approximate texture surface to get an idea of how costly each source font is.
- ImFontConfig: Added GlyphOffset to explicitly offset glyphs at font build time, useful for merged fonts. Removed MergeGlyphCenterV. (BREAKING API)
- Clarified asserts in CheckStacksSize() when there is a stack mismatch.
- Context: Support for #define-ing GImGui and IMGUI_SET_CURRENT_CONTEXT_FUNC to enable custom thread-based hackery (#586)
- Updated stb_truetype.h to 1.14 (added OTF support, removed warnings). (#883, #976)
- Updated stb_rect_pack.h to 0.10 (removed warnings). (#883)
- Added ImGuiMouseCursor_None enum value for convenient usage by app/binding.
- Clipboard: Added a void* user_data parameter to Clipboard function handlers. (#875) (BREAKING API)
- Internals: Refactor internal text alignment options to use ImVec2, removed ImGuiAlign. (#842, #222)
- Internals: Renamed ImLoadFileToMemory to ImFileLoadToMemory to be consistent with ImFileOpen + fix mismatching .h name. (#917)
- OS/Windows: Fixed Windows default clipboard handler leaving its buffer unfreed on application's exit. (#714)
- OS/Windows: No default IME handler when compiling for Windows using GCC. (#738)
- OS/Windows: Now using _wfopen() instead of fopen() to allow passing in paths/filenames with UTF-8 characters. (#917)
- Tools: binary_to_compressed_c: Avoid ?? trigraphs sequences in string outputs which break some older compilers. (#839)
- Demo: Added an extra 3-way columns demo.
- Demo: ShowStyleEditor: show font character map / grid in more details.
- Demo: Console: Fixed a completion bug when multiple candidates are equals and match until the end.
- Demo: Fixed 1-byte off overflow in the ShowStyleEditor() combo usage. (#783) [@bear24rw]
- Examples: Accessing ImVector fields directly, feel less stl-ey. (#810)
- Examples: OpenGL*: Saving/restoring existing scissor rectangle for completeness. (#807)
- Examples: OpenGL*: Saving/restoring active texture number (the value modified by glActiveTexture). (#1087, #1088, #1116)
- Examples: OpenGL*: Saving/restoring separate color/alpha blend functions correctly. (#1120) [@greggman]
- Examples: OpenGL2: Uploading font texture as RGBA32 to increase compatibility with users shaders for beginners. (#824)
- Examples: Vulkan: Countless fixes and improvements. (#785, #804, #910, #1017, #1039, #1041, #1042, #1043, #1080) [@martty, @Loftilus, @ParticlePeter, @SaschaWillems]
- Examples: DirectX9/10/10: Only call SetCursor(NULL) is io.MouseDrawCursor is set. (#585, #909)
- Examples: DirectX9: Explicitly setting viewport to match that other examples are doing. (#937)
- Examples: GLFW+OpenGL3: Fixed Shutdown() calling GL functions with NULL parameters if NewFrame was never called. (#800)
- Examples: GLFW+OpenGL2: Renaming opengl_example/ to opengl2_example/ for clarity.
- Examples: SDL+OpenGL: explicitly setting GL_UNPACK_ROW_LENGTH to reduce issues because SDL changes it. (#752)
- Examples: SDL2: Added build .bat files for Win32.
- Added various links to language/engine bindings.
- Various other minor fixes, tweaks, comments, optimizations.


-----------------------------------------------------------------------
 VERSION 1.49 (2016-05-09)
-----------------------------------------------------------------------

Decorated log: https://github.com/ocornut/imgui/releases/tag/v1.49

Breaking Changes:

- Renamed `SetNextTreeNodeOpened()` to `SetNextTreeNodeOpen()` for consistency, no redirection.
- Removed confusing set of `GetInternalState()`, `GetInternalStateSize()`, `SetInternalState()` functions. Now using `CreateContext()`, `DestroyContext()`, `GetCurrentContext()`, `SetCurrentContext()`. If you were using multiple contexts the change should be obvious and trivial.
- Obsoleted old signature of `CollapsingHeader(const char* label, const char* str_id = NULL, bool display_frame = true, bool default_open = false)`, as extra parameters were badly designed and rarely used. Most uses were using 1 parameter and shouldn't affect you. You can replace the "default_open = true" flag in new API with `CollapsingHeader(label, ImGuiTreeNodeFlags_DefaultOpen)`.
- Changed `ImDrawList::PushClipRect(ImVec4 rect)` to `ImDraw::PushClipRect(ImVec2 min,ImVec2 max,bool intersect_with_current_clip_rect=false)`. Note that higher-level `ImGui::PushClipRect()` is preferable because it will clip at logic/widget level, whereas `ImDrawList::PushClipRect()` only affect your renderer.
- Title bar (using ImGuiCol_TitleBg/ImGuiCol_TitleBgActive colors) isn't rendered over a window background (ImGuiCol_WindowBg color) anymore (see #655). If your TitleBg/TitleBgActive alpha was 1.0f or you are using the default theme it will not affect you. However if your TitleBg/TitleBgActive alpha was <1.0f you need to tweak your custom theme to readjust for the fact that we don't draw a WindowBg background behind the title bar.
  This helper function will convert an old TitleBg/TitleBgActive color into a new one with the same visual output, given the OLD color and the OLD WindowBg color. (Or If this is confusing, just pick the RGB value from title bar from an old screenshot and apply this as TitleBg/TitleBgActive. Or you may just create TitleBgActive from a tweaked TitleBg color.)

    ImVec4 ConvertTitleBgCol(const ImVec4& win_bg_col, const ImVec4& title_bg_col)
    {
       float new_a = 1.0f - ((1.0f - win_bg_col.w) * (1.0f - title_bg_col.w));
       float k = title_bg_col.w / new_a;
       return ImVec4((win_bg_col.x * win_bg_col.w + title_bg_col.x) * k, (win_bg_col.y * win_bg_col.w + title_bg_col.y) * k, (win_bg_col.z * win_bg_col.w + title_bg_col.z) * k, new_a);
    }

Other changes:

- New version of ImGuiListClipper helper calculates item height automatically. See comments and demo code. (#662, #661, #660)
- Added SetNextWindowSizeConstraints() to enable basic min/max and programmatic size constraints on window. Added demo. (#668)
- Added PushClipRect()/PopClipRect() (previously part of imgui_internal.h). Changed ImDrawList::PushClipRect() prototype. (#610)
- Added IsRootWindowOrAnyChildHovered() helper. (#615)
- Added TreeNodeEx() functions. (#581, #600, #190)
- Added ImGuiTreeNodeFlags_Selected flag to display TreeNode as "selected". (#581, #190)
- Added ImGuiTreeNodeFlags_AllowOverlapMode flag. (#600)
- Added ImGuiTreeNodeFlags_NoTreePushOnOpen flag (#590).
- Added ImGuiTreeNodeFlags_NoAutoOpenOnLog flag (previously private).
- Added ImGuiTreeNodeFlags_DefaultOpen flag (previously private).
- Added ImGuiTreeNodeFlags_OpenOnDoubleClick flag.
- Added ImGuiTreeNodeFlags_OpenOnArrow flag.
- Added ImGuiTreeNodeFlags_Leaf flag, always opened, no arrow, for convenience. For simple use case prefer using TreeAdvanceToLabelPos()+Text().
- Added ImGuiTreeNodeFlags_Bullet flag, to add a bullet to Leaf node or replace Arrow with a bullet.
- Added TreeAdvanceToLabelPos(), GetTreeNodeToLabelSpacing() helpers. (#581, #324)
- Added CreateContext()/DestroyContext()/GetCurrentContext()/SetCurrentContext(). Obsoleted nearly identical GetInternalState()/SetInternalState() functions. (#586, #269)
- Added NewLine() to undo a SameLine() and as a shy reminder that horizontal layout support hasn't been implemented yet.
- Added IsItemClicked() helper. (#581)
- Added CollapsingHeader() variant with close button. (#600)
- Fixed MenuBar missing lower border when borders are enabled.
- InputText(): Fixed clipping of cursor rendering in case it gets out of the box (which can be forced w/ ImGuiInputTextFlags_NoHorizontalScroll. (#601)
- Style: Changed default IndentSpacing from 22 to 21. (#581, #324)
- Style: Fixed TitleBg/TitleBgActive color being rendered above WindowBg color, which was inconsistent and causing visual artifact. (#655)
  This broke the meaning of TitleBg and TitleBgActive. Only affect values where Alpha<1.0f. Fixed default theme. Read comments in "API BREAKING CHANGES" section to convert.
- Relative rendering of order of Child windows creation is preserved, to allow more control with overlapping children. (#595)
- Fixed GetWindowContentRegionMax() being off by ScrollbarSize amount when explicit SizeContents is set.
- Indent(), Unindent(): optional non-default indenting width. (#324, #581)
- Bullet(), BulletText(): Slightly bigger. Less polygons.
- ButtonBehavior(): fixed subtle old bug when a repeating button would also return true on mouse release (barely noticeable unless RepeatRate is set to be very slow). (#656)
- BeginMenu(): a menu that becomes disabled while open gets closed down, facilitate user's code. (#126)
- BeginGroup(): fixed using within Columns set. (#630)
- Fixed a lag in reading the currently hovered window when dragging a window. (#635)
- Obsoleted 4 parameters version of CollapsingHeader(). Refactored code into TreeNodeBehavior. (#600, #579)
- Scrollbar: minor fix for top-right rounding of scrollbar background when window has menu bar but no title bar.
- MenuItem(): the check mark renders in disabled color when menu item is disabled.
- Fixed clipping rectangle floating point representation to ensure renderer-side float point operations yield correct results in typical DirectX/GL settings. (#582, 597)
- Fixed GetFrontMostModalRootWindow(), fixing missing fade-out when a combo pop was used stacked over a modal window. (#604)
- ImDrawList: Added AddQuad(), AddQuadFilled() helpers.
- ImDrawList: AddText() refactor, moving some code to ImFont, reserving less unused vertices when large vertical clipping occurs.
- ImFont: Added RenderChar() helper.
- ImFont: Added AddRemapChar() helper. (#609)
- ImFontConfig: Clarified persistence requirement of GlyphRanges array. (#651)
- ImGuiStorage: Added bool helper functions for completeness.
- AddFontFromMemoryCompressedTTF(): Fix ImFontConfig propagation. (#587)
- Renamed majority of use of the word "opened" to "open" for clarity. Renamed SetNextTreeNodeOpened() to SetNextTreeNodeOpen(). (#625, #579)
- Examples: OpenGL3: Saving/restoring glActiveTexture() state. (#602)
- Examples: DirectX9: save/restore all device state.
- Examples: DirectX9: Removed dependency on d3dx9.h, d3dx9.lib, dxguid.lib so it can be used in a DirectXMath.h only environment. (#611)
- Examples: DirectX10/X11: Apply depth-stencil state (no use of depth buffer). (#640, #636)
- Examples: DirectX11/X11: Added comments on removing dependency on D3DCompiler. (#638)
- Examples: SDL: Initialize video+timer subsystem only.
- Examples: Apple/iOS: lowered XCode project deployment target from 10.7 to 10.11. (#598, #575)


-----------------------------------------------------------------------
 VERSION 1.48 (2016-04-09)
-----------------------------------------------------------------------

Decorated log: https://github.com/ocornut/imgui/releases/tag/v1.48

Breaking Changes:

- Consistently honoring exact width passed to PushItemWidth() (when positive), previously it would add extra FramePadding.x*2 over that width. Some hand-tuned layout may be affected slightly. (#346)
- Style: removed `style.WindowFillAlphaDefault` which was confusing and redundant, baked alpha into `ImGuiCol_WindowBg` color. If you had a custom WindowBg color but didn't change WindowFillAlphaDefault, multiply WindowBg alpha component by 0.7. Renamed `ImGuiCol_TooltipBg` to `ImGuiCol_PopupBG`, applies to other types of pop-ups. `bg_alpha` parameter of 5-parameters version of Begin() is an override. (#337)
- InputText(): Added BufTextLen field in ImGuiTextEditCallbackData. Requesting user to update it if the buffer is modified in the callback. Added a temporary length-check assert to minimize panic for the 3 people using the callback. (#541)
- Renamed GetWindowFont() to GetFont(), GetWindowFontSize() to GetFontSize(). Kept inline redirection function (will obsolete). (#340)

Other Changes:

- Consistently honoring exact width passed to PushItemWidth(), previously it would add extra FramePadding.x*2 over that width. Some hand-tuned layout may be affected slightly. (#346)
- Fixed clipping of child windows within parent not taking account of child outer clipping boundaries (including scrollbar, etc.). (#506)
- TextUnformatted(): Fixed rare crash bug with large blurb of text (2k+) not finished with a '\n' and fully above the clipping Y line. (#535)
- IO: Added 'KeySuper' field to hold CMD keyboard modifiers for OS X. Updated all examples accordingly. (#473)
- Added ImGuiWindowFlags_ForceVerticalScrollbar, ImGuiWindowFlags_ForceHorizontalScrollbar flags. (#476)
- Added IM_COL32 macros to generate a U32 packed color, convenient for direct use of ImDrawList api. (#346)
- Added GetFontTexUvWhitePixel() helper, convenient for direct use of ImDrawList api.
- Selectable(): Added ImGuiSelectableFlags_AllowDoubleClick flag to allow user reacting on double-click. (@zapolnov) (#516)
- Begin(): made the close button explicitly set the boolean to false instead of toggling it. (#499)
- BeginChild()/EndChild(): fixed incorrect layout to allow widgets submitted after an auto-fitted child window. (#540)
- BeginChild(): Added ImGuiWindowFlags_AlwaysUseWindowPadding flag to ensure non-bordered child window uses window padding. (#462)
- Fixed InputTextMultiLine(), ListBox(), BeginChildFrame(), ProgressBar(): outer frame not honoring bordering. (#462, #503)
- Fixed Image(), ImageButtion() rendering a rectangle 1 px too large on each axis. (#457)
- SetItemAllowOverlap(): Promoted from imgui_internal.h to public imgui.h api. (#517)
- Combo(): Right-most button stays highlighted when pop-up is open.
- Combo(): Display pop-up above if there's isn't enough space below / or select largest side. (#505)
- DragFloat(), SliderFloat(), InputFloat(): fixed cases of erroneously returning true repeatedly after a text input modification (e.g. "0.0" --> "0.000" would keep returning true). (#564)
- DragFloat(): Always apply value when mouse is held/widget active, so that an always-reseting variable (e.g. non saved local) can be passed.
- InputText(): OS X friendly behaviors: Word movement uses ALT key; Shortcuts uses CMD key; Double-clicking text select a single word; Jumping to next word sets cursor to end of current word instead of beginning of current word. (@zhiayang), (#473)
- InputText(): Added BufTextLen in ImGuiTextEditCallbackData. Requesting user to maintain it if buffer is modified. Zero-ing structure properly before use. (#541)
- CheckboxFlags(): Added support for testing/setting multiple flags at the same time. (@DMartinek) (#555)
- TreeNode(), CollapsingHeader() fixed not being able to use "##" sequence in a formatted label.
- ColorEdit4(): Empty label doesn't add InnerSpacing.x, matching behavior of other widgets. (#346)
- ColorEdit4(): Removed unnecessary calls to scanf() when idle in hexadecimal edit mode.
- BeginPopupContextItem(), BeginPopupContextWindow(): added early out optimization.
- CaptureKeyboardFromApp() / CaptureMouseFromApp(): added argument to allow clearing the capture flag. (#533)
- ImDrawList: Fixed index-overflow check broken by AddText() casting current index back to ImDrawIdx. (#514)
- ImDrawList: Fixed incorrect removal of trailing draw command if it is a callback command.
- ImDrawList: Allow windows with only a callback only to be functional. (#524)
- ImDrawList: Fixed ImDrawList::AddRect() which used to render a rectangle 1 px too large on each axis. (#457)
- ImDrawList: Fixed ImDrawList::AddCircle() to fit precisely within bounding box like AddCircleFilled() and AddRectFilled(). (#457)
- ImDrawList: AddCircle(), AddRect() takes optional thickness parameter.
- ImDrawList: Added AddTriangle().
- ImDrawList: Added PrimQuadUV() helper to ease custom rendering of textured quads (require primitive reserve).
- ImDrawList: Allow AddText(ImFont\* font, float font_size, ...) variant to take NULL/0.0f as default.
- ImFontAtlas: heuristic increase default texture width up for large number of glyphs. (#491)
- ImTextBuffer: Fixed empty() helper which was utterly broken.
- Metrics: allow to inspect individual triangles in draw calls.
- Demo: added more draw primitives in the Custom Rendering example. (#457)
- Demo: extra comments and example for PushItemWidth(-1) patterns.
- Demo: InputText password demo filters out blanks. (#515)
- Demo: Fixed malloc/free mismatch and leak when destructing demo console, if it has been used. (@fungos) (#536)
- Demo: plot code doesn't use ImVector to avoid heap allocation and be more friendly to custom allocator users. (#538)
- Fixed compilation on DragonFly BSD (@mneumann) (#563)
- Examples: Vulkan: Added a Vulkan example (@Loftilus) (#549)
- Examples: DX10, DX11: Saving/restoring most device state so dropping render function in your codebase shouldn't have DX device side-effects. (#570)
- Examples: DX10, DX11: Fixed ImGui_ImplDX??_NewFrame() from recreating device objects if render isn't called (g_pVB not set).
- Examples: OpenGL3: Fix BindVertexArray/BindBuffer order. (@nlguillemot) (#527)
- Examples: OpenGL: skip rendering and calling glViewport() if we have zero-fixed buffer. (#486)
- Examples: SDL2+OpenGL3: Fix context creation options. Made ImGui_ImplSdlGL3_NewFrame() signature match GL2 one. (#468, #463)
- Examples: SDL2+OpenGL2/3: Fix for high-dpi displays. (@nickgravelyn)
- Various extra comments and clarification in the code.
- Various other fixes and optimizations.


-----------------------------------------------------------------------
 VERSION 1.47 (2015-12-25)
-----------------------------------------------------------------------

Decorated log: https://github.com/ocornut/imgui/releases/tag/v1.47

Changes:

- Rebranding "ImGui" -> "dear imgui" as an optional first name to reduce ambiguity with IMGUI term. (#21)
- Added ProgressBar(). (#333)
- InputText(): Added ImGuiInputTextFlags_Password mode: hide display, disable logging/copying to clipboard. (#237, #363, #374)
- Added GetColorU32() helper to retrieve color given enum with global alpha and extra applied.
- Added ImGuiIO::ClearInputCharacters() superfluous helper.
- Fixed ImDrawList draw command merging bug where using PopClipRect() along with PushTextureID()/PopTextureID() functions
  would occasionally restore an incorrect clipping rectangle.
- Fixed ImDrawList draw command merging so PushTextureID(XXX)/PopTextureID()/PushTextureID(XXX) sequence are now properly merged.
- Fixed large popups positioning issues when their contents on either axis is larger than DisplaySize,
  and WindowPadding < DisplaySafeAreaPadding.
- Fixed border rendering in various situations when using non-pixel aligned glyphs.
- Fixed border rendering of windows to always contain the border within the window.
- Fixed Shutdown() leaking font atlas data if NewFrame() was never called. (#396, #303)
- Fixed int>void\* warnings for 64-bit architectures with fancy warnings enabled.
- Renamed the dubious Color() helpers to ValueColor() - dangerously named, rarely used and probably to be made obsolete.
- InputText(): Fixed and better handling of using keyboard while mouse button if being held and dragging. (#429)
- InputText(): Replace OS IME (Input Method Editor) cursor on top-left when we are not text editing.
- TreeNode(), CollapsingHeader(), Bullet(), BulletText(): various sizing and layout fixes to better support laying out
  multiple item with different height on same line. (#414, #282)
- Begin(): Initial window creation with ImGuiWindowFlags_NoBringToFrontOnFocus flag pushes it at the front of global window list.
- BeginPopupContextWindow() and BeginPopupContextVoid() reopen window on subsequent click. (#439)
- ColorEdit4(): Fixed broken tooltip on hovering the color button. (actually fixes #373, #380)
- ImageButton(): uses FrameRounding up to a maximum of available framing size. (#394)
- Columns: Fixed bug with indentation within columns, also making code a bit shorter/faster. (#414, #125)
- Columns: Columns set with no implicit id include the columns count within the id to reduce collisions. (#125)
- Columns: Removed one unnecessary allocation when columns are not used by a window. (#125)
- ImFontAtlas: Tweaked GetGlyphRangesJapanese() so it is easier to modify.
- ImFontAtlas: Updated stb_rect_pack.h to 0.08.
- Metrics: Fixed computing ImDrawCmd bounding box when the draw buffer have been unindexed.
- Demo: Added a simple "Property Editor" demo applet. (#125, #414)
- Demo: Fixed assertion in "Custom Rendering" demo when holding both mouse buttons. (#393)
- Demo: Lots of extra comments, fixes.
- Demo: Tweaks to Style Editor.
- Examples: Not clearing input data/tex data in atlas (will be required for dynamic atlas anyway).
- Examples: Added /Zi (output debug information) to Win32 batch files.
- Examples: Various fixes for resizing window and recreating graphic context.
- Examples: OpenGL2/3: Save/restore viewport as part of default render function. (#392, #441).
- Examples; OpenGL3: Fixed gl3w.c for Linux when compiled with a C++ compiler. (#411)
- Examples: DirectX: Removed assumption about Unicode build in example main.cpp. (#399)
- Examples: DirectX10: Added DirectX10 example. (#424)
- Examples: DirectX11: Downgraded requirement from shader model 5.0 to 4.0. (#420)
- Examples: DirectX11: Removed Debug flag from graphics context. (#415)
- Examples: Added SDL+OpenGL3 example. (#356)


-----------------------------------------------------------------------
 VERSION 1.46 (2015-10-18)
-----------------------------------------------------------------------

Decorated log: https://github.com/ocornut/imgui/releases/tag/v1.46

Changes:

- Begin*(): added ImGuiWindowFlags_NoFocusOnAppearing flag. (#314)
- Begin*(): added ImGuiWindowFlags_NoBringToFrontOnFocus flag.
- Added GetDrawData() alternative to setting a Render function pointer in ImGuiIO structure.
- Added SetClipboardText(), GetClipboardText() helper shortcuts that user code can call directly without reading
  from the ImGuiIO structure (to match MemAlloc/MemFree)
- Fixed handling of malformed UTF-8 at the end of a non-zero terminated string range.
- Fixed mouse click detection when passing DeltaTime 0.0. (#338)
- Fixed IsKeyReleased() and IsMouseReleased() returning true on the first frame.
- Fixed using SetNextWindow\* functions on Modal windows with a ImGuiSetCond_Appearing condition. (#377)
- IsMouseHoveringRect(): Added 'bool clip' parameter to disable clipping provided rectangle. (#316)
- InputText(): added ImGuiInputTextFlags_ReadOnly flag. (#211)
- InputText(): lose cursor/undo-stack when reactivating focus is buffer has changed size.
- InputText(): fixed ignoring text inputs when ALT or ALTGR are pressed. (#334)
- InputText(): fixed mouse-dragging not tracking the cursor when text doesn't fit. (#339)
- InputText(): fixed cursor pixel-perfect alignment when horizontally scrolling.
- InputText(): fixed crash when passing a buf_size==0 (which can be of use for read-only selectable text boxes). (#360)
- InputFloat() fixed explicit precision modifier, both display and input were broken.
- PlotHistogram(): improved rendering of histogram with a lot of values.
- Dummy(): creates an item so functions such as IsItemHovered() can be used.
- BeginChildFrame() helper: added the extra_flags parameter.
- Scrollbar: fixed rounding of background + child window consistenly have ChildWindowBg color under ScrollbarBg fill. (#355).
- Scrollbar: background color less translucent in default style so it works better when changing background color.
- Scrollbar: fixed minor rendering offset when borders are enabled. (#365)
- ImDrawList: fixed 1 leak per ImDrawList using the ChannelsSplit() API (via Columns). (#318)
- ImDrawList: fixed rectangle rendering glitches with width/height <= 1/2 and rounding enabled.
- ImDrawList: AddImage() uv parameters default to (0,0) and (1,1).
- ImFontAtlas: Added TexDesiredWidth and tweaked default cheapo best-width choice. (#327)
- ImFontAtlas: Added GetGlyphRangesKorean() helper to retrieve unicode ranges for Korean. (#348)
- ImGuiTextFilter::Draw() helper return bool and build when filter is modified.
- ImGuiTextBuffer: added c_str() helper.
- ColorEdit4(): fixed hovering the color button always showing 1.0 alpha. (#373)
- ColorConvertFloat4ToU32() round the floats instead of truncating them.
- Window: Fixed window lower-right clipping limit so it plays more friendly with both OpenGL and DirectX coordinates.
- Internal: Extracted a EndFrame() function out of Render() but kept it internal/private + clarified some asserts. (#335)
- Internal: Added missing IMGUI_API definitions in imgui_internal.h (#326)
- Internal: ImLoadFileToMemory() return void\* instead of taking void*\* + allow optional int\* file_size.
- Demo: Horizontal scrollbar demo allows to enable simultanaeous scrollbars on both axises.
- Tools: binary_to_compressed_c.cpp: added -nocompress option.
- Examples: Added example for the Marmalade platform.
- Examples: Added batch files to build Windows examples with VS.
- Examples: OpenGL3: Saving/restoring more GL state correctly. (#347)
- Examples: OpenGL2/3: Added msys2/mingw64 target to Makefiles.


-----------------------------------------------------------------------
 VERSION 1.45 (2015-09-01)
-----------------------------------------------------------------------

Decorated log: https://github.com/ocornut/imgui/releases/tag/v1.45

Breaking Changes:

- With the addition of better horizontal scrolling primitives I had to make some consistency fixes.
  `GetCursorPos()` `SetCursorPos()` `GetContentRegionMax()` `GetWindowContentRegionMin()` `GetWindowContentRegionMax()`
  are now incorporating the scrolling amount. They were incorrectly not incorporating this amount previously.
  It PROBABLY shouldn't break anything, but that depends on how you used them. Namely:
  - If you always used SetCursorPos() with values relative to GetCursorPos() there shouldn't be a problem.
    However if you used absolute coordinates, note that SetCursorPosY(100.0f) will put you at +100 from the initial Y position (which may be scrolled out of the view), NOT at +100 from the window top border. Since there wasn't any official scrolling value on X axis (past just manually moving the cursor) this can only affect you if you used to set absolute coordinates on the Y axis which is hopefully rare/unlikely, and trivial to fix.
  - The value of GetWindowContentRegionMax() isn't necessarily close to GetWindowWidth() if horizontally scrolling.
    Previously they were roughly interchangeable (roughly because the content region exclude window padding).

Other Changes:

- Added Horizontal Scrollbar via ImGuiWindowFlags_HorizontalScroll (#246).
- Added GetScrollX(), GetScrollX(), GetScrollMaxX() apis (#246).
- Added SetNextWindowContentSize(), SetNextWindowContentWidth() to explicitly set the content size of a window, which
  define the range of scrollbar. When set explicitly it also define the base value from which widget width are derived.
- Added IO.WantTextInput telling when ImGui is expecting text input, so that e.g. OS on-screen keyboard can be enabled.
- Added printf attribute to printf-like text formatting functions (Clang/GCC).
- Added GetMousePosOnOpeningCurrentPopup() helper.
- Added GetContentRegionAvailWidth() helper.
- Malformed UTF-8 data don't terminate string, output 0xFFFD instead (#307).
- ImDrawList: Added AddBezierCurve(), PathBezierCurveTo() API for cubic bezier curves (#311).
- ImDrawList: Allow to override ImDrawIdx type (#292).
- ImDrawList: Added an assert on overflowing index value (#292).
- ImDrawList: Fixed issues with channels split/merge. Now functional without manually adding a draw cmd. Added comments.
- ImDrawData: Added ScaleClipRects() helper useful when rendering scaled. (#287).
- Fixed Bullet() inconsistent layout behaviour when clipped.
- Fixed IsWindowHovered() not taking account of window hoverability (may be disabled because of a popup).
- Fixed InvisibleButton() not honoring negative size consistently with other widgets that do so.
- Fixed OpenPopup() accessing current window, effectively opening "Debug" when called from an empty window stack.
- TreeNode(): Fixed IsItemHovered() result being inconsistent with interaction visuals (#282).
- TreeNode(): Fixed mouse interaction padding past the node label being accounted for in layout (#282).
- BeginChild(): Passing a ImGuiWindowFlags_NoMove inhibits moving parent window from this child.
- BeginChild() fixed missing rounding for child sizes which leaked into layout and have items misaligned.
- Begin(): Removed default name = "Debug" parameter. We already have a "Debug" window pushed to the stack in the first place so it's not really a useful default.
- Begin(): Minor fixes with windows main clipping rectangle (e.g. child window with border).
- Begin(): Window flags are only read on the first call of the frame. Subsequent calls ignore flags, which allows appending to a window without worryin about flags.
- InputText(): ignore character input when ctrl/alt are held. (Normally those text input are ignored by most wrappers.) (#279).
- Demo: Fixed incorrectly formed string passed to Combo (#298).
- Demo: Added simple Log demo.
- Demo: Added horizontal scrolling example + enabled in console, log and child examples (#246).
- Style: made scrollbars rounded by default. Because nice. Minor menu bar background alpha tweak. (#246)
- Metrics: display indices along with triangles count (#299) and some internal state.
- ImGuiTextFilter::PassFilter() supports string range. Added [] helper to ImGuiTextBuffer.
- ImGuiTextFilter::Draw() default parameter width=0.0f for no override, allow override with negative values.
- Examples: OpenGL2/OpenGL3: fix for retina displays. Default font current lack crispness.
- Examples: OpenGL2/OpenGL3: save/restore more GL state correctly.
- Examples: DirectX9/DirectX11: resizing buffers dynamically (#299).
- Examples: DirectX9/DirectX11: added missing middle mouse button to Windows event handler.
- Examples: DirectX11: fix for Visual Studio 2015 presumably shipping with an updated version of DX11.
- Examples: iOS: fixed missing files in project.


-----------------------------------------------------------------------
 VERSION 1.44 (2015-08-08)
-----------------------------------------------------------------------

Decorated log: https://github.com/ocornut/imgui/releases/tag/v1.44

Breaking Changes:

- imgui.cpp has been split intro extra files: imgui_demo.cpp, imgui_draw.cpp, imgui_internal.h.
  Add the two extra .cpp to your project or #include them from another .cpp file. (#219)

Other Changes:

- Internal data structure and several useful functions are now exposed in imgui_internal.h. This should make it easier
  and more natural to extend ImGui. However please note that none of the content in imgui_internal.h is guaranteed
  for forward-compatibility and code using those types/functions may occasionally break. (#219)
- All sample code is in imgui_demo.cpp. Please keep this file in your project and consider allowing your code to call
  the ShowTestWindow() function as de-facto guide to ImGui features. It will be stripped out by the linker when unused.
- Added GetContentRegionAvail() helper (basically GetContentRegionMax() - GetCursorPos()).
- Added ImGuiWindowFlags_NoInputs for totally input-passthru window.
- Button(): honor negative size consistently with other widgets that do so (width -100 to align the button 100 pixels
  before the right-most position of the contents region).
- InputTextMultiline(): honor negative size consistently with other widgets that do so.
- Combo() clamp popup to lower edge of visible area.
- InputInt(): value doesn't pass through an int>float>int casting chain, fix handling lost of precision with "large" integer.
- InputInt() allow hexadecimal input (awkwardly via ImGuiInputTextFlags_CharsHexadecimal but we will allow format
  string in InputInt* later).
- Checkbox(), RadioButton(): fixed scaling of checkbox and radio button for the filling of "active" visual.
- Columns: never assume horizontal space for scrollbar if NoScrollbar flag is explicitly set.
- Slider: fixed using FramePadding between frame and grab visual. Scaling that spacing would look odd.
- Fixed lower-right resize grip hit box not scaling along with its rendered size (#287)
- ImDrawList: Fixed angles in ImDrawList::PathArcTo(), PathArcToFast() (v1.43) being off by an extra PI for no reason.
- ImDrawList: Added ImDrawList::AddText() shorthand helper.
- ImDrawList: Add missing support for anti-aliased thick-lines (#133, also ref #288)
- ImFontAtlas: Added AddFontFromMemoryCompressedBase85TTF() to load base85 encoded font string. Default font encoded
  as base85 saves ~100 lines / 26 KB of source code. Added base85 output to the binary_to_compressed_c tool.
- Build fix for MinGW (#276).
- Examples: OpenGL3: Fixed running on script core profiles for OSX (#277).
- Examples: OpenGL3: Simplified code using glBufferData for vertices as well (#277, #278)
- Examples: DirectX11: Clear font texture view to ensure Release() doesn't get called twice (#290).
- Updated to stb_truetype 1.07 (back to vanilla version as our minor changes are now in master & fix unlikely assert
  with odd fonts (#280)


-----------------------------------------------------------------------
 VERSION 1.43 (2015-07-17)
-----------------------------------------------------------------------

Decorated log: https://github.com/ocornut/imgui/releases/tag/v1.43

Breaking Changes:

- This is a rather important release and we unfortunately had to break the rendering API.
  ImGui now requires you to render indexed vertices instead of non-indexed ones. The fix should be very easy.
  Sorry for that! This change is saving a fair amount of CPU/GPU and enables us to get anti-aliasing for a marginal cost.
  Each ImDrawList now contains both a vertex buffer and an index buffer. For each command, render ElemCount/3 triangles
  using indices from the index buffer.
- If you are using a vanilla copy of one of the imgui_impl_XXXX.cpp provided in the example, you just need to update
  your copy and you can ignore the rest.
- The signature of the io.RenderDrawListsFn handler has changed
  From:  ImGui_XXXX_RenderDrawLists(ImDrawList** const cmd_lists, int cmd_lists_count)
  To:    ImGui_XXXX_RenderDrawLists(ImDrawData* draw_data)
  With:  argument   'cmd_lists'        -> 'draw_data->CmdLists'
         argument   'cmd_lists_count'  -> 'draw_data->CmdListsCount'
         ImDrawList 'commands'         -> 'CmdBuffer'
         ImDrawList 'vtx_buffer'       -> 'VtxBuffer'
         ImDrawList  n/a               -> 'IdxBuffer' (new)
         ImDrawCmd  'vtx_count'        -> 'ElemCount'
         ImDrawCmd  'clip_rect'        -> 'ClipRect'
         ImDrawCmd  'user_callback'    -> 'UserCallback'
         ImDrawCmd  'texture_id'       -> 'TextureId'
- If you REALLY cannot render indexed primitives, you can call the draw_data->DeIndexAllBuffers() method to de-index
  the buffers. This is slow and a waste of CPU/GPU. Prefer using indexed rendering!
  Refer to code in the examples/ folder or ask on the GitHub if you are unsure of how to upgrade. Please upgrade!

Other Changes:

- Added anti-aliasing on lines and shapes based on primitives by @MikkoMononen (#133).
  Between the use of indexed-rendering and the fact that the entire rendering codebase has been optimized and massaged
  enough, with anti-aliasing enabled ImGui 1.43 is now running FASTER than 1.41.
  Made some extra effort in making the code run faster in your typical Debug build.
- Anti-aliasing can be disabled in the ImGuiStyle structure via the AntiAliasedLines/AntiAliasedShapes fields for further gains.
- ImDrawList: Added AddPolyline(), AddConvexPolyFilled() with optional anti-aliasing.
- ImDrawList: Added stateful path building and stroking API. PathLineTo(), PathArcTo(), PathRect(), PathFill(), PathStroke()
  with optional anti-aliasing.
- ImDrawList: Added AddRectFilledMultiColor() helper.
- ImDrawList: Added multi-channel rendering so out of order elements can be rendered in separate channels and then merged
  back together (used by columns).
- ImDrawList: Fixed merging draw commands when equal clip rectangles are in the two first commands.
- ImDrawList: Fixed window draw lists not destructed properly on Shutdown().
- ImDrawData: Added DeIndexAllBuffers() helper.
- Added lots of new font options ImFontAtlas::AddFont() and the new ImFontConfig structure.
  - Added support for oversampling (ImFontConfig: OversampleH, OversampleV) and sub-pixel positioning (ImFontConfig: PixelSnapH).
    Oversampling allows sub-pixel positioning but can also be used as a way to get some leeway with scaling fonts without re-rasterizing.
  - Added GlyphExtraSpacing option to add extra horizontal spacing between characters (#242).
  - Added MergeMode option to merge glyphs from different font inputs into a same font (#182, #232).
  - Added FontDataOwnedByAtlas option to keep ownership from the TTF data buffer and request the atlas to make a copy (#220).
- Updated to stb_truetype 1.06 (+ minor mods) with better font rasterization.
- InputText: Added ImGuiInputTextFlags_NoHorizontalScroll flag.
- InputText: Added ImGuiInputTextFlags_AlwaysInsertMode flag.
- InputText: Added HasSelection() helper in ImGuiTextEditCallbackData as a clarification.
- InputText: Fix for using END key on a multi-line text editor (#275)
- Columns: Dispatch render of each column in a sub-draw list and merge on closure, saving a lot of draw calls! (#125)
- Popups: Fixed Combo boxes inside menus. (#272)
- Style: Added GrabRounding setting to make the sliders etc. grabs rounded.
- Changed SameLine() parameters from int to float.
- Fixed incorrect assert triggering when code stole ActiveID from user moving a window by calling e.g. SetKeyboardFocusHere().
- Fixed CollapsingHeader() label rendering outside its frame in columns context where ClipRect max isn't aligned with the
  right-side of the header.
- Metrics window: calculate bounding box of actual vertices when hovering a draw list.
- Examples: Showing more information in the Fonts section.
- Examples: Added a gratuitous About window.
- Examples: Updated all examples code (OpenGL/DX9/DX11/SDL/Allegro/iOS) to use indexed rendering.
- Examples: Fixed the SDL2 example to support Unicode text input (#274).


-----------------------------------------------------------------------
 VERSION 1.42 (2015-07-08)
-----------------------------------------------------------------------

Decorated log: https://github.com/ocornut/imgui/releases/tag/v1.42

Breaking Changes:

- Renamed SetScrollPosHere() to SetScrollHere(). Kept inline redirection function (will obsolete).
- Renamed GetScrollPosY() to GetScrollY(). Necessary to reduce confusion and make scrolling API consistent,
  because positions (e.g. cursor position) are not equivalent to scrolling amount.
- Removed obsolete GetDefaultFontData() function that would assert anyway.
  If you are updating from <1.30 you'll get a compile error instead of an assertion. (obsoleted 2015/01/11)

Other Changes:

- Added SDL2 example application (courtesy of @CedricGuillemet)
- Added iOS example application (courtesy of @joeld42)
- Added Allegro 5 example application (courtesy of @bggd)
- Added TitleBgActive color in style so focused window is made visible. (#253)
- Added CaptureKeyboardFromApp() / CaptureMouseFromApp() to manually enforce inputs capturing.
- Added DragFloatRange2() DragIntRange2() helpers. (#76)
- Added a Y centering ratio to SetScrollFromCursorPos() which can be used to aim the top or bottom of the window. (#150)
- Added SetScrollY(), SetScrollFromPos(), GetCursorStartPos() for manual scrolling manipulations. (#150).
- Added GetKeyIndex() helper for converting from ImGuiKey_\* enum to user's keycodes. Basically pulls from io.KeysMap[].
- Added missing ImGuiKey_PageUp, ImGuiKey_PageDown so more UI code can be written without referring to implementation-side keycodes.
- MenuItem() can be activated on release. (#245)
- Allowing NewFrame() with DeltaTime==0.0f to not assert.
- Fixed IsMouseDragging(). (#260)
- Fixed PlotLines(), PlotHistogram() using incorrect hovering test so they would show their tooltip even when there is
  a popup between mouse and the graph.
- Fixed window padding being reported incorrectly for child windows with borders when parent have no borders.
- Fixed a bug with TextUnformatted() clipping of long text blob when clipping y1 line sits on the first line of text. (#257)
- Fixed text baseline alignment of small button (no padding) after regular buttons.
- Fixed ListBoxHeader() not honoring negative sizes the same way as BeginChild() or BeginChildFrame(). (#263)
- Fixed warnings for more pedantic compiler settings (#258).
- ImVector<> cannot be re-defined anymore, cannot be replaced with std::vector<>. Allowed us to clean up and optimize
  lots of code. Yeah! (#262)
- ImDrawList: store pointer to their owner name for easier auditing/debugging.
- Examples: added scroll tracking example with SetScrollFromCursorPos().
- Examples: metrics windows render clip rectangle when hovering over a draw call.
- Lots of small optimization (particularly to run faster on unoptimized builds) and tidying up.
- Added font links in extra_fonts/ + instructions for using compressed fonts in C array.


-----------------------------------------------------------------------
 VERSION 1.41 (2015-06-26)
-----------------------------------------------------------------------

Decorated log: https://github.com/ocornut/imgui/releases/tag/v1.41

Breaking Changes:

- Changed ImageButton() default bg_col parameter from (0,0,0,1) (black) to (0,0,0,0) (transparent).
  Only makes a difference when texture have transparency.
- Changed Selectable() API from (label, selected, size) to (label, selected, flags, size).
  Size override should be used very rarely so hopefully it doesn't affect many people. Sorry!

Other Changes:

- Added InputTextMultiline() multi-line text editor, vertical scrolling, selection, optimized enough to handle rather
  big chunks of text in stateless context (thousands of lines are ok), option for allowing Tab to be input, option
  for validating with Return or Ctrl+Return (#200).
- Added modal window API, BeginPopupModal(), follows the popup api scheme. Modal windows can be closed by clicking
  outside. By default the rest of the screen is dimmed (using ImGuiCol_ModalWindowDarkening). Modal windows can be stacked.
- Added GetGlyphRangesCyrillic() helper (#237).
- Added SetNextWindowPosCenter() to center a window prior to knowing its size. (#249)
- Added IsWindowHovered() helper.
- Added IsMouseReleased(), IsKeyReleased() helpers to allow to user to avoid tracking them. (#248)
- Allow Set*WindowSize() calls to be used with popups.
- Window: AutoFit can be triggered on each axis separately via SetNextWindowSize(), etc.
- Window: fixed scrolling with mouse wheel while window was collapsed.
- Window: fixed mouse wheel scroll issues.
- DragFloat(), SliderFloat(): Fixed rounding of negative numbers which sometime made the negative lower bound unreachable.
- InputText(): lifted character count limit.
- InputText(): fixes in case of using per-window font scaling.
- Selectable(), MenuItem(): do not use frame rounding for hovering/selection.
- Selectable(): Added flag ImGuiSelectableFlags_DontClosePopups.
- Selectable(): Added flag ImGuiSelectableFlags_SpanAllColumns (#125).
- Combo(): Fixed issue with activating a Combo() not taking active id (#241).
- ColorButton(), ColorEdit4(): fix to ensure that the colored square stays square when non-default padding settings are used.
- BeginChildFrame(): returns bool like BeginChild() for clipping.
- SetScrollPosHere(): takes account of item height + more accurate centering + fixed precision issue.
- ImFont: ignoring '\r'.
- ImFont: added GetCharAdvance() helper. Exposed font Ascent and font Descent.
- ImFont: additional rendering optimizations.
- Metrics windows display storage size.


-----------------------------------------------------------------------
 VERSION 1.40 (2015-05-31)
-----------------------------------------------------------------------

Decorated log: https://github.com/ocornut/imgui/releases/tag/v1.40

Breaking Changes:

- The BeginPopup() API (introduced in 1.37) had to be changed to allow for stacked popups and menus.
  Use OpenPopup() to toggle the opened state and BeginPopup() to append.**
- The third parameter of Button(), 'repeat_if_held' has been removed. While it's been very rarely used,
  some code will possibly break if you didn't rely on the default parameter.
  Use PushButtonRepeat()/PopButtonRepeat() to configure repeat.
- Renamed IsRectClipped() to !IsRectVisible() for consistency (opposite return value!). Kept inline redirection function (will obsolete)
- Renamed GetWindowCollapsed() to IsWindowCollapsed() for consistency. Kept inline indirection function (will obsolete).

Other Changes:

- Menus: Added a menu system! Menus are typically populated with menu items and sub-menus, but you can add any sort of
  widgets in them (buttons, text inputs, sliders, etc.). (#126)
- Menus: Added MenuItem() to append a menu item. Optional shortcut display, acts a button & toggle with checked/unchecked state,
  disabled mode. Menu items can be used in any window.
- Menus: Added BeginMenu() to append a sub-menu. Note that you generally want to add sub-menu inside a popup or a menu-bar.
  They will work inside a normal window but it will be a bit unusual.
- Menus: Added BeginMenuBar() to append to window menu-bar (set ImGuiWindowFlags_MenuBar to enable).
- Menus: Added BeginMainMenuBar() helper to append to a fullscreen main menu-bar.
- Popups: Support for stacked popups. Each popup level inhibit inputs to lower levels. The menus system is based on this. (#126).
- Popups: Added BeginPopupContextItem(), BeginPopupContextWindow(), BeginPopupContextVoid() to create a popup window on mouse-click.
- Popups: Popups have borders by default (#197), attenuated border alpha in default theme.
- Popups & Tooltip: Fit within display. Handling various positioning/sizing/scrolling edge cases. Better hysteresis when moving
  in corners. Tooltip always tries to stay away from mouse-cursor.
- Added ImGuiStorage::GetVoidPtrRef() for manipulating stored void*.
- Added IsKeyDown() IsMouseDown() as convenience and for consistency with existing functions (instead of reading them from IO structures).
- Added Dummy() helper to advance layout by a given size. Unlike InvisibleButton() this doesn't catch any click.
- Added configurable io.KeyRepeatDelay, io.KeyRepeatRate keyboard and mouse repeat rate.
- Added PushButtonRepeat() / PopButtonRepeat() to enable hold-button-to-repeat press on any button.
- Removed the third 'repeat' parameter of Button().
- Added IsAnyItemHovered() helper.
- Added GetItemsLineHeightWithSpacing() helper.
- Added ImGuiListClipper helper for clipping large list of evenly sized items, to avoid using CalcListClipping() directly.
- Separator: within group start on group horizontal offset. (#205)
- InputText: Fixed incorrect edit state after text buffer is appended to by user via the callback. (#206)
- InputText: CTRL+letter-key shortcuts (e.g. CTRL+C/V/X) makes sure only CTRL is pressed. (#214)
- InputText: Fixed cursor generating a zero-width wire-frame rectangle turning into a division by zero (would go unnoticed
  unless you trapped exceptions).
- InputFloatN/InputIntN: Flags parameter added to match scalar versions. (#218)
- Selectable: Horizontal filling not declared to ItemSize() so Selectable(),SameLine() works and we can better auto-fit the window.
- Selectable: Handling text baseline alignment for line that aren't of text height.
- Combo: Empty label doesn't add ItemInnerSpacing alignment, matching other widgets.
- EndGroup: Carries the text base offset from the last line of the group (sort of incorrect but better than nothing,
  should use the first line of the group, will implement in the future).
- Columns: distinguish columns-set ID from other widgets as a convenience, added asserts and sailors.
- ListBox: ListBox() function only use public API to encourage creating custom versions. ListBoxHeader() can return false.
- ListBox: Uses ImGuiListClipper and assume items of matching height, so large lists can be handled.
- Plot: overlay label clipped within frame when not fitting.
- Window: Added ImGuiSetCond_Appearing to test the hidden->visible transition in SetWindow***/SetNextWindow*** functions.
- Window: Auto-fitting cancel out one worth of vertical spacing for vertical symmetry (like what group and tooltip do).
- Window: Default item width for auto-resizing windows expressed as a factor of font height, scales better with different font.
- Window: Fixed auto-fit calculation mismatch of whether a scrollbar will be added by maximum height clamping. Also honor NoScrollBar in the case of height clamping, not adding extra horizontal space.
- Window: Hovering require to hover same child window. Reverted 860cf57 (December 3). Might break something if you have
  child overlapping items in parent window.
- Window: Fixed appending multiple times to an existing child via multiple BeginChild/EndChild calls to same child name.
  Allows a simple form of out-of-order appending.
- Window: Fixed auto-filling child window using WindowMinSize at their minimum size, irrelevant.
- Metrics: Added io.MetricsActiveWindows counter. (#213.
- Metrics: Added io.MetricsAllocs counter (number of active memory allocations).
- Metrics: ShowMetricsWindow() shows popups stack, allocations.
- Style: Added style.DisplayWindowPadding to prevent windows from reaching edges of display (similar to style.DisplaySafeAreaPadding which is still in effect and also affect popups/tooltips).
- Style: Removed style.AutoFitPadding, using style.WindowPadding makes more sense (the default values were already the same).
- Style: Added style.ScrollbarRounding. (#212)
- Style: Added ImGuiCol_TextDisabled for disabled text. Added TextDisabled() helper.
- Style: Added style.WindowTitleAlign alignment options, to e.g. center title on windows. (#222)
- ImVector: tweak growth strategy, matches vector from VS2010.
- ImFontAtlas: Added ClearFonts(), making the different clear funcs more explicit. (#224)
- ImFontAtlas: Fixed appending new fonts without clearing existing fonts. Clearing input data left to application. (#224)
- ImDrawList: Merge draw command better, cases of multiple Begin/End gets merged properly.
- Store common stacked settings contiguously in memory to avoid heap allocation for unused features, and reduce cache misses.
- Shutdown() tests for g.IO.Fonts not being NULL to ease use of multiple ImGui contexts. (#207)
- Added IMGUI_DISABLE_OBSOLETE_FUNCTIONS define to disable the functions that are meant to be removed.
- Examples: Added ? marks with tooltips next to various widgets. Added more comments in the demo window.
- Examples: Added Menu-bar example.
- Examples: Added Simple Layout example.
- Examples: AutoResize demo doesn't use TextWrapped().
- Examples: Console example uses standard malloc/free, makes more sense as a copy & pastable example.
- Examples: DirectX9/11: Fixed key mapping for down arrow.
- Examples: DirectX9/11: hide OS cursor if ImGui is drawing it. (#155)
- Examples: DirectX11: explicitly set rasterizer state.
- Examples: OpenGL3: Add conditional compilation of forward compat as required by glfw on OSX. (#229)
- Fixed build with Visual Studio 2008 (possibly earlier versions as well).
- Other fixes, comments, tweaks.


-----------------------------------------------------------------------

For older version, see https://github.com/ocornut/imgui/releases
<|MERGE_RESOLUTION|>--- conflicted
+++ resolved
@@ -118,7 +118,7 @@
   clipping, more than 16 KB characters are visible in the same low-level ImDrawList::RenderText
   call. ImGui-level functions such as TextUnformatted() are not affected. This is quite rare
   but it will be addressed later). (#3349)
-- Selectable: Fixed highlight/hit extent when used with horizontal scrolling (in or outside columns). 
+- Selectable: Fixed highlight/hit extent when used with horizontal scrolling (in or outside columns).
   Also fixed related text clipping when used in a column after the first one. (#3187, #3386)
 - Scrolling: Avoid SetScroll, SetScrollFromPos functions from snapping on the edge of scroll
   limits when close-enough by (WindowPadding - ItemPadding), which was a tweak with too many
@@ -149,11 +149,7 @@
 - Demo: Improved "Layout & Scrolling" -> "Child Windows" section.
 - Style Editor: Added preview of circle auto-tessellation when editing the corresponding value.
 - Backends: OpenGL3: Added support for glad2 loader. (#3330) [@moritz-h]
-<<<<<<< HEAD
->>>>>>> master
-=======
 - Examples: Vulkan: Fixed GLFW+Vulkan and SDL+Vulkan clear color not being set. (#3390) [@RoryO]
->>>>>>> 209a6a75
 
 
 -----------------------------------------------------------------------
