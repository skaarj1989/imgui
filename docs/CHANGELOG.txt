dear imgui
CHANGELOG

This document holds the user-facing changelog that we also use in release notes.
We generally fold multiple commits pertaining to the same topic as a single entry.
Changes to the examples/bindings are included within the individual .cpp files in the examples/ folder.

RELEASE NOTES:                  https://github.com/ocornut/imgui/releases
REPORT ISSUES, ASK QUESTIONS:   https://github.com/ocornut/imgui/issues
COMMITS HISTORY:                https://github.com/ocornut/imgui/commits/master

WHEN TO UPDATE?

- Keeping your copy of dear imgui updated once in a while is recommended.
- It is generally safe to sync to the latest commit in master. 
  The library is fairly stable and regressions tends to be fixed fast when reported.

HOW TO UPDATE?

- Overwrite every file except imconfig.h (if you have modified it).
- You may also locally branch to modify imconfig.h and merge latest into your branch.
- Read the `Breaking Changes` section (in imgui.cpp or here in the Changelog).
- If you have a problem with a missing function/symbols, search for its name in the code, there will likely be a comment about it.
- If you are dropping this repository in your codebase, please leave the demo and text files in there, they will be useful.
- You may diff your previous Changelog with the one you just copied and read that diff.
- You may enable `IMGUI_DISABLE_OBSOLETE_FUNCTIONS` in imconfig.h to forcefully disable legacy names and symbols. 
  Doing it every once in a while is a good way to make sure you are not using obsolete symbols. Dear ImGui is in active development, 
  and API updates have been a little more frequent lately. They are documented below and in imgui.cpp and should not affect all users.
- Please report any issue!


-----------------------------------------------------------------------
 DOCKING BRANCH (In Progress)
-----------------------------------------------------------------------

- Added ImGuiConfigFlags_DockingEnable flag to enable Docking. [BETA]
  Set with `io.ConfigFlags |= ImGuiConfigFlags_DockingEnable;`.
- Added BeginTabBar(), EndTabBar(), BeginTabItem(), EndTabItem(), SetTabItemClosed() API. (#261, #351)
- Added DockSpace() API. (#351)
- Added SetNextWindowDock() API. (#351)
- Added IsWindowDocked() API. (#351)
- Added ImGuiWindowFlags_NoDocking window flag to disable the possibility for a window to be docked.
  Popup, Menu and Child windows always have the ImGuiWindowFlags_NoDocking flag set. (#351)
- Added ImGuiWindowFlags_UnsavedDocument window flag to append '*' to title without altering the ID, 
  as a convenience to avoid using the ### operator. 
- Added io.ConfigDockingWithKeyMod option to configure docking mode.
- Style: Added ImGuiCol_DockingPreview, ImGuiCol_DockingBg colors. (#351)
- Style: Added ImGuiCol_Tab, ImGuiCol_TabHovered, ImGuiCol_TabActive, ImGuiCol_TabUnfocused, ImGuiCol_TabUnfocusedActive colors. (#261, #351)
- Demo: Added Layout->Tabs demo code. (#261, #351)
- Demo: Added "Documents" example app showcasing possible use for tabs. (#261, #351)


-----------------------------------------------------------------------
 VERSION 1.66 (In Progress)
-----------------------------------------------------------------------

<<<<<<< HEAD
- Nav, Focus: Fixed ImGuiWindowFlags_NoBringToFrontOnFocus windows not being restoring focus
  properly after the main menu bar or last focused window is deactivated.
=======
Other Changes:

- Fixed calling DestroyContext() always saving .ini data with the current context instead
  of the supplied context pointer. (#2066)
- Fixed calling SetNextWindowSize()/SetWindowSize() with non-integer values leading to 
  accidental alteration of window position. We now round the provided size. (#2067)
- Nav, Focus: Fixed ImGuiWindowFlags_NoBringToFrontOnFocus windows not being restoring focus
  properly after the main menu bar or last focused window is deactivated.
- DragFloat: Fixed a situation where dragging with value rounding enabled or with a power curve 
  erroneously wrapped the value to one of the min/max edge. (#2024, #708, #320, #2075).
- DragFloat: Disabled using power curve when one edge is FLT_MAX (broken in 1.61). (#2024)
- DragFloat: Disabled setting a default drag speed when one edge is FLT_MAX. (#2024)
- BeginMenu(): Fixed menu popup horizontal offset being off the item in the menu bar when WindowPadding=0.0f.
>>>>>>> 132d8c5a
  

-----------------------------------------------------------------------
 VERSION 1.65 (Released 2018-09-06)
-----------------------------------------------------------------------

Breaking Changes:

- Renamed stb_truetype.h to imstb_truetype.h, stb_textedit.h to imstb_textedit.h, and
  stb_rect_pack.h to imstb_rectpack.h. If you were conveniently using the imgui copy of those
  STB headers in your project, you will have to update your include paths. (#1718, #2036)
  The reason for this change is to avoid conflicts for projects that may also be importing
  their own copy of the STB libraries. Note that imgui's copy of stb_textedit.h is modified.
- Renamed io.ConfigCursorBlink to io.ConfigInputTextCursorBlink. (#1427)

Other Changes:

- This is a minor release following the 1.64 refactor, with a little more shuffling of code.
- Clarified and improved the source code sectioning in all files (easier to search or browse sections).
- Nav: Removed the [Beta] tag from various descriptions of the gamepad/keyboard navigation system.
  Although it is not perfect and will keep being improved, it is fairly functional and used by many. (#787)
- Fixed a build issue with non-Cygwin GCC under Windows.
- Demo: Added a "Configuration" block to make io.ConfigFlags/io.BackendFlags more prominent.
- Examples: OpenGL3: Fixed error condition when using the GLAD loader. (#2059, #2002). [@jiri]


-----------------------------------------------------------------------
 VERSION 1.64 (Released 2018-08-31)
-----------------------------------------------------------------------

Changes:

- Moved README, CHANGELOG and TODO files to the docs/ folder.
  If you are updating dear imgui by copying files, take the chance to delete the old files.
- Added imgui_widgets.cpp file, extracted and moved widgets code out of imgui.cpp into imgui_widgets.cpp.
  Re-ordered some of the code remaining in imgui.cpp.
  NONE OF THE FUNCTIONS HAVE CHANGED. THE CODE IS SEMANTICALLY 100% IDENTICAL, BUT _EVERY_ FUNCTIONS HAS BEEN MOVED.
  Because of this, any local modifications to imgui.cpp will likely conflict when you update.
  If you have any modifications to imgui.cpp, it is suggested that you first update to 1.63, then
  isolate your patches. You can peak at imgui_widgets.cpp from 1.64 to get a sense of what is included in it,
  then separate your changes into several patches that can more easily be applied to 1.64 on a per-file basis.
  What I found worked nicely for me, was to open the diff of the old patches in an interactive merge/diff tool,
  search for the corresponding function in the new code and apply the chunks manually. 
- As a reminder, if you have any change to imgui.cpp it is a good habit to discuss them on the github,
  so a solution applicable on the Master branch can be found. If your company has changes that you cannot
  disclose you may also contact me privately.


-----------------------------------------------------------------------
 VERSION 1.63 (Released 2018-08-29)
-----------------------------------------------------------------------

Breaking Changes:

- Style: Renamed ImGuiCol_ModalWindowDarkening to ImGuiCol_ModalWindowDimBg for consistency with other features. Kept redirection enum (will obsolete).
- Changed ImGui::GetTime() return value from float to double to avoid accumulating floating point imprecision over time.
- Removed per-window ImGuiWindowFlags_ResizeFromAnySide Beta flag in favor `io.ConfigResizeWindowsFromEdges=true` to enable the feature globally. (#1495)
  The feature is not currently enabled by default because it is not satisfying enough, but will eventually be.
- InputText: Renamed ImGuiTextEditCallback to ImGuiInputTextCallback, ImGuiTextEditCallbackData to ImGuiInputTextCallbackData for consistency. 
  Kept redirection types (will obsolete). 
- InputText: Removed ImGuiTextEditCallbackData::ReadOnly since it is a duplication of (ImGuiTextEditCallbackData::Flags & ImGuiInputTextFlags_ReadOnly).
- Renamed IsItemDeactivatedAfterChange() to IsItemDeactivatedAfterEdit() for consistency with new IsItemEdited() API. 
  Kept redirection function (will obsolete soonish as IsItemDeactivatedAfterChange() is very recent).
- Renamed io.OptCursorBlink to io.ConfigCursorBlink [-> io.ConfigInputTextCursorBlink in 1.65], io.OptMacOSXBehaviors to io.ConfigMacOSXBehaviors for consistency. (#1427, #473)
- Removed obsolete redirection functions: CollapsingHeader() variation with 2 bools - marked obsolete in v1.49, May 2016.

Other Changes:

- ArrowButton: Fixed to honor PushButtonRepeat() setting (and internals' ImGuiItemFlags_ButtonRepeat).
- ArrowButton: Setup current line text baseline so that ArrowButton() + SameLine() + Text() are aligned properly.
- Nav: Added a CTRL+TAB window list and changed the highlight system accordingly. The change is motivated by upcoming Docking features. (#787)
- Nav: Made CTRL+TAB skip menus + skip the current navigation window if is has the ImGuiWindow_NoNavFocus set. (#787)
  While it was previously possible, you won't be able to CTRL-TAB out and immediately back in a window with the ImGuiWindow_NoNavFocus flag.
- Window: Allow menu and popups windows from ignoring the style.WindowMinSize values so short menus/popups are not padded. (#1909)
- Window: Added global io.ConfigResizeWindowsFromEdges option to enable resizing windows from their edges and from the lower-left corner. (#1495)
- Window: Collapse button shows hovering highlight + clicking and dragging on it allows to drag the window as well. 
- Added IsItemEdited() to query if the last item modified its value (or was pressed). This is equivalent to the bool returned by most widgets.
  It is useful in some situation e.g. using InputText() with ImGuiInputTextFlags_EnterReturnsTrue. (#2034)
- InputText: Added support for buffer size/capacity changes via the ImGuiInputTextFlags_CallbackResize flag. (#2006, #1443, #1008).
- InputText: Fixed not tracking the cursor horizontally when modifying the text buffer through a callback.
- InputText: Fixed minor off-by-one issue when submitting a buffer size smaller than the initial zero-terminated buffer contents.
- InputText: Fixed a few pathological crash cases on single-line InputText widget with multiple millions characters worth of contents. 
  Because the current text drawing function reserve for a worst-case amount of vertices and how we handle horizontal clipping,
  we currently just avoid displaying those single-line widgets when they are over a threshold of 2 millions characters, 
  until a better solution is found.
- Drag and Drop: Fixed an incorrect assert when dropping a source that is submitted after the target (bug introduced with 1.62 changes 
  related to the addition of IsItemDeactivated()). (#1875, #143)
- Drag and Drop: Fixed ImGuiDragDropFlags_SourceNoDisableHover to affect hovering state prior to calling IsItemHovered() + fixed description. (#143)
- Drag and Drop: Calling BeginTooltip() between a BeginDragSource()/EndDragSource() or BeginDropTarget()/EndDropTarget() uses adjusted tooltip
  settings matching the one created when calling BeginDragSource() without the ImGuiDragDropFlags_SourceNoPreviewTooltip flag. (#143)
- Drag and Drop: Payload stays available and under the mouse if the source stops being submitted, however the tooltip is replaced by "...". (#1725)
- Drag and Drop: Added ImGuiDragDropFlags_SourceAutoExpirePayload flag to force payload to expire if the source stops being submitted. (#1725, #143).
- IsItemHovered(): Added ImGuiHoveredFlags_AllowWhenDisabled flag to query hovered status on disabled items. (#1940, #211)
- Selectable: Added ImGuiSelectableFlags_Disabled flag in the public API. (#211)
- ColorEdit4: Fixed a bug when text input or drag and drop leading to unsaturated HSV values would erroneously alter the resulting color. (#2050)
- Misc: Added optional misc/stl/imgui_stl.h wrapper to use with STL types (e.g. InputText with std::string). (#2006, #1443, #1008)
- Misc: Added IMGUI_VERSION_NUM for easy compile-time testing. (#2025)
- Misc: Added ImGuiMouseCursor_Hand cursor enum + corresponding software cursor. (#1913, 1914) [@aiekick, @ocornut] 
- Misc: Tweaked software mouse cursor offset to match the offset of the corresponding Windows 10 cursors.
- Made assertion more clear when trying to call Begin() outside of the NewFrame()..EndFrame() scope. (#1987)
- Fixed assertion when transitioning from an active ID to another within a group, affecting ColorPicker (broken in 1.62). (#2023, #820, #956, #1875).
- Fixed PushID() from keeping alive the new ID Stack top value (if a previously active widget shared the ID it would be erroneously kept alive).  
- Fixed horizontal mouse wheel not forwarding the request to the parent window if ImGuiWindowFlags_NoScrollWithMouse is set. (#1463, #1380, #1502)
- Fixed a include build issue for Cygwin in non-POSIX (Win32) mode. (#1917, #1319, #276)
- ImDrawList: Improved handling for worst-case vertices reservation policy when large amount of text (e.g. 1+ million character strings)
  are being submitted in a single call. It would typically have crashed InputTextMultiline(). (#200)
- OS/Windows: Fixed missing ImmReleaseContext() call in the default Win32 IME handler. (#1932) [@vby]
- Metrics: Changed io.MetricsActiveWindows to reflect the number of active windows (!= from visible windows), which is useful
  for lazy/idle render mechanisms as new windows are typically not visible for one frame.
- Metrics: Added io.MetricsRenderWindow to reflect the number of visible windows.
- Metrics: Added io.MetricsActiveAllocations, moving away from the cross-context global counters than we previously used. (#1565, #1599, #586)
- Demo: Added basic Drag and Drop demo. (#143)
- Demo: Modified the Console example to use InsertChars() in the input text callback instead of poking directly into the buffer.
  Although this won't make a difference in the example itself, using InsertChars() will honor the resizing callback properly. (#2006, #1443, #1008).
- Demo: Clarified the use of IsItemHovered()/IsItemActive() right after being in the "Active, Focused, Hovered & Focused Tests" section.
- Examples: Tweaked the main.cpp of each example.
- Examples: Metal: Added Metal rendering backend. (#1929, #1873) [@warrenm]
- Examples: OSX: Added early raw OSX platform backend. (#1873) [@pagghiu, @itamago, @ocornut]
- Examples: Added mac OSX & iOS + Metal example in example_apple_metal/. (#1929, #1873) [@warrenm]
- Examples: Added mac OSX + OpenGL2 example in example_apple_opengl2/. (#1873)
- Examples: OpenGL3: Added shaders more versions of GLSL. (#1938, #1941, #1900, #1513, #1466, etc.) 
- Examples: OpenGL3: Tweaked the imgui_impl_opengl3.cpp to work as-is with Emscripten + WebGL 2.0. (#1941). [@o-micron] 
- Examples: OpenGL3: Made the example app default to GL 3.0 + GLSL 130 (instead of GL 3.2 + GLSL 150) unless on Mac.
- Examples: OpenGL3: Added error output when shaders fail to compile/link.
- Examples: OpenGL3: Added support for glew and glad OpenGL loaders out of the box. (#2001, #2002) [@jdumas]
- Examples: OpenGL2: Disabling/restoring GL_LIGHTING and GL_COLOR_MATERIAL to increase compatibility with legacy OpenGL applications. (#1996)
- Examples: DirectX10, DirectX11: Fixed unreleased resources in Init and Shutdown functions. (#1944)
- Examples: DirectX11: Querying for IDXGIFactory instead of IDXGIFactory1 to increase compatibility. (#1989) [@matt77hias]
- Examples: Vulkan: Fixed handling of VkSurfaceCapabilitiesKHR::maxImageCount = 0 case. Tweaked present mode selections. 
- Examples: Win32, Glfw, SDL: Added support for the ImGuiMouseCursor_Hand cursor.


-----------------------------------------------------------------------
 VERSION 1.62 (Released 2018-06-22)
-----------------------------------------------------------------------

Breaking Changes:

- TreeNodeEx(): The helper ImGuiTreeNodeFlags_CollapsingHeader flag now include ImGuiTreeNodeFlags_NoTreePushOnOpen. The flag was already set by CollapsingHeader(). 
  The only difference is if you were using TreeNodeEx() manually with ImGuiTreeNodeFlags_CollapsingHeader and without ImGuiTreeNodeFlags_NoTreePushOnOpen. 
  In this case you can remove the ImGuiTreeNodeFlags_NoTreePushOnOpen flag from your call (ImGuiTreeNodeFlags_CollapsingHeader & ~ImGuiTreeNodeFlags_NoTreePushOnOpen). (#1864)
  This also apply if you were using internal's TreeNodeBehavior() with the ImGuiTreeNodeFlags_CollapsingHeader flag directly.
- ImFontAtlas: Renamed GetGlyphRangesChinese() to GetGlyphRangesChineseFull() to distinguish new smaller variants and discourage using the full set. (#1859)

Other Changes:

- Examples back-ends have been refactored to separate the platform code (e.g. Win32, Glfw, SDL2) from the renderer code (e.g. DirectX11, OpenGL3, Vulkan).
  The "Platform" bindings are in charge of: mouse/keyboard/gamepad inputs, cursor shape, timing, etc.
  The "Renderer" bindings are in charge of: creating the main font texture, rendering imgui draw data.
      before: imgui_impl_dx11.cpp        --> after: imgui_impl_win32.cpp + imgui_impl_dx11.cpp
      before: imgui_impl_dx12.cpp        --> after: imgui_impl_win32.cpp + imgui_impl_dx12.cpp
      before: imgui_impl_glfw_gl3.cpp    --> after: imgui_impl_glfw.cpp + imgui_impl_opengl2.cpp
      before: imgui_impl_glfw_vulkan.cpp --> after: imgui_impl_glfw.cpp + imgui_impl_vulkan.cpp
      before: imgui_impl_sdl_gl3.cpp     --> after: imgui_impl_sdl2.cpp + imgui_impl_opengl2.cpp
      before: imgui_impl_sdl_gl3.cpp     --> after: imgui_impl_sdl2.cpp + imgui_impl_opengl3.cpp etc.
  - The idea is what we can now easily combine and maintain back-ends and reduce code redundancy. Individual files are smaller and more reusable.
    Integration of imgui into a new/custom engine may also be easier as there is less overlap between "windowing / inputs" and "rendering" code, 
    so you may study or grab one half of the code and not the other.
  - This change was motivated by the fact that adding support for the upcoming multi-viewport feature requires more work from the Platform and Renderer 
    back-ends, and the amount of redundancy across files was becoming too difficult to maintain. If you use default back-ends, you'll benefit from an 
    easy update path to support multi-viewports later (for future ImGui 1.7x).
  - This is not strictly a breaking change if you keep your old bindings, but when you'll want to fully update your bindings, 
    expect to have to reshuffle a few things. 
  - Each example still has its own main.cpp which you may refer you to understand how to initialize and glue everything together.
  - Some frameworks (such as the Allegro, Marmalade) handle both the "platform" and "rendering" part, and your custom engine may as well.
  - Read examples/README.txt for details.
- Added IsItemDeactivated() to query if the last item was active previously and isn't anymore. Useful for Undo/Redo patterns. (#820, #956, #1875)
- Added IsItemDeactivatedAfterChange() [*EDIT* renamed to IsItemDeactivatedAfterEdit() in 1.63) if the last item was active previously, 
  is not anymore, and during its active state modified a value. Note that you may still get false positive (e.g. drag value and while 
  holding return on the same value). (#820, #956, #1875)
- Nav: Added support for PageUp/PageDown (explorer-style: first aim at bottom/top most item, when scroll a page worth of contents). (#787)
- Nav: To keep the navigated item in view we also attempt to scroll the parent window as well as the current window. (#787)
- ColorEdit3, ColorEdit4, ColorButton: Added ImGuiColorEditFlags_NoDragDrop flag to disable ColorEditX as drag target and ColorButton as drag source. (#1826) 
- BeginDragDropSource(): Offset tooltip position so it is off the mouse cursor, but also closer to it than regular tooltips, and not clamped by viewport. (#1739)
- BeginDragDropTarget(): Added ImGuiDragDropFlags_AcceptNoPreviewTooltip flag to request hiding the drag source tooltip from the target site. (#143)
- BeginCombo(), BeginMainMenuBar(), BeginChildFrame(): Temporary style modification are restored at the end of BeginXXX instead of EndXXX, to not affect tooltips and child windows.
- Popup: Improved handling of (erroneously) repeating calls to OpenPopup() to not close the popup's child popups. (#1497, #1533, #1865).
- InputTextMultiline(): Fixed double navigation highlight when scrollbar is active. (#787)
- InputText(): Fixed Undo corruption after pasting large amount of text (Redo will still fail when undo buffers are exhausted, but text won't be corrupted).
- SliderFloat(): When using keyboard/gamepad and a zero precision format string (e.g. "%.0f"), always step in integer units. (#1866)
- ImFontConfig: Added GlyphMinAdvanceX/GlyphMaxAdvanceX settings useful to make a font appears monospaced, particularly useful for icon fonts. (#1869)
- ImFontAtlas: Added GetGlyphRangesChineseSimplifiedCommon() helper that returns a list of ~2500 most common Simplified Chinese characters. (#1859) [@JX-Master, @ocornut]
- Examples: OSX: Added imgui_impl_osx.mm binding to be used along with e.g. imgui_impl_opengl2.cpp. (#281, #1870) [@pagghiu, @itamago, @ocornut]
- Examples: GLFW: Made it possible to Shutdown/Init the backend again (by reseting the time storage properly). (#1827) [@ice1000]
- Examples: Win32: Fixed handling of mouse wheel messages to support sub-unit scrolling messages (typically sent by track-pads). (#1874) [@zx64]  
- Examples: SDL+Vulkan: Added SDL+Vulkan example.
- Examples: Allegro5: Added support for ImGuiConfigFlags_NoMouseCursorChange flag. Added clipboard support. 
- Examples: Allegro5: Unindexing buffers ourselves as Allegro indexed drawing primitives are buggy in the DirectX9 back-end (will be fixed in Allegro 5.2.5+).
- Examples: DirectX12: Moved the ID3D12GraphicsCommandList* parameter from ImGui_ImplDX12_NewFrame() to ImGui_ImplDX12_RenderDrawData() which makes a lots more sense. (#301)
- Examples: Vulkan: Reordered parameters ImGui_ImplVulkan_RenderDrawData() to be consistent with other bindings, a good occasion since we refactored the code. 
- Examples: FreeGLUT: Added FreeGLUT bindings. Added FreeGLUT+OpenGL2 example. (#801)
- Examples: The functions in imgui_impl_xxx.cpp are prefixed with IMGUI_IMPL_API (which defaults to IMGUI_API) to facilitate some uses. (#1888)
- Examples: Fixed bindings to use ImGuiMouseCursor_COUNT instead of old name ImGuiMouseCursor_Count_ so they can compile with IMGUI_DISABLE_OBSOLETE_FUNCTIONS. (#1887) 
- Misc: Updated stb_textedit from 1.09 + patches to 1.12 + minor patches.
- Internals: PushItemFlag() flags are inherited by BeginChild().


-----------------------------------------------------------------------
 VERSION 1.61 (Released 2018-05-14)
-----------------------------------------------------------------------

Breaking Changes:

- DragInt(): The default compile-time format string has been changed from "%.0f" to "%d", as we are not using integers internally any more.
  If you used DragInt() with custom format strings, make sure you change them to use %d or an integer-compatible format.
  To honor backward-compatibility, the DragInt() code will currently parse and modify format strings to replace %*f with %d, giving time to users to upgrade their code.
  If you have IMGUI_DISABLE_OBSOLETE_FUNCTIONS enabled, the code will instead assert! You may run a reg-exp search on your codebase for e.g. "DragInt.*%f" to you find them.
- InputFloat(): Obsoleted InputFloat() functions taking an optional "int decimal_precision" in favor of an equivalent and more flexible "const char* format",
  consistent with other functions. Kept redirection functions (will obsolete).
- Misc: IM_DELETE() helper function added in 1.60 doesn't set the input pointer to NULL, more consistent with standard expectation and allows passing r-values.

Other Changes:

- Added DragScalar, DragScalarN: supports signed/unsigned, 32/64 bits, float/double data types. (#643, #320, #708, #1011)
- Added InputScalar, InputScalarN: supports signed/unsigned, 32/64 bits, float/double data types. (#643, #320, #708, #1011)
- Added SliderScalar, SliderScalarN: supports signed/unsigned, 32/64 bits, float/double data types. (#643, #320, #708, #1011)
- Window: Fixed pop-ups/tooltips/menus not honoring style.DisplaySafeAreaPadding as well as it should have (part of menus displayed outside the safe area, etc.).
- Window: Fixed windows using the ImGuiWindowFlags_NoSavedSettings flag from not using the same default position as other windows. (#1760)
- Window: Relaxed the internal stack size checker to allow Push/Begin/Pop/.../End patterns to be used with PushStyleColor, PushStyleVar, PushFont without causing a false positive assert. (#1767)
- Window: Fixed the default proportional item width lagging by one frame on resize.
- Columns: Fixed a bug introduced in 1.51 where columns would affect the contents size of their container, often creating feedback loops when ImGuiWindowFlags_AlwaysAutoResize was used. (#1760)
- Settings: Fixed saving an empty .ini file if CreateContext/DestroyContext are called without a single call to NewFrame(). (#1741)
- Settings: Added LoadIniSettingsFromDisk(), LoadIniSettingsFromMemory(), SaveIniSettingsToDisk(), SaveIniSettingsToMemory() to manually load/save .ini settings. (#923, #993)
- Settings: Added io.WantSaveIniSettings flag, which is set to notify the application that e.g. SaveIniSettingsToMemory() should be called. (#923, #993)
- Scrolling: Fixed a case where using SetScrollHere(1.0f) at the bottom of a window on the same frame the window height has been growing would have the scroll clamped using the previous height. (#1804)
- MenuBar: Made BeginMainMenuBar() honor style.DisplaySafeAreaPadding so the text can be made visible on TV settings that don't display all pixels. (#1439) [@dougbinks]
- InputText: On Mac OS X, filter out characters when the CMD modifier is held. (#1747) [@sivu]
- InputText: On Mac OS X, support CMD+SHIFT+Z for Redo. CMD+Y is also supported as major apps seems to default to support both. (#1765) [@lfnoise]
- InputText: Fixed returning true when edition is cancelled with ESC and the current buffer matches the initial value.
- InputFloat,InputFloat2,InputFloat3,InputFloat4: Added variations taking a more flexible and consistent optional "const char* format" parameter instead of "int decimal_precision".
  This allow using custom formats to display values in scientific notation, and is generally more consistent with other API. Obsoleted functions using the optional "int decimal_precision" parameter. (#648)
- DragFloat, DragInt: Cancel mouse tweak when current value is initially past the min/max boundaries and mouse is pushing in the same direction (keyboard/gamepad version already did this).
- DragFloat, DragInt: Honor natural type limits (e.g. INT_MAX, FLT_MAX) instead of wrapping around. (#708, #320)
- DragFloat, SliderFloat: Fixes to allow input of scientific notation numbers when using CTRL+Click to input the value. (~#648, #1011)
- DragFloat, SliderFloat: Rounding-on-write uses the provided format string instead of parsing the precision from the string, which allows for finer uses of %e %g etc. (#648, #642)
- DragFloat: Improved computation when using the power curve. Improved lost of input precision with very small steps. Added an assert than power-curve requires a min/max range. (~#642)
- DragFloat: The 'power' parameter is only honored if the min/max parameter are also setup.
- DragInt, SliderInt: Fixed handling of large integers (we previously passed data around internally as float, which reduced the range of valid integers).
- ColorEdit: Fixed not being able to pass the ImGuiColorEditFlags_NoAlpha or ImGuiColorEditFlags_HDR flags to SetColorEditOptions().
- Nav: Fixed hovering a Selectable() with the mouse so that it update the navigation cursor (as it happened in the pre-1.60 navigation branch). (#787)
- Style: Changed default style.DisplaySafeAreaPadding values from (4,4) to (3,3) so it is smaller than FramePadding and has no effect on main menu bar on a computer. (#1439)
- Fonts: When building font atlas, glyphs that are missing in the fonts are not using the glyph slot to render a dummy/default glyph. Saves space and allow merging fonts with
  overlapping font ranges such as FontAwesome5 which split out the Brands separately from the Solid fonts. (#1703, #1671)
- Misc: Added IMGUI_CHECKVERSION() macro to compare version string and data structure sizes in order to catch issues with mismatching compilation unit settings. (#1695, #1769)
- Misc: Added IMGUI_DISABLE_MATH_FUNCTIONS in imconfig.h to make it easier to redefine wrappers for std/crt math functions.
- Misc: Fix to allow compiling in unity builds where stb_rectpack/stb_truetype may be already included in the same compilation unit.
- Demo: Simple Overlay: Added a context menu item to enable freely moving the window.
- Demo: Added demo for DragScalar(), InputScalar(), SliderScalar(). (#643)
- Examples: Calling IMGUI_CHECKVERSION() in the main.cpp of every example application.
- Examples: Allegro 5: Added support for 32-bit indices setup via defining ImDrawIdx, to avoid an unnecessary conversion (Allegro 5 doesn't support 16-bit indices).
- Examples: Allegro 5: Renamed bindings from imgui_impl_a5.cpp to imgui_impl_allegro5.cpp.
- Examples: DirectX 9: Saving/restoring Transform because they don't seem to be included in the StateBlock. Setting shading mode to Gouraud. (#1790, #1687) [@sr-tream]
- Examples: SDL: Fixed clipboard paste memory leak in the SDL binding code. (#1803) [@eliasdaler]
- Various minor fixes, tweaks, refactoring, comments.


-----------------------------------------------------------------------
 VERSION 1.60 (Released 2018-04-07)
-----------------------------------------------------------------------

Decorated log: https://github.com/ocornut/imgui/releases/tag/v1.60

The gamepad/keyboard navigation branch (which has been in the work since July 2016) has been merged.
Gamepad/keyboard navigation is still marked as Beta and has to be enabled explicitly.
Various internal refactoring have also been done, as part of the navigation work and as part of the upcoming viewport/docking work.

VIEWPORT BRANCH
(IN PROGRESS, WILL MERGE INTO THE MAIN LISTS WHEN WE MERGE THE BRANCH)

 - Viewport: Added support for multi-viewport [...] blah blah
 - Viewport: Rendering: the ImDrawData structure now contains 'DisplayPos' and 'DisplaySize' fields. To support multi-viewport, you need to use those values when
   creating your orthographic projection matrix. Use 'draw_data->DisplaySize' instead of 'io.DisplaySize', and 'draw_data->DisplayPos' instead of (0,0) as the upper-left point.
   You also need to subtract 'draw_data->DisplayPos' from your scissor rectangles, as scissor rectangles are specified in the space of your target viewport.   
 - Examples: Back-ends have been refactored to separate the platform code (e.g. Win32, Glfw, SDL2) from the renderer code (e.g. DirectX11, OpenGL3, Vulkan).
       before: imgui_impl_dx11.cpp        --> after: imgui_impl_win32.cpp + imgui_impl_dx11.cpp
       before: imgui_impl_dx12.cpp        --> after: imgui_impl_win32.cpp + imgui_impl_dx12.cpp
       before: imgui_impl_glfw_gl3.cpp    --> after: imgui_impl_glfw.cpp + imgui_impl_opengl2.cpp
       before: imgui_impl_glfw_vulkan.cpp --> after: imgui_impl_glfw.cpp + imgui_impl_vulkan.cpp
       before: imgui_impl_sdl_gl3.cpp     --> after: imgui_impl_sdl2.cpp + imgui_impl_opengl2.cpp
       before: imgui_impl_sdl_gl3.cpp     --> after: imgui_impl_sdl2.cpp + imgui_impl_opengl3.cpp
       etc.
   - The idea is what we can now easily combine and maintain back-ends and reduce code redundancy. Integration of imgui into a new/custom engine may also
     be easier as there is less overlap between "windowing / inputs" and "rendering" code, so you may study or grab one half of the code and not the other.
   - This change was motivated by the fact that adding support for multi-viewport requires more work from the platform and renderer back-ends, and the
     amount of redundancy accross files was becoming too difficult to maintain.
   - Some frameworks (such as the Allegro, Marmalade) handle both the "platform" and "rendering" part, and your custom engine may as well.
   - Each example still has its own main.cpp which you may refer you to understand how to initialize and glue everything together.
 - Examples: Win32: Added DPI-related helpers to access DPI features _without_ requiring the latest Windows SDK at compile time, and _without_ requiring Windows 10 at runtime.  
 - Examples: Platforms currently supporting multi-viewport: Win32, Glfw, SDL2.
 - Examples: Renderers currently supporting multi-viewport: DirectX10, DirectX11, OpenGL2, OpenGL3, Vulkan (WIP).
 - Examples: All imgui_impl_xxx files now have an individual Changelog at the top of the file, making it easier to follow how back-ends are evolving.
 - Examples: Vulkan: Added various optional helpers in imgui_impl_vulkan.h (they are used for multi-viewport support) to make the examples main.cpp easier to read.
 - Examples: Allegro: Renamed imgui_impl_a5.xxx files to imgui_impl_allegro5.xxx, ImGui_ImplA5_** symbols to ImGui_ImplAllegro5_xxx.
 - Examples: Vulkan+SDL: Added a Vulkan+SDL example. (#1367) [@gmueckl]
 - Metrics: Added a "Show window begin order" checkbox to visualize the order windows are submitted.
 - Internal: Settings: Added ReadCloseFn handler to be able to patch/alter a loaded object after all the fields are known.

Breaking Changes:

- Obsoleted the io.RenderDrawListsFn callback, you can call your graphics engine render function after ImGui::Render().
  e.g. with example backends, call ImDrawData* draw_data = ImGui::GetDrawData(); ImGui_ImplXXXX_RenderDrawData(draw_data).
- Reorganized context handling to be more explicit: (#1599)
  - YOU NOW NEED TO CALL ImGui::CreateContext() AT THE BEGINNING OF YOUR APP, AND CALL ImGui::DestroyContext() AT THE END.
  - removed Shutdown() function, as DestroyContext() serve this purpose. If you are using an old backend from the examples/ folder, remove the line that calls Shutdown().
  - you may pass a ImFontAtlas* pointer to CreateContext() to share a font atlas between contexts. Otherwise CreateContext() will create its own font atlas instance.
  - removed allocator parameters from CreateContext(), they are now setup with SetAllocatorFunctions(), and shared by all contexts.
  - removed the default global context and font atlas instance, which were confusing for users of DLL reloading and users of multiple contexts.
- Renamed ImGuiStyleVar_Count_ to ImGuiStyleVar_COUNT and ImGuiMouseCursor_Count_ to ImGuiMouseCursor_COUNT for consistency with other public enums.
- Fonts: Moved sample TTF files from extra_fonts/ to misc/fonts/. If you loaded files directly from the imgui repo you may need to update your paths.
- Fonts: changed ImFont::DisplayOffset.y to defaults to 0 instead of +1. Fixed vertical rounding of Ascent/Descent to match TrueType renderer.
  If you were adding or subtracting (not assigning) to ImFont::DisplayOffset check if your fonts are correctly aligned vertically. (#1619)
- BeginDragDropSource(): temporarily removed the optional mouse_button=0 parameter because it is not really usable in many situations at the moment.
- Obsoleted IsAnyWindowHovered() in favor of IsWindowHovered(ImGuiHoveredFlags_AnyWindow). Kept redirection function (will obsolete).
- Obsoleted IsAnyWindowFocused() in favor of IsWindowFocused(ImGuiFocusedFlags_AnyWindow). Kept redirection function (will obsolete).
- Renamed io.WantMoveMouse to io.WantSetMousePos for consistency and ease of understanding (was added in 1.52, not used by core, and honored by some binding ahead of merging the Nav branch).
- Removed ImGuiCol_CloseButton, ImGuiCol_CloseButtonActive, ImGuiCol_CloseButtonHovered style colors as the closing cross uses regular button colors now.
- Renamed ImGuiSizeConstraintCallback to ImGuiSizeCallback, ImGuiSizeConstraintCallbackData to ImGuiSizeCallbackData.
- Removed CalcItemRectClosestPoint() which was weird and not really used by anyone except demo code. If you need it should be easy to replicate on your side (you can find the code in 1.53).

Other Changes:

- Doc: Added a Changelog file in the repository to ease comparing versions (it goes back to dear imgui 1.48), until now it was only on GitHub.
- Navigation: merged in the gamepad/keyboard navigation (about a million changes!). (#787, #323)
  The initial focus was to support game controllers, but keyboard is becoming increasingly and decently usable.
- To use Gamepad Navigation:
  - Set io.ConfigFlags |= ImGuiConfigFlags_NavEnableGamepad to enable.
  - Backend: Set io.BackendFlags |= ImGuiBackendFlags_HasGamepad + fill the io.NavInputs[] fields before calling NewFrame(). Read imgui.cpp for more details.
  - See https://github.com/ocornut/imgui/issues/1599 for recommended gamepad mapping or download PNG/PSD at http://goo.gl/9LgVZW
  - See 'enum ImGuiNavInput_' in imgui.h for a description of inputs. Read imgui.cpp for more details.
- To use Keyboard Navigation:
  - Set io.ConfigFlags |= ImGuiConfigFlags_NavEnableKeyboard to enable. NewFrame() will automatically fill io.NavInputs[] based on your io.KeysDown[] + io.KeyMap[] arrays.	
  - Basic controls: arrows to navigate, Alt to enter menus, Space to activate item, Enter to edit text, Escape to cancel/close, Ctrl-Tab to focus windows, etc.
  - When keyboard navigation is active (io.NavActive + ImGuiConfigFlags_NavEnableKeyboard), the io.WantCaptureKeyboard flag will be set.
    For more advanced uses, you may want to read from io.NavActive or io.NavVisible. Read imgui.cpp for more details.
- Navigation: SetItemDefaultFocus() sets the navigation position in addition to scrolling. (#787)
- Navigation: Added IsItemFocused(), added IsAnyItemFocused(). (#787)
- Navigation: Added window flags: ImGuiWindowFlags_NoNav (== ImGuiWindowFlags_NoNavInputs | ImGuiWindowFlags_NoNavFocus).
- Navigation: Style: Added ImGuiCol_NavHighlight, ImGuiCol_NavWindowingHighlight colors. (#787)
- Navigation: TreeNode: Added ImGuiTreeNodeFlags_NavLeftJumpsBackHere flag to allow Nav Left direction to jump back to parent tree node from any of its child. (#1079)
- Navigation: IO: Added io.ConfigFlags (input), io.NavActive (output), io.NavVisible (output). (#787)
- Context: Removed the default global context and font atlas instances, which caused various problems to users of multiple contexts and DLL users. (#1565, #1599)
  YOU NOW NEED TO CALL ImGui::CreateContext() AT THE BEGINNING OF YOUR APP, AND CALL ImGui::DestroyContext() AT THE END. Existing apps will assert/crash without it.
- Context: Added SetAllocatorFunctions() to rewire memory allocators (as a replacement to previous parameters to CreateContext()). Allocators are shared by all contexts and imgui helpers. (#1565, #586, #992, #1007, #1558)
- Context: You may pass a ImFontAtlas to CreateContext() to specify a font atlas to share. Shared font atlas are not owned by the context and not destroyed along with it. (#1599)
- Context: Added IMGUI_DISABLE_DEFAULT_ALLOCATORS to disable linking with malloc/free. (#1565, #586, #992, #1007, #1558)
- IO: Added io.ConfigFlags for user application to store settings for imgui and for the backend:
  - ImGuiConfigFlags_NavEnableKeyboard: Enable keyboard navigation.
  - ImGuiConfigFlags_NavEnableGamepad: Enable gamepad navigation (provided ImGuiBackendFlags_HasGamepad is also set by backend).
  - ImGuiConfigFlags_NavEnableSetMousePos: Instruct navigation to move the mouse cursor. May be useful on TV/console systems where moving a virtual mouse is awkward.
  - ImGuiConfigFlags_NoMouseCursorChange: Instruct backend to not alter mouse cursor shape and visibility (by default the example backend use mouse cursor API of the platform when available)
  - ImGuiConfigFlags_NoMouse: Instruct imgui to clear mouse position/buttons in NewFrame(). This allows ignoring the mouse information passed by the backend.
  - ImGuiConfigFlags_IsSRGB, ImGuiConfigFlags_IsTouchScreen: Flags for general application use.
- IO: Added io.BackendFlags for backend to store its capabilities (currently: _HasGamepad, _HasMouseCursors, _HasSetMousePos). This will be used more in the next version.
- IO: Added ImGuiKey_Insert, ImGuiKey_Space keys. Setup in all example bindings. (#1541)
- IO: Added Horizontal Mouse Wheel support for horizontal scrolling. (#1463) [@tseeker]
- IO: Added IsAnyMouseDown() helper which is helpful for bindings to handle mouse capturing.
- Window: Clicking on a window with the ImGuiWIndowFlags_NoMove flags takes an ActiveId so we can't hover something else when dragging afterwards. (#1381, #1337)
- Window: IsWindowHovered(): Added ImGuiHoveredFlags_AnyWindow, ImGuiFocusedFlags_AnyWindow flags (See Breaking Changes). Added to demo. (#1382)
- Window: Added SetNextWindowBgAlpha() helper. Particularly helpful since the legacy 5-parameters version of Begin() has been marked as obsolete in 1.53. (#1567)
- Window: Fixed SetNextWindowContentSize() with 0.0f on Y axis (or SetNextWindowContentWidth()) overwriting the contents size. Got broken on Dec 10 (1.53). (#1363)
- ArrowButton: Added ArrowButton() given a cardinal direction (e.g. ImGuiDir_Left).
- InputText: Added alternative clipboard shortcuts: Shift+Delete (cut), CTRL+Insert (copy), Shift+Insert (paste). (#1541)
- InputText: Fixed losing Cursor X position when clicking outside on an item that's submitted after the InputText(). It was only noticeable when restoring focus programmatically. (#1418, #1554)
- InputText: Added ImGuiInputTextFlags_CharsScientific flag to also allow 'e'/'E' for input of values using scientific notation. Automatically used by InputFloat.
- Style: Default style is now StyleColorsDark(), instead of the old StyleColorsClassic(). (#707)
- Style: Enable window border by default. (#707)
- Style: Exposed ImGuiStyleVar_WindowTitleAlign, ImGuiStyleVar_ScrollbarSize, ImGuiStyleVar_ScrollbarRounding, ImGuiStyleVar_GrabRounding + added an assert to reduce accidental breakage. (#1181)
- Style: Added style.MouseCursorScale help when using the software mouse cursor facility. (#939).
- Style: Close button nows display a cross before hovering. Fixed cross positioning being a little off. Uses button colors for highlight when hovering. (#707)
- Popup: OpenPopup() Always reopen existing pop-ups. (Removed imgui_internal.h's OpenPopupEx() which was used for this.) (#1497, #1533).
- Popup: BeginPopupContextItem(), BeginPopupContextWindow(), BeginPopupContextVoid(), OpenPopupOnItemClick() all react on mouse release instead of mouse press. (~#439)
- Popup: Better handling of user mistakenly calling OpenPopup() every frame (with reopen_existing option). The error will now be more visible and easier to understand. (#1497)
- Popup: BeginPopup(): Exposed extra_flags parameter that are passed through to Begin(). (#1533)
- Popup: BeginPopupModal: fixed the conditional test for SetNextWindowPos() which was polling the wrong window, which in practice made the test succeed all the time.
- Tooltip: BeginTooltip() sets ImGuiWindowFlags_NoInputs flag.
- Scrollbar: Fixed ScrollbarY enable test after ScrollbarX has been enabled being a little off (small regression from Nov 2017). (#1574)
- Scrollbar: Fixed ScrollbarX enable test subtracting WindowPadding.x (this has been there since the addition of horizontal scroll bar!).
- Columns: Clear offsets data when columns count changed. (#1525)
- Columns: Fixed a memory leak of ImGuiColumnsSet's Columns vector. (#1529) [@unprompted]
- Columns: Fixed resizing a window very small breaking some columns positioning (broken in 1.53).
- Columns: The available column extent takes consideration of the right-most clipped pixel, so the right-most column may look a little wider but will contain the same amount of visible contents.
- MenuBar: Fixed menu bar pushing a clipping rect outside of its allocated bound (usually unnoticeable).
- TreeNode: nodes with the ImGuiTreeNodeFlags_Leaf flag correctly disable highlight when DragDrop is active. (#143, #581)
- Drag and Drop: Increased payload type string to 32 characters instead of 8. (#143)
- Drag and Drop: TreeNode as drop target displays rectangle over full frame. (#1597, #143)
- DragFloat: Fix/workaround for backends which do not preserve a valid mouse position when dragged out of bounds. (#1559)
- InputFloat: Allow inputing value using scientific notation e.g. "1e+10".
- InputDouble: Added InputDouble() function. We use a format string instead of a decimal_precision parameter to also for "%e" and variants. (#1011)
- Slider, Combo: Use ImGuiCol_FrameBgHovered color when hovered. (#1456) [@stfx]
- Combo: BeginCombo(): Added ImGuiComboFlags_NoArrowButton to disable the arrow button and only display the wide value preview box.
- Combo: BeginCombo(): Added ImGuiComboFlags_NoPreview to disable the preview and only display a square arrow button.
- Combo: Arrow button isn't displayed over frame background so its blended color matches other buttons. Left side of the button isn't rounded.
- PlotLines: plot a flat line if scale_min==scale_max. (#1621)
- Fonts: Changed DisplayOffset.y to defaults to 0 instead of +1. Fixed rounding of Ascent/Descent to match TrueType renderer.
  If you were adding or subtracting (not assigning) to ImFont::DisplayOffset check if your fonts are correctly aligned vertically. (#1619)
- Fonts: Updated stb_truetype from 1.14 to stb_truetype 1.19. (w/ include fix from some platforms #1622)
- Fonts: Added optional FreeType rasterizer in misc/freetype. Moved from imgui_club repo. (#618) [@Vuhdo, @mikesart, @ocornut]
- Fonts: Moved extra_fonts/ to misc/fonts/.
- ImFontAtlas: Fixed cfg.MergeMode not reusing existing glyphs if available (always overwrote).
- ImFontAtlas: Handle stb_truetype stbtt_InitFont() and stbtt_PackBegin() possible failures more gracefully, GetTexDataAsRGBA32() won't crash during conversion. (#1527)
- ImFontAtlas: Moved mouse cursor data out of ImGuiContext, fix drawing them with multiple contexts. Also remove the last remaining undesirable dependency on ImGui in imgui_draw.cpp. (#939)
- ImFontAtlas: Added ImFontAtlasFlags_NoPowerOfTwoHeight flag to disable padding font height to nearest power of two. (#1613)
- ImFontAtlas: Added ImFontAtlasFlags_NoMouseCursors flag to disable baking software mouse cursors, mostly to save texture memory on very low end hardware. (#1613)
- ImDrawList: Fixed AddRect() with anti-aliasing disabled (lower-right corner pixel was often missing, rounding looks a little better.) (#1646)
- ImDrawList: Added CloneOutput() helper to facilitate the cloning of ImDrawData or ImDrawList for multi-threaded rendering.
- Misc: Functions passed to libc qsort are explicitly marked cdecl to support compiling with vectorcall as the default calling convention. (#1230, #1611) [@RandyGaul]
- Misc: ImVec2: added [] operator. This is becoming desirable for some code working of either axes independently. Better adding it sooner than later.
- Misc: NewFrame(): Added an assert to detect incorrect filling of the io.KeyMap[] array earlier. (#1555)
- Misc: Added IM_OFFSETOF() helper in imgui.h (previously was in imgui_internal.h)
- Misc: Added IM_NEW(), IM_DELETE() helpers in imgui.h (previously were in imgui_internal.h)
- Misc: Added obsolete redirection function GetItemsLineHeightWithSpacing() (which redirects to GetFrameHeightWithSpacing()), as intended and stated in docs of 1.53.
- Misc: Added misc/natvis/imgui.natvis for visual studio debugger users to easily visualize imgui internal types. Added to examples projects.
- Misc: Added IMGUI_USER_CONFIG to define a custom configuration filename. (#255, #1573, #1144, #41)
- Misc: Added IMGUI_STB_TRUETYPE_FILENAME and IMGUI_STB_RECT_PACK_FILENAME compile time directives to use another version of the stb_ files.
- Misc: Updated stb_rect_pack from 0.10 to 0.11 (minor changes).
  (Those flags are not used by ImGui itself, they only exists to make it easy for the engine/backend to pass information to the application in a standard manner.)
- Metrics: Added display of Columns state.
- Demo: Improved Selectable() examples. (#1528)
- Demo: Tweaked the Child demos, added a menu bar to the second child to test some navigation functions.
- Demo: Console: Using ImGuiCol_Text to be more friendly to color changes.
- Demo: Using IM_COL32() instead of ImColor() in ImDrawList centric contexts. Trying to phase out use of the ImColor helper whenever possible.
- Examples: Files in examples/ now include their own changelog so it is easier to occasionally update your bindings if needed.
- Examples: Using Dark theme by default. (#707). Tweaked demo code.
- Examples: Added support for horizontal mouse wheel for API that allows it. (#1463) [@tseeker]
- Examples: All examples now setup the io.BackendFlags to signify they can honor mouse cursors, gamepad, etc.
- Examples: DirectX10: Fixed erroneous call to io.Fonts->ClearInputData() + ClearTexData() that was left in DX10 example but removed in 1.47 (Nov 2015) in every other backends. (#1733)
- Examples: DirectX12: Added DirectX 12 example. (#301) [@jdm3]
- Examples: OpenGL3+GLFW,SDL: Changed GLSL shader version from 330 to 150. (#1466, #1504)
- Examples: OpenGL3+GLFW,SDL: Added a way to override the GLSL version string in the Init function. (#1466, #1504).
- Examples: OpenGL3+GLFW,SDL: Creating VAO in the render function so it can be more easily used by multiple shared OpenGL contexts. (#1217)
- Examples: OpenGL3+GLFW: Using 3.2 context instead of 3.3. (#1466)
- Examples: OpenGL: Setting up glPixelStorei() explicitly before uploading texture.
- Examples: OpenGL: Calls to glPolygonMode() are casting parameters as GLEnum to not fail with more strict bindings. (#1628) [@ilia-glushchenko]
- Examples: Win32 (DirectX9,10,11,12): Added support for mouse cursor shapes. (#1495)
- Examples: Win32 (DirectX9,10,11,12: Support for windows using the CS_DBLCLKS class flag by handling the double-click messages (WM_LBUTTONDBLCLK etc.). (#1538, #754) [@ndandoulakis]
- Examples: Win32 (DirectX9,10,11,12): Made the Win32 proc handlers not assert if there is no active context yet, to be more flexible with creation order. (#1565)
- Examples: GLFW: Added support for mouse cursor shapes (the diagonal resize cursors are unfortunately not supported by GLFW at the moment. (#1495)
- Examples: GLFW: Don't attempt to change the mouse cursor input mode if it is set to GLFW_CURSOR_DISABLED by the application. (#1202) [@PhilCK]
- Examples: SDL: Added support for mouse cursor shapes. (#1626) [@olls]
- Examples: SDL: Using SDL_CaptureMouse() to retrieve coordinates outside of client area when dragging (SDL 2.0.4+ only, otherwise using SDL_WINDOW_INPUT_FOCUS instead of previously SDL_WINDOW_MOUSE_FOCUS). (#1559)
- Examples: SDL: Enabled vsync by default so people don't come at us when the examples are running at 2000 FPS and burning a CPU core.
- Examples: SDL: Using SDL_GetPerformanceCounter() / SDL_GetPerformanceFrequency() to handle frame-rate over 1000 FPS properly. (#996)
- Examples: SDL: Using scan-code exclusively instead of a confusing mixture of scan-codes and key-codes.
- Examples: SDL: Visual Studio: Added .vcxproj file. Using %SDL2_DIR% in the default .vcxproj and build files instead of %SDL_DIR%, the earlier being more standard.
- Examples: Vulkan: Visual Studio: Added .vcxproj file.
- Examples: Apple: Fixed filenames in OSX xcode project. Various other Mac friendly fixes. [@gerryhernandez etc.]
- Examples: Visual Studio: Disabled extraneous function-level check in Release build.
- Various fixes, tweaks, internal refactoring, optimizations, comments.


-----------------------------------------------------------------------
 VERSION 1.53 (Released 2017-12-25)
-----------------------------------------------------------------------

Decorated log: https://github.com/ocornut/imgui/releases/tag/v1.53

Breaking Changes:

- Renamed the emblematic `ShowTestWindow()` function to `ShowDemoWindow()`. Kept redirection function (will obsolete).
- Renamed `GetItemsLineHeightWithSpacing()` to `GetFrameHeightWithSpacing()` for consistency. Kept redirection function (will obsolete).
- Renamed `ImGuiTreeNodeFlags_AllowOverlapMode` flag to `ImGuiTreeNodeFlags_AllowItemOverlap`. Kept redirection enum (will obsolete).
- Obsoleted `IsRootWindowFocused()` in favor of using `IsWindowFocused(ImGuiFocusedFlags_RootWindow)`. Kept redirection function (will obsolete). (#1382)
- Obsoleted `IsRootWindowOrAnyChildFocused()` in favor of using `IsWindowFocused(ImGuiFocusedFlags_RootAndChildWindows)`. Kept redirection function (will obsolete). (#1382)
- Obsoleted `IsRootWindowOrAnyChildHovered()` in favor of using `IsWindowHovered(ImGuiHoveredFlags_RootAndChildWindows)`. Kept redirection function (will obsolete). (#1382)
- Obsoleted `SetNextWindowContentWidth() in favor of using `SetNextWindowContentSize()`. Kept redirection function (will obsolete).
- Renamed `ImGuiTextBuffer::append()` helper to `appendf()`, and `appendv()` to `appendfv()` for consistency. If you copied the 'Log' demo in your code, it uses appendv() so that needs to be renamed.
- ImDrawList: Removed 'bool anti_aliased = true' final parameter of `ImDrawList::AddPolyline()` and `ImDrawList::AddConvexPolyFilled()`. Prefer manipulating ImDrawList::Flags if you need to toggle them during the frame.
- Style, ImDrawList: Renamed `style.AntiAliasedShapes` to `style.AntiAliasedFill` for consistency and as a way to explicitly break code that manipulate those flag at runtime. You can now manipulate ImDrawList::Flags.
- Style, Begin: Removed `ImGuiWindowFlags_ShowBorders` window flag. Borders are now fully set up in the ImGuiStyle structure (see e.g. `style.FrameBorderSize`, `style.WindowBorderSize`, `style.PopupBorderSize`).
  Use `ImGui::ShowStyleEditor()` to look them up.
  Please note that the style system will keep evolving (hopefully stabilizing in Q1 2018), and so custom styles will probably subtly break over time.
  It is recommended that you use the `StyleColorsClassic()`, `StyleColorsDark()`, `StyleColorsLight()` functions. Also see `ShowStyleSelector()`.
- Style: Removed `ImGuiCol_ComboBg` in favor of combo boxes using `ImGuiCol_PopupBg` for consistency. Combo are normal pop-ups.
- Style: Renamed `ImGuiCol_ChildWindowBg` to `ImGuiCol_ChildBg`.
- Style: Renamed `style.ChildWindowRounding` to `style.ChildRounding`, `ImGuiStyleVar_ChildWindowRounding` to `ImGuiStyleVar_ChildRounding`.
- Removed obsolete redirection functions: SetScrollPosHere() - marked obsolete in v1.42, July 2015.
- Removed obsolete redirection functions: GetWindowFont(), GetWindowFontSize() - marked obsolete in v1.48, March 2016.

Other Changes:

- Added `io.OptCursorBlink` option to allow disabling cursor blinking. (#1427) [renamed to io.ConfigCursorBlink in 1.63]
- Added `GetOverlayDrawList()` helper to quickly get access to a ImDrawList that will be rendered in front of every windows.
- Added `GetFrameHeight()` helper which returns `(FontSize + style.FramePadding.y * 2)`.
- Drag and Drop: Added Beta API to easily use drag and drop patterns between imgui widgets.
  - Setup a source on a widget with `BeginDragDropSource()`, `SetDragDropPayload()`, `EndDragDropSource()` functions.
  - Receive data with `BeginDragDropTarget()`, `AcceptDragDropPayload()`, `EndDragDropTarget()`.
  - See ImGuiDragDropFlags for various options.
  - The ColorEdit4() and ColorButton() widgets now support Drag and Drop.
  - The API is tagged as Beta as it still may be subject to small changes.
- Drag and Drop: When drag and drop is active, tree nodes and collapsing header can be opened by hovering on them for 0.7 seconds.
- Renamed io.OSXBehaviors to io.OptMacOSXBehaviors. Should not affect users as the compile-time default is usually enough. (#473, #650)
- Style: Added StyleColorsDark() style. (#707) [@dougbinks]
- Style: Added StyleColorsLight() style. Best used with frame borders + thicker font than the default font. (#707)
- Style: Added style.PopupRounding setting. (#1112)
- Style: Added style.FrameBorderSize, style.WindowBorderSize, style.PopupBorderSize. Removed ImGuiWindowFlags_ShowBorders window flag!
  Borders are now fully set up in the ImGuiStyle structure. Use ImGui::ShowStyleEditor() to look them up. (#707, fix #819, #1031)
- Style: Various small changes to the classic style (most noticeably, buttons are now using blue shades). (#707)
- Style: Renamed ImGuiCol_ChildWindowBg to ImGuiCol_ChildBg.
- Style: Renamed style.ChildWindowRounding to style.ChildRounding, ImGuiStyleVar_ChildWindowRounding to ImGuiStyleVar_ChildRounding.
- Style: Removed ImGuiCol_ComboBg in favor of combo boxes using ImGuiCol_PopupBg for consistency. (#707)
- Style: Made the ScaleAllSizes() helper rounds down every values so they are aligned on integers.
- Focus: Added SetItemDefaultFocus(), which in the current (master) branch behave the same as doing `if (IsWindowAppearing()) SetScrollHere()`.
  In the navigation branch this will also set the default focus. Prefer using this when creating combo boxes with `BeginCombo()` so your code will be forward-compatible with gamepad/keyboard navigation features. (#787)
- Combo: Pop-up grows horizontally to accommodate for contents that is larger then the parent combo button.
- Combo: Added BeginCombo()/EndCombo() API which allows use to submit content of any form and manage your selection state without relying on indices.
- Combo: Added ImGuiComboFlags_PopupAlignLeft flag to BeginCombo() to prioritize keeping the pop-up on the left side (for small-button-looking combos).
- Combo: Added ImGuiComboFlags_HeightSmall, ImGuiComboFlags_HeightLarge, ImGuiComboFlags_HeightLargest to easily provide desired pop-up height.
- Combo: You can use SetNextWindowSizeConstraints() before BeginCombo() to specify specific pop-up width/height constraints.
- Combo: Offset popup position by border size so that a double border isn't so visible. (#707)
- Combo: Recycling windows by using a stack number instead of a unique id, wasting less memory (like menus do).
- InputText: Added ImGuiInputTextFlags_NoUndoRedo flag. (#1506, #1508) [@ibachar]
- Window: Fixed auto-resize allocating too much space for scrollbar when SizeContents is bigger than maximum window size (fixes c0547d3). (#1417)
- Window: Child windows with MenuBar use regular WindowPadding.y so layout look consistent as child or as a regular window.
- Window: Begin(): Fixed appending into a child window with a second Begin() from a different window stack querying the wrong window for the window->Collapsed test.
- Window: Calling IsItemActive(), IsItemHovered() etc. after a call to Begin() provides item data for the title bar, so you can easily test if the title bar is being hovered, etc. (#823)
- Window: Made it possible to use SetNextWindowPos() on a child window.
- Window: Fixed a one frame glitch. When an appearing window claimed the focus themselves, the title bar wouldn't use the focused color for one frame.
- Window: Added ImGuiWindowFlags_ResizeFromAnySide flag to resize from any borders or from the lower-left corner of a window. This requires your backend to honor GetMouseCursor() requests for full usability. (#822)
- Window: Sizing fixes when using SetNextWindowSize() on individual axises.
- Window: Hide new window for one frame until they calculate their size. Also fixes SetNextWindowPos() given a non-zero pivot. (#1694)
- Window: Made mouse wheel scrolling accommodate better to windows that are smaller than the scroll step.
- Window: SetNextWindowContentSize() adjust for the size of decorations (title bar/menu bar), but _not_ for borders are we consistently make borders not affect layout.
  If you need a non-child window of an exact size with border enabled but zero window padding, you'll need to accommodate for the border size yourself.
- Window: Using the ImGuiWindowFlags_NoScrollWithMouse flag on a child window forwards the mouse wheel event to the parent window, unless either ImGuiWindowFlags_NoInputs or ImGuiWindowFlags_NoScrollbar are also set. (#1380, #1502)
- Window: Active Modal window always set the WantCaptureKeyboard flag. (#744)
- Window: Moving window doesn't use accumulating MouseDelta so straying out of imgui boundaries keeps moved imgui window at the same cursor-relative position.
- Window: BeginChild() which an explicit name doesn't include the hash within the internal window name. (#1698)
- IsWindowFocused(): Added ImGuiFocusedFlags_ChildWindows flag to include child windows in the focused test. (#1382).
- IsWindowFocused(): Added ImGuiFocusedFlags_RootWindow flag to start focused test from the root (top-most) window. Obsolete IsRootWindowFocused(). (#1382)
- IsWindowHovered(): Added ImGuiHoveredFlags_ChildWindows flag to include child windows in the hovered test. (#1382).
- IsWindowHovered(): Added ImGuiHoveredFlags_RootWindow flag to start hovered test from the root (top-most) window. The combination of both flags obsoletes IsRootWindowOrAnyChildHovered(). (#1382)
- IsWindowHovered(): Fixed return value when an item is active to use the same logic as IsItemHovered(). (#1382, #1404)
- IsWindowHovered(): Always return true when current window is being moved. (#1382)
- Scrollbar: Fixed issues with vertical scrollbar flickering/appearing, typically when manually resizing and using a pattern of filling available height (e.g. full sized BeginChild).
- Scrollbar: Minor graphical fix for when scrollbar don't have enough visible space to display the full grab.
- Scrolling: Fixed padding and scrolling asymmetry where lower/right sides of a window wouldn't use WindowPadding properly + causing minor scrolling glitches.
- Tree: TreePush with zero arguments was ambiguous. Resolved by making it call TreePush(const void*). [@JasonWilkins]
- Tree: Renamed ImGuiTreeNodeFlags_AllowOverlapMode to ImGuiTreeNodeFlags_AllowItemOverlap. (#600, #1330)
- MenuBar: Fixed minor rendering issues on the right size when resizing a window very small and using rounded window corners.
- MenuBar: better software clipping to handle small windows, in particular child window don't have minimum constraints so we need to render clipped menus better.
- BeginMenu(): Tweaked the Arrow/Triangle displayed on child menu items.
- Columns: Clipping columns borders on Y axis on CPU because some Linux GPU drivers appears to be unhappy with triangle spanning large regions. (#125)
- Columns: Added ImGuiColumnsFlags_GrowParentContentsSize to internal API to restore old content sizes behavior (may be obsolete). (#1444, #125)
- Columns: Columns width is no longer lost when dragging a column to the right side of the window, until releasing the mouse button you have a chance to save them. (#1499, #125). [@ggtucker]
- Columns: Fixed dragging when using a same of columns multiple times in the frame. (#125)
- Indent(), Unindent(): Allow passing negative values.
- ColorEdit4(): Made IsItemActive() return true when picker pop-up is active. (#1489)
- ColorEdit4(): Tweaked tooltip so that the color button aligns more correctly with text.
- ColorEdit4(): Support drag and drop. Color buttons can be used as drag sources, and ColorEdit widgets as drag targets. (#143)
- ColorPicker4(): Fixed continuously returning true when holding mouse button on the sat/value/alpha locations. We only return true on value change. (#1489)
- NewFrame(): using literal strings in the most-frequently firing IM_ASSERT expressions to increase the odd of programmers seeing them (especially those who don't use a debugger).
- NewFrame() now asserts if neither Render or EndFrame have been called. Exposed EndFrame(). Made it legal to call EndFrame() more than one. (#1423)
- ImGuiStorage: Added BuildSortByKey() helper to rebuild storage from scratch.
- ImFont: Added GetDebugName() helper.
- ImFontAtlas: Added missing Thai punctuation in the GetGlyphRangesThai() ranges. (#1396) [@nProtect]
- ImDrawList: Removed 'bool anti_aliased = true' final parameter of ImDrawList::AddPolyline() and ImDrawList::AddConvexPolyFilled(). Anti-aliasing is controlled via the regular style.AntiAliased flags.
- ImDrawList: Added ImDrawList::AddImageRounded() helper. (#845) [@thedmd]
- ImDrawList: Refactored to make ImDrawList independent of ImGui. Removed static variable in PathArcToFast() which caused linking issues to some.
- ImDrawList: Exposed ImDrawCornerFlags, replaced occurrences of ~0 with an explicit ImDrawCornerFlags_All. NB: Inversed BotLeft (prev 1<<3, now 1<<2) and BotRight (prev 1<<2, now 1<<3).
- ImVector: Added ImVector::push_front() helper.
- ImVector: Added ImVector::contains() helper.
- ImVector: insert() uses grow_capacity() instead of using grow policy inconsistent with push_back().
- Internals: Remove requirement to define IMGUI_DEFINE_PLACEMENT_NEW to use the IM_PLACEMENT_NEW macro. (#1103)
- Internals: ButtonBehavior: Fixed ImGuiButtonFlags_NoHoldingActiveID flag from incorrectly setting the ActiveIdClickOffset field.
  This had no known effect within imgui code but could have affected custom drag and drop patterns. And it is more correct this way! (#1418)
- Internals: ButtonBehavior: Fixed ImGuiButtonFlags_AllowOverlapMode to avoid temporarily activating widgets on click before they have been correctly double-hovered. (#319, #600)
- Internals: Added SplitterBehavior() helper. (#319)
- Internals: Added IM_NEW(), IM_DELETE() helpers. (#484, #504, #1517)
- Internals: Basic refactor of the settings API which now allows external elements to be loaded/saved.
- Demo: Added ShowFontSelector() showing loaded fonts.
- Demo: Added ShowStyleSelector() to select among default styles. (#707)
- Demo: Renamed the emblematic ShowTestWindow() function to ShowDemoWindow().
- Demo: Style Editor: Added a "Simplified settings" sections with check-boxes for border size and frame rounding. (#707, #1019)
- Demo: Style Editor: Added combo box to select stock styles and select current font when multiple are loaded. (#707)
- Demo: Style Editor: Using local storage so Save/Revert button makes more sense without code passing its storage. Added horizontal scroll bar. Fixed Save/Revert button to be always accessible. (#1211)
- Demo: Console: Fixed context menu issue. (#1404)
- Demo: Console: Fixed incorrect positioning which was hidden by a minor scroll issue (this would affect people who copied the Console code as is).
- Demo: Constrained Resize: Added more test cases. (#1417)
- Demo: Custom Rendering: Fixed clipping rectangle extruding out of parent window.
- Demo: Layout: Removed unnecessary and misleading BeginChild/EndChild calls.
- Demo: The "Color Picker with Palette" demo supports drag and drop. (#143)
- Demo: Display better mouse cursor info for debugging backends.
- Demo: Stopped using rand() function in demo code.
- Examples: Added a handful of extra comments (about fonts, third-party libraries used in the examples, etc.).
- Examples: DirectX9: Handle loss of D3D9 device (D3DERR_DEVICELOST). (#1464)
- Examples: Added null_example/ which is helpful for quick testing on multiple compilers/settings without relying on graphics library.
- Fix for using alloca() in "Clang with Microsoft Codechain" mode.
- Various fixes, optimizations, comments.


-----------------------------------------------------------------------
 VERSION 1.52 (2017-10-27)
-----------------------------------------------------------------------

Decorated log: https://github.com/ocornut/imgui/releases/tag/v1.52

Breaking Changes:

- IO: `io.MousePos` needs to be set to ImVec2(-FLT_MAX,-FLT_MAX) when mouse is unavailable/missing, instead of ImVec2(-1,-1) as previously) This is needed so we can clear `io.MouseDelta` field when the mouse is made available again.
- Renamed `AlignFirstTextHeightToWidgets()` to `AlignTextToFramePadding()`. Kept inline redirection function (will obsolete).
- Obsoleted the legacy 5 parameters version of Begin(). Please avoid using it. If you need a transparent window background, uses `PushStyleColor()`. The old size parameter there was also misleading and equivalent to calling `SetNextWindowSize(size, ImGuiCond_FirstTimeEver)`. Kept inline redirection function (will obsolete).
- Obsoleted `IsItemHoveredRect()`, `IsMouseHoveringWindow()` in favor of using the newly introduced flags of `IsItemHovered()` and `IsWindowHovered()`. Kept inline redirection function (will obsolete). (#1382)
- Obsoleted 'SetNextWindowPosCenter()' in favor of using 1SetNextWindowPos()` with a pivot value which allows to do the same and more. Keep inline redirection function.
- Removed `IsItemRectHovered()`, `IsWindowRectHovered()` recently introduced in 1.51 which were merely the more consistent/correct names for the above functions which are now obsolete anyway. (#1382)
- Changed `IsWindowHovered()` default parameters behavior to return false if an item is active in another window (e.g. click-dragging item from another window to this window). You can use the newly introduced IsWindowHovered() flags to requests this specific behavior if you need it. (#1382)
- Renamed imconfig.h's `IMGUI_DISABLE_WIN32_DEFAULT_CLIPBOARD_FUNCS`/`IMGUI_DISABLE_WIN32_DEFAULT_IME_FUNCS` to `IMGUI_DISABLE_WIN32_DEFAULT_CLIPBOARD_FUNCTIONS`/`IMGUI_DISABLE_WIN32_DEFAULT_IME_FUNCTIONS` for consistency.

Other Changes:

- ProgressBar: fixed rendering when straddling rounded area. (#1296)
- SliderFloat, DragFloat: Using scientific notation e.g. "%.1e" in the displayed format string doesn't mistakenly trigger rounding of the value. [@MomentsInGraphics]
- Combo, InputFloat, InputInt: Made the small button on the right side align properly with the equivalent colored button of ColorEdit4().
- IO: Tweaked logic for `io.WantCaptureMouse` so it now outputs false when e.g. hovering over void while an InputText() is active. (#621) [@pdoane]
- IO: Fixed `io.WantTextInput` from mistakenly outputting true when an activated Drag or Slider was previously turned into an InputText(). (#1317)
- Misc: Added flags to `IsItemHovered()`, `IsWindowHovered()` to access advanced hovering-test behavior. Generally useful for pop-ups and drag and drop behaviors: (relates to ~#439, #1013, #143, #925)
  - `ImGuiHoveredFlags_AllowWhenBlockedByPopup`
  - `ImGuiHoveredFlags_AllowWhenBlockedByActiveItem`
  - `ImGuiHoveredFlags_AllowWhenOverlapped`
  - `ImGuiHoveredFlags_RectOnly`
- Input: Added `IsMousePosValid()` helper.
- Input: Added `GetKeyPressedAmount()` to easily measure press count when the repeat rate is faster than the frame rate.
- Input/Focus: Disabled TAB and Shift+TAB when CTRL key is held.
- CheckBox: Now rendering a tick mark instead of a full square.
- ColorEdit4: Added "Copy as..." option in context menu. (#346)
- ColorPicker: Improved ColorPicker hue wheel color interpolation. (#1313) [@thevaber]
- ColorButton: Reduced bordering artifact that would be particularly visible with an opaque Col_FrameBg and FrameRounding enabled.
- ColorButton: Fixed rendering color button with a checkerboard if the transparency comes from the global style.Alpha and not from the actual source color.
- TreeNode: Added `ImGuiTreeNodeFlags_FramePadding` flag to conveniently create a tree node with full padding at the beginning of a line, without having to call `AlignTextToFramePadding()`.
- Trees: Fixed calling `SetNextTreeNodeOpen()` on a collapsed window leaking to the first tree node item of the next frame.
- Layout: Horizontal layout is automatically enforced in a menu bar, so you can use non-MenuItem elements without calling SameLine().
- Separator: Output a vertical separator when used inside a menu bar (or in general when horizontal layout is active, but that isn't exposed yet!).
- Window: Added `IsWindowAppearing()` helper (helpful e.g. as a condition before initializing some of your own things.).
- Window: Added pivot parameter to `SetNextWindowPos()`, making it possible to center or right align a window. Obsoleted `SetNextWindowPosCenter()`.
- Window: Fixed title bar color of top-most window under a modal window.
- Window: Fixed not being able to move a window by clicking on one of its child window. (#1337, #635)
- Window: Fixed `Begin()` auto-fit calculation code that predict the presence of a scrollbar so it works better when window size constraints are used.
- Window: Fixed calling `Begin()` more than once per frame setting `window_just_activated_by_user` which in turn would set enable the Appearing condition for that frame.
- Window: The implicit "Debug" window now uses a "Debug##Default" identifier instead of "Debug" to allow user creating a window called "Debug" without losing their custom flags.
- Window: Made the `ImGuiWindowFlags_NoMove` flag properly inherited from parent to child. In a setup with ParentWindow (no flag) -> Child (NoMove) -> SubChild (no flag), the user won't be able to move the parent window by clicking on SubChild. (#1381)
- Popups: Pop-ups can be closed with a right-click anywhere, without altering focus under the pop-up. (~#439)
- Popups: `BeginPopupContextItem()`, `BeginPopupContextWindow()` are now setup to allow reopening a context menu by right-clicking again. (~#439)
- Popups: `BeginPopupContextItem()` now supports a NULL string identifier and uses the last item ID if available.
- Popups: Added `OpenPopupOnItemClick()` helper which mimic `BeginPopupContextItem()` but doesn't do the BeginPopup().
- MenuItem: Only activating on mouse release. [@Urmeli0815] (was already fixed in nav branch).
- MenuItem: Made tick mark thicker (thick mark?).
- MenuItem: Tweaks to be usable inside a menu bar (nb: it looks like a regular menu and thus is misleading, prefer using Button() and regular widgets in menu bar if you need to). (#1387)
- ImDrawList: Fixed a rare draw call merging bug which could lead to undisplayed triangles. (#1172, #1368)
- ImDrawList: Fixed a rare bug in `ChannelsMerge()` when all contents has been clipped, leading to an extraneous draw call being created. (#1172, #1368)
- ImFont: Added `AddGlyph()` building helper for use by custom atlas builders.
- ImFontAtlas: Added support for CustomRect API to submit custom rectangles to be packed into the atlas. You can map them as font glyphs, or use them for custom purposes.
  After the atlas is built you can query the position of your rectangles in the texture and then copy your data there. You can use this features to create e.g. full color font-mapped icons.
- ImFontAtlas: Fixed fall-back handling when merging fonts, if a glyph was missing from the second font input it could have used a glyph from the first one. (#1349) [@inolen]
- ImFontAtlas: Fixed memory leak on build failure case when stbtt_InitFont failed (generally due to incorrect or supported font type). (#1391) (@Moka42)
- ImFontConfig: Added `RasterizerMultiply` option to alter the brightness of individual fonts at rasterization time, which may help increasing readability for some.
- ImFontConfig: Added `RasterizerFlags` to pass options to custom rasterizer (e.g. the [imgui_freetype](https://github.com/ocornut/imgui_club/tree/master/imgui_freetype) rasterizer in imgui_club has such options).
- ImVector: added resize() variant with initialization value.
- Misc: Changed the internal name formatting of child windows identifier to use slashes (instead of dots) as separator, more readable.
- Misc: Fixed compilation with `IMGUI_DISABLE_OBSOLETE_FUNCTIONS` defined.
- Misc: Marked all format+va_list functions with format attribute so GCC/Clang can warn about misuses.
- Misc: Fixed compilation on NetBSD due to missing alloca.h (#1319) [@RyuKojiro]
- Misc: Improved warnings compilation for newer versions of Clang. (#1324) (@waywardmonkeys)
- Misc: Added `io.WantMoveMouse flags` (from Nav branch) and honored in Examples applications. Currently unused but trying to spread Examples applications code that supports it.
- Misc: Added `IMGUI_DISABLE_FORMAT_STRING_FUNCTIONS` support in imconfig.h to allow user reimplementing the `ImFormatString()` functions e.g. to use stb_printf(). (#1038)
- Misc: [Windows] Fixed default Win32 `SetClipboardText()` handler leaving the Win32 clipboard handler unclosed on failure. [@pdoane]
- Style: Added `ImGuiStyle::ScaleAllSizes(float)` helper to make it easier to have application transition e.g. from low to high DPI with a matching style.
- Metrics: Draw window bounding boxes when hovering Pos/Size; List all draw layers; Trimming empty commands like Render() does.
- Examples: OpenGL3: Save and restore sampler state. (#1145) [@nlguillemot]
- Examples: OpenGL2, OpenGL3: Save and restore polygon mode. (#1307) [@JJscott]
- Examples: DirectX11: Allow creating device with feature level 10 since we don't really need much for that example. (#1333)
- Examples: DirectX9/10/12: Using the Win32 SetCapture/ReleaseCapture API to read mouse coordinates when they are out of bounds. (#1375) [@Gargaj, @ocornut]
- Tools: Fixed binary_to_compressed_c tool to return 0 when successful. (#1350) [@benvanik]
- Internals: Exposed more helpers and unfinished features in imgui_internal.h. (use at your own risk!).
- Internals: A bunch of internal refactoring, hopefully haven't broken anything! Merged a bunch of internal changes from the upcoming Navigation branch.
- Various tweaks, fixes and documentation changes.

Beta Navigation Branch:
(Lots of work has been done toward merging the Beta Gamepad/Keyboard Navigation branch (#787) in master.)
(Please note that this branch is always kept up to date with master. If you are using the navigation branch, some of the changes include:)
- Nav: Added `#define IMGUI_HAS_NAV` in imgui.h to ease sharing code between both branches. (#787)
- Nav: MainMenuBar now releases focus when user gets out of the menu layer. (#787)
- Nav: When applying focus to a window with only menus, the menu layer is automatically activated. (#787)
- Nav: Added `ImGuiNavInput_KeyMenu` (~Alt key) aside from ImGuiNavInput_PadMenu input as it is one differentiator of pad vs keyboard that was detrimental to the keyboard experience. Although isn't officially supported, it makes the current experience better. (#787)
- Nav: Move requests now wrap vertically inside Menus and Pop-ups. (#787)
- Nav: Allow to collapse tree nodes with NavLeft and open them with NavRight. (#787, #1079).
- Nav: It's now possible to navigate sibling of a menu-bar while navigating inside one of their child. If a Left<>Right navigation request fails to find a match we forward the request to the root menu. (#787, #126)
- Nav: Fixed `SetItemDefaultFocus` from stealing default focus when we are initializing default focus for a menu bar layer. (#787)
- Nav: Support for fall-back horizontal scrolling with PadLeft/PadRight (nb: fall-back scrolling is only used to navigate windows that have no interactive items). (#787)
- Nav: Fixed tool-tip from being selectable in the window selection list. (#787)
- Nav: `CollapsingHeader(bool*)` variant: fixed for `IsItemHovered()` not working properly in the nav branch. (#600, #787)
- Nav: InputText: Fixed using Up/Down history callback feature when Nav is enabled. (#787)
- Nav: InputTextMultiline: Fixed navigation/selection. Disabled selecting all when activating a multi-line text editor. (#787)
- Nav: More consistently drawing a (thin) navigation rectangle hover filled frames such as tree nodes, collapsing header, menus. (#787)
- Nav: Various internal refactoring.


-----------------------------------------------------------------------
 VERSION 1.51 (2017-08-24)
-----------------------------------------------------------------------

Decorated log: https://github.com/ocornut/imgui/releases/tag/v1.51

Breaking Changes:

Work on dear imgui has been gradually resuming. It means that fixes and new features should be tackled at a faster rate than last year. However, in order to move forward with the library and get rid of some cruft, I have taken the liberty to be a little bit more aggressive than usual with API breaking changes. Read the details below and search for those names in your code! In the grand scheme of things, those changes are small and should not affect everyone, but this is technically our most aggressive release so far in term of API breakage. If you want to be extra forward-facing, you can enable `#define IMGUI_DISABLE_OBSOLETE_FUNCTIONS` in your imconfig.h to disable the obsolete names/redirection.

- Renamed `IsItemHoveredRect()` to `IsItemRectHovered()`. Kept inline redirection function (will obsolete).
- Renamed `IsMouseHoveringWindow()` to `IsWindowRectHovered()` for consistency. Kept inline redirection function (will obsolete).
- Renamed `IsMouseHoveringAnyWindow()` to `IsAnyWindowHovered()` for consistency. Kept inline redirection function (will obsolete).
- Renamed `ImGuiCol_Columns***` enums to `ImGuiCol_Separator***`. Kept redirection enums (will obsolete).
- Renamed `ImGuiSetCond***` types and enums to `ImGuiCond***`. Kept redirection enums (will obsolete).
- Renamed `GetStyleColName()` to `GetStyleColorName()` for consistency. Unlikely to be used by end-user!
- Added `PushStyleColor(ImGuiCol idx, ImU32 col)` overload, which _might_ cause an "ambiguous call" compilation error if you are using ImColor() with implicit cast. Cast to ImU32 or ImVec4 explicitly to fix.
- Marked the weird `IMGUI_ONCE_UPON_A_FRAME` helper macro as obsolete. Prefer using the more explicit `ImGuiOnceUponAFrame`.
- Changed `ColorEdit4(const char* label, float col[4], bool show_alpha = true)` signature to `ColorEdit4(const char* label, float col[4], ImGuiColorEditFlags flags = 0)`, where flags 0x01 is a safe no-op (hello dodgy backward compatibility!). The new `ColorEdit4`/`ColorPicker4` functions have lots of available flags! Check and run the demo window, under "Color/Picker Widgets", to understand the various new options.
- Changed signature of `ColorButton(ImVec4 col, bool small_height = false, bool outline_border = true)` to `ColorButton(const char* desc_id, ImVec4 col, ImGuiColorEditFlags flags = 0, ImVec2 size = ImVec2(0,0))`. This function was rarely used and was very dodgy (no explicit ID!).
- Changed `BeginPopupContextWindow(bool also_over_items=true, const char* str_id=NULL, int mouse_button=1)` signature to `(const char* str_id=NULL, int mouse_button=1, bool also_over_items=true)`. This is perhaps the most aggressive change in this update, but note that the majority of users relied on default parameters completely, so this will affect only a fraction of users of this already rarely used function.
- Removed `IsPosHoveringAnyWindow()`, which was partly broken and misleading. In the vast majority of cases, people using that function wanted to use `io.WantCaptureMouse` flag. Replaced with IM_ASSERT + comment redirecting user to `io.WantCaptureMouse`. (#1237)
- Removed the old `ValueColor()` helpers, they are equivalent to calling `Text(label)` + `SameLine()` + `ColorButton()`.
- Removed `ColorEditMode()` and `ImGuiColorEditMode` type in favor of `ImGuiColorEditFlags` and parameters to the various Color*() functions. The `SetColorEditOptions()` function allows to initialize default but the user can still change them with right-click context menu. Commenting out your old call to `ColorEditMode()` may just be fine!

Other Changes:

- Added flags to `ColorEdit3()`, `ColorEdit4()`. The color edit widget now has a context-menu and access to the color picker. (#346)
- Added flags to `ColorButton()`. (#346)
- Added `ColorPicker3()`, `ColorPicker4()`. The API along with those of the updated `ColorEdit4()` was designed so you may use them in various situation and hopefully compose your own picker if required. There are a bunch of available flags, check the Demo window and comment for `ImGuiColorEditFlags_`. Some of the options it supports are: two color picker types (hue bar + sat/val rectangle, hue wheel + rotating sat/val triangle), display as u8 or float, lifting 0.0..1.0 constraints (currently rgba only), context menus, alpha bar, background checkerboard options, preview tooltip, basic revert. For simple use, calling the existing `ColorEdit4()` function as you did before will be enough, as you can now open the color picker from there. (#346) [@r-lyeh, @nem0, @thennequin, @dariomanesku and @ocornut]
- Added `SetColorEditOptions()` to set default color options (e.g. if you want HSV over RGBA, float over u8, select a default picker mode etc. at startup time without a user intervention. Note that the user can still change options with the context menu unless disabled with `ImGuiColorFlags_NoOptions` or explicitly enforcing a display type/picker mode etc.).
- Added user-facing `IsPopupOpen()` function. (#891) [@mkeeter]
- Added `GetColorU32(u32)` variant that perform the style alpha multiply without a floating-point round trip, and helps makes code more consistent when using ImDrawList APIs.
- Added `PushStyleColor(ImGuiCol idx, ImU32 col)` overload.
- Added `GetStyleColorVec4(ImGuiCol idx)` which is equivalent to accessing `ImGui::GetStyle().Colors[idx]` (aka return the raw style color without alpha alteration).
- ImFontAtlas: Added `GlyphRangesBuilder` helper class, which makes it easier to build custom glyph ranges from your app/game localization data, or add into existing glyph ranges.
- ImFontAtlas: Added `TexGlyphPadding` option. (#1282) [@jadwallis]
- ImFontAtlas: Made it possible to override size of AddFontDefault() (even if it isn't really recommended!).
- ImDrawList: Added `GetClipRectMin()`, `GetClipRectMax()` helpers.
- Fixed Ini saving crash if the ImGuiWindowFlags_NoSavedSettings gets removed from a window after its creation (unlikely!). (#1000)
- Fixed `PushID()`/`PopID()` from marking parent window as Accessed (which needlessly woke up the root "Debug" window when used outside of a regular window). (#747)
- Fixed an assert when calling `CloseCurrentPopup()` twice in a row. [@nem0]
- Window size can be loaded from .ini data even if ImGuiWindowFlags_NoResize flag is set. (#1048, #1056)
- Columns: Added `SetColumnWidth()`. (#913) [@ggtucker]
- Columns: Dragging a column preserve its width by default. (#913) [@ggtucker]
- Columns: Fixed first column appearing wider than others. (#1266)
- Columns: Fixed allocating space on the right-most side with the assumption of a vertical scrollbar. The space is only allocated when needed. (#125, #913, #893, #1138)
- Columns: Fixed the right-most column from registering its content width to the parent window, which led to various issues when using auto-resizing window or e.g. horizontal scrolling. (#519, #125, #913)
- Columns: Refactored some of the columns code internally toward a better API (not yet exposed) + minor optimizations. (#913) [@ggtucker, @ocornut]
- Popups: Most pop-ups windows can be moved by the user after appearing (if they don't have explicit positions provided by caller, or e.g. sub-menu pop-up). The previous restriction was totally arbitrary. (#1252)
- Tooltip: `SetTooltip()` is expanded immediately into a window, honoring current font / styling setting. Add internal mechanism to override tooltips. (#862)
- PlotHistogram: bars are drawn based on zero-line, so negative values are going under. (#828)
- Scrolling: Fixed return values of `GetScrollMaxX()`, `GetScrollMaxY()` when both scrollbars were enabled. Tweak demo to display more data. (#1271) [@degracode]
- Scrolling: Fixes for Vertical Scrollbar not automatically getting enabled if enabled Horizontal Scrollbar straddle the vertical limit. (#1271, #246)
- Scrolling: `SetScrollHere()`, `SetScrollFromPosY()`: Fixed Y scroll aiming when Horizontal Scrollbar is enabled. (#665).
- [Windows] Clipboard: Fixed not closing Win32 clipboard on early open failure path. (#1264)
- Removed an unnecessary dependency on int64_t which failed on some older compilers.
- Demo: Rearranged everything under Widgets in a more consistent way.
- Demo: Columns: Added Horizontal Scrolling demo. Tweaked another Columns demo. (#519, #125, #913)
- Examples: OpenGL: Various makefiles for MINGW, Linux. (#1209, #1229, #1209) [@fr500, @acda]
- Examples: Enabled vsync by default in example applications, so it doesn't confuse people that the sample run at 2000+ fps and waste an entire CPU. (#1213, #1151).
- Various other small fixes, tweaks, comments, optimizations.


-----------------------------------------------------------------------
 VERSION 1.50 (2017-06-02)
-----------------------------------------------------------------------

Decorated log: https://github.com/ocornut/imgui/releases/tag/v1.50

Breaking Changes:

- Added a void* user_data parameter to Clipboard function handlers. (#875)
- SameLine(x) with x>0.0f is now relative to left of column/group if any, and not always to left of window. This was sort of always the intent and hopefully breakage should be minimal.
- Renamed ImDrawList::PathFill() - rarely used directly - to ImDrawList::PathFillConvex() for clarity and consistency.
- Removed ImFontConfig::MergeGlyphCenterV in favor of a more multipurpose ImFontConfig::GlyphOffset.
- Style: style.WindowTitleAlign is now a ImVec2 (ImGuiAlign enum was removed). set to (0.5f,0.5f) for horizontal+vertical centering, (0.0f,0.0f) for upper-left, etc.
- BeginChild(const char*) now applies the stack id to the provided label, consistently with other functions as it should always have been. It shouldn't affect you unless (extremely unlikely) you were appending multiple times to a same child from different locations of the stack id. If that's the case, generate an id with GetId() and use it instead of passing string to BeginChild().

Other Changes:

- InputText(): Added support for CTRL+Backspace (delete word).
- InputText(): OSX uses Super+Arrows for home/end. Add Shortcut+Backspace support. (#650) [@michaelbartnett]
- InputText(): Got rid of individual OSX-specific options in ImGuiIO, added a single io.OSXBehaviors flag. (#473, #650)
- InputText(): Fixed pressing home key on last character when it isn't a trailing \n (#588, #815)
- InputText(): Fixed state corruption/crash bug in stb_textedit.h redo logic when exhausting undo/redo char buffer. (#715. #681)
- InputTextMultiline(): Fixed CTRL+DownArrow moving scrolling out of bounds.
- InputTextMultiline(): Scrollbar fix for when input and latched internal buffers differs in a way that affects vertical scrollbar existence. (#725)
- ImFormatString(): Fixed an overflow handling bug with implementation of vsnprintf() that do not return -1. (#793)
- BeginChild(const char*) now applies stack id to provided label, consistent with other widgets. (#894, #713)
- SameLine() with explicit X position is relative to left of group/columns. (ref #746, #125, #630)
- SliderInt(), SliderFloat() supports reverse direction (where v_min > v_max). (#854)
- SliderInt(), SliderFloat() better support for when v_min==v_max. (#919)
- SliderInt(), SliderFloat() enforces writing back value when interacting, to be consistent with other widgets. (#919)
- SliderInt, SliderFloat(): Fixed edge case where style.GrabMinSize being bigger than slider width can lead to a division by zero. (#919)
- Added IsRectVisible() variation with explicit start-end positions. (#768) [@thedmd]
- Fixed TextUnformatted() clipping bug in the large-text path when horizontal scroll has been applied. (#692, #246)
- Fixed minor text clipping issue in window title when using font straying above usual line. (#699)
- Fixed SetCursorScreenPos() fixed not adjusting CursorMaxPos as well.
- Fixed scrolling offset when using SetScrollY(), SetScrollFromPosY(), SetScrollHere() with menu bar.
- Fixed using IsItemActive() after EndGroup() or any widget using groups. (#840, #479)
- Fixed IsItemActive() lagging by one frame on initial widget activation. (#840)
- Fixed Separator() zero-height bounding box resulting in clipping when laying exactly on top line of clipping rectangle (#860)
- Fixed PlotLines() PlotHistogram() calling with values_count == 0.
- Fixed clicking on a window's void while staying still overzealously marking .ini settings as dirty. (#923)
- Fixed assert triggering when a window has zero rendering but has a callback. (#810)
- Scrollbar: Fixed rendering when sizes are negative to reduce glitches (which can happen with certain style settings and zero WindowMinSize).
- EndGroup(): Made IsItemHovered() work when an item was activated within the group. (#849)
- BulletText(): Fixed stopping to display formatted string after the '##' mark.
- Closing the focused window restore focus to the first active root window in descending z-order .(part of #727)
- Word-wrapping: Fixed a bug where we never wrapped after a 1 character word. [@sronsse]
- Word-wrapping: Fixed TextWrapped() overriding wrap position if one is already set. (#690)
- Word-wrapping: Fixed incorrect testing for negative wrap coordinates, they are perfectly legal. (#706)
- ImGuiListClipper: Fixed automatic-height calc path dumbly having user display element 0 twice. (#661, #716)
- ImGuiListClipper: Fix to behave within column. (#661, #662, #716)
- ImDrawList: Renamed ImDrawList::PathFill() to ImDrawList::PathFillConvex() for clarity. (BREAKING API)
- Columns: End() avoid calling Columns(1) if no columns set is open, not sure why it wasn't the case already (pros: faster, cons: exercise less code).
- ColorButton(): Fix ColorButton showing wrong hex value for alpha. (#1068) [@codecat]
- ColorEdit4(): better preserve inputting value out of 0..255 range, display then clamped in Hexadecimal form.
- Shutdown() clear out some remaining pointers for sanity. (#836)
- Added IMGUI_USE_BGRA_PACKED_COLOR option in imconfig.h (#767, #844) [@thedmd]
- Style: Removed the inconsistent shadow under RenderCollapseTriangle() (~#707)
- Style: Added ButtonTextAlign, ImGuiStyleVar_ButtonTextAlign. (#842)
- ImFont: Allowing to use up to 0xFFFE glyphs in same font (increased from previous 0x8000).
- ImFont: Added GetGlyphRangesThai() helper. [@nProtect]
- ImFont: CalcWordWrapPositionA() fixed font scaling with fallback character.
- ImFont: Calculate and store the approximate texture surface to get an idea of how costly each source font is.
- ImFontConfig: Added GlyphOffset to explicitly offset glyphs at font build time, useful for merged fonts. Removed MergeGlyphCenterV. (BREAKING API)
- Clarified asserts in CheckStacksSize() when there is a stack mismatch.
- Context: Support for #define-ing GImGui and IMGUI_SET_CURRENT_CONTEXT_FUNC to enable custom thread-based hackery (#586)
- Updated stb_truetype.h to 1.14 (added OTF support, removed warnings). (#883, #976)
- Updated stb_rect_pack.h to 0.10 (removed warnings). (#883)
- Added ImGuiMouseCursor_None enum value for convenient usage by app/binding.
- Clipboard: Added a void* user_data parameter to Clipboard function handlers. (#875) (BREAKING API)
- Internals: Refactor internal text alignment options to use ImVec2, removed ImGuiAlign. (#842, #222)
- Internals: Renamed ImLoadFileToMemory to ImFileLoadToMemory to be consistent with ImFileOpen + fix mismatching .h name. (#917)
- OS/Windows: Fixed Windows default clipboard handler leaving its buffer unfreed on application's exit. (#714)
- OS/Windows: No default IME handler when compiling for Windows using GCC. (#738)
- OS/Windows: Now using _wfopen() instead of fopen() to allow passing in paths/filenames with UTF-8 characters. (#917)
- Tools: binary_to_compressed_c: Avoid ?? trigraphs sequences in string outputs which break some older compilers. (#839)
- Demo: Added an extra 3-way columns demo.
- Demo: ShowStyleEditor: show font character map / grid in more details.
- Demo: Console: Fixed a completion bug when multiple candidates are equals and match until the end.
- Demo: Fixed 1-byte off overflow in the ShowStyleEditor() combo usage. (#783) [@bear24rw]
- Examples: Accessing ImVector fields directly, feel less stl-ey. (#810)
- Examples: OpenGL*: Saving/restoring existing scissor rectangle for completeness. (#807)
- Examples: OpenGL*: Saving/restoring active texture number (the value modified by glActiveTexture). (#1087, #1088, #1116)
- Examples: OpenGL*: Saving/restoring separate color/alpha blend functions correctly. (#1120) [@greggman]
- Examples: OpenGL2: Uploading font texture as RGBA32 to increase compatibility with users shaders for beginners. (#824)
- Examples: Vulkan: Countless fixes and improvements. (#785, #804, #910, #1017, #1039, #1041, #1042, #1043, #1080) [@martty, @Loftilus, @ParticlePeter, @SaschaWillems]
- Examples: DirectX9/10/10: Only call SetCursor(NULL) is io.MouseDrawCursor is set. (#585, #909)
- Examples: DirectX9: Explicitly setting viewport to match that other examples are doing. (#937)
- Examples: GLFW+OpenGL3: Fixed Shutdown() calling GL functions with NULL parameters if NewFrame was never called. (#800)
- Examples: GLFW+OpenGL2: Renaming opengl_example/ to opengl2_example/ for clarity.
- Examples: SDL+OpenGL: explicitly setting GL_UNPACK_ROW_LENGTH to reduce issues because SDL changes it. (#752)
- Examples: SDL2: Added build .bat files for Win32.
- Added various links to language/engine bindings.
- Various other minor fixes, tweaks, comments, optimizations.


-----------------------------------------------------------------------
 VERSION 1.49 (2016-05-09)
-----------------------------------------------------------------------

Decorated log: https://github.com/ocornut/imgui/releases/tag/v1.49

Breaking Changes:

- Renamed `SetNextTreeNodeOpened()` to `SetNextTreeNodeOpen()` for consistency, no redirection.
- Removed confusing set of `GetInternalState()`, `GetInternalStateSize()`, `SetInternalState()` functions. Now using `CreateContext()`, `DestroyContext()`, `GetCurrentContext()`, `SetCurrentContext()`. If you were using multiple contexts the change should be obvious and trivial.
- Obsoleted old signature of `CollapsingHeader(const char* label, const char* str_id = NULL, bool display_frame = true, bool default_open = false)`, as extra parameters were badly designed and rarely used. Most uses were using 1 parameter and shouldn't affect you. You can replace the "default_open = true" flag in new API with `CollapsingHeader(label, ImGuiTreeNodeFlags_DefaultOpen)`.
- Changed `ImDrawList::PushClipRect(ImVec4 rect)` to `ImDraw::PushClipRect(ImVec2 min,ImVec2 max,bool intersect_with_current_clip_rect=false)`. Note that higher-level `ImGui::PushClipRect()` is preferable because it will clip at logic/widget level, whereas `ImDrawList::PushClipRect()` only affect your renderer.
- Title bar (using ImGuiCol_TitleBg/ImGuiCol_TitleBgActive colors) isn't rendered over a window background (ImGuiCol_WindowBg color) anymore (see #655). If your TitleBg/TitleBgActive alpha was 1.0f or you are using the default theme it will not affect you. However if your TitleBg/TitleBgActive alpha was <1.0f you need to tweak your custom theme to readjust for the fact that we don't draw a WindowBg background behind the title bar.
  This helper function will convert an old TitleBg/TitleBgActive color into a new one with the same visual output, given the OLD color and the OLD WindowBg color. (Or If this is confusing, just pick the RGB value from title bar from an old screenshot and apply this as TitleBg/TitleBgActive. Or you may just create TitleBgActive from a tweaked TitleBg color.)

    ImVec4 ConvertTitleBgCol(const ImVec4& win_bg_col, const ImVec4& title_bg_col)
    {
       float new_a = 1.0f - ((1.0f - win_bg_col.w) * (1.0f - title_bg_col.w));
       float k = title_bg_col.w / new_a;
       return ImVec4((win_bg_col.x * win_bg_col.w + title_bg_col.x) * k, (win_bg_col.y * win_bg_col.w + title_bg_col.y) * k, (win_bg_col.z * win_bg_col.w + title_bg_col.z) * k, new_a);
    }

Other changes:

- New version of ImGuiListClipper helper calculates item height automatically. See comments and demo code. (#662, #661, #660)
- Added SetNextWindowSizeConstraints() to enable basic min/max and programmatic size constraints on window. Added demo. (#668)
- Added PushClipRect()/PopClipRect() (previously part of imgui_internal.h). Changed ImDrawList::PushClipRect() prototype. (#610)
- Added IsRootWindowOrAnyChildHovered() helper. (#615)
- Added TreeNodeEx() functions. (#581, #600, #190)
- Added ImGuiTreeNodeFlags_Selected flag to display TreeNode as "selected". (#581, #190)
- Added ImGuiTreeNodeFlags_AllowOverlapMode flag. (#600)
- Added ImGuiTreeNodeFlags_NoTreePushOnOpen flag (#590).
- Added ImGuiTreeNodeFlags_NoAutoOpenOnLog flag (previously private).
- Added ImGuiTreeNodeFlags_DefaultOpen flag (previously private).
- Added ImGuiTreeNodeFlags_OpenOnDoubleClick flag.
- Added ImGuiTreeNodeFlags_OpenOnArrow flag.
- Added ImGuiTreeNodeFlags_Leaf flag, always opened, no arrow, for convenience. For simple use case prefer using TreeAdvanceToLabelPos()+Text().
- Added ImGuiTreeNodeFlags_Bullet flag, to add a bullet to Leaf node or replace Arrow with a bullet.
- Added TreeAdvanceToLabelPos(), GetTreeNodeToLabelSpacing() helpers. (#581, #324)
- Added CreateContext()/DestroyContext()/GetCurrentContext()/SetCurrentContext(). Obsoleted nearly identical GetInternalState()/SetInternalState() functions. (#586, #269)
- Added NewLine() to undo a SameLine() and as a shy reminder that horizontal layout support hasn't been implemented yet.
- Added IsItemClicked() helper. (#581)
- Added CollapsingHeader() variant with close button. (#600)
- Fixed MenuBar missing lower border when borders are enabled.
- InputText(): Fixed clipping of cursor rendering in case it gets out of the box (which can be forced w/ ImGuiInputTextFlags_NoHorizontalScroll. (#601)
- Style: Changed default IndentSpacing from 22 to 21. (#581, #324)
- Style: Fixed TitleBg/TitleBgActive color being rendered above WindowBg color, which was inconsistent and causing visual artifact. (#655)
  This broke the meaning of TitleBg and TitleBgActive. Only affect values where Alpha<1.0f. Fixed default theme. Read comments in "API BREAKING CHANGES" section to convert.
- Relative rendering of order of Child windows creation is preserved, to allow more control with overlapping children. (#595)
- Fixed GetWindowContentRegionMax() being off by ScrollbarSize amount when explicit SizeContents is set.
- Indent(), Unindent(): optional non-default indenting width. (#324, #581)
- Bullet(), BulletText(): Slightly bigger. Less polygons.
- ButtonBehavior(): fixed subtle old bug when a repeating button would also return true on mouse release (barely noticeable unless RepeatRate is set to be very slow). (#656)
- BeginMenu(): a menu that becomes disabled while open gets closed down, facilitate user's code. (#126)
- BeginGroup(): fixed using within Columns set. (#630)
- Fixed a lag in reading the currently hovered window when dragging a window. (#635)
- Obsoleted 4 parameters version of CollapsingHeader(). Refactored code into TreeNodeBehavior. (#600, #579)
- Scrollbar: minor fix for top-right rounding of scrollbar background when window has menu bar but no title bar.
- MenuItem(): the check mark renders in disabled color when menu item is disabled.
- Fixed clipping rectangle floating point representation to ensure renderer-side float point operations yield correct results in typical DirectX/GL settings. (#582, 597)
- Fixed GetFrontMostModalRootWindow(), fixing missing fade-out when a combo pop was used stacked over a modal window. (#604)
- ImDrawList: Added AddQuad(), AddQuadFilled() helpers.
- ImDrawList: AddText() refactor, moving some code to ImFont, reserving less unused vertices when large vertical clipping occurs.
- ImFont: Added RenderChar() helper.
- ImFont: Added AddRemapChar() helper. (#609)
- ImFontConfig: Clarified persistence requirement of GlyphRanges array. (#651)
- ImGuiStorage: Added bool helper functions for completeness.
- AddFontFromMemoryCompressedTTF(): Fix ImFontConfig propagation. (#587)
- Renamed majority of use of the word "opened" to "open" for clarity. Renamed SetNextTreeNodeOpened() to SetNextTreeNodeOpen(). (#625, #579)
- Examples: OpenGL3: Saving/restoring glActiveTexture() state. (#602)
- Examples: DirectX9: save/restore all device state.
- Examples: DirectX9: Removed dependency on d3dx9.h, d3dx9.lib, dxguid.lib so it can be used in a DirectXMath.h only environment. (#611)
- Examples: DirectX10/X11: Apply depth-stencil state (no use of depth buffer). (#640, #636)
- Examples: DirectX11/X11: Added comments on removing dependency on D3DCompiler. (#638)
- Examples: SDL: Initialize video+timer subsystem only.
- Examples: Apple/iOS: lowered XCode project deployment target from 10.7 to 10.11. (#598, #575)


-----------------------------------------------------------------------
 VERSION 1.48 (2016-04-09)
-----------------------------------------------------------------------

Decorated log: https://github.com/ocornut/imgui/releases/tag/v1.48

Breaking Changes:

- Consistently honoring exact width passed to PushItemWidth() (when positive), previously it would add extra FramePadding.x*2 over that width. Some hand-tuned layout may be affected slightly. (#346)
- Style: removed `style.WindowFillAlphaDefault` which was confusing and redundant, baked alpha into `ImGuiCol_WindowBg` color. If you had a custom WindowBg color but didn't change WindowFillAlphaDefault, multiply WindowBg alpha component by 0.7. Renamed `ImGuiCol_TooltipBg` to `ImGuiCol_PopupBG`, applies to other types of pop-ups. `bg_alpha` parameter of 5-parameters version of Begin() is an override. (#337)
- InputText(): Added BufTextLen field in ImGuiTextEditCallbackData. Requesting user to update it if the buffer is modified in the callback. Added a temporary length-check assert to minimize panic for the 3 people using the callback. (#541)
- Renamed GetWindowFont() to GetFont(), GetWindowFontSize() to GetFontSize(). Kept inline redirection function (will obsolete). (#340)

Other Changes:

- Consistently honoring exact width passed to PushItemWidth(), previously it would add extra FramePadding.x*2 over that width. Some hand-tuned layout may be affected slightly. (#346)
- Fixed clipping of child windows within parent not taking account of child outer clipping boundaries (including scrollbar, etc.). (#506)
- TextUnformatted(): Fixed rare crash bug with large blurb of text (2k+) not finished with a '\n' and fully above the clipping Y line. (#535)
- IO: Added 'KeySuper' field to hold CMD keyboard modifiers for OS X. Updated all examples accordingly. (#473)
- Added ImGuiWindowFlags_ForceVerticalScrollbar, ImGuiWindowFlags_ForceHorizontalScrollbar flags. (#476)
- Added IM_COL32 macros to generate a U32 packed color, convenient for direct use of ImDrawList api. (#346)
- Added GetFontTexUvWhitePixel() helper, convenient for direct use of ImDrawList api.
- Selectable(): Added ImGuiSelectableFlags_AllowDoubleClick flag to allow user reacting on double-click. (@zapolnov) (#516)
- Begin(): made the close button explicitly set the boolean to false instead of toggling it. (#499)
- BeginChild()/EndChild(): fixed incorrect layout to allow widgets submitted after an auto-fitted child window. (#540)
- BeginChild(): Added ImGuiWindowFlags_AlwaysUseWindowPadding flag to ensure non-bordered child window uses window padding. (#462)
- Fixed InputTextMultiLine(), ListBox(), BeginChildFrame(), ProgressBar(): outer frame not honoring bordering. (#462, #503)
- Fixed Image(), ImageButtion() rendering a rectangle 1 px too large on each axis. (#457)
- SetItemAllowOverlap(): Promoted from imgui_internal.h to public imgui.h api. (#517)
- Combo(): Right-most button stays highlighted when pop-up is open.
- Combo(): Display pop-up above if there's isn't enough space below / or select largest side. (#505)
- DragFloat(), SliderFloat(), InputFloat(): fixed cases of erroneously returning true repeatedly after a text input modification (e.g. "0.0" --> "0.000" would keep returning true). (#564)
- DragFloat(): Always apply value when mouse is held/widget active, so that an always-reseting variable (e.g. non saved local) can be passed.
- InputText(): OS X friendly behaviors: Word movement uses ALT key; Shortcuts uses CMD key; Double-clicking text select a single word; Jumping to next word sets cursor to end of current word instead of beginning of current word. (@zhiayang), (#473)
- InputText(): Added BufTextLen in ImGuiTextEditCallbackData. Requesting user to maintain it if buffer is modified. Zero-ing structure properly before use. (#541)
- CheckboxFlags(): Added support for testing/setting multiple flags at the same time. (@DMartinek) (#555)
- TreeNode(), CollapsingHeader() fixed not being able to use "##" sequence in a formatted label.
- ColorEdit4(): Empty label doesn't add InnerSpacing.x, matching behavior of other widgets. (#346)
- ColorEdit4(): Removed unnecessary calls to scanf() when idle in hexadecimal edit mode.
- BeginPopupContextItem(), BeginPopupContextWindow(): added early out optimization.
- CaptureKeyboardFromApp() / CaptureMouseFromApp(): added argument to allow clearing the capture flag. (#533)
- ImDrawList: Fixed index-overflow check broken by AddText() casting current index back to ImDrawIdx. (#514)
- ImDrawList: Fixed incorrect removal of trailing draw command if it is a callback command.
- ImDrawList: Allow windows with only a callback only to be functional. (#524)
- ImDrawList: Fixed ImDrawList::AddRect() which used to render a rectangle 1 px too large on each axis. (#457)
- ImDrawList: Fixed ImDrawList::AddCircle() to fit precisely within bounding box like AddCircleFilled() and AddRectFilled(). (#457)
- ImDrawList: AddCircle(), AddRect() takes optional thickness parameter.
- ImDrawList: Added AddTriangle().
- ImDrawList: Added PrimQuadUV() helper to ease custom rendering of textured quads (require primitive reserve).
- ImDrawList: Allow AddText(ImFont\* font, float font_size, ...) variant to take NULL/0.0f as default.
- ImFontAtlas: heuristic increase default texture width up for large number of glyphs. (#491)
- ImTextBuffer: Fixed empty() helper which was utterly broken.
- Metrics: allow to inspect individual triangles in draw calls.
- Demo: added more draw primitives in the Custom Rendering example. (#457)
- Demo: extra comments and example for PushItemWidth(-1) patterns.
- Demo: InputText password demo filters out blanks. (#515)
- Demo: Fixed malloc/free mismatch and leak when destructing demo console, if it has been used. (@fungos) (#536)
- Demo: plot code doesn't use ImVector to avoid heap allocation and be more friendly to custom allocator users. (#538)
- Fixed compilation on DragonFly BSD (@mneumann) (#563)
- Examples: Vulkan: Added a Vulkan example (@Loftilus) (#549)
- Examples: DX10, DX11: Saving/restoring most device state so dropping render function in your codebase shouldn't have DX device side-effects. (#570)
- Examples: DX10, DX11: Fixed ImGui_ImplDX??_NewFrame() from recreating device objects if render isn't called (g_pVB not set).
- Examples: OpenGL3: Fix BindVertexArray/BindBuffer order. (@nlguillemot) (#527)
- Examples: OpenGL: skip rendering and calling glViewport() if we have zero-fixed buffer. (#486)
- Examples: SDL2+OpenGL3: Fix context creation options. Made ImGui_ImplSdlGL3_NewFrame() signature match GL2 one. (#468, #463)
- Examples: SDL2+OpenGL2/3: Fix for high-dpi displays. (@nickgravelyn)
- Various extra comments and clarification in the code.
- Various other fixes and optimizations.

-----------------------------------------------------------------------

For older version, see https://github.com/ocornut/imgui/releases
<|MERGE_RESOLUTION|>--- conflicted
+++ resolved
@@ -54,10 +54,6 @@
  VERSION 1.66 (In Progress)
 -----------------------------------------------------------------------
 
-<<<<<<< HEAD
-- Nav, Focus: Fixed ImGuiWindowFlags_NoBringToFrontOnFocus windows not being restoring focus
-  properly after the main menu bar or last focused window is deactivated.
-=======
 Other Changes:
 
 - Fixed calling DestroyContext() always saving .ini data with the current context instead
@@ -71,7 +67,6 @@
 - DragFloat: Disabled using power curve when one edge is FLT_MAX (broken in 1.61). (#2024)
 - DragFloat: Disabled setting a default drag speed when one edge is FLT_MAX. (#2024)
 - BeginMenu(): Fixed menu popup horizontal offset being off the item in the menu bar when WindowPadding=0.0f.
->>>>>>> 132d8c5a
   
 
 -----------------------------------------------------------------------
