--- conflicted
+++ resolved
@@ -30,7 +30,7 @@
 
 
 -----------------------------------------------------------------------
- DOCKING BRANCH (In Progress)
+ DOCKING+MULTI-VIEWPORT BRANCH (In Progress)
 -----------------------------------------------------------------------
 
 DOCKING FEATURES
@@ -150,13 +150,8 @@
   settings (otherwise if another loader such as Glew is accessible, the OpenGL3 backend might
   automatically use it). (#2919, #2798)
 - Examples: Metal: Wrapped main loop in @autoreleasepool block to ensure allocations get freed
-<<<<<<< HEAD
-  even if underlying system event loop gets paused due to app nap (#2910, #2917). [@bear24rw]
->>>>>>> refs/heads/master
-=======
   even if underlying system event loop gets paused due to app nap. (#2910, #2917) [@bear24rw]
 - Examples: Added support for glbindings OpenGL loader. (#2870) [@rokups]
->>>>>>> 4ee7aa72
 
 
 -----------------------------------------------------------------------
