dear imgui
CHANGELOG

This document holds the user-facing changelog that we also use in release notes.
We generally fold multiple commits pertaining to the same topic as a single entry.
Changes to the examples/bindings are included within the individual .cpp files in the examples/ folder.

RELEASE NOTES:                  https://github.com/ocornut/imgui/releases
REPORT ISSUES, ASK QUESTIONS:   https://github.com/ocornut/imgui/issues
COMMITS HISTORY:                https://github.com/ocornut/imgui/commits/master
FAQ                             https://www.dearimgui.org/faq/
WIKI                            https://github.com/ocornut/imgui/wiki

WHEN TO UPDATE?

- Keeping your copy of Dear ImGui updated regularly is recommended.
- It is generally safe to sync to the latest commit in master or docking branches
  The library is fairly stable and regressions tends to be fixed fast when reported.

HOW TO UPDATE?

- Overwrite every file except imconfig.h (if you have modified it).
- You may also locally branch to modify imconfig.h and merge latest into your branch.
- Read the `Breaking Changes` section (in imgui.cpp or here in the Changelog).
- If you have a problem with a missing function/symbols, search for its name in the code, there will likely be a comment about it.
- If you are dropping this repository in your codebase, please leave the demo and text files in there, they will be useful.
- You may diff your previous Changelog with the one you just copied and read that diff.
- You may enable `IMGUI_DISABLE_OBSOLETE_FUNCTIONS` in imconfig.h to forcefully disable legacy names and symbols.
  Doing it every once in a while is a good way to make sure you are not using obsolete symbols. Dear ImGui is in active development,
  and API updates have been a little more frequent lately. They are documented below and in imgui.cpp and should not affect all users.
- Please report any issue!


-----------------------------------------------------------------------
 DOCKING+MULTI-VIEWPORT BRANCH (In Progress)
-----------------------------------------------------------------------

DOCKING FEATURES

- Added Docking system: [BETA] (#2109, #351)
  - Added ImGuiConfigFlags_DockingEnable flag to enable Docking.
    Set with `io.ConfigFlags |= ImGuiConfigFlags_DockingEnable;`.
  - Added DockSpace(), DockSpaceOverViewport() API.
  - Added ImGuiDockNodeFlags flags for DockSpace().
  - Added SetNextWindowDockID(), SetNextWindowClass() API.
  - Added GetWindowDockID(), IsWindowDocked() API.
  - Added ImGuiWindowFlags_NoDocking window flag to disable the possibility for a window to be docked.
    Popup, Menu and Child windows always have the ImGuiWindowFlags_NoDocking flag set.
  - Added ImGuiWindowClass to specify advanced docking/viewport related flags via SetNextWindowClass().
  - Added io.ConfigDockingNoSplit option.
  - Added io.ConfigDockingWithShift option.
  - Added io.ConfigDockingAlwaysTabBar option.
  - Added io.ConfigDockingTransparentPayload option.
  - Style: Added ImGuiCol_DockingPreview, ImGuiCol_DockingEmptyBg colors.
  - Demo: Added "DockSpace" example app showcasing use of explicit dockspace nodes.

MULTI-VIEWPORT FEATURES (was previously 'viewport' branch, merged into 'docking')

Breaking Changes:

- IMPORTANT: When multi-viewports are enabled (with io.ConfigFlags |= ImGuiConfigFlags_ViewportsEnable),
  all coordinates/positions will be in your natural OS coordinates space. It means that:
   - Reference to hard-coded positions such as in SetNextWindowPos(ImVec2(0,0)) are _probably_ not what you want anymore.
     Use GetMainViewport()->Pos to offset hard-coded positions, e.g. SetNextWindowPos(GetMainViewport()->Pos).
   - Likewise io.MousePos and GetMousePos() will use OS coordinates.
     If you query mouse positions to interact with non-imgui coordinates you will need to offset them.
     e.g. subtract GetWindowViewport()->Pos.
- Render function: the ImDrawData structure now contains 'DisplayPos' and 'DisplaySize' fields.
  To support multi-viewport, you need to use those values when creating your orthographic projection matrix.
  Use 'draw_data->DisplaySize' instead of 'io.DisplaySize', and 'draw_data->DisplayPos' instead of (0,0) as the upper-left point.
  You need to subtract 'draw_data->DisplayPos' from your scissor rectangles to convert them from global coordinates to frame-buffer coordinates.
- IO: Moved IME support functions from io.ImeSetInputScreenPosFn, io.ImeWindowHandle to the PlatformIO api.
- IO: Removed io.DisplayVisibleMin, io.DisplayVisibleMax settings (they were marked obsoleted, used to clip within the (0,0)..(DisplaySize) range).

Other changes:
(FIXME: This need a fuller explanation!)

- Added ImGuiPlatformIO structure and GetPlatformIO().
  Similarly to ImGuiIO and GetIO(), this structure is the main point of communication for back-ends supporting multi-viewports.
- Added ImGuiPlatformMonitor to feed OS monitor information in the ImGuiPlatformIO::Monitors.
- Added GetMainViewport().
- Added GetWindowViewport(), SetNextWindowViewport().
- Added GetWindowDpiScale().
- Added GetOverlayDrawList(ImGuiViewport* viewport).
  The no-parameter version of GetOverlayDrawList() return the overlay for the current window's viewport.
- Added UpdatePlatformWindows(), RenderPlatformWindows(), DestroyPlatformWindows() for usage for application core.
- Added FindViewportByID(), FindViewportByPlatformHandle() for usage by back-ends.
- Added ImGuiConfigFlags_ViewportsEnable configuration flag and other viewport options.
- Added io.ConfigViewportsNoAutoMerge, io.ConfigViewportsNoTaskBarIcon, io.ConfigViewportsNoDecoration, io.ConfigViewportsNoDefaultParent options.
- Added ImGuiBackendFlags_PlatformHasViewports, ImGuiBackendFlags_RendererHasViewports, ImGuiBackendFlags_HasMouseHoveredViewport backend flags.
- Added io.MainViewport, io.Viewports, io.MouseHoveredViewport (MouseHoveredViewport is optional _even_ for multi-viewport support).
- Added ImGuiViewport structure, ImGuiViewportFlags flags.
- Added ImGuiWindowClass and SetNextWindowClass() for passing viewport related hints to the OS/platform back-end.
- Examples: Renderer: OpenGL2, OpenGL3, DirectX11, DirectX12, Vulkan: Added support for multi-viewports.
- Examples: Platforms: Win32, GLFW, SDL2: Added support for multi-viewports.
  Note that Linux/Mac still have inconsistent support for multi-viewports. If you want to help see https://github.com/ocornut/imgui/issues/2117.
- Examples: Win32: Added DPI-related helpers to access DPI features without requiring the latest Windows SDK at compile time,
  and without requiring Windows 10 at runtime.
- Examples: Vulkan: Added various optional helpers in imgui_impl_vulkan.h (they are used for multi-viewport support)
  to make the examples main.cpp easier to read.


-----------------------------------------------------------------------
 VERSION 1.79 WIP (In Progress)
-----------------------------------------------------------------------

Other Changes:

- InputText: Added selection helpers in ImGuiInputTextCallbackData().
- InputText: Added ImGuiInputTextFlags_CallbackEdit to modify internally owned buffer after an edit.
  (note that InputText() already returns true on edit, the callback is useful mainly to manipulate the
  underlying buffer while focus is active).
- DragFloat, DragScalar: Fixed ImGuiSliderFlags_ClampOnInput not being honored in the special case
  where v_min == v_max. (#3361)
- BeginMenuBar: Fixed minor bug where CursorPosMax gets pushed to CursorPos prior to calling BeginMenuBar(),
  so e.g. calling the function at the end of a window would often add +ItemSpacing.y to scrolling range.
- TreeNode, CollapsingHeader: Made clicking on arrow toggle toggle the open state on the Mouse Down event 
  rather than the Mouse Down+Up sequence, even if the _OpenOnArrow flag isn't set. This is standard behavior 
  and amends the change done in 1.76 which only affected cases were _OpenOnArrow flag was set. 
  (This is also necessary to support full multi/range-select/drag and drop operations.)
- Tab Bar: Keep tab item close button visible while dragging a tab (independent of hovering state).
- Metrics: Various tweaks, listing windows front-to-back, greying inactive items when possible.
- Demo: Add simple InputText() callbacks demo (aside from the more elaborate ones in 'Examples->Console').
<<<<<<< HEAD
>>>>>>> master
=======
- Examples: Vulkan: Reworked buffer resize handling, fix for Linux/X11. (#3390, #2626) [@RoryO]
>>>>>>> 5919a6fa


-----------------------------------------------------------------------
 VERSION 1.78 (Released 2020-08-18)
-----------------------------------------------------------------------

Breaking Changes:

- Obsoleted use of the trailing 'float power=1.0f' parameter for those functions: [@Shironekoben, @ocornut]
  - DragFloat(), DragFloat2(), DragFloat3(), DragFloat4(), DragFloatRange2(), DragScalar(), DragScalarN()
  - SliderFloat(), SliderFloat2(), SliderFloat3(), SliderFloat4(), SliderScalar(), SliderScalarN()
  - VSliderFloat(), VSliderScalar()
  Replaced the final 'float power=1.0f' argument with ImGuiSliderFlags defaulting to 0 (as with all our flags).
  Worked out a backward-compatibility scheme so hopefully most C++ codebase should not be affected.
  In short, when calling those functions:
  - If you omitted the 'power' parameter (likely!), you are not affected.
  - If you set the 'power' parameter to 1.0f (same as previous default value):
    - Your compiler may warn on float>int conversion.
    - Everything else will work (but will assert if IMGUI_DISABLE_OBSOLETE_FUNCTIONS is defined).
    - You can replace the 1.0f value with 0 to fix the warning, and be technically correct.
  - If you set the 'power' parameter to >1.0f (to enable non-linear editing):
    - Your compiler may warn on float>int conversion.
    - Code will assert at runtime for IM_ASSERT(power == 1.0f) with the following assert description:
      "Call Drag function with ImGuiSliderFlags_Logarithmic instead of using the old 'float power' function!".
    - In case asserts are disabled, the code will not crash and enable the _Logarithmic flag.
    - You can replace the >1.0f value with ImGuiSliderFlags_Logarithmic to fix the warning/assert
      and get a _similar_ effect as previous uses of power >1.0f.
  See https://github.com/ocornut/imgui/issues/3361 for all details.
  Kept inline redirection functions (will obsolete) apart for: DragFloatRange2(), VSliderFloat(), VSliderScalar().
  For those three the 'float power=1.0f' version was removed directly as they were most unlikely ever used.
- DragInt, DragFloat, DragScalar: Obsoleted use of v_min > v_max to lock edits (introduced in 1.73, this was not
  demoed nor documented much, will be replaced a more generic ReadOnly feature).

Other Changes:

- Nav: Fixed clicking on void (behind any windows) from not clearing the focused window.
  This would be problematic e.g. in situation where the application relies on io.WantCaptureKeyboard
  flag being cleared accordingly. (bug introduced in 1.77 WIP on 2020/06/16) (#3344, #2880)
- Window: Fixed clicking over an item which hovering has been disabled (e.g inhibited by a popup)
  from marking the window as moved.
- Drag, Slider: Added ImGuiSliderFlags parameters.
  - For float functions they replace the old trailing 'float power=1.0' parameter.
    (See #3361 and the "Breaking Changes" block above for all details).
  - Added ImGuiSliderFlags_Logarithmic flag to enable logarithmic editing
    (generally more precision around zero), as a replacement to the old 'float power' parameter
    which was obsoleted. (#1823, #1316, #642) [@Shironekoben, @AndrewBelt]
  - Added ImGuiSliderFlags_ClampOnInput flag to force clamping value when using
    CTRL+Click to type in a value manually. (#1829, #3209, #946, #413).
  - Added ImGuiSliderFlags_NoRoundToFormat flag to disable rounding underlying
    value to match precision of the display format string. (#642)
  - Added ImGuiSliderFlags_NoInput flag to disable turning widget into a text input
    with CTRL+Click or Nav Enter.
- Nav, Slider: Fix using keyboard/gamepad controls with certain logarithmic sliders where
  pushing a direction near zero values would be cancelled out. [@Shironekoben]
- DragFloatRange2, DragIntRange2: Fixed an issue allowing to drag out of bounds when both
  min and max value are on the same value. (#1441)
- InputText, ImDrawList: Fixed assert triggering when drawing single line of text with more
  than ~16 KB characters. (Note that current code is going to show corrupted display if after
  clipping, more than 16 KB characters are visible in the same low-level ImDrawList::RenderText()
  call. ImGui-level functions such as TextUnformatted() are not affected. This is quite rare
  but it will be addressed later). (#3349)
- Selectable: Fixed highlight/hit extent when used with horizontal scrolling (in or outside columns).
  Also fixed related text clipping when used in a column after the first one. (#3187, #3386)
- Scrolling: Avoid SetScroll, SetScrollFromPos functions from snapping on the edge of scroll
  limits when close-enough by (WindowPadding - ItemPadding), which was a tweak with too many
  side-effects. The behavior is still present in SetScrollHere functions as they are more explicitly
  aiming at making widgets visible. May later be moved to a flag.
- Tab Bar: Allow calling SetTabItemClosed() after a tab has been submitted (will process next frame).
- InvisibleButton: Made public a small selection of ImGuiButtonFlags (previously in imgui_internal.h)
  and allowed to pass them to InvisibleButton(): ImGuiButtonFlags_MouseButtonLeft/Right/Middle.
  This is a small but rather important change because lots of multi-button behaviors could previously
  only be achieved using lower-level/internal API. Now also available via high-level InvisibleButton()
  with is a de-facto versatile building block to creating custom widgets with the public API.
- Fonts: Fixed ImFontConfig::GlyphExtraSpacing and ImFontConfig::PixelSnapH settings being pulled
  from the merged/target font settings when merging fonts, instead of being pulled from the source
  font settings.
- ImDrawList: Thick anti-aliased strokes (> 1.0f) with integer thickness now use a texture-based
  path, reducing the amount of vertices/indices and CPU/GPU usage. (#3245) [@Shironekoben]
  - This change will facilitate the wider use of thick borders in future style changes.
  - Requires an extra bit of texture space (~64x64 by default), relies on GPU bilinear filtering.
  - Set `io.AntiAliasedLinesUseTex = false` to disable rendering using this method.
  - Clear `ImFontAtlasFlags_NoBakedLines` in ImFontAtlas::Flags to disable baking data in texture.
- ImDrawList: changed AddCircle(), AddCircleFilled() default num_segments from 12 to 0, effectively
  enabling auto-tessellation by default. Tweak tessellation in Style Editor->Rendering section, or
  by modifying the 'style.CircleSegmentMaxError' value. [@ShironekoBen]
- ImDrawList: Fixed minor bug introduced in 1.75 where AddCircle() with 12 segments would generate
  an extra vertex. (This bug was mistakenly marked as fixed in earlier 1.77 release). [@ShironekoBen]
- Demo: Improved "Custom Rendering"->"Canvas" demo with a grid, scrolling and context menu.
  Also showcase using InvisibleButton() with multiple mouse buttons flags.
- Demo: Improved "Layout & Scrolling" -> "Clipping" section.
- Demo: Improved "Layout & Scrolling" -> "Child Windows" section.
- Style Editor: Added preview of circle auto-tessellation when editing the corresponding value.
- Backends: OpenGL3: Added support for glad2 loader. (#3330) [@moritz-h]
- Backends: Allegro 5: Fixed horizontal scrolling direction with mouse wheel / touch pads (it seems
  like Allegro 5 reports it differently from GLFW and SDL). (#3394, #2424, #1463) [@nobody-special666]
- Examples: Vulkan: Fixed GLFW+Vulkan and SDL+Vulkan clear color not being set. (#3390) [@RoryO]
- CI: Emscripten has stopped their support for their fastcomp backend, switching to latest sdk [@Xipiryon]


-----------------------------------------------------------------------
 VERSION 1.77 (Released 2020-06-29)
-----------------------------------------------------------------------

Decorated log: https://github.com/ocornut/imgui/releases/tag/v1.77

Breaking Changes:

- Removed unnecessary ID (first arg) of ImFontAtlas::AddCustomRectRegular() function. Please
  note that this is a Beta api and will likely be reworked in order to support multi-DPI across
  multiple monitors.
- Renamed OpenPopupOnItemClick() to OpenPopupContextItem(). Kept inline redirection function (will obsolete).
- Removed BeginPopupContextWindow(const char*, int mouse_button, bool also_over_items) in favor
  of BeginPopupContextWindow(const char*, ImGuiPopupFlags flags) with ImGuiPopupFlags_NoOverItems.
  Kept inline redirection function (will obsolete).
- Removed obsoleted CalcItemRectClosestPoint() entry point (has been asserting since December 2017).

Other Changes:

- TreeNode: Fixed bug where BeginDragDropSource() failed when the _OpenOnDoubleClick flag is
  enabled (bug introduced in 1.76, but pre-1.76 it would also fail unless the _OpenOnArrow
  flag was also set, and _OpenOnArrow is frequently set along with _OpenOnDoubleClick).
- TreeNode: Fixed bug where dragging a payload over a TreeNode() with either _OpenOnDoubleClick
  or _OpenOnArrow would open the node. (#143)
- Windows: Fix unintended feedback loops when resizing windows close to main viewport edges. [@rokups]
- Tabs: Added style.TabMinWidthForUnselectedCloseButton settings:
  - Set to 0.0f (default) to always make a close button appear on hover (same as Chrome, VS).
  - Set to FLT_MAX to only display a close button when selected (merely hovering is not enough).
  - Set to an intermediary value to toggle behavior based on width (same as Firefox).
- Tabs: Added a ImGuiTabItemFlags_NoTooltip flag to disable the tooltip for individual tab item
  (vs ImGuiTabBarFlags_NoTooltip for entire tab bar). [@Xipiryon]
- Popups: All functions capable of opening popups (OpenPopup*, BeginPopupContext*) now take a new
  ImGuiPopupFlags sets of flags instead of a mouse button index. The API is automatically backward
  compatible as ImGuiPopupFlags is guaranteed to hold mouse button index in the lower bits.
- Popups: Added ImGuiPopupFlags_NoOpenOverExistingPopup for OpenPopup*/BeginPopupContext* functions
  to first test for the presence of another popup at the same level.
- Popups: Added ImGuiPopupFlags_NoOpenOverItems for BeginPopupContextWindow() - similar to testing
  for !IsAnyItemHovered() prior to doing an OpenPopup().
- Popups: Added ImGuiPopupFlags_AnyPopupId and ImGuiPopupFlags_AnyPopupLevel flags for IsPopupOpen(),
  allowing to check if any popup is open at the current level, if a given popup is open at any popup
  level, if any popup is open at all.
- Popups: Fix an edge case where programatically closing a popup while clicking on its empty space
  would attempt to focus it and close other popups. (#2880)
- Popups: Fix BeginPopupContextVoid() when clicking over the area made unavailable by a modal. (#1636)
- Popups: Clarified some of the comments and function prototypes.
- Modals: BeginPopupModal() doesn't set the ImGuiWindowFlags_NoSavedSettings flag anymore, and will
  not always be auto-centered. Note that modals are more similar to regular windows than they are to
  popups, so api and behavior may evolve further toward embracing this. (#915, #3091)
  Enforce centering using e.g. SetNextWindowPos(io.DisplaySize * 0.5f, ImGuiCond_Appearing, ImVec2(0.5f,0.5f)).
- Metrics: Added a "Settings" section with some details about persistent ini settings.
- Nav, Menus: Fix vertical wrap-around in menus or popups created with multiple appending calls to
  BeginMenu()/EndMenu() or BeginPopup(0/EndPopup(). (#3223, #1207) [@rokups]
- Drag and Drop: Fixed unintended fallback "..." tooltip display during drag operation when
  drag source uses _SourceNoPreviewTooltip flags. (#3160) [@rokups]
- Columns: Lower overhead on column switches and switching to background channel.
  Benefits Columns but was primarily made with Tables in mind!
- Fonts: Fix GetGlyphRangesKorean() end-range to end at 0xD7A3 (instead of 0xD79D). (#348, #3217) [@marukrap]
- ImDrawList: Fixed an issue where draw command merging or primitive unreserve while crossing the
  VtxOffset boundary would lead to draw commands with wrong VtxOffset. (#3129, #3163, #3232, #2591)
  [@thedmd, @Shironekoben, @sergeyn, @ocornut]
- ImDrawList, ImDrawListSplitter, Columns: Fixed an issue where changing channels with different
  TextureId, VtxOffset would incorrectly apply new settings to draw channels. (#3129, #3163)
  [@ocornut, @thedmd, @Shironekoben]
- ImDrawList, ImDrawListSplitter, Columns: Fixed an issue where starting a split when current
  VtxOffset was not zero would lead to draw commands with wrong VtxOffset. (#2591)
- ImDrawList, ImDrawListSplitter, Columns: Fixed an issue where starting a split right after
  a callback draw command would incorrectly override the callback draw command.
- Misc, Freetype: Fix for rare case where FT_Get_Char_Index() succeeds but FT_Load_Glyph() fails.
- Docs: Improved and moved font documentation to docs/FONTS.md so it can be readable on the web.
  Updated various links/wiki accordingly. Added FAQ entry about DPI. (#2861) [@ButternCream, @ocornut]
- CI: Added CI test to verify we're never accidentally dragging libstdc++ (on some compiler setups,
  static constructors for non-pod data seems to drag in libstdc++ due to thread-safety concerns).
  Fixed a static constructor which led to this dependency on some compiler setups. [@rokups]
- Backends: Win32: Support for #define NOGDI, won't try to call GetDeviceCaps(). (#3137, #2327)
- Backends: Win32: Fix _WIN32_WINNT < 0x0600 (MinGW defaults to 0x502 == Windows 2003). (#3183)
- Backends: SDL: Report a zero display-size when window is minimized, consistent with other backends,
  making more render/clipping code use an early out path.
- Backends: OpenGL: Fixed handling of GL 4.5+ glClipControl(GL_UPPER_LEFT) by inverting the
  projection matrix top and bottom values. (#3143, #3146) [@u3shit]
- Backends: OpenGL: On OSX, if unspecified by app, made default GLSL version 150. (#3199) [@albertvaka]
- Backends: OpenGL: Fixed loader auto-detection to not interfere with ES2/ES3 defines. (#3246) [@funchal]
- Backends: Vulkan: Fixed error in if initial frame has no vertices. (#3177)
- Backends: Vulkan: Fixed edge case where render callbacks wouldn't be called if the ImDrawData
  structure didn't have any vertices. (#2697) [@kudaba]
- Backends: OSX: Added workaround to avoid fast mouse clicks. (#3261, #1992, #2525) [@nburrus]
- Examples: GLFW+Vulkan, SDL+Vulkan: Fix for handling of minimized windows. (#3259)
- Examples: Apple: Fixed example_apple_metal and example_apple_opengl2 using imgui_impl_osx.mm
  not forwarding right and center mouse clicks. (#3260) [@nburrus]


-----------------------------------------------------------------------
 VERSION 1.76 (Released 2020-04-12)
-----------------------------------------------------------------------

Decorated log: https://github.com/ocornut/imgui/releases/tag/v1.76

Other Changes:

- Drag and Drop, Nav: Disabling navigation arrow keys when drag and drop is active. In the docking
  branch pressing arrow keys while dragging a window from a tab could trigger an assert. (#3025)
- BeginMenu: Using same ID multiple times appends content to a menu. (#1207) [@rokups]
- BeginMenu: Fixed a bug where SetNextWindowXXX data before a BeginMenu() would not be cleared
  when the menu is not open. (#3030)
- InputText: Fixed password fields displaying ASCII spaces as blanks instead of using the '*'
  glyph. (#2149, #515)
- Selectable: Fixed honoring style.SelectableTextAlign with unspecified size. (#2347, #2601)
- Selectable: Allow using ImGuiSelectableFlags_SpanAllColumns in other columns than first. (#125)
- TreeNode: Made clicking on arrow with _OpenOnArrow toggle the open state on the Mouse Down
  event rather than the Mouse Down+Up sequence (this is rather standard behavior).
- ColorButton: Added ImGuiColorEditFlags_NoBorder flag to remove the border normally enforced
  by default for standalone ColorButton.
- Nav: Fixed interactions with ImGuiListClipper, so e.g. Home/End result would not clip the
  landing item on the landing frame. (#787)
- Nav: Fixed currently focused item from ever being clipped by ItemAdd(). (#787)
- Scrolling: Fixed scrolling centering API leading to non-integer scrolling values and initial
  cursor position. This would often get fixed after the fix item submission, but using the
  ImGuiListClipper as the first thing after Begin() could largely break size calculations. (#3073)
- Added optional support for Unicode plane 1-16 (#2538, #2541, #2815) [@cloudwu, @samhocevar]
  - Compile-time enable with '#define IMGUI_USE_WCHAR32' in imconfig.h.
  - More onsistent handling of unsupported code points (0xFFFD).
  - Surrogate pairs are supported when submitting UTF-16 data via io.AddInputCharacterUTF16(),
    allowing for more complete CJK input.
  - sizeof(ImWchar) goes from 2 to 4. IM_UNICODE_CODEPOINT_MAX goes from 0xFFFF to 0x10FFFF.
  - Various structures such as ImFont, ImFontGlyphRangesBuilder will use more memory, this
    is currently not particularly efficient.
- Columns: undid the change in 1.75 were Columns()/BeginColumns() were preemptively limited
  to 64 columns with an assert. (#3037, #125)
- Window: Fixed a bug with child window inheriting ItemFlags from their parent when the child
  window also manipulate the ItemFlags stack. (#3024) [@Stanbroek]
- Font: Fixed non-ASCII space occasionally creating unnecessary empty looking polygons.
- Misc: Added an explicit compile-time test for non-scoped IM_ASSERT() macros to redirect users
  to a solution rather than encourage people to add braces in the codebase.
- Misc: Added additional checks in EndFrame() to verify that io.KeyXXX values have not been
  tampered with between NewFrame() and EndFrame().
- Misc: Made default clipboard handlers for Win32 and OSX use a buffer inside the main context
  instead of a static buffer, so it can be freed properly on Shutdown. (#3110)
- Misc, Freetype: Fixed support for IMGUI_STB_RECT_PACK_FILENAME compile time directive
  in imgui_freetype.cpp (matching support in the regular code path). (#3062) [@DonKult]
- Metrics: Made Tools section more prominent. Showing wire-frame mesh directly hovering the ImDrawCmd
  instead of requiring to open it. Added options to disable bounding box and mesh display.
  Added notes on inactive/gc-ed windows.
- Demo: Added black and white and color gradients to Demo>Examples>Custom Rendering.
- CI: Added more tests on the continuous-integration server: extra warnings for Clang/GCC, building
  SDL+Metal example, building imgui_freetype.cpp, more compile-time imconfig.h settings: disabling
  obsolete functions, enabling 32-bit ImDrawIdx, enabling 32-bit ImWchar, disabling demo. [@rokups]
- Backends: OpenGL3: Fixed version check mistakenly testing for GL 4.0+ instead of 3.2+ to enable
  ImGuiBackendFlags_RendererHasVtxOffset, leaving 3.2 contexts without it. (#3119, #2866) [@wolfpld]
- Backends: OpenGL3: Added include support for older glbinding 2.x loader. (#3061) [@DonKult]
- Backends: Win32: Added ImGui_ImplWin32_EnableDpiAwareness(), ImGui_ImplWin32_GetDpiScaleForHwnd(),
  ImGui_ImplWin32_GetDpiScaleForMonitor() helpers functions (backported from the docking branch).
  Those functions makes it easier for example apps to support hi-dpi features without setting up
  a manifest.
- Backends: Win32: Calling AddInputCharacterUTF16() from WM_CHAR message handler in order to support
  high-plane surrogate pairs. (#2815) [@cloudwu, @samhocevar]
- Backends: SDL: Added ImGui_ImplSDL2_InitForMetal() for API consistency (even though the function
  currently does nothing).
- Backends: SDL: Fixed mapping for ImGuiKey_KeyPadEnter. (#3031) [@Davido71]
- Examples: Win32+DX12: Fixed resizing main window, enabled debug layer. (#3087, #3115) [@sergeyn]
- Examples: SDL+DX11: Fixed resizing main window. (#3057) [@joeslay]
- Examples: Added SDL+Metal example application. (#3017) [@coding-jackalope]


-----------------------------------------------------------------------
 VERSION 1.75 (Released 2020-02-10)
-----------------------------------------------------------------------

Decorated log: https://github.com/ocornut/imgui/releases/tag/v1.75

Breaking Changes:

- Removed redirecting functions/enums names that were marked obsolete in 1.53 (December 2017):
  - ShowTestWindow()                    -> use ShowDemoWindow()
  - IsRootWindowFocused()               -> use IsWindowFocused(ImGuiFocusedFlags_RootWindow)
  - IsRootWindowOrAnyChildFocused()     -> use IsWindowFocused(ImGuiFocusedFlags_RootAndChildWindows)
  - SetNextWindowContentWidth(w)        -> use SetNextWindowContentSize(ImVec2(w, 0.0f)
  - GetItemsLineHeightWithSpacing()     -> use GetFrameHeightWithSpacing()
  - ImGuiCol_ChildWindowBg              -> use ImGuiCol_ChildBg
  - ImGuiStyleVar_ChildWindowRounding   -> use ImGuiStyleVar_ChildRounding
  - ImGuiTreeNodeFlags_AllowOverlapMode -> use ImGuiTreeNodeFlags_AllowItemOverlap
  - IMGUI_DISABLE_TEST_WINDOWS          -> use IMGUI_DISABLE_DEMO_WINDOWS
  If you were still using the old names, while you are cleaning up, considering enabling
  IMGUI_DISABLE_OBSOLETE_FUNCTIONS in imconfig.h even temporarily to have a pass at finding
  and removing up old API calls, if any remaining.
- Removed implicit default parameter to IsMouseDragging(int button = 0) to be consistent
  with other mouse functions (none of the other functions have it).
- Obsoleted calling ImDrawList::PrimReserve() with a negative count (which was vaguely
  documented and rarely if ever used). Instead we added an explicit PrimUnreserve() API
  which can be implemented faster. Also clarified pre-existing constraints which weren't
  documented (can only unreserve from the last reserve call). If you suspect you ever
  used that feature before (very unlikely, but grep for call to PrimReserve in your code),
  you can #define IMGUI_DEBUG_PARANOID in imconfig.h to catch existing calls. [@ShironekoBen]
- ImDrawList::AddCircle()/AddCircleFilled() functions don't accept negative radius.
- Limiting Columns()/BeginColumns() api to 64 columns with an assert. While the current code
  technically supports it, future code may not so we're putting the restriction ahead.
  [Undid that change in 1.76]
- imgui_internal.h: changed ImRect() default constructor initializes all fields to 0.0f instead
  of (FLT_MAX,FLT_MAX,-FLT_MAX,-FLT_MAX). If you used ImRect::Add() to create bounding boxes by
  adding points into it without explicit initialization, you may need to fix your initial value.

Other Changes:

- Inputs: Added ImGuiMouseButton enum for convenience (e.g. ImGuiMouseButton_Right=1).
  We forever guarantee that the existing value will not changes so existing code is free to use 0/1/2.
- Nav: Fixed a bug where the initial CTRL-Tab press while in a child window sometimes selected
  the current root window instead of always selecting the previous root window. (#787)
- ColorEdit: Fix label alignment when using ImGuiColorEditFlags_NoInputs. (#2955) [@rokups]
- ColorEdit: In HSV display of a RGB stored value, attempt to locally preserve Saturation
  when Value==0.0 (similar to changes done in 1.73 for Hue). Removed Hue editing lock since
  those improvements in 1.73 makes them unnecessary. (#2722, #2770). [@rokups]
- ColorEdit: "Copy As" context-menu tool shows hex values with a '#' prefix instead of '0x'.
- ColorEdit: "Copy As" content-menu tool shows hex values both with/without alpha when available.
- InputText: Fix corruption or crash when executing undo after clearing input with ESC, as a
  byproduct we are allowing to later undo the revert with a CTRL+Z. (#3008).
- InputText: Fix using a combination of _CallbackResize (e.g. for std::string binding), along with the
  _EnterReturnsTrue flag along with the rarely used property of using an InputText without persisting
  user-side storage. Previously if you had e.g. a local unsaved std::string and reading result back
  from the widget, the user string object wouldn't be resized when Enter key was pressed. (#3009)
- MenuBar: Fix minor clipping issue where occasionally a menu text can overlap the right-most border.
- Window: Fix SetNextWindowBgAlpha(1.0f) failing to override alpha component. (#3007) [@Albog]
- Window: When testing for the presence of the ImGuiWindowFlags_NoBringToFrontOnFocus flag we
  test both the focused/clicked window (which could be a child window) and the root window.
- ImDrawList: AddCircle(), AddCircleFilled() API can now auto-tessellate when provided a segment
  count of zero. Alter tessellation quality with 'style.CircleSegmentMaxError'. [@ShironekoBen]
- ImDrawList: Add AddNgon(), AddNgonFilled() API with a guarantee on the explicit segment count.
  In the current branch they are essentially the same as AddCircle(), AddCircleFilled() but as
  we will rework the circle rendering functions to use textures and automatic segment count
  selection, those new api can fill a gap. [@ShironekoBen]
- Columns: ImDrawList::Channels* functions now work inside columns. Added extra comments to
  suggest using user-owned ImDrawListSplitter instead of ImDrawList functions. [@rokups]
- Misc: Added ImGuiMouseCursor_NotAllowed enum so it can be used by more shared widgets. [@rokups]
- Misc: Added IMGUI_DISABLE compile-time definition to make all headers and sources empty.
- Misc: Disable format checks when using stb_printf, to allow using extra formats.
  Made IMGUI_USE_STB_SPRINTF a properly documented imconfig.h flag. (#2954) [@loicmolinari]
- Misc: Added misc/single_file/imgui_single_file.h, We use this to validate compiling all *.cpp
  files in a same compilation unit. Actual users of that technique (also called "Unity builds")
  can generally provide this themselves, so we don't really recommend you use this. [@rokups]
- CI: Added PVS-Studio static analysis on the continuous-integration server. [@rokups]
- Backends: GLFW, SDL, Win32, OSX, Allegro: Added support for ImGuiMouseCursor_NotAllowed. [@rokups]
- Backends: GLFW: Added support for the missing mouse cursors newly added in GLFW 3.4+. [@rokups]
- Backends: SDL: Wayland: use SDL_GetMouseState (because there is no global mouse state available
  on Wayland). (#2800, #2802) [@NeroBurner]
- Backends: GLFW, SDL: report Windows key (io.KeySuper) as always released. Neither GLFW nor SDL can
  correctly report the key release in every cases (e.g. when using Win+V) causing problems with some
  widgets. The next release of GLFW (3.4+) will have a fix for it. However since it is both difficult
  and discouraged to make use of this key for Windows application anyway, we just hide it. (#2976)
- Backends: Win32: Added support for #define IMGUI_IMPL_WIN32_DISABLE_GAMEPAD to disable all
  XInput using code, and IMGUI_IMPL_WIN32_DISABLE_LINKING_XINPUT to disable linking with XInput,
  the later may be problematic if compiling with recent Windows SDK and you want your app to run
  on Windows 7. You can instead try linking with Xinput9_1_0.lib instead. (#2716)
- Backends: Glut: Improved FreeGLUT support for MinGW. (#3004) [@podsvirov]
- Backends: Emscripten: Avoid forcefully setting IMGUI_DISABLE_FILE_FUNCTIONS. (#3005) [@podsvirov]
- Examples: OpenGL: Explicitly adding -DIMGUI_IMPL_OPENGL_LOADER_GL3W to Makefile to match linking
  settings (otherwise if another loader such as Glew is accessible, the OpenGL3 backend might
  automatically use it). (#2919, #2798)
- Examples: OpenGL: Added support for glbinding OpenGL loader. (#2870) [@rokups]
- Examples: Emscripten: Demonstrating embedding fonts in Makefile and code. (#2953) [@Oipo]
- Examples: Metal: Wrapped main loop in @autoreleasepool block to ensure allocations get freed
  even if underlying system event loop gets paused due to app nap. (#2910, #2917) [@bear24rw]


-----------------------------------------------------------------------
 VERSION 1.74 (Released 2019-11-25)
-----------------------------------------------------------------------

Decorated log: https://github.com/ocornut/imgui/releases/tag/v1.74

Breaking Changes:

- Removed redirecting functions/enums names that were marked obsolete in 1.52 (October 2017):
  - Begin() [old 5 args version]     -> use Begin() [3 args], use SetNextWindowSize() SetNextWindowBgAlpha() if needed
  - IsRootWindowOrAnyChildHovered()  -> use IsWindowHovered(ImGuiHoveredFlags_RootAndChildWindows)
  - AlignFirstTextHeightToWidgets()  -> use AlignTextToFramePadding()
  - SetNextWindowPosCenter()         -> use SetNextWindowPos() with a pivot of (0.5f, 0.5f)
  - ImFont::Glyph                    -> use ImFontGlyph
  If you were still using the old names, read "API Breaking Changes" section of imgui.cpp to find out
  the new names or equivalent features, or see how they were implemented until 1.73.
- Inputs: Fixed a miscalculation in the keyboard/mouse "typematic" repeat delay/rate calculation, used
  by keys and e.g. repeating mouse buttons as well as the GetKeyPressedAmount() function.
  If you were using a non-default value for io.KeyRepeatRate (previous default was 0.250), you can
  add +io.KeyRepeatDelay to it to compensate for the fix.
  The function was triggering on: 0.0 and (delay+rate*N) where (N>=1). Fixed formula responds to (N>=0).
  Effectively it made io.KeyRepeatRate behave like it was set to (io.KeyRepeatRate + io.KeyRepeatDelay).
  Fixed the code and altered default io.KeyRepeatRate,Delay from 0.250,0.050 to 0.300,0.050 to compensate.
  If you never altered io.KeyRepeatRate nor used GetKeyPressedAmount() this won't affect you.
- Misc: Renamed IMGUI_DISABLE_FORMAT_STRING_FUNCTIONS to IMGUI_DISABLE_DEFAULT_FORMAT_FUNCTIONS. (#1038)
- Misc: Renamed IMGUI_DISABLE_MATH_FUNCTIONS to IMGUI_DISABLE_DEFAULT_MATH_FUNCTIONS.
- Fonts: ImFontAtlas::AddCustomRectRegular() now requires an ID larger than 0x110000 (instead of 0x10000) to
  conform with supporting Unicode planes 1-16 in a future update. ID below 0x110000 will now assert.
- Backends: DX12: Added extra ID3D12DescriptorHeap parameter to ImGui_ImplDX12_Init() function.
  The value is unused in master branch but will be used by the multi-viewport feature. (#2851) [@obfuscate]

Other Changes:

- InputText, Nav: Fixed Home/End key broken when activating Keyboard Navigation. (#787)
- InputText: Filter out ASCII 127 (DEL) emitted by low-level OSX layer, as we are using the Key value. (#2578)
- Layout: Fixed a couple of subtle bounding box vertical positioning issues relating to the handling of text
  baseline alignment. The issue would generally manifest when laying out multiple items on a same line,
  with varying heights and text baseline offsets.
  Some specific examples, e.g. a button with regular frame padding followed by another item with a
  multi-line label and no frame padding, such as: multi-line text, small button, tree node item, etc.
  The second item was correctly offset to match text baseline, and would interact/display correctly,
  but it wouldn't push the contents area boundary low enough.
- Scrollbar: Fixed an issue where scrollbars wouldn't display on the frame following a frame where
  all child window contents would be culled.
- ColorPicker: Fixed SV triangle gradient to block (broken in 1.73). (#2864, #2711). [@lewa-j]
- TreeNode: Fixed combination of ImGuiTreeNodeFlags_SpanFullWidth and ImGuiTreeNodeFlags_OpenOnArrow
  incorrectly locating the arrow hit position to the left of the frame. (#2451, #2438, #1897)
- TreeNode: The collapsing arrow accepts click even if modifier keys are being held, facilitating
  interactions with custom multi-selections patterns. (#2886, #1896, #1861)
- TreeNode: Added IsItemToggledOpen() to explicitly query if item was just open/closed, facilitating
  interactions with custom multi-selections patterns. (#1896, #1861)
- DragScalar, SliderScalar, InputScalar: Added p_ prefix to parameter that are pointers to the data
  to clarify how they are used, and more comments redirecting to the demo code. (#2844)
- Error handling: Assert if user mistakenly calls End() instead of EndChild() on a child window. (#1651)
- Misc: Optimized storage of window settings data (reducing allocation count).
- Misc: Windows: Do not use _wfopen() if IMGUI_DISABLE_WIN32_FUNCTIONS is defined. (#2815)
- Misc: Windows: Disabled win32 function by default when building with UWP. (#2892, #2895)
- Misc: Using static_assert() when using C++11, instead of our own construct (avoid zealous Clang warnings).
- Misc: Added IMGUI_DISABLE_FILE_FUNCTIONS/IMGUI_DISABLE_DEFAULT_FILE_FUNCTION to nullify or disable
  default implementation of ImFileXXX functions linking with fopen/fclose/fread/fwrite. (#2734)
- Docs: Improved and moved FAQ to docs/FAQ.md so it can be readable on the web. [@ButternCream, @ocornut]
- Docs: Moved misc/fonts/README.txt to docs/FONTS.txt.
- Docs: Added permanent redirect from https://www.dearimgui.org/faq to FAQ page.
- Demo: Added simple item reordering demo in Widgets -> Drag and Drop section. (#2823, #143) [@rokups]
- Metrics: Show wire-frame mesh and approximate surface area when hovering ImDrawCmd. [@ShironekoBen]
- Metrics: Expose basic details of each window key/value state storage.
- Examples: DX12: Using IDXGIDebug1::ReportLiveObjects() when DX12_ENABLE_DEBUG_LAYER is enabled.
- Examples: Emscripten: Removed BINARYEN_TRAP_MODE=clamp from Makefile which was removed in Emscripten 1.39.0
  but required prior to 1.39.0, making life easier for absolutely no-one. (#2877, #2878) [@podsvirov]
- Backends: OpenGL2: Explicitly backup, setup and restore GL_TEXTURE_ENV to increase compatibility with
  legacy OpenGL applications. (#3000)
- Backends: OpenGL3: Fix building with pre-3.2 GL loaders which do not expose glDrawElementsBaseVertex(),
  using runtime GL version to decide if we set ImGuiBackendFlags_RendererHasVtxOffset. (#2866, #2852) [@dpilawa]
- Backends: OSX: Fix using Backspace key. (#2578, #2817, #2818) [@DiligentGraphics]
- Backends: GLFW: Previously installed user callbacks are now restored on shutdown. (#2836) [@malte-v]
- CI: Set up a bunch of continuous-integration tests using GitHub Actions. We now compile many of the example
  applications on Windows, Linux, MacOS, iOS, Emscripten. Removed Travis integration. (#2865) [@rokups]


-----------------------------------------------------------------------
 VERSION 1.73 (Released 2019-09-24)
-----------------------------------------------------------------------

Decorated log: https://github.com/ocornut/imgui/releases/tag/v1.73

Other Changes:

- Nav, Scrolling: Added support for Home/End key. (#787)
- ColorEdit: Disable Hue edit when Saturation==0 instead of letting Hue values jump around.
- ColorEdit, ColorPicker: In HSV display of a RGB stored value, attempt to locally preserve Hue
  when Saturation==0, which reduces accidentally lossy interactions. (#2722, #2770) [@rokups]
- ColorPicker: Made rendering aware of global style alpha of the picker can be faded out. (#2711)
  Note that some elements won't accurately fade down with the same intensity, and the color wheel
  when enabled will have small overlap glitches with (style.Alpha < 1.0).
- TabBar: Fixed single-tab not shrinking their width down.
- TabBar: Fixed clicking on a tab larger than tab-bar width creating a bouncing feedback loop.
- TabBar: Feed desired width (sum of unclipped tabs width) into layout system to allow for auto-resize. (#2768)
  (before 1.71 tab bars fed the sum of current width which created feedback loops in certain situations).
- TabBar: Improved shrinking for large number of tabs to avoid leaving extraneous space on the right side.
  Individuals tabs are given integer-rounded width and remainder is spread between tabs left-to-right.
- Columns, Separator: Fixed a bug where non-visible separators within columns would alter the next row position
  differently than visible ones.
- SliderScalar: Improved assert when using U32 or U64 types with a large v_max value. (#2765) [@loicmouton]
- DragInt, DragFloat, DragScalar: Using (v_min > v_max) allows locking any edits to the value.
- DragScalar: Fixed dragging of unsigned values on ARM cpu (float to uint cast is undefined). (#2780) [@dBagrat]
- TreeNode: Added ImGuiTreeNodeFlags_SpanAvailWidth flag. (#2451, #2438, #1897) [@Melix19, @PathogenDavid]
  This extends the hit-box to the right-most edge, even if the node is not framed.
  (Note: this is not the default in order to allow adding other items on the same line. In the future we will
  aim toward refactoring the hit-system to be front-to-back, allowing more natural overlapping of items,
  and then we will be able to make this the default.)
- TreeNode: Added ImGuiTreeNodeFlags_SpanFullWidth flag. This extends the hit-box to both the left-most and
  right-most edge of the working area, bypassing indentation.
- CollapsingHeader: Added support for ImGuiTreeNodeFlags_Bullet and ImGuiTreeNodeFlags_Leaf on framed nodes,
  mostly for consistency. (#2159, #2160) [@goran-w]
- Selectable: Added ImGuiSelectableFlags_AllowItemOverlap flag in public api (was previously internal only).
- Style: Allow style.WindowMenuButtonPosition to be set to ImGuiDir_None to hide the collapse button. (#2634, #2639)
- Font: Better ellipsis ("...") drawing implementation. Instead of drawing three pixel-ey dots (which was glaringly
  unfitting with many types of fonts) we first attempt to find a standard ellipsis glyphs within the loaded set.
  Otherwise we render ellipsis using '.' from the font from where we trim excessive spacing to make it as narrow
  as possible. (#2775) [@rokups]
- ImDrawList: Clarified the name of many parameters so reading the code is a little easier. (#2740)
- ImDrawListSplitter: Fixed merging channels if the last submitted draw command used a different texture. (#2506)
- Using offsetof() when available in C++11. Avoids Clang sanitizer complaining about old-style macros. (#94)
- ImVector: Added find(), find_erase(), find_erase_unsorted() helpers.
- Added a mechanism to compact/free the larger allocations of unused windows (buffers are compacted when
  a window is unused for 60 seconds, as per io.ConfigWindowsMemoryCompactTimer = 60.0f). Note that memory
  usage has never been reported as a problem, so this is merely a touch of overzealous luxury. (#2636)
- Documentation: Various tweaks and improvements to the README page. [@ker0chan]
- Backends: OpenGL3: Tweaked initialization code allow application calling ImGui_ImplOpenGL3_CreateFontsTexture()
  before ImGui_ImplOpenGL3_NewFrame(), which sometimes can be convenient.
- Backends: OpenGL3: Attempt to automatically detect default GL loader by using __has_include. (#2798) [@o-micron]
- Backends: DX11: Fixed GSGetShader() call not passing an initialized instance count, which would
  generally make the DX11 debug layer complain (bug added in 1.72).
- Backends: Vulkan: Added support for specifying multisample count. Set 'ImGui_ImplVulkan_InitInfo::MSAASamples' to
   one of the VkSampleCountFlagBits values to use, default is non-multisampled as before. (#2705, #2706) [@vilya]
- Examples: OSX: Fix example_apple_opengl2/main.mm not forwarding mouse clicks and drags correctly. (#1961, #2710)
  [@intonarumori, @ElectricMagic]
- Misc: Updated stb_rect_pack.h from 0.99 to 1.00 (fixes by @rygorous: off-by-1 bug in best-fit heuristic,
  fix handling of rectangles too large to fit inside texture). (#2762) [@tido64]


-----------------------------------------------------------------------
 VERSION 1.72b (Released 2019-07-31)
-----------------------------------------------------------------------

Decorated log: https://github.com/ocornut/imgui/releases/tag/v1.72b

Other Changes:

- Nav, Scrolling: Fixed programmatic scroll leading to a slightly incorrect scroll offset when
  the window has decorations or a menu-bar (broken in 1.71). This was mostly noticeable when
  a keyboard/gamepad movement led to scrolling the view, or using e.g. SetScrollHereY() function.
- Nav: Made hovering non-MenuItem Selectable not re-assign the source item for keyboard navigation.
- Nav: Fixed an issue with NavFlattened window flag (beta) where widgets not entirely fitting
  in child window (often selectables because of their protruding sides) would be not considered
  as entry points to to navigate toward the child window. (#787)


-----------------------------------------------------------------------
 VERSION 1.72 (Released 2019-07-27)
-----------------------------------------------------------------------

Decorated log: https://github.com/ocornut/imgui/releases/tag/v1.72

Breaking Changes:

- Removed redirecting functions/enums names that were marked obsolete in 1.51 (June 2017):
  - ImGuiCol_Column*, ImGuiSetCond_* enums.
  - IsItemHoveredRect(), IsPosHoveringAnyWindow(), IsMouseHoveringAnyWindow(), IsMouseHoveringWindow() functions.
  - IMGUI_ONCE_UPON_A_FRAME macro.
  If you were still using the old names, read "API Breaking Changes" section of imgui.cpp to find out
  the new names or equivalent features.
- Renamed ImFontAtlas::CustomRect to ImFontAtlasCustomRect. Kept redirection typedef (will obsolete).
- Removed TreeAdvanceToLabelPos() which is rarely used and only does SetCursorPosX(GetCursorPosX() + GetTreeNodeToLabelSpacing()).
  Kept redirection function (will obsolete). (#581, #324)

Other Changes:

- Scrolling: Made mouse-wheel scrolling lock the underlying window until the mouse is moved again or
  until a short delay expires (~2 seconds). This allow uninterrupted scroll even if child windows are
  passing under the mouse cursor. (#2604)
- Scrolling: Made it possible for mouse wheel and navigation-triggered scrolling to override a call to
  SetScrollX()/SetScrollY(), making it possible to use a simpler stateless pattern for auto-scrolling:
     // (Submit items..)
     if (ImGui::GetScrollY() >= ImGui::GetScrollMaxY())  // If scrolling at the already at the bottom..
         ImGui::SetScrollHereY(1.0f);                    // ..make last item fully visible
- Scrolling: Added SetScrollHereX(), SetScrollFromPosX() for completeness. (#1580) [@kevreco]
- Scrolling: Mouse wheel scrolling while hovering a child window is automatically forwarded to parent window
  if ScrollMax is zero on the scrolling axis.
  Also still the case if ImGuiWindowFlags_NoScrollWithMouse is set (not new), but previously the forwarding
  would be disabled if ImGuiWindowFlags_NoScrollbar was set on the child window, which is not the case
  any more. Forwarding can still be disabled by setting ImGuiWindowFlags_NoInputs. (amend #1502, #1380).
- Window: Fixed InnerClipRect right-most coordinates using wrong padding setting (introduced in 1.71).
- Window: Fixed old SetWindowFontScale() api value from not being inherited by child window. Added
  comments about the right way to scale your UI (load a font at the right side, rebuild atlas, scale style).
- Scrollbar: Avoid overlapping the opposite side when window (often a child window) is forcibly too small.
- Combo: Hide arrow when there's not enough space even for the square button.
- InputText: Testing for newly added ImGuiKey_KeyPadEnter key. (#2677, #2005) [@amc522]
- TabBar: Fixed unfocused tab bar separator color (was using ImGuiCol_Tab, should use ImGuiCol_TabUnfocusedActive).
- Columns: Fixed a regression from 1.71 where the right-side of the contents rectangle within each column
  would wrongly use a WindowPadding.x instead of ItemSpacing.x like it always did. (#125, #2666)
- Columns: Made the right-most edge reaches up to the clipping rectangle (removing half of WindowPadding.x
  worth of asymmetrical/extraneous padding, note that there's another half that conservatively has to offset
  the right-most column, otherwise it's clipping width won't match the other columns). (#125, #2666)
- Columns: Improved honoring alignment with various values of ItemSpacing.x and WindowPadding.x. (#125, #2666)
- Columns: Made GetColumnOffset() and GetColumnWidth() behave when there's no column set, consistently with
  other column functions. (#2683)
- InputTextMultiline: Fixed vertical scrolling tracking glitch.
- Word-wrapping: Fixed overzealous word-wrapping when glyph edge lands exactly on the limit. Because
  of this, auto-fitting exactly unwrapped text would make it wrap. (fixes initial 1.15 commit, 78645a7d).
- Style: Attenuated default opacity of ImGuiCol_Separator in Classic and Light styles.
- Style: Added style.ColorButtonPosition (left/right, defaults to ImGuiDir_Right) to move the color button
  of ColorEdit3/ColorEdit4 functions to either side of the inputs.
- IO: Added ImGuiKey_KeyPadEnter and support in various back-ends (previously back-ends would need to
  specifically redirect key-pad keys to their regular counterpart). This is a temporary attenuating measure
  until we actually refactor and add whole sets of keys into the ImGuiKey enum. (#2677, #2005) [@amc522]
- Misc: Made Button(), ColorButton() not trigger an "edited" event leading to IsItemDeactivatedAfterEdit()
  returning true. This also effectively make ColorEdit4() not incorrect trigger IsItemDeactivatedAfterEdit()
  when clicking the color button to open the picker popup. (#1875)
- Misc: Added IMGUI_DISABLE_METRICS_WINDOW imconfig.h setting to explicitly compile out ShowMetricsWindow().
- Debug, Metrics: Added "Tools->Item Picker" tool which allow clicking on a widget to break in the debugger
  within the item code. The tool calls IM_DEBUG_BREAK() which can be redefined in imconfig.h if needed.
- ImDrawList: Fixed CloneOutput() helper crashing. (#1860) [@gviot]
- ImDrawList::ChannelsSplit(), ImDrawListSplitter: Fixed an issue with merging draw commands between
  channel 0 and 1. (#2624)
- ImDrawListSplitter: Fixed memory leak when using low-level split api (was not affecting ImDrawList api,
  also this type was added in 1.71 and not advertised as a public-facing feature).
- Fonts: binary_to_compressed_c.cpp: Display an error message if failing to open/read the input font file.
- Demo: Log, Console: Using a simpler stateless pattern for auto-scrolling.
- Demo: Widgets: Showing how to use the format parameter of Slider/Drag functions to display the name
  of an enum value instead of the underlying integer value.
- Demo: Renamed the "Help" menu to "Tools" (more accurate).
- Backends: DX10/DX11: Backup, clear and restore Geometry Shader is any is bound when calling renderer.
- Backends: DX11: Clear Hull Shader, Domain Shader, Compute Shader before rendering. Not backing/restoring them.
- Backends: OSX: Disabled default native Mac clipboard copy/paste implementation in core library (added in 1.71),
  because it needs application to be linked with '-framework ApplicationServices'. It can be explicitly
  enabled back by using '#define IMGUI_ENABLE_OSX_DEFAULT_CLIPBOARD_FUNCTIONS' in imconfig.h. Re-added
  equivalent using NSPasteboard api in the imgui_impl_osx.mm experimental back-end. (#2546)
- Backends: SDL2: Added ImGui_ImplSDL2_InitForD3D() function to make D3D support more visible.
  (#2482, #2632) [@josiahmanson]
- Examples: Added SDL2+DirectX11 example application. (#2632, #2612, #2482) [@vincenthamm]


-----------------------------------------------------------------------
 VERSION 1.71 (Released 2019-06-12)
-----------------------------------------------------------------------

Decorated log: https://github.com/ocornut/imgui/releases/tag/v1.71

Breaking Changes:

- IO: changed AddInputCharacter(unsigned short c) signature to AddInputCharacter(unsigned int c).
- Renamed SetNextTreeNodeOpen() to SetNextItemOpen(). Kept inline redirection function (will obsolete).
- Window: rendering of child windows outer decorations (e.g. bg color, border, scrollbars) is now
  performed as part of their parent window, avoiding the creation of an extraneous draw commands.
  If you have overlapping child windows with decorations, and relied on their relative z-order to be
  mapped to submission their order, this will affect your rendering. The optimization is disabled
  if the parent window has no visual output because it appears to be the most common situation leading
  to the creation of overlapping child windows. Please reach out if you are affected by this change!

Other Changes:

- Window: clarified behavior of SetNextWindowContentSize(). Content size is defined as the size available
  after removal of WindowPadding on each sides. So SetNextWindowContentSize(ImVec2(100,100)) + auto-resize
  will always allow submitting a 100x100 item without creating a scrollbar, regarding of WindowPadding.
  The exact meaning of ContentSize for decorated windows was previously ill-defined.
- Window: Fixed auto-resize with AlwaysVerticalScrollbar or AlwaysHorizontalScrollbar flags.
- Window: Fixed one case where auto-resize by double-clicking the resize grip would make either scrollbar
  appear for a single frame after the resize.
- Separator: Revert 1.70 "Declare its thickness (1.0f) to the layout" change. It's not incorrect
  but it breaks existing some layout patterns. Will return back to it when we expose Separator flags.
- Fixed InputScalar, InputScalarN, SliderScalarN, DragScalarN with non-visible label from inserting
  style.ItemInnerSpacing.x worth of trailing spacing.
- Fixed InputFloatX, SliderFloatX, DragFloatX functions erroneously reporting IsItemEdited() multiple
  times when the text input doesn't match the formatted output value (e.g. input "1" shows "1.000").
  It wasn't much of a problem because we typically use the return value instead of IsItemEdited() here.
- Fixed uses of IsItemDeactivated(), IsItemDeactivatedAfterEdit() on multi-components widgets and
  after EndGroup(). (#2550, #1875)
- Fixed crash when appending with BeginMainMenuBar() more than once and no other window are showing. (#2567)
- ColorEdit: Fixed the color picker popup only displaying inputs as HSV instead of showing multiple
  options. (#2587, broken in 1.69 by #2384).
- CollapsingHeader: Better clipping when a close button is enabled and it overlaps the label. (#600)
- Scrollbar: Minor bounding box adjustment to cope with various border size.
- Scrollbar, Style: Changed default style.ScrollbarSize from 16 to 14.
- Combo: Fixed rounding not applying with the ImGuiComboFlags_NoArrowButton flag. (#2607) [@DucaRii]
- Nav: Fixed gamepad/keyboard moving of window affecting contents size incorrectly, sometimes leading
  to scrollbars appearing during the movement.
- Nav: Fixed rare crash when e.g. releasing Alt-key while focusing a window with a menu at the same
  frame as clearing the focus. This was in most noticeable in back-ends such as Glfw and SDL which
  emits key release events when focusing another viewport, leading to Alt+clicking on void on another
  viewport triggering the issue. (#2609)
- TreeNode, CollapsingHeader: Fixed highlight frame not covering horizontal area fully when using
  horizontal scrolling. (#2211, #2579)
- TabBar: Fixed BeginTabBar() within a window with horizontal scrolling from creating a feedback
  loop with the horizontal contents size.
- Columns: Fixed Columns() within a window with horizontal scrolling from not covering the full
  horizontal area (previously only worked with an explicit contents size). (#125)
- Columns: Fixed Separator from creating an extraneous draw command. (#125)
- Columns: Fixed Selectable with SpanAllColumns flag from creating an extraneous draw command. (#125)
- Style: Added style.WindowMenuButtonPosition (left/right, defaults to ImGuiDir_Left) to move the
  collapsing/docking button to the other side of the title bar.
- Style: Made window close button cross slightly smaller.
- Log/Capture: Fixed BeginTabItem() label not being included in a text log/capture.
- ImDrawList: Added ImDrawCmd::VtxOffset value to support large meshes (64k+ vertices) using 16-bit indices.
  The renderer back-end needs to set 'io.BackendFlags |= ImGuiBackendFlags_RendererHasVtxOffset' to enable
  this, and honor the ImDrawCmd::VtxOffset field. Otherwise the value will always be zero. (#2591)
  This has the advantage of preserving smaller index buffers and allowing to execute on hardware that do not
  support 32-bit indices. Most examples back-ends have been modified to support the VtxOffset field.
- ImDrawList: Added ImDrawCmd::IdxOffset value, equivalent to summing element count for each draw command.
  This is provided for convenience and consistency with VtxOffset. (#2591)
- ImDrawCallback: Allow to override the signature of ImDrawCallback by #define-ing it. This is meant to
  facilitate custom rendering back-ends passing local render-specific data to the draw callback.
- ImFontAtlas: FreeType: Added RasterizerFlags::Monochrome flag to disable font anti-aliasing. Combine
  with RasterizerFlags::MonoHinting for best results. (#2545) [@HolyBlackCat]
- ImFontGlyphRangesBuilder: Fixed unnecessarily over-sized buffer, which incidentally was also not
  fully cleared. Fixed edge-case overflow when adding character 0xFFFF. (#2568). [@NIKE3500]
- Demo: Added full "Dear ImGui" prefix to the title of "Dear ImGui Demo" and "Dear ImGui Metrics" windows.
- Backends: Add native Mac clipboard copy/paste default implementation in core library to match what we are
  dealing with Win32, and to facilitate integration in custom engines. (#2546) [@andrewwillmott]
- Backends: OSX: imgui_impl_osx: Added mouse cursor support. (#2585, #1873) [@actboy168]
- Examples/Backends: DirectX9/10/11/12, Metal, Vulkan, OpenGL3 (Desktop GL only): Added support for large meshes
  (64k+ vertices) with 16-bit indices, enable 'ImGuiBackendFlags_RendererHasVtxOffset' in those back-ends. (#2591)
- Examples/Backends: Don't filter characters under 0x10000 before calling io.AddInputCharacter(),
  the filtering is done in io.AddInputCharacter() itself. This is in prevision for fuller Unicode
  support. (#2538, #2541)


-----------------------------------------------------------------------
 VERSION 1.70 (Released 2019-05-06)
-----------------------------------------------------------------------

Decorated log: https://github.com/ocornut/imgui/releases/tag/v1.70

Breaking Changes:

- ImDrawList: Improved algorithm for mitre joints on thick lines, preserving correct thickness
  up to 90 degrees angles (e.g. rectangles). If you have custom rendering using thick lines,
  they will appear a little thicker now. (#2518) [@rmitton]
- Obsoleted GetContentRegionAvailWidth(), use GetContentRegionAvail().x instead.
  Kept inline redirection function.
- Examples: Vulkan: Added MinImageCount/ImageCount fields in ImGui_ImplVulkan_InitInfo, required
  during initialization to specify the number of in-flight image requested by swap chains.
  (was previously a hard #define IMGUI_VK_QUEUED_FRAMES 2). (#2071, #1677) [@nathanvoglsam]
- Examples: Vulkan: Tidying up the demo/internals helpers (most engine/app should not rely
  on them but it is possible you have!).

Other Changes:

- ImDrawList: Added ImDrawCallback_ResetRenderState, a special ImDrawList::AddCallback() value
  to request the renderer back-end to reset its render state. (#2037, #1639, #2452)
  Examples: Added support for ImDrawCallback_ResetRenderState in all renderer back-ends. Each
  renderer code setting up initial render state has been moved to a function so it could be
  called at the start of rendering and when a ResetRenderState is requested. [@ocornut, @bear24rw]
- InputText: Fixed selection background rendering one frame after the cursor movement when
  first transitioning from no-selection to has-selection. (Bug in 1.69) (#2436) [@Nazg-Gul]
- InputText: Work-around for buggy standard libraries where isprint('\t') returns true. (#2467, #1336)
- InputText: Fixed ImGuiInputTextFlags_AllowTabInput leading to two tabs characters being inserted
  if the back-end provided both Key and Character input. (#2467, #1336)
- Layout: Added SetNextItemWidth() helper to avoid using PushItemWidth/PopItemWidth() for single items.
  Note that SetNextItemWidth() currently only affect the same subset of items as PushItemWidth(),
  generally referred to as the large framed+labeled items. Because the new SetNextItemWidth()
  function is explicit we may later extend its effect to more items.
- Layout: Fixed PushItemWidth(-width) for right-side alignment laying out some items (button, listbox, etc.)
  with negative sizes if the 'width' argument was smaller than the available width at the time of item
  submission.
- Window: Fixed window with the AlwaysAutoResize flag unnecessarily extending their hovering boundaries
  by a few pixels (this is used to facilitate resizing from borders when available for a given window).
  One of the noticeable minor side effect was that navigating menus would have had a tendency to disable
  highlight from parent menu items earlier than necessary while approaching the child menu.
- Window: Close button is horizontally aligned with style.FramePadding.x.
- Window: Fixed contents region being off by WindowBorderSize amount on the right when scrollbar is active.
- Window: Fixed SetNextWindowSizeConstraints() with non-rounded positions making windows drift. (#2067, #2530)
- Popups: Closing a popup restores the focused/nav window in place at the time of the popup opening,
  instead of restoring the window that was in the window stack at the time of the OpenPopup call. (#2517)
  Among other things, this allows opening a popup while no window are focused, and pressing Escape to
  clear the focus again.
- Popups: Fixed right-click from closing all popups instead of aiming at the hovered popup level
  (regression in 1.67).
- Selectable: With ImGuiSelectableFlags_AllowDoubleClick doesn't return true on the mouse button release
  following the double-click. Only first mouse release + second mouse down (double-click) returns true.
  Likewise for internal ButtonBehavior() with both _PressedOnClickRelease | _PressedOnDoubleClick. (#2503)
- GetMouseDragDelta(): also returns the delta on the mouse button released frame. (#2419)
- GetMouseDragDelta(): verify that mouse positions are valid otherwise returns zero.
- Inputs: Also add support for horizontal scroll with Shift+Mouse Wheel. (#2424, #1463) [@LucaRood]
- PlotLines, PlotHistogram: Ignore NaN values when calculating min/max bounds. (#2485)
- Columns: Fixed boundary of clipping being off by 1 pixel within the left column. (#125)
- Separator: Declare its thickness (1.0f) to the layout, making items around separator more symmetrical.
- Combo, Slider, Scrollbar: Improve rendering in situation when there's only a few pixels available (<3 pixels).
- Nav: Fixed Drag/Slider functions going into text input mode when keyboard CTRL is held while pressing NavActivate.
- Drag and Drop: Fixed drag source with ImGuiDragDropFlags_SourceAllowNullID and null ID from receiving click
  regardless of being covered by another window (it didn't honor correct hovering rules). (#2521)
- ImDrawList: Improved algorithm for mitre joints on thick lines, preserving correct thickness up to 90 degrees
  angles, also faster to output. (#2518) [@rmitton]
- Misc: Added IM_MALLOC/IM_FREE macros mimicking IM_NEW/IM_DELETE so user doesn't need to revert
  to using the ImGui::MemAlloc()/MemFree() calls directly.
- Misc: Made IMGUI_CHECKVERSION() macro also check for matching size of ImDrawIdx.
- Metrics: Added "Show windows rectangles" tool to visualize the different rectangles.
- Demo: Improved trees in columns demo.
- Examples: OpenGL: Added a test GL call + comments in ImGui_ImplOpenGL3_Init() to detect uninitialized
  GL function loaders early, and help users understand what they are missing. (#2421)
- Examples: SDL: Added support for SDL_GameController gamepads (enable with ImGuiConfigFlags_NavEnableGamepad). (#2509) [@DJLink]
- Examples: Emscripten: Added Emscripten+SDL+GLES2 example. (#2494, #2492, #2351, #336) [@nicolasnoble, @redblobgames]
- Examples: Metal: Added Glfw+Metal example. (#2527) [@bear24rw]
- Examples: OpenGL3: Minor tweaks + not calling glBindBuffer more than necessary in the render loop.
- Examples: Vulkan: Fixed in-flight buffers issues when using multi-viewports. (#2461, #2348, #2378, #2097)
- Examples: Vulkan: Added missing support for 32-bit indices (#define ImDrawIdx unsigned int).
- Examples: Vulkan: Avoid passing negative coordinates to vkCmdSetScissor, which debug validation layers do not like.
- Examples: Vulkan: Added ImGui_ImplVulkan_SetMinImageCount() to change min image count at runtime. (#2071) [@nathanvoglsam]
- Examples: DirectX9: Fixed erroneous assert in ImGui_ImplDX9_InvalidateDeviceObjects(). (#2454)
- Examples: DirectX10/11/12, Allegro, Marmalade: Render functions early out when display size is zero (minimized). (#2496)
- Examples: GLUT: Fixed existing FreeGLUT example to work with regular GLUT. (#2465) [@andrewwillmott]
- Examples: GLUT: Renamed imgui_impl_freeglut.cpp/.h to imgui_impl_glut.cpp/.h. (#2465) [@andrewwillmott]
- Examples: GLUT: Made io.DeltaTime always > 0. (#2430)
- Examples: Visual Studio: Updated default platform toolset+sdk in vcproj files from v100+sdk7 (vs2010)
  to v110+sdk8 (vs2012). This is mostly so we can remove reliance on DXSDK_DIR for the DX10/DX11 example,
  which if existing and when switching to recent SDK ends up conflicting and creating warnings.


-----------------------------------------------------------------------
 VERSION 1.69 (Released 2019-03-13)
-----------------------------------------------------------------------

Decorated log: https://github.com/ocornut/imgui/releases/tag/v1.69

Breaking Changes:

- Renamed ColorEdit/ColorPicker's ImGuiColorEditFlags_RGB/_HSV/_HEX flags to respectively
  ImGuiColorEditFlags_DisplayRGB/_DisplayHSV/_DisplayHex. This is because the addition of
  new flag ImGuiColorEditFlags_InputHSV makes the earlier one ambiguous.
  Kept redirection enum values (will obsolete). (#2384) [@haldean]
- Renamed GetOverlayDrawList() to GetForegroundDrawList(). Kept redirection function (will obsolete). (#2391)

Other Changes:

- Added GetBackgroundDrawList() helper to quickly get access to a ImDrawList that will be rendered
  behind every other windows. (#2391, #545)
- DragScalar, InputScalar, SliderScalar: Added support for u8/s8/u16/s16 data types (ImGuiDataType_S8, etc.)
  We are reusing function instances of larger types to reduce code size. (#643, #320, #708, #1011)
- Added InputTextWithHint() to display a description/hint in the text box when no text
  has been entered. (#2400) [@Organic-Code, @ocornut]
- Nav: Fixed a tap on AltGR (e.g. German keyboard) from navigating to the menu layer.
- Nav: Fixed Ctrl+Tab keeping active InputText() of a previous window active after the switch. (#2380)
- Fixed IsItemDeactivated()/IsItemDeactivatedAfterEdit() from not correctly returning true
  when tabbing out of a focusable widget (Input/Slider/Drag) in most situations. (#2215, #1875)
- InputInt, InputFloat, InputScalar: Fix to keep the label of the +/- buttons centered when
  style.FramePadding.x is abnormally larger than style.FramePadding.y. Since the buttons are
  meant to be square (to align with e.g. color button) we always use FramePadding.y. (#2367)
- InputInt, InputScalar: +/- buttons now respects the natural type limits instead of
  overflowing or underflowing the value.
- InputText: Fixed an edge case crash that would happen if another widget sharing the same ID
  is being swapped with an InputText that has yet to be activated.
- InputText: Fixed various display corruption related to swapping the underlying buffer while
  a input widget is active (both for writable and read-only paths). Often they would manifest
  when manipulating the scrollbar of a multi-line input text.
- ColorEdit, ColorPicker, ColorButton: Added ImGuiColorEditFlags_InputHSV to manipulate color
  values encoded as HSV (in order to avoid HSV<>RGB round trips and associated singularities).
  (#2383, #2384) [@haldean]
- ColorPicker: Fixed a bug/assertion when displaying a color picker in a collapsed window
  while dragging its title bar. (#2389)
- ColorEdit: Fixed tooltip not honoring the ImGuiColorEditFlags_NoAlpha contract of never
  reading the 4th float in the array (value was read and discarded). (#2384) [@haldean]
- MenuItem, Selectable: Fixed disabled widget interfering with navigation (fix c2db7f63 in 1.67).
- TabBar: Fixed a crash when using many BeginTabBar() recursively (didn't affect docking). (#2371)
- TabBar: Added extra mis-usage error recovery. Past the assert, common mis-usage don't lead to
  hard crashes any more, facilitating integration with scripting languages. (#1651)
- TabBar: Fixed ImGuiTabItemFlags_SetSelected being ignored if the tab is not visible (with
  scrolling policy enabled) or if is currently appearing.
- TabBar: Fixed Tab tooltip code making drag and drop tooltip disappear during the frame where
  the drag payload activate a tab.
- TabBar: Reworked scrolling policy (when ImGuiTabBarFlags_FittingPolicyScroll is set) to
  teleport the view when aiming at a tab far away the visible section, and otherwise accelerate
  the scrolling speed to cap the scrolling time to 0.3 seconds.
- Text: Fixed large Text/TextUnformatted calls not feeding their size into layout when starting
  below the lower point of the current clipping rectangle. This bug has been there since v1.0!
  It was hardly noticeable but would affect the scrolling range, which in turn would affect
  some scrolling request functions when called during the appearing frame of a window.
- Plot: Fixed divide-by-zero in PlotLines() when passing a count of 1. (#2387) [@Lectem]
- Log/Capture: Fixed LogXXX functions emitting extraneous leading carriage return.
- Log/Capture: Fixed an issue when empty string on a new line would not emit a carriage return.
- Log/Capture: Fixed LogXXX functions 'auto_open_depth' parameter being treated as an absolute
  tree depth instead of a relative one.
- Log/Capture: Fixed CollapsingHeader trailing ascii representation being "#" instead of "##".
- ImFont: Added GetGlyphRangesVietnamese() helper. (#2403)
- Misc: Asserting in NewFrame() if style.WindowMinSize is zero or smaller than (1.0f,1.0f).
- Demo: Using GetBackgroundDrawList() and GetForegroundDrawList() in "Custom Rendering" demo.
- Demo: InputText: Demonstrating use of ImGuiInputTextFlags_CallbackResize. (#2006, #1443, #1008).
- Examples: GLFW, SDL: Preserve DisplayFramebufferScale when main viewport is minimized.
  (This is particularly useful for the viewport branch because we are not supporting per-viewport
  frame-buffer scale. It fixes windows not refreshing when main viewport is minimized.) (#2416)
- Examples: OpenGL: Fix to be able to run on ES 2.0 / WebGL 1.0. [@rmitton, @gabrielcuvillier]
- Examples: OpenGL: Fix for OSX not supporting OpenGL 4.5, we don't try to read GL_CLIP_ORIGIN
  even if the OpenGL headers/loader happens to define the value. (#2366, #2186)
- Examples: Allegro: Added support for touch events (emulating mouse). (#2219) [@dos1]
- Examples: DirectX9: Minor changes to match the other DirectX examples more closely. (#2394)


-----------------------------------------------------------------------
 VERSION 1.68 (Released 2019-02-19)
-----------------------------------------------------------------------

Decorated log: https://github.com/ocornut/imgui/releases/tag/v1.68

Breaking Changes:

- Removed io.DisplayVisibleMin/DisplayVisibleMax (which were marked obsolete and removed from viewport/docking branch already).
- Made it illegal/assert when io.DisplayTime == 0.0f (with an exception for the first frame).
  If for some reason your time step calculation gives you a zero value, replace it with a arbitrary small value!

Other Changes:

- Added .editorconfig file for text editors to standardize using spaces. (#2038) [@kudaba]
- ImDrawData: Added FramebufferScale field (currently a copy of the value from io.DisplayFramebufferScale).
  This is to allow render functions being written without pulling any data from ImGuiIO, allowing incoming
  multi-viewport feature to behave on Retina display and with multiple displays.
  If you are not using a custom binding, please update your render function code ahead of time,
  and use draw_data->FramebufferScale instead of io.DisplayFramebufferScale. (#2306, #1676)
- Added IsItemActivated() as an extension to the IsItemDeactivated/IsItemDeactivatedAfterEdit functions
  which are useful to implement variety of undo patterns. (#820, #956, #1875)
- InputText: Fixed a bug where ESCAPE would not restore the initial value in all situations. (#2321) [@relick]
- InputText: Fixed a bug where ESCAPE would be first captured by the Keyboard Navigation code. (#2321, #787)
- InputText: Fixed redo buffer exhaustion handling (rare) which could corrupt the undo character buffer. (#2333)
  The way the redo/undo buffers work would have made it generally unnoticeable to the user.
- Fixed range-version of PushID() and GetID() not honoring the ### operator to restart from the seed value.
- Fixed CloseCurrentPopup() on a child-menu of a modal incorrectly closing the modal. (#2308)
- Tabs: Added ImGuiTabBarFlags_TabListPopupButton flag to show a popup button on manual tab bars. (#261, #351)
- Tabs: Removed ImGuiTabBarFlags_NoTabListPopupButton which was available in 1.67 but actually had zero use.
- Tabs: Fixed a minor clipping glitch when changing style's FramePadding from frame to frame.
- Tabs: Fixed border (when enabled) so it is aligned correctly mid-pixel and appears as bright as other borders.
- Style, Selectable: Added ImGuiStyle::SelectableTextAlign and ImGuiStyleVar_SelectableTextAlign. (#2347) [@haldean]
- Menus: Tweaked horizontal overlap between parent and child menu (to help convey relative depth)
  from using style.ItemSpacing.x to style.ItemInnerSpacing.x, the later being expected to be smaller. (#1086)
- RadioButton: Fixed label horizontal alignment to precisely match Checkbox().
- Window: When resizing from an edge, the border is more visible and better follow the rounded corners.
- Window: Fixed initial width of collapsed windows not taking account of contents width (broken in 1.67). (#2336, #176)
- Scrollbar: Fade out and disable interaction when too small, in order to facilitate using the resize grab on very
  small window, as well as reducing visual noise/overlap.
- ListBox: Better optimized when clipped / non-visible.
- InputTextMultiline: Better optimized when clipped / non-visible.
- Font: Fixed high-level ImGui::CalcTextSize() used by most widgets from erroneously subtracting 1.0f*scale to
  calculated text width. Among noticeable side-effects, it would make sequences of repeated Text/SameLine calls
  not align the same as a single call, and create mismatch between high-level size calculation and those performed
  with the lower-level ImDrawList api. (#792) [@SlNPacifist]
- Font: Fixed building atlas when specifying duplicate/overlapping ranges within a same font. (#2353, #2233)
- ImDrawList: Fixed AddCircle(), AddCircleFilled() angle step being off, which was visible when drawing a "circle"
  with a small number of segments (e.g. an hexagon). (#2287) [@baktery]
- ImGuiTextBuffer: Added append() function (unformatted).
- ImFontAtlas: Added 0x2000-0x206F general punctuation range to default ChineseFull/ChineseSimplifiedCommon ranges. (#2093)
- ImFontAtlas: FreeType: Added support for imgui allocators + custom FreeType only SetAllocatorFunctions. (#2285) [@Vuhdo]
- ImFontAtlas: FreeType: Fixed using imgui_freetype.cpp in unity builds. (#2302)
- Demo: Fixed "Log" demo not initializing properly, leading to the first line not showing before a Clear. (#2318) [@bluescan]
- Demo: Added "Auto-scroll" option in Log/Console demos. (#2300) [@nicolasnoble, @ocornut]
- Examples: Metal, OpenGL2, OpenGL3, Vulkan: Fixed offsetting of clipping rectangle with ImDrawData::DisplayPos != (0,0)
  when the display frame-buffer scale scale is not (1,1). While this doesn't make a difference when using master branch,
  this is effectively fixing support for multi-viewport with Mac Retina Displays on those examples. (#2306) [@rasky, @ocornut]
  Also using ImDrawData::FramebufferScale instead of io.DisplayFramebufferScale.
- Examples: Clarified the use the ImDrawData::DisplayPos to offset clipping rectangles.
- Examples: Win32: Using GetForegroundWindow()+IsChild() instead of GetActiveWindow() to be compatible with windows created
  in a different thread or parent. (#1951, #2087, #2156, #2232) [many people]
- Examples: SDL: Using the SDL_WINDOW_ALLOW_HIGHDPI flag. (#2306, #1676) [@rasky]
- Examples: Win32: Added support for XInput gamepads (if ImGuiConfigFlags_NavEnableGamepad is enabled).
- Examples: Win32: Added support for mouse buttons 4 and 5 via WM_XBUTTON* messages. (#2264)
- Examples: DirectX9: Explicitly disable fog (D3DRS_FOGENABLE) before drawing in case user state has it set. (#2288, #2230)
- Examples: OpenGL2: Added #define GL_SILENCE_DEPRECATION to cope with newer XCode warnings.
- Examples: OpenGL3: Using GLSL 4.10 shaders for any GLSL version over 410 (e.g. 430, 450). (#2329) [@BrutPitt]


-----------------------------------------------------------------------
 VERSION 1.67 (Released 2019-01-14)
-----------------------------------------------------------------------

Decorated log: https://github.com/ocornut/imgui/releases/tag/v1.67

Breaking Changes:

- Made it illegal to call Begin("") with an empty string. This somehow half-worked before but had various undesirable
  side-effect because the window would have ID zero. In particular it is causing problems in viewport/docking branches.
- Renamed io.ConfigResizeWindowsFromEdges to io.ConfigWindowsResizeFromEdges and removed its [Beta] mark.
  The addition of new configuration options in the Docking branch is pushing for a little reorganization of those names.
- Renamed ImFontAtlas::GlyphRangesBuilder to ImFontGlyphRangesBuilder. Kept redirection typedef (will obsolete).

Other Changes:

- Added BETA api for Tab Bar/Tabs widgets: (#261, #351)
  - Added BeginTabBar(), EndTabBar(), BeginTabItem(), EndTabItem(), SetTabItemClosed() API.
  - Added ImGuiTabBarFlags flags for BeginTabBar().
  - Added ImGuiTabItemFlags flags for BeginTabItem().
  - Style: Added ImGuiCol_Tab, ImGuiCol_TabHovered, ImGuiCol_TabActive, ImGuiCol_TabUnfocused, ImGuiCol_TabUnfocusedActive colors.
  - Demo: Added Layout->Tabs demo code.
  - Demo: Added "Documents" example app showcasing possible use for tabs.
  This feature was merged from the Docking branch in order to allow the use of regular tabs in your code.
  (It does not provide the docking/splitting/merging of windows available in the Docking branch)
- Added ImGuiWindowFlags_UnsavedDocument window flag to append '*' to title without altering the ID, as a convenience
  to avoid using the ### operator. In the Docking branch this also has an effect on tab closing behavior.
- Window, Focus, Popup: Fixed an issue where closing a popup by clicking another window with the _NoMove flag would refocus
  the parent window of the popup instead of the newly clicked window.
- Window: Contents size is preserved while a window collapsed. Fix auto-resizing window losing their size for one frame when uncollapsed.
- Window: Contents size is preserved while a window contents is hidden (unless it is hidden for resizing purpose).
- Window: Resizing windows from edge is now enabled by default (io.ConfigWindowsResizeFromEdges=true). Note that
  it only works _if_ the back-end sets ImGuiBackendFlags_HasMouseCursors, which the standard back-ends do.
- Window: Added io.ConfigWindowsMoveFromTitleBarOnly option. This is ignored by window with no title bars (often popups).
  This affects clamping window within the visible area: with this option enabled title bars need to be visible. (#899)
- Window: Fixed using SetNextWindowPos() on a child window (which wasn't really documented) position the cursor as expected
  in the parent window, so there is no mismatch between the layout in parent and the position of the child window.
- InputFloat: When using ImGuiInputTextFlags_ReadOnly the step buttons are disabled. (#2257)
- DragFloat: Fixed broken mouse direction change with power!=1.0. (#2174, #2206) [@Joshhua5]
- Nav: Fixed an keyboard issue where holding Activate/Space for longer than two frames on a button would unnecessary
  keep the focus on the parent window, which could steal it from newly appearing windows. (#787)
- Nav: Fixed animated window titles from being updated when displayed in the CTRL+Tab list. (#787)
- Error recovery: Extraneous/undesired calls to End() are now being caught by an assert in the End() function closer
  to the user call site (instead of being reported in EndFrame). Past the assert, they don't lead to crashes any more. (#1651)
  Missing calls to End(), past the assert, should not lead to crashes or to the fallback Debug window appearing on screen.
  Those changes makes it easier to integrate dear imgui with a scripting language allowing, given asserts are redirected
  into e.g. an error log and stopping the script execution.
- ImFontAtlas: Stb and FreeType: Atlas width is now properly based on total surface rather than glyph count (unless overridden with TexDesiredWidth).
- ImFontAtlas: Stb and FreeType: Fixed atlas builder so missing glyphs won't influence the atlas texture width. (#2233)
- ImFontAtlas: Stb and FreeType: Fixed atlas builder so duplicate glyphs (when merging fonts) won't be included in the rasterized atlas.
- ImFontAtlas: FreeType: Fixed abnormally high atlas height.
- ImFontAtlas: FreeType: Fixed support for any values of TexGlyphPadding (not just only 1).
- ImDrawList: Optimized some of the functions for performance of debug builds where non-inline function call cost are non-negligible.
  (Our test UI scene on VS2015 Debug Win64 with /RTC1 went ~5.9 ms -> ~4.9 ms. In Release same scene stays at ~0.3 ms.)
- IO: Added BackendPlatformUserData, BackendRendererUserData, BackendLanguageUserData void* for storage use by back-ends.
- IO: Renamed InputCharacters[], marked internal as was always intended. Please don't access directly, and use AddInputCharacter() instead!
- IO: AddInputCharacter() goes into a queue which can receive as many characters as needed during the frame. This is useful
  for automation to not have an upper limit on typing speed. Will later transition key/mouse to use the event queue later.
- Style: Tweaked default value of style.DisplayWindowPadding from (20,20) to (19,19) so the default style as a value
  which is the same as the title bar height.
- Demo: "Simple Layout" and "Style Editor" are now using tabs.
- Demo: Added a few more things under "Child windows" (changing ImGuiCol_ChildBg, positioning child, using IsItemHovered after a child).
- Examples: DirectX10/11/12: Made imgui_impl_dx10/dx11/dx12.cpp link d3dcompiler.lib from the .cpp file to ease integration.
- Examples: Allegro 5: Properly destroy globals on shutdown to allow for restart. (#2262) [@DomRe]


-----------------------------------------------------------------------
 VERSION 1.66b (Released 2018-12-01)
-----------------------------------------------------------------------

Decorated log: https://github.com/ocornut/imgui/releases/tag/v1.66b

Other Changes:

- Fixed a text rendering/clipping bug introduced in 1.66 (on 2018-10-12, commit ede3a3b9) that affect single ImDrawList::AddText()
  calls with single strings larger than 10k. Text/TextUnformatted() calls were not affected, but e.g. InputText() was. [@pdoane]
- When the focused window become inactive don't restore focus to a window with the ImGuiWindowFlags_NoInputs flag. (#2213) [@zzzyap]
- Separator: Fixed Separator() outputting an extraneous empty line when captured into clipboard/text/file.
- Demo: Added ShowAboutWindow() call, previously was only accessible from the demo window.
- Demo: ShowAboutWindow() now display various Build/Config Information (compiler, os, etc.) that can easily be copied into bug reports.
- Fixed build issue with osxcross and macOS. (#2218) [@dos1]
- Examples: Setting up 'io.BackendPlatformName'/'io.BackendRendererName' fields to the current back-end can be displayed in the About window.
- Examples: SDL: changed the signature of ImGui_ImplSDL2_ProcessEvent() to use a const SDL_Event*. (#2187)


-----------------------------------------------------------------------
 VERSION 1.66 (Released 2018-11-22)
-----------------------------------------------------------------------

Decorated log: https://github.com/ocornut/imgui/releases/tag/v1.66

Breaking Changes:

- Renamed SetScrollHere() to SetScrollHereY(). Kept redirection function (will obsolete).
- Renamed misc/stl/imgui_stl.* to misc/cpp/imgui_stdlib.* in prevision for other C++ helper files. (#2035, #2096)

Other Changes:

- Fixed calling SetNextWindowSize()/SetWindowSize() with non-integer values leading to
  accidental alteration of window position. We now round the provided size. (#2067)
- Fixed calling DestroyContext() always saving .ini data with the current context instead
  of the supplied context pointer. (#2066)
- Nav, Focus: Fixed ImGuiWindowFlags_NoBringToFrontOnFocus windows not being restoring focus
  properly after the main menu bar or last focused window is deactivated.
- Nav: Fixed an assert in certain circumstance (mostly when using popups) when mouse positions stop being valid. (#2168)
- Nav: Fixed explicit directional input not re-highlighting current nav item if there is a single item in the window
  and highlight has been previously disabled by the mouse. (#787)
- DragFloat: Fixed a situation where dragging with value rounding enabled or with a power curve
  erroneously wrapped the value to one of the min/max edge. (#2024, #708, #320, #2075).
- DragFloat: Disabled using power curve when one edge is FLT_MAX (broken in 1.61). (#2024)
- DragFloat: Disabled setting a default drag speed when one edge is FLT_MAX. (#2024)
- SliderAngle: Added optional format argument to alter precision or localize the string. (#2150) [@podsvirov]
- Window: Resizing from edges (with io.ConfigResizeWindowsFromEdges Beta flag) extends the hit region
  of root floating windows outside the window, making it easier to resize windows. Resize grips are also
  extended accordingly so there are no discontinuity when hovering between borders and corners. (#1495, #822)
- Window: Added ImGuiWindowFlags_NoBackground flag to avoid rendering window background. This is mostly to allow
  the creation of new flag combinations, as we could already use SetNextWindowBgAlpha(0.0f). (#1660) [@biojppm, @ocornut]
- Window: Added ImGuiWindowFlags_NoDecoration helper flag which is essentially NoTitleBar+NoResize+NoScrollbar+NoCollapse.
- Window: Added ImGuiWindowFlags_NoMouseInputs which is basically the old ImGuiWindowFlags_NoInputs (essentially
  we have renamed ImGuiWindowFlags_NoInputs to ImGuiWindowFlags_NoMouseInputs). Made the new ImGuiWindowFlags_NoInputs
  encompass both NoMouseInputs+NoNav, which is consistent with its description. (#1660, #787)
- Window, Inputs: Fixed resizing from edges when io.MousePos is not pixel-rounded by rounding mouse position input. (#2110)
- BeginChild(): Fixed BeginChild(const char*, ...) variation erroneously not applying the ID stack
  to the provided string to uniquely identify the child window. This was undoing an intentional change
  introduced in 1.50 and broken in 1.60. (#1698, #894, #713).
- TextUnformatted(): Fixed a case where large-text path would read bytes past the text_end marker depending
  on the position of new lines in the buffer (it wasn't affecting the output but still not the right thing to do!)
- ListBox(): Fixed frame sizing when items_count==1 unnecessarily showing a scrollbar. (#2173) [@luk1337, @ocornut]
- ListBox(): Tweaked frame sizing so list boxes will look more consistent when FramePadding is far from ItemSpacing.
- RenderText(): Some optimization for very large text buffers, useful for non-optimized builds.
- BeginMenu(): Fixed menu popup horizontal offset being off the item in the menu bar when WindowPadding=0.0f.
- ArrowButton(): Fixed arrow shape being horizontally misaligned by (FramePadding.y-FramePadding.x) if they are different.
- Demo: Split the contents of ShowDemoWindow() into smaller functions as it appears to speed up link time with VS. (#2152)
- Drag and Drop: Added GetDragDropPayload() to peek directly into the payload (if any) from anywhere. (#143)
- ImGuiTextBuffer: Avoid heap allocation when empty.
- ImDrawList: Fixed AddConvexPolyFilled() undefined behavior when passing points_count smaller than 3,
  in particular, points_count==0 could lead to a memory stomp if the draw list was previously empty.
- Examples: DirectX10, DirectX11: Removed seemingly unnecessary calls to invalidate and recreate device objects
  in the WM_SIZE handler. (#2088) [@ice1000]
- Examples: GLFW: User previously installed GLFW callbacks are now saved and chain-called by the default callbacks. (#1759)
- Examples: OpenGL3: Added support for GL 4.5's glClipControl(GL_UPPER_LEFT). (#2186)
- Examples: OpenGL3+GLFW: Fixed error condition when using the GLAD loader. (#2157) [@blackball]
- Examples: OpenGL3+GLFW/SDL: Made main.cpp compile with IMGUI_IMPL_OPENGL_LOADER_CUSTOM (may be missing init). (#2178) [@doug-moen]
- Examples: SDL2+Vulkan: Fixed application shutdown which could deadlock on Linux + Xorg. (#2181) [@eRabbit0]


-----------------------------------------------------------------------
 VERSION 1.65 (Released 2018-09-06)
-----------------------------------------------------------------------

Decorated log: https://github.com/ocornut/imgui/releases/tag/v1.65

Breaking Changes:

- Renamed stb_truetype.h to imstb_truetype.h, stb_textedit.h to imstb_textedit.h, and
  stb_rect_pack.h to imstb_rectpack.h. If you were conveniently using the imgui copy of those
  STB headers in your project, you will have to update your include paths. (#1718, #2036)
  The reason for this change is to avoid conflicts for projects that may also be importing
  their own copy of the STB libraries. Note that imgui's copy of stb_textedit.h is modified.
- Renamed io.ConfigCursorBlink to io.ConfigInputTextCursorBlink. (#1427)

Other Changes:

- This is a minor release following the 1.64 refactor, with a little more shuffling of code.
- Clarified and improved the source code sectioning in all files (easier to search or browse sections).
- Nav: Removed the [Beta] tag from various descriptions of the gamepad/keyboard navigation system.
  Although it is not perfect and will keep being improved, it is fairly functional and used by many. (#787)
- Fixed a build issue with non-Cygwin GCC under Windows.
- Demo: Added a "Configuration" block to make io.ConfigFlags/io.BackendFlags more prominent.
- Examples: OpenGL3+SDL2: Fixed error condition when using the GLAD loader. (#2059, #2002) [@jiri]


-----------------------------------------------------------------------
 VERSION 1.64 (Released 2018-08-31)
-----------------------------------------------------------------------

Decorated log: https://github.com/ocornut/imgui/releases/tag/v1.64

Changes:

- Moved README, CHANGELOG and TODO files to the docs/ folder.
  If you are updating dear imgui by copying files, take the chance to delete the old files.
- Added imgui_widgets.cpp file, extracted and moved widgets code out of imgui.cpp into imgui_widgets.cpp.
  Re-ordered some of the code remaining in imgui.cpp.
  NONE OF THE FUNCTIONS HAVE CHANGED. THE CODE IS SEMANTICALLY 100% IDENTICAL, BUT _EVERY_ FUNCTIONS HAS BEEN MOVED.
  Because of this, any local modifications to imgui.cpp will likely conflict when you update.
  If you have any modifications to imgui.cpp, it is suggested that you first update to 1.63, then
  isolate your patches. You can peak at imgui_widgets.cpp from 1.64 to get a sense of what is included in it,
  then separate your changes into several patches that can more easily be applied to 1.64 on a per-file basis.
  What I found worked nicely for me, was to open the diff of the old patches in an interactive merge/diff tool,
  search for the corresponding function in the new code and apply the chunks manually.
- As a reminder, if you have any change to imgui.cpp it is a good habit to discuss them on the github,
  so a solution applicable on the Master branch can be found. If your company has changes that you cannot
  disclose you may also contact me privately.


-----------------------------------------------------------------------
 VERSION 1.63 (Released 2018-08-29)
-----------------------------------------------------------------------

Decorated log: https://github.com/ocornut/imgui/releases/tag/v1.63

Breaking Changes:

- Style: Renamed ImGuiCol_ModalWindowDarkening to ImGuiCol_ModalWindowDimBg for consistency with other features.
  Kept redirection enum (will obsolete).
- Changed ImGui::GetTime() return value from float to double to avoid accumulating floating point imprecision over time.
- Removed per-window ImGuiWindowFlags_ResizeFromAnySide Beta flag in favor `io.ConfigResizeWindowsFromEdges=true` to
  enable the feature globally. (#1495)
  The feature is not currently enabled by default because it is not satisfying enough, but will eventually be.
- InputText: Renamed ImGuiTextEditCallback to ImGuiInputTextCallback, ImGuiTextEditCallbackData to ImGuiInputTextCallbackData
  for consistency. Kept redirection types (will obsolete).
- InputText: Removed ImGuiTextEditCallbackData::ReadOnly because it is a duplication of (::Flags & ImGuiInputTextFlags_ReadOnly).
- Renamed IsItemDeactivatedAfterChange() to IsItemDeactivatedAfterEdit() for consistency with new IsItemEdited() API.
  Kept redirection function (will obsolete soonish as IsItemDeactivatedAfterChange() is very recent).
- Renamed io.OptCursorBlink to io.ConfigCursorBlink [-> io.ConfigInputTextCursorBlink in 1.65], io.OptMacOSXBehaviors to
  io.ConfigMacOSXBehaviors for consistency. (#1427, #473)
- Removed obsolete redirection functions: CollapsingHeader() variation with 2 bools - marked obsolete in v1.49, May 2016.

Other Changes:

- ArrowButton: Fixed to honor PushButtonRepeat() setting (and internals' ImGuiItemFlags_ButtonRepeat).
- ArrowButton: Setup current line text baseline so that ArrowButton() + SameLine() + Text() are aligned properly.
- Nav: Added a CTRL+TAB window list and changed the highlight system accordingly. The change is motivated by upcoming
  Docking features. (#787)
- Nav: Made CTRL+TAB skip menus + skip the current navigation window if is has the ImGuiWindow_NoNavFocus set. (#787)
  While it was previously possible, you won't be able to CTRL-TAB out and immediately back in a window with the
  ImGuiWindow_NoNavFocus flag.
- Window: Allow menu and popups windows from ignoring the style.WindowMinSize values so short menus/popups are not padded. (#1909)
- Window: Added global io.ConfigResizeWindowsFromEdges option to enable resizing windows from their edges and from
  the lower-left corner. (#1495)
- Window: Collapse button shows hovering highlight + clicking and dragging on it allows to drag the window as well.
- Added IsItemEdited() to query if the last item modified its value (or was pressed). This is equivalent to the bool
  returned by most widgets.
  It is useful in some situation e.g. using InputText() with ImGuiInputTextFlags_EnterReturnsTrue. (#2034)
- InputText: Added support for buffer size/capacity changes via the ImGuiInputTextFlags_CallbackResize flag. (#2006, #1443, #1008).
- InputText: Fixed not tracking the cursor horizontally when modifying the text buffer through a callback.
- InputText: Fixed minor off-by-one issue when submitting a buffer size smaller than the initial zero-terminated buffer contents.
- InputText: Fixed a few pathological crash cases on single-line InputText widget with multiple millions characters worth of contents.
  Because the current text drawing function reserve for a worst-case amount of vertices and how we handle horizontal clipping,
  we currently just avoid displaying those single-line widgets when they are over a threshold of 2 millions characters,
  until a better solution is found.
- Drag and Drop: Fixed an incorrect assert when dropping a source that is submitted after the target (bug introduced with 1.62 changes
  related to the addition of IsItemDeactivated()). (#1875, #143)
- Drag and Drop: Fixed ImGuiDragDropFlags_SourceNoDisableHover to affect hovering state prior to calling IsItemHovered() + fixed description. (#143)
- Drag and Drop: Calling BeginTooltip() between a BeginDragSource()/EndDragSource() or BeginDropTarget()/EndDropTarget() uses adjusted tooltip
  settings matching the one created when calling BeginDragSource() without the ImGuiDragDropFlags_SourceNoPreviewTooltip flag. (#143)
- Drag and Drop: Payload stays available and under the mouse if the source stops being submitted, however the tooltip is replaced by "...". (#1725)
- Drag and Drop: Added ImGuiDragDropFlags_SourceAutoExpirePayload flag to force payload to expire if the source stops being submitted. (#1725, #143).
- IsItemHovered(): Added ImGuiHoveredFlags_AllowWhenDisabled flag to query hovered status on disabled items. (#1940, #211)
- Selectable: Added ImGuiSelectableFlags_Disabled flag in the public API. (#211)
- ColorEdit4: Fixed a bug when text input or drag and drop leading to unsaturated HSV values would erroneously alter the resulting color. (#2050)
- Misc: Added optional misc/stl/imgui_stl.h wrapper to use with STL types (e.g. InputText with std::string). (#2006, #1443, #1008)
  [*EDIT* renamed to misc/std/imgui_stdlib.h in 1.66]
- Misc: Added IMGUI_VERSION_NUM for easy compile-time testing. (#2025)
- Misc: Added ImGuiMouseCursor_Hand cursor enum + corresponding software cursor. (#1913, 1914) [@aiekick, @ocornut]
- Misc: Tweaked software mouse cursor offset to match the offset of the corresponding Windows 10 cursors.
- Made assertion more clear when trying to call Begin() outside of the NewFrame()..EndFrame() scope. (#1987)
- Fixed assertion when transitioning from an active ID to another within a group, affecting ColorPicker (broken in 1.62). (#2023, #820, #956, #1875).
- Fixed PushID() from keeping alive the new ID Stack top value (if a previously active widget shared the ID it would be erroneously kept alive).
- Fixed horizontal mouse wheel not forwarding the request to the parent window if ImGuiWindowFlags_NoScrollWithMouse is set. (#1463, #1380, #1502)
- Fixed a include build issue for Cygwin in non-POSIX (Win32) mode. (#1917, #1319, #276)
- ImDrawList: Improved handling for worst-case vertices reservation policy when large amount of text (e.g. 1+ million character strings)
  are being submitted in a single call. It would typically have crashed InputTextMultiline(). (#200)
- OS/Windows: Fixed missing ImmReleaseContext() call in the default Win32 IME handler. (#1932) [@vby]
- Metrics: Changed io.MetricsActiveWindows to reflect the number of active windows (!= from visible windows), which is useful
  for lazy/idle render mechanisms as new windows are typically not visible for one frame.
- Metrics: Added io.MetricsRenderWindow to reflect the number of visible windows.
- Metrics: Added io.MetricsActiveAllocations, moving away from the cross-context global counters than we previously used. (#1565, #1599, #586)
- Demo: Added basic Drag and Drop demo. (#143)
- Demo: Modified the Console example to use InsertChars() in the input text callback instead of poking directly into the buffer.
  Although this won't make a difference in the example itself, using InsertChars() will honor the resizing callback properly. (#2006, #1443, #1008).
- Demo: Clarified the use of IsItemHovered()/IsItemActive() right after being in the "Active, Focused, Hovered & Focused Tests" section.
- Examples: Tweaked the main.cpp of each example.
- Examples: Metal: Added Metal rendering backend. (#1929, #1873) [@warrenm]
- Examples: OSX: Added early raw OSX platform backend. (#1873) [@pagghiu, @itamago, @ocornut]
- Examples: Added mac OSX & iOS + Metal example in example_apple_metal/. (#1929, #1873) [@warrenm]
- Examples: Added mac OSX + OpenGL2 example in example_apple_opengl2/. (#1873)
- Examples: OpenGL3: Added shaders more versions of GLSL. (#1938, #1941, #1900, #1513, #1466, etc.)
- Examples: OpenGL3: Tweaked the imgui_impl_opengl3.cpp to work as-is with Emscripten + WebGL 2.0. (#1941). [@o-micron]
- Examples: OpenGL3: Made the example app default to GL 3.0 + GLSL 130 (instead of GL 3.2 + GLSL 150) unless on Mac.
- Examples: OpenGL3: Added error output when shaders fail to compile/link.
- Examples: OpenGL3: Added support for glew and glad OpenGL loaders out of the box. (#2001, #2002) [@jdumas]
- Examples: OpenGL2: Disabling/restoring GL_LIGHTING and GL_COLOR_MATERIAL to increase compatibility with legacy OpenGL applications. (#1996)
- Examples: DirectX10, DirectX11: Fixed unreleased resources in Init and Shutdown functions. (#1944)
- Examples: DirectX11: Querying for IDXGIFactory instead of IDXGIFactory1 to increase compatibility. (#1989) [@matt77hias]
- Examples: Vulkan: Fixed handling of VkSurfaceCapabilitiesKHR::maxImageCount = 0 case. Tweaked present mode selections.
- Examples: Win32, Glfw, SDL: Added support for the ImGuiMouseCursor_Hand cursor.


-----------------------------------------------------------------------
 VERSION 1.62 (Released 2018-06-22)
-----------------------------------------------------------------------

Decorated log: https://github.com/ocornut/imgui/releases/tag/v1.62

Breaking Changes:

- TreeNodeEx(): The helper ImGuiTreeNodeFlags_CollapsingHeader flag now include ImGuiTreeNodeFlags_NoTreePushOnOpen.
  The flag was already set by CollapsingHeader().
  The only difference is if you were using TreeNodeEx() manually with ImGuiTreeNodeFlags_CollapsingHeader and without
  ImGuiTreeNodeFlags_NoTreePushOnOpen. In this case you can remove the ImGuiTreeNodeFlags_NoTreePushOnOpen flag from
  your call (ImGuiTreeNodeFlags_CollapsingHeader & ~ImGuiTreeNodeFlags_NoTreePushOnOpen). (#1864)
  This also apply if you were using internal's TreeNodeBehavior() with the ImGuiTreeNodeFlags_CollapsingHeader flag directly.
- ImFontAtlas: Renamed GetGlyphRangesChinese() to GetGlyphRangesChineseFull() to distinguish new smaller variants and
  discourage using the full set. (#1859)

Other Changes:

- Examples back-ends have been refactored to separate the platform code (e.g. Win32, Glfw, SDL2) from the renderer code (e.g. DirectX11, OpenGL3, Vulkan).
  The "Platform" bindings are in charge of: mouse/keyboard/gamepad inputs, cursor shape, timing, etc.
  The "Renderer" bindings are in charge of: creating the main font texture, rendering imgui draw data.
      before: imgui_impl_dx11.cpp        --> after: imgui_impl_win32.cpp + imgui_impl_dx11.cpp
      before: imgui_impl_dx12.cpp        --> after: imgui_impl_win32.cpp + imgui_impl_dx12.cpp
      before: imgui_impl_glfw_gl3.cpp    --> after: imgui_impl_glfw.cpp + imgui_impl_opengl2.cpp
      before: imgui_impl_glfw_vulkan.cpp --> after: imgui_impl_glfw.cpp + imgui_impl_vulkan.cpp
      before: imgui_impl_sdl_gl3.cpp     --> after: imgui_impl_sdl2.cpp + imgui_impl_opengl2.cpp
      before: imgui_impl_sdl_gl3.cpp     --> after: imgui_impl_sdl2.cpp + imgui_impl_opengl3.cpp etc.
  - The idea is what we can now easily combine and maintain back-ends and reduce code redundancy. Individual files are
    smaller and more reusable. Integration of imgui into a new/custom engine may also be easier as there is less overlap
    between "windowing / inputs" and "rendering" code, so you may study or grab one half of the code and not the other.
  - This change was motivated by the fact that adding support for the upcoming multi-viewport feature requires more work
    from the Platform and Renderer back-ends, and the amount of redundancy across files was becoming too difficult to
    maintain. If you use default back-ends, you'll benefit from an easy update path to support multi-viewports later
    (for future ImGui 1.7x).
  - This is not strictly a breaking change if you keep your old bindings, but when you'll want to fully update your bindings,
    expect to have to reshuffle a few things.
  - Each example still has its own main.cpp which you may refer you to understand how to initialize and glue everything together.
  - Some frameworks (such as the Allegro, Marmalade) handle both the "platform" and "rendering" part, and your custom engine may as well.
  - Read examples/README.txt for details.
- Added IsItemDeactivated() to query if the last item was active previously and isn't anymore. Useful for Undo/Redo patterns. (#820, #956, #1875)
- Added IsItemDeactivatedAfterChange() [*EDIT* renamed to IsItemDeactivatedAfterEdit() in 1.63] if the last item was active previously,
  is not anymore, and during its active state modified a value. Note that you may still get false positive (e.g. drag value and while
  holding return on the same value). (#820, #956, #1875)
- Nav: Added support for PageUp/PageDown (explorer-style: first aim at bottom/top most item, when scroll a page worth of contents). (#787)
- Nav: To keep the navigated item in view we also attempt to scroll the parent window as well as the current window. (#787)
- ColorEdit3, ColorEdit4, ColorButton: Added ImGuiColorEditFlags_NoDragDrop flag to disable ColorEditX as drag target and ColorButton as drag source. (#1826)
- BeginDragDropSource(): Offset tooltip position so it is off the mouse cursor, but also closer to it than regular tooltips,
  and not clamped by viewport. (#1739)
- BeginDragDropTarget(): Added ImGuiDragDropFlags_AcceptNoPreviewTooltip flag to request hiding the drag source tooltip
  from the target site. (#143)
- BeginCombo(), BeginMainMenuBar(), BeginChildFrame(): Temporary style modification are restored at the end of BeginXXX
  instead of EndXXX, to not affect tooltips and child windows.
- Popup: Improved handling of (erroneously) repeating calls to OpenPopup() to not close the popup's child popups. (#1497, #1533, #1865).
- InputTextMultiline(): Fixed double navigation highlight when scrollbar is active. (#787)
- InputText(): Fixed Undo corruption after pasting large amount of text (Redo will still fail when undo buffers are exhausted,
  but text won't be corrupted).
- SliderFloat(): When using keyboard/gamepad and a zero precision format string (e.g. "%.0f"), always step in integer units. (#1866)
- ImFontConfig: Added GlyphMinAdvanceX/GlyphMaxAdvanceX settings useful to make a font appears monospaced, particularly useful
  for icon fonts. (#1869)
- ImFontAtlas: Added GetGlyphRangesChineseSimplifiedCommon() helper that returns a list of ~2500 most common Simplified Chinese
  characters. (#1859) [@JX-Master, @ocornut]
- Examples: OSX: Added imgui_impl_osx.mm binding to be used along with e.g. imgui_impl_opengl2.cpp. (#281, #1870) [@pagghiu, @itamago, @ocornut]
- Examples: GLFW: Made it possible to Shutdown/Init the backend again (by reseting the time storage properly). (#1827) [@ice1000]
- Examples: Win32: Fixed handling of mouse wheel messages to support sub-unit scrolling messages (typically sent by track-pads). (#1874) [@zx64]
- Examples: SDL+Vulkan: Added SDL+Vulkan example.
- Examples: Allegro5: Added support for ImGuiConfigFlags_NoMouseCursorChange flag. Added clipboard support.
- Examples: Allegro5: Unindexing buffers ourselves as Allegro indexed drawing primitives are buggy in the DirectX9 back-end
  (will be fixed in Allegro 5.2.5+).
- Examples: DirectX12: Moved the ID3D12GraphicsCommandList* parameter from ImGui_ImplDX12_NewFrame() to ImGui_ImplDX12_RenderDrawData() which makes a lots more sense. (#301)
- Examples: Vulkan: Reordered parameters ImGui_ImplVulkan_RenderDrawData() to be consistent with other bindings,
  a good occasion since we refactored the code.
- Examples: FreeGLUT: Added FreeGLUT bindings. Added FreeGLUT+OpenGL2 example. (#801)
- Examples: The functions in imgui_impl_xxx.cpp are prefixed with IMGUI_IMPL_API (which defaults to IMGUI_API) to facilitate
  some uses. (#1888)
- Examples: Fixed bindings to use ImGuiMouseCursor_COUNT instead of old name ImGuiMouseCursor_Count_ so they can compile
  with IMGUI_DISABLE_OBSOLETE_FUNCTIONS. (#1887)
- Misc: Updated stb_textedit from 1.09 + patches to 1.12 + minor patches.
- Internals: PushItemFlag() flags are inherited by BeginChild().


-----------------------------------------------------------------------
 VERSION 1.61 (Released 2018-05-14)
-----------------------------------------------------------------------

Decorated log: https://github.com/ocornut/imgui/releases/tag/v1.61

Breaking Changes:

- DragInt(): The default compile-time format string has been changed from "%.0f" to "%d", as we are not using integers internally
  any more. If you used DragInt() with custom format strings, make sure you change them to use %d or an integer-compatible format.
  To honor backward-compatibility, the DragInt() code will currently parse and modify format strings to replace %*f with %d,
  giving time to users to upgrade their code.
  If you have IMGUI_DISABLE_OBSOLETE_FUNCTIONS enabled, the code will instead assert! You may run a reg-exp search on your
  codebase for e.g. "DragInt.*%f" to you find them.
- InputFloat(): Obsoleted InputFloat() functions taking an optional "int decimal_precision" in favor of an equivalent and more
  flexible "const char* format", consistent with other functions. Kept redirection functions (will obsolete).
- Misc: IM_DELETE() helper function added in 1.60 doesn't set the input pointer to NULL, more consistent with standard
  expectation and allows passing r-values.

Other Changes:

- Added DragScalar, DragScalarN: supports signed/unsigned, 32/64 bits, float/double data types. (#643, #320, #708, #1011)
- Added InputScalar, InputScalarN: supports signed/unsigned, 32/64 bits, float/double data types. (#643, #320, #708, #1011)
- Added SliderScalar, SliderScalarN: supports signed/unsigned, 32/64 bits, float/double data types. (#643, #320, #708, #1011)
- Window: Fixed pop-ups/tooltips/menus not honoring style.DisplaySafeAreaPadding as well as it should have (part of menus
  displayed outside the safe area, etc.).
- Window: Fixed windows using the ImGuiWindowFlags_NoSavedSettings flag from not using the same default position as other windows. (#1760)
- Window: Relaxed the internal stack size checker to allow Push/Begin/Pop/.../End patterns to be used with PushStyleColor, PushStyleVar, PushFont without causing a false positive assert. (#1767)
- Window: Fixed the default proportional item width lagging by one frame on resize.
- Columns: Fixed a bug introduced in 1.51 where columns would affect the contents size of their container, often creating
  feedback loops when ImGuiWindowFlags_AlwaysAutoResize was used. (#1760)
- Settings: Fixed saving an empty .ini file if CreateContext/DestroyContext are called without a single call to NewFrame(). (#1741)
- Settings: Added LoadIniSettingsFromDisk(), LoadIniSettingsFromMemory(), SaveIniSettingsToDisk(), SaveIniSettingsToMemory()
  to manually load/save .ini settings. (#923, #993)
- Settings: Added io.WantSaveIniSettings flag, which is set to notify the application that e.g. SaveIniSettingsToMemory()
  should be called. (#923, #993)
- Scrolling: Fixed a case where using SetScrollHere(1.0f) at the bottom of a window on the same frame the window height
  has been growing would have the scroll clamped using the previous height. (#1804)
- MenuBar: Made BeginMainMenuBar() honor style.DisplaySafeAreaPadding so the text can be made visible on TV settings that
  don't display all pixels. (#1439) [@dougbinks]
- InputText: On Mac OS X, filter out characters when the CMD modifier is held. (#1747) [@sivu]
- InputText: On Mac OS X, support CMD+SHIFT+Z for Redo. CMD+Y is also supported as major apps seems to default to support both. (#1765) [@lfnoise]
- InputText: Fixed returning true when edition is cancelled with ESC and the current buffer matches the initial value.
- InputFloat,InputFloat2,InputFloat3,InputFloat4: Added variations taking a more flexible and consistent optional
  "const char* format" parameter instead of "int decimal_precision". This allow using custom formats to display values
  in scientific notation, and is generally more consistent with other API.
  Obsoleted functions using the optional "int decimal_precision" parameter. (#648, #712)
- DragFloat, DragInt: Cancel mouse tweak when current value is initially past the min/max boundaries and mouse is pushing
  in the same direction (keyboard/gamepad version already did this).
- DragFloat, DragInt: Honor natural type limits (e.g. INT_MAX, FLT_MAX) instead of wrapping around. (#708, #320)
- DragFloat, SliderFloat: Fixes to allow input of scientific notation numbers when using CTRL+Click to input the value. (~#648, #1011)
- DragFloat, SliderFloat: Rounding-on-write uses the provided format string instead of parsing the precision from the string,
  which allows for finer uses of %e %g etc. (#648, #642)
- DragFloat: Improved computation when using the power curve. Improved lost of input precision with very small steps.
  Added an assert than power-curve requires a min/max range. (~#642)
- DragFloat: The 'power' parameter is only honored if the min/max parameter are also setup.
- DragInt, SliderInt: Fixed handling of large integers (we previously passed data around internally as float, which reduced
  the range of valid integers).
- ColorEdit: Fixed not being able to pass the ImGuiColorEditFlags_NoAlpha or ImGuiColorEditFlags_HDR flags to SetColorEditOptions().
- Nav: Fixed hovering a Selectable() with the mouse so that it update the navigation cursor (as it happened in the pre-1.60 navigation branch). (#787)
- Style: Changed default style.DisplaySafeAreaPadding values from (4,4) to (3,3) so it is smaller than FramePadding and has no effect on main menu bar on a computer. (#1439)
- Fonts: When building font atlas, glyphs that are missing in the fonts are not using the glyph slot to render the default glyph. Saves space and allow merging fonts with
  overlapping font ranges such as FontAwesome5 which split out the Brands separately from the Solid fonts. (#1703, #1671)
- Misc: Added IMGUI_CHECKVERSION() macro to compare version string and data structure sizes in order to catch issues with mismatching compilation unit settings. (#1695, #1769)
- Misc: Added IMGUI_DISABLE_MATH_FUNCTIONS in imconfig.h to make it easier to redefine wrappers for std/crt math functions.
- Misc: Fix to allow compiling in unity builds where stb_rectpack/stb_truetype may be already included in the same compilation unit.
- Demo: Simple Overlay: Added a context menu item to enable freely moving the window.
- Demo: Added demo for DragScalar(), InputScalar(), SliderScalar(). (#643)
- Examples: Calling IMGUI_CHECKVERSION() in the main.cpp of every example application.
- Examples: Allegro 5: Added support for 32-bit indices setup via defining ImDrawIdx, to avoid an unnecessary conversion (Allegro 5 doesn't support 16-bit indices).
- Examples: Allegro 5: Renamed bindings from imgui_impl_a5.cpp to imgui_impl_allegro5.cpp.
- Examples: DirectX 9: Saving/restoring Transform because they don't seem to be included in the StateBlock. Setting shading mode to Gouraud. (#1790, #1687) [@sr-tream]
- Examples: SDL: Fixed clipboard paste memory leak in the SDL binding code. (#1803) [@eliasdaler]
- Various minor fixes, tweaks, refactoring, comments.


-----------------------------------------------------------------------
 VERSION 1.60 (Released 2018-04-07)
-----------------------------------------------------------------------

Decorated log: https://github.com/ocornut/imgui/releases/tag/v1.60

The gamepad/keyboard navigation branch (which has been in the work since July 2016) has been merged.
Gamepad/keyboard navigation is still marked as Beta and has to be enabled explicitly.
Various internal refactoring have also been done, as part of the navigation work and as part of the upcoming viewport/docking work.

Breaking Changes:

- Obsoleted the io.RenderDrawListsFn callback, you can call your graphics engine render function after ImGui::Render().
  e.g. with example backends, call ImDrawData* draw_data = ImGui::GetDrawData(); ImGui_ImplXXXX_RenderDrawData(draw_data).
- Reorganized context handling to be more explicit: (#1599)
  - YOU NOW NEED TO CALL ImGui::CreateContext() AT THE BEGINNING OF YOUR APP, AND CALL ImGui::DestroyContext() AT THE END.
  - removed Shutdown() function, as DestroyContext() serve this purpose. If you are using an old backend from the examples/ folder, remove the line that calls Shutdown().
  - you may pass a ImFontAtlas* pointer to CreateContext() to share a font atlas between contexts. Otherwise CreateContext() will create its own font atlas instance.
  - removed allocator parameters from CreateContext(), they are now setup with SetAllocatorFunctions(), and shared by all contexts.
  - removed the default global context and font atlas instance, which were confusing for users of DLL reloading and users of multiple contexts.
- Renamed ImGuiStyleVar_Count_ to ImGuiStyleVar_COUNT and ImGuiMouseCursor_Count_ to ImGuiMouseCursor_COUNT for consistency with other public enums.
- Fonts: Moved sample TTF files from extra_fonts/ to misc/fonts/. If you loaded files directly from the imgui repo you may need to update your paths.
- Fonts: changed ImFont::DisplayOffset.y to defaults to 0 instead of +1. Fixed vertical rounding of Ascent/Descent to match TrueType renderer.
  If you were adding or subtracting (not assigning) to ImFont::DisplayOffset check if your fonts are correctly aligned vertically. (#1619)
- BeginDragDropSource(): temporarily removed the optional mouse_button=0 parameter because it is not really usable in many situations at the moment.
- Obsoleted IsAnyWindowHovered() in favor of IsWindowHovered(ImGuiHoveredFlags_AnyWindow). Kept redirection function (will obsolete).
- Obsoleted IsAnyWindowFocused() in favor of IsWindowFocused(ImGuiFocusedFlags_AnyWindow). Kept redirection function (will obsolete).
- Renamed io.WantMoveMouse to io.WantSetMousePos for consistency and ease of understanding (was added in 1.52, not used by core, and honored by some binding ahead of merging the Nav branch).
- Removed ImGuiCol_CloseButton, ImGuiCol_CloseButtonActive, ImGuiCol_CloseButtonHovered style colors as the closing cross uses regular button colors now.
- Renamed ImGuiSizeConstraintCallback to ImGuiSizeCallback, ImGuiSizeConstraintCallbackData to ImGuiSizeCallbackData.
- Removed CalcItemRectClosestPoint() which was weird and not really used by anyone except demo code. If you need it should be easy to replicate on your side (you can find the code in 1.53).
- [EDITED] Window: BeginChild() with an explicit name doesn't include the hash within the internal window name. (#1698)
  This change was erroneously introduced, undoing the change done for #894, #713, and not documented properly in the original
  1.60 release Changelog. It was fixed on 2018-09-28 (1.66) and I wrote this paragraph the same day.

Other Changes:

- Doc: Added a Changelog file in the repository to ease comparing versions (it goes back to dear imgui 1.48), until now it was only on GitHub.
- Navigation: merged in the gamepad/keyboard navigation (about a million changes!). (#787, #323)
  The initial focus was to support game controllers, but keyboard is becoming increasingly and decently usable.
- To use Gamepad Navigation:
  - Set io.ConfigFlags |= ImGuiConfigFlags_NavEnableGamepad to enable.
  - Backend: Set io.BackendFlags |= ImGuiBackendFlags_HasGamepad + fill the io.NavInputs[] fields before calling NewFrame(). Read imgui.cpp for more details.
  - See https://github.com/ocornut/imgui/issues/1599 for recommended gamepad mapping or download PNG/PSD at http://goo.gl/9LgVZW
  - See 'enum ImGuiNavInput_' in imgui.h for a description of inputs. Read imgui.cpp for more details.
- To use Keyboard Navigation:
  - Set io.ConfigFlags |= ImGuiConfigFlags_NavEnableKeyboard to enable. NewFrame() will automatically fill io.NavInputs[] based on your io.KeysDown[] + io.KeyMap[] arrays.
  - Basic controls: arrows to navigate, Alt to enter menus, Space to activate item, Enter to edit text, Escape to cancel/close, Ctrl-Tab to focus windows, etc.
  - When keyboard navigation is active (io.NavActive + ImGuiConfigFlags_NavEnableKeyboard), the io.WantCaptureKeyboard flag will be set.
    For more advanced uses, you may want to read from io.NavActive or io.NavVisible. Read imgui.cpp for more details.
- Navigation: SetItemDefaultFocus() sets the navigation position in addition to scrolling. (#787)
- Navigation: Added IsItemFocused(), added IsAnyItemFocused(). (#787)
- Navigation: Added window flags: ImGuiWindowFlags_NoNav (== ImGuiWindowFlags_NoNavInputs | ImGuiWindowFlags_NoNavFocus).
- Navigation: Style: Added ImGuiCol_NavHighlight, ImGuiCol_NavWindowingHighlight colors. (#787)
- Navigation: TreeNode: Added ImGuiTreeNodeFlags_NavLeftJumpsBackHere flag to allow Nav Left direction to jump back to parent tree node from any of its child. (#1079)
- Navigation: IO: Added io.ConfigFlags (input), io.NavActive (output), io.NavVisible (output). (#787)
- Context: Removed the default global context and font atlas instances, which caused various problems to users of multiple contexts and DLL users. (#1565, #1599)
  YOU NOW NEED TO CALL ImGui::CreateContext() AT THE BEGINNING OF YOUR APP, AND CALL ImGui::DestroyContext() AT THE END. Existing apps will assert/crash without it.
- Context: Added SetAllocatorFunctions() to rewire memory allocators (as a replacement to previous parameters to CreateContext()). Allocators are shared by all contexts and imgui helpers. (#1565, #586, #992, #1007, #1558)
- Context: You may pass a ImFontAtlas to CreateContext() to specify a font atlas to share. Shared font atlas are not owned by the context and not destroyed along with it. (#1599)
- Context: Added IMGUI_DISABLE_DEFAULT_ALLOCATORS to disable linking with malloc/free. (#1565, #586, #992, #1007, #1558)
- IO: Added io.ConfigFlags for user application to store settings for imgui and for the backend:
  - ImGuiConfigFlags_NavEnableKeyboard: Enable keyboard navigation.
  - ImGuiConfigFlags_NavEnableGamepad: Enable gamepad navigation (provided ImGuiBackendFlags_HasGamepad is also set by backend).
  - ImGuiConfigFlags_NavEnableSetMousePos: Instruct navigation to move the mouse cursor. May be useful on TV/console systems where moving a virtual mouse is awkward.
  - ImGuiConfigFlags_NoMouseCursorChange: Instruct backend to not alter mouse cursor shape and visibility (by default the example backend use mouse cursor API of the platform when available)
  - ImGuiConfigFlags_NoMouse: Instruct imgui to clear mouse position/buttons in NewFrame(). This allows ignoring the mouse information passed by the backend.
  - ImGuiConfigFlags_IsSRGB, ImGuiConfigFlags_IsTouchScreen: Flags for general application use.
- IO: Added io.BackendFlags for backend to store its capabilities (currently: _HasGamepad, _HasMouseCursors, _HasSetMousePos). This will be used more in the next version.
- IO: Added ImGuiKey_Insert, ImGuiKey_Space keys. Setup in all example bindings. (#1541)
- IO: Added Horizontal Mouse Wheel support for horizontal scrolling. (#1463) [@tseeker]
- IO: Added IsAnyMouseDown() helper which is helpful for bindings to handle mouse capturing.
- Window: Clicking on a window with the ImGuiWIndowFlags_NoMove flags takes an ActiveId so we can't hover something else when dragging afterwards. (#1381, #1337)
- Window: IsWindowHovered(): Added ImGuiHoveredFlags_AnyWindow, ImGuiFocusedFlags_AnyWindow flags (See Breaking Changes). Added to demo. (#1382)
- Window: Added SetNextWindowBgAlpha() helper. Particularly helpful since the legacy 5-parameters version of Begin() has been marked as obsolete in 1.53. (#1567)
- Window: Fixed SetNextWindowContentSize() with 0.0f on Y axis (or SetNextWindowContentWidth()) overwriting the contents size. Got broken on Dec 10 (1.53). (#1363)
- ArrowButton: Added ArrowButton() given a cardinal direction (e.g. ImGuiDir_Left).
- InputText: Added alternative clipboard shortcuts: Shift+Delete (cut), CTRL+Insert (copy), Shift+Insert (paste). (#1541)
- InputText: Fixed losing Cursor X position when clicking outside on an item that's submitted after the InputText(). It was only noticeable when restoring focus programmatically. (#1418, #1554)
- InputText: Added ImGuiInputTextFlags_CharsScientific flag to also allow 'e'/'E' for input of values using scientific notation. Automatically used by InputFloat.
- Style: Default style is now StyleColorsDark(), instead of the old StyleColorsClassic(). (#707)
- Style: Enable window border by default. (#707)
- Style: Exposed ImGuiStyleVar_WindowTitleAlign, ImGuiStyleVar_ScrollbarSize, ImGuiStyleVar_ScrollbarRounding, ImGuiStyleVar_GrabRounding + added an assert to reduce accidental breakage. (#1181)
- Style: Added style.MouseCursorScale help when using the software mouse cursor facility. (#939).
- Style: Close button nows display a cross before hovering. Fixed cross positioning being a little off. Uses button colors for highlight when hovering. (#707)
- Popup: OpenPopup() Always reopen existing pop-ups. (Removed imgui_internal.h's OpenPopupEx() which was used for this.) (#1497, #1533).
- Popup: BeginPopupContextItem(), BeginPopupContextWindow(), BeginPopupContextVoid(), OpenPopupOnItemClick() all react on mouse release instead of mouse press. (~#439)
- Popup: Better handling of user mistakenly calling OpenPopup() every frame (with reopen_existing option). The error will now be more visible and easier to understand. (#1497)
- Popup: BeginPopup(): Exposed extra_flags parameter that are passed through to Begin(). (#1533)
- Popup: BeginPopupModal: fixed the conditional test for SetNextWindowPos() which was polling the wrong window, which in practice made the test succeed all the time.
- Tooltip: BeginTooltip() sets ImGuiWindowFlags_NoInputs flag.
- Scrollbar: Fixed ScrollbarY enable test after ScrollbarX has been enabled being a little off (small regression from Nov 2017). (#1574)
- Scrollbar: Fixed ScrollbarX enable test subtracting WindowPadding.x (this has been there since the addition of horizontal scroll bar!).
- Columns: Clear offsets data when columns count changed. (#1525)
- Columns: Fixed a memory leak of ImGuiColumnsSet's Columns vector. (#1529) [@unprompted]
- Columns: Fixed resizing a window very small breaking some columns positioning (broken in 1.53).
- Columns: The available column extent takes consideration of the right-most clipped pixel, so the right-most column may look a little wider but will contain the same amount of visible contents.
- MenuBar: Fixed menu bar pushing a clipping rect outside of its allocated bound (usually unnoticeable).
- TreeNode: nodes with the ImGuiTreeNodeFlags_Leaf flag correctly disable highlight when DragDrop is active. (#143, #581)
- Drag and Drop: Increased payload type string to 32 characters instead of 8. (#143)
- Drag and Drop: TreeNode as drop target displays rectangle over full frame. (#1597, #143)
- DragFloat: Fix/workaround for backends which do not preserve a valid mouse position when dragged out of bounds. (#1559)
- InputFloat: Allow inputing value using scientific notation e.g. "1e+10".
- InputDouble: Added InputDouble() function. We use a format string instead of a decimal_precision parameter to also for "%e" and variants. (#1011)
- Slider, Combo: Use ImGuiCol_FrameBgHovered color when hovered. (#1456) [@stfx]
- Combo: BeginCombo(): Added ImGuiComboFlags_NoArrowButton to disable the arrow button and only display the wide value preview box.
- Combo: BeginCombo(): Added ImGuiComboFlags_NoPreview to disable the preview and only display a square arrow button.
- Combo: Arrow button isn't displayed over frame background so its blended color matches other buttons. Left side of the button isn't rounded.
- PlotLines: plot a flat line if scale_min==scale_max. (#1621)
- Fonts: Changed DisplayOffset.y to defaults to 0 instead of +1. Fixed rounding of Ascent/Descent to match TrueType renderer.
  If you were adding or subtracting (not assigning) to ImFont::DisplayOffset check if your fonts are correctly aligned vertically. (#1619)
- Fonts: Updated stb_truetype from 1.14 to stb_truetype 1.19. (w/ include fix from some platforms #1622)
- Fonts: Added optional FreeType rasterizer in misc/freetype. Moved from imgui_club repo. (#618) [@Vuhdo, @mikesart, @ocornut]
- Fonts: Moved extra_fonts/ to misc/fonts/.
- ImFontAtlas: Fixed cfg.MergeMode not reusing existing glyphs if available (always overwrote).
- ImFontAtlas: Handle stb_truetype stbtt_InitFont() and stbtt_PackBegin() possible failures more gracefully, GetTexDataAsRGBA32() won't crash during conversion. (#1527)
- ImFontAtlas: Moved mouse cursor data out of ImGuiContext, fix drawing them with multiple contexts. Also remove the last remaining undesirable dependency on ImGui in imgui_draw.cpp. (#939)
- ImFontAtlas: Added ImFontAtlasFlags_NoPowerOfTwoHeight flag to disable padding font height to nearest power of two. (#1613)
- ImFontAtlas: Added ImFontAtlasFlags_NoMouseCursors flag to disable baking software mouse cursors, mostly to save texture memory on very low end hardware. (#1613)
- ImDrawList: Fixed AddRect() with anti-aliasing disabled (lower-right corner pixel was often missing, rounding looks a little better.) (#1646)
- ImDrawList: Added CloneOutput() helper to facilitate the cloning of ImDrawData or ImDrawList for multi-threaded rendering.
- Misc: Functions passed to libc qsort are explicitly marked cdecl to support compiling with vectorcall as the default calling convention. (#1230, #1611) [@RandyGaul]
- Misc: ImVec2: added [] operator. This is becoming desirable for some code working of either axes independently. Better adding it sooner than later.
- Misc: NewFrame(): Added an assert to detect incorrect filling of the io.KeyMap[] array earlier. (#1555)
- Misc: Added IM_OFFSETOF() helper in imgui.h (previously was in imgui_internal.h)
- Misc: Added IM_NEW(), IM_DELETE() helpers in imgui.h (previously were in imgui_internal.h)
- Misc: Added obsolete redirection function GetItemsLineHeightWithSpacing() (which redirects to GetFrameHeightWithSpacing()), as intended and stated in docs of 1.53.
- Misc: Added misc/natvis/imgui.natvis for visual studio debugger users to easily visualize imgui internal types. Added to examples projects.
- Misc: Added IMGUI_USER_CONFIG to define a custom configuration filename. (#255, #1573, #1144, #41)
- Misc: Added IMGUI_STB_TRUETYPE_FILENAME and IMGUI_STB_RECT_PACK_FILENAME compile time directives to use another version of the stb_ files.
- Misc: Updated stb_rect_pack from 0.10 to 0.11 (minor changes).
  (Those flags are not used by ImGui itself, they only exists to make it easy for the engine/backend to pass information to the application in a standard manner.)
- Metrics: Added display of Columns state.
- Demo: Improved Selectable() examples. (#1528)
- Demo: Tweaked the Child demos, added a menu bar to the second child to test some navigation functions.
- Demo: Console: Using ImGuiCol_Text to be more friendly to color changes.
- Demo: Using IM_COL32() instead of ImColor() in ImDrawList centric contexts. Trying to phase out use of the ImColor helper whenever possible.
- Examples: Files in examples/ now include their own changelog so it is easier to occasionally update your bindings if needed.
- Examples: Using Dark theme by default. (#707). Tweaked demo code.
- Examples: Added support for horizontal mouse wheel for API that allows it. (#1463) [@tseeker]
- Examples: All examples now setup the io.BackendFlags to signify they can honor mouse cursors, gamepad, etc.
- Examples: DirectX10: Fixed erroneous call to io.Fonts->ClearInputData() + ClearTexData() that was left in DX10 example but removed in 1.47 (Nov 2015) in every other backends. (#1733)
- Examples: DirectX12: Added DirectX 12 example. (#301) [@jdm3]
- Examples: OpenGL3+GLFW,SDL: Changed GLSL shader version from 330 to 150. (#1466, #1504)
- Examples: OpenGL3+GLFW,SDL: Added a way to override the GLSL version string in the Init function. (#1466, #1504).
- Examples: OpenGL3+GLFW,SDL: Creating VAO in the render function so it can be more easily used by multiple shared OpenGL contexts. (#1217)
- Examples: OpenGL3+GLFW: Using 3.2 context instead of 3.3. (#1466)
- Examples: OpenGL: Setting up glPixelStorei() explicitly before uploading texture.
- Examples: OpenGL: Calls to glPolygonMode() are casting parameters as GLEnum to not fail with more strict bindings. (#1628) [@ilia-glushchenko]
- Examples: Win32 (DirectX9,10,11,12): Added support for mouse cursor shapes. (#1495)
- Examples: Win32 (DirectX9,10,11,12: Support for windows using the CS_DBLCLKS class flag by handling the double-click messages (WM_LBUTTONDBLCLK etc.). (#1538, #754) [@ndandoulakis]
- Examples: Win32 (DirectX9,10,11,12): Made the Win32 proc handlers not assert if there is no active context yet, to be more flexible with creation order. (#1565)
- Examples: GLFW: Added support for mouse cursor shapes (the diagonal resize cursors are unfortunately not supported by GLFW at the moment. (#1495)
- Examples: GLFW: Don't attempt to change the mouse cursor input mode if it is set to GLFW_CURSOR_DISABLED by the application. (#1202) [@PhilCK]
- Examples: SDL: Added support for mouse cursor shapes. (#1626) [@olls]
- Examples: SDL: Using SDL_CaptureMouse() to retrieve coordinates outside of client area when dragging (SDL 2.0.4+ only, otherwise using SDL_WINDOW_INPUT_FOCUS instead of previously SDL_WINDOW_MOUSE_FOCUS). (#1559)
- Examples: SDL: Enabled vsync by default so people don't come at us when the examples are running at 2000 FPS and burning a CPU core.
- Examples: SDL: Using SDL_GetPerformanceCounter() / SDL_GetPerformanceFrequency() to handle frame-rate over 1000 FPS properly. (#996)
- Examples: SDL: Using scan-code exclusively instead of a confusing mixture of scan-codes and key-codes.
- Examples: SDL: Visual Studio: Added .vcxproj file. Using %SDL2_DIR% in the default .vcxproj and build files instead of %SDL_DIR%, the earlier being more standard.
- Examples: Vulkan: Visual Studio: Added .vcxproj file.
- Examples: Apple: Fixed filenames in OSX xcode project. Various other Mac friendly fixes. [@gerryhernandez etc.]
- Examples: Visual Studio: Disabled extraneous function-level check in Release build.
- Various fixes, tweaks, internal refactoring, optimizations, comments.


-----------------------------------------------------------------------
 VERSION 1.53 (Released 2017-12-25)
-----------------------------------------------------------------------

Decorated log: https://github.com/ocornut/imgui/releases/tag/v1.53

Breaking Changes:

- Renamed the emblematic `ShowTestWindow()` function to `ShowDemoWindow()`. Kept redirection function (will obsolete).
- Renamed `GetItemsLineHeightWithSpacing()` to `GetFrameHeightWithSpacing()` for consistency. Kept redirection function (will obsolete).
- Renamed `ImGuiTreeNodeFlags_AllowOverlapMode` flag to `ImGuiTreeNodeFlags_AllowItemOverlap`. Kept redirection enum (will obsolete).
- Obsoleted `IsRootWindowFocused()` in favor of using `IsWindowFocused(ImGuiFocusedFlags_RootWindow)`. Kept redirection function (will obsolete). (#1382)
- Obsoleted `IsRootWindowOrAnyChildFocused()` in favor of using `IsWindowFocused(ImGuiFocusedFlags_RootAndChildWindows)`. Kept redirection function (will obsolete). (#1382)
- Obsoleted `IsRootWindowOrAnyChildHovered()` in favor of using `IsWindowHovered(ImGuiHoveredFlags_RootAndChildWindows)`. Kept redirection function (will obsolete). (#1382)
- Obsoleted `SetNextWindowContentWidth() in favor of using `SetNextWindowContentSize()`. Kept redirection function (will obsolete).
- Renamed `ImGuiTextBuffer::append()` helper to `appendf()`, and `appendv()` to `appendfv()` for consistency. If you copied the 'Log' demo in your code, it uses appendv() so that needs to be renamed.
- ImDrawList: Removed 'bool anti_aliased = true' final parameter of `ImDrawList::AddPolyline()` and `ImDrawList::AddConvexPolyFilled()`. Prefer manipulating ImDrawList::Flags if you need to toggle them during the frame.
- Style, ImDrawList: Renamed `style.AntiAliasedShapes` to `style.AntiAliasedFill` for consistency and as a way to explicitly break code that manipulate those flag at runtime. You can now manipulate ImDrawList::Flags.
- Style, Begin: Removed `ImGuiWindowFlags_ShowBorders` window flag. Borders are now fully set up in the ImGuiStyle structure (see e.g. `style.FrameBorderSize`, `style.WindowBorderSize`, `style.PopupBorderSize`).
  Use `ImGui::ShowStyleEditor()` to look them up.
  Please note that the style system will keep evolving (hopefully stabilizing in Q1 2018), and so custom styles will probably subtly break over time.
  It is recommended that you use the `StyleColorsClassic()`, `StyleColorsDark()`, `StyleColorsLight()` functions. Also see `ShowStyleSelector()`.
- Style: Removed `ImGuiCol_ComboBg` in favor of combo boxes using `ImGuiCol_PopupBg` for consistency. Combo are normal pop-ups.
- Style: Renamed `ImGuiCol_ChildWindowBg` to `ImGuiCol_ChildBg`.
- Style: Renamed `style.ChildWindowRounding` to `style.ChildRounding`, `ImGuiStyleVar_ChildWindowRounding` to `ImGuiStyleVar_ChildRounding`.
- Removed obsolete redirection functions: SetScrollPosHere() - marked obsolete in v1.42, July 2015.
- Removed obsolete redirection functions: GetWindowFont(), GetWindowFontSize() - marked obsolete in v1.48, March 2016.

Other Changes:

- Added `io.OptCursorBlink` option to allow disabling cursor blinking. (#1427) [renamed to io.ConfigCursorBlink in 1.63]
- Added `GetOverlayDrawList()` helper to quickly get access to a ImDrawList that will be rendered in front of every windows.
- Added `GetFrameHeight()` helper which returns `(FontSize + style.FramePadding.y * 2)`.
- Drag and Drop: Added Beta API to easily use drag and drop patterns between imgui widgets.
  - Setup a source on a widget with `BeginDragDropSource()`, `SetDragDropPayload()`, `EndDragDropSource()` functions.
  - Receive data with `BeginDragDropTarget()`, `AcceptDragDropPayload()`, `EndDragDropTarget()`.
  - See ImGuiDragDropFlags for various options.
  - The ColorEdit4() and ColorButton() widgets now support Drag and Drop.
  - The API is tagged as Beta as it still may be subject to small changes.
- Drag and Drop: When drag and drop is active, tree nodes and collapsing header can be opened by hovering on them for 0.7 seconds.
- Renamed io.OSXBehaviors to io.OptMacOSXBehaviors. Should not affect users as the compile-time default is usually enough. (#473, #650)
- Style: Added StyleColorsDark() style. (#707) [@dougbinks]
- Style: Added StyleColorsLight() style. Best used with frame borders + thicker font than the default font. (#707)
- Style: Added style.PopupRounding setting. (#1112)
- Style: Added style.FrameBorderSize, style.WindowBorderSize, style.PopupBorderSize. Removed ImGuiWindowFlags_ShowBorders window flag!
  Borders are now fully set up in the ImGuiStyle structure. Use ImGui::ShowStyleEditor() to look them up. (#707, fix #819, #1031)
- Style: Various small changes to the classic style (most noticeably, buttons are now using blue shades). (#707)
- Style: Renamed ImGuiCol_ChildWindowBg to ImGuiCol_ChildBg.
- Style: Renamed style.ChildWindowRounding to style.ChildRounding, ImGuiStyleVar_ChildWindowRounding to ImGuiStyleVar_ChildRounding.
- Style: Removed ImGuiCol_ComboBg in favor of combo boxes using ImGuiCol_PopupBg for consistency. (#707)
- Style: Made the ScaleAllSizes() helper rounds down every values so they are aligned on integers.
- Focus: Added SetItemDefaultFocus(), which in the current (master) branch behave the same as doing `if (IsWindowAppearing()) SetScrollHere()`.
  In the navigation branch this will also set the default focus. Prefer using this when creating combo boxes with `BeginCombo()` so your code will be forward-compatible with gamepad/keyboard navigation features. (#787)
- Combo: Pop-up grows horizontally to accommodate for contents that is larger then the parent combo button.
- Combo: Added BeginCombo()/EndCombo() API which allows use to submit content of any form and manage your selection state without relying on indices.
- Combo: Added ImGuiComboFlags_PopupAlignLeft flag to BeginCombo() to prioritize keeping the pop-up on the left side (for small-button-looking combos).
- Combo: Added ImGuiComboFlags_HeightSmall, ImGuiComboFlags_HeightLarge, ImGuiComboFlags_HeightLargest to easily provide desired pop-up height.
- Combo: You can use SetNextWindowSizeConstraints() before BeginCombo() to specify specific pop-up width/height constraints.
- Combo: Offset popup position by border size so that a double border isn't so visible. (#707)
- Combo: Recycling windows by using a stack number instead of a unique id, wasting less memory (like menus do).
- InputText: Added ImGuiInputTextFlags_NoUndoRedo flag. (#1506, #1508) [@ibachar]
- Window: Fixed auto-resize allocating too much space for scrollbar when SizeContents is bigger than maximum window size (fixes c0547d3). (#1417)
- Window: Child windows with MenuBar use regular WindowPadding.y so layout look consistent as child or as a regular window.
- Window: Begin(): Fixed appending into a child window with a second Begin() from a different window stack querying the wrong window for the window->Collapsed test.
- Window: Calling IsItemActive(), IsItemHovered() etc. after a call to Begin() provides item data for the title bar, so you can easily test if the title bar is being hovered, etc. (#823)
- Window: Made it possible to use SetNextWindowPos() on a child window.
- Window: Fixed a one frame glitch. When an appearing window claimed the focus themselves, the title bar wouldn't use the focused color for one frame.
- Window: Added ImGuiWindowFlags_ResizeFromAnySide flag to resize from any borders or from the lower-left corner of a window. This requires your backend to honor GetMouseCursor() requests for full usability. (#822)
- Window: Sizing fixes when using SetNextWindowSize() on individual axises.
- Window: Hide new window for one frame until they calculate their size. Also fixes SetNextWindowPos() given a non-zero pivot. (#1694)
- Window: Made mouse wheel scrolling accommodate better to windows that are smaller than the scroll step.
- Window: SetNextWindowContentSize() adjust for the size of decorations (title bar/menu bar), but _not_ for borders are we consistently make borders not affect layout.
  If you need a non-child window of an exact size with border enabled but zero window padding, you'll need to accommodate for the border size yourself.
- Window: Using the ImGuiWindowFlags_NoScrollWithMouse flag on a child window forwards the mouse wheel event to the parent window, unless either ImGuiWindowFlags_NoInputs or ImGuiWindowFlags_NoScrollbar are also set. (#1380, #1502)
- Window: Active Modal window always set the WantCaptureKeyboard flag. (#744)
- Window: Moving window doesn't use accumulating MouseDelta so straying out of imgui boundaries keeps moved imgui window at the same cursor-relative position.
- IsWindowFocused(): Added ImGuiFocusedFlags_ChildWindows flag to include child windows in the focused test. (#1382).
- IsWindowFocused(): Added ImGuiFocusedFlags_RootWindow flag to start focused test from the root (top-most) window. Obsolete IsRootWindowFocused(). (#1382)
- IsWindowHovered(): Added ImGuiHoveredFlags_ChildWindows flag to include child windows in the hovered test. (#1382).
- IsWindowHovered(): Added ImGuiHoveredFlags_RootWindow flag to start hovered test from the root (top-most) window. The combination of both flags obsoletes IsRootWindowOrAnyChildHovered(). (#1382)
- IsWindowHovered(): Fixed return value when an item is active to use the same logic as IsItemHovered(). (#1382, #1404)
- IsWindowHovered(): Always return true when current window is being moved. (#1382)
- Scrollbar: Fixed issues with vertical scrollbar flickering/appearing, typically when manually resizing and using a pattern of filling available height (e.g. full sized BeginChild).
- Scrollbar: Minor graphical fix for when scrollbar don't have enough visible space to display the full grab.
- Scrolling: Fixed padding and scrolling asymmetry where lower/right sides of a window wouldn't use WindowPadding properly + causing minor scrolling glitches.
- Tree: TreePush with zero arguments was ambiguous. Resolved by making it call TreePush(const void*). [@JasonWilkins]
- Tree: Renamed ImGuiTreeNodeFlags_AllowOverlapMode to ImGuiTreeNodeFlags_AllowItemOverlap. (#600, #1330)
- MenuBar: Fixed minor rendering issues on the right size when resizing a window very small and using rounded window corners.
- MenuBar: better software clipping to handle small windows, in particular child window don't have minimum constraints so we need to render clipped menus better.
- BeginMenu(): Tweaked the Arrow/Triangle displayed on child menu items.
- Columns: Clipping columns borders on Y axis on CPU because some Linux GPU drivers appears to be unhappy with triangle spanning large regions. (#125)
- Columns: Added ImGuiColumnsFlags_GrowParentContentsSize to internal API to restore old content sizes behavior (may be obsolete). (#1444, #125)
- Columns: Columns width is no longer lost when dragging a column to the right side of the window, until releasing the mouse button you have a chance to save them. (#1499, #125). [@ggtucker]
- Columns: Fixed dragging when using a same of columns multiple times in the frame. (#125)
- Indent(), Unindent(): Allow passing negative values.
- ColorEdit4(): Made IsItemActive() return true when picker pop-up is active. (#1489)
- ColorEdit4(): Tweaked tooltip so that the color button aligns more correctly with text.
- ColorEdit4(): Support drag and drop. Color buttons can be used as drag sources, and ColorEdit widgets as drag targets. (#143)
- ColorPicker4(): Fixed continuously returning true when holding mouse button on the sat/value/alpha locations. We only return true on value change. (#1489)
- NewFrame(): using literal strings in the most-frequently firing IM_ASSERT expressions to increase the odd of programmers seeing them (especially those who don't use a debugger).
- NewFrame() now asserts if neither Render or EndFrame have been called. Exposed EndFrame(). Made it legal to call EndFrame() more than one. (#1423)
- ImGuiStorage: Added BuildSortByKey() helper to rebuild storage from scratch.
- ImFont: Added GetDebugName() helper.
- ImFontAtlas: Added missing Thai punctuation in the GetGlyphRangesThai() ranges. (#1396) [@nProtect]
- ImDrawList: Removed 'bool anti_aliased = true' final parameter of ImDrawList::AddPolyline() and ImDrawList::AddConvexPolyFilled(). Anti-aliasing is controlled via the regular style.AntiAliased flags.
- ImDrawList: Added ImDrawList::AddImageRounded() helper. (#845) [@thedmd]
- ImDrawList: Refactored to make ImDrawList independent of ImGui. Removed static variable in PathArcToFast() which caused linking issues to some.
- ImDrawList: Exposed ImDrawCornerFlags, replaced occurrences of ~0 with an explicit ImDrawCornerFlags_All. NB: Inversed BotLeft (prev 1<<3, now 1<<2) and BotRight (prev 1<<2, now 1<<3).
- ImVector: Added ImVector::push_front() helper.
- ImVector: Added ImVector::contains() helper.
- ImVector: insert() uses grow_capacity() instead of using grow policy inconsistent with push_back().
- Internals: Remove requirement to define IMGUI_DEFINE_PLACEMENT_NEW to use the IM_PLACEMENT_NEW macro. (#1103)
- Internals: ButtonBehavior: Fixed ImGuiButtonFlags_NoHoldingActiveID flag from incorrectly setting the ActiveIdClickOffset field.
  This had no known effect within imgui code but could have affected custom drag and drop patterns. And it is more correct this way! (#1418)
- Internals: ButtonBehavior: Fixed ImGuiButtonFlags_AllowOverlapMode to avoid temporarily activating widgets on click before they have been correctly double-hovered. (#319, #600)
- Internals: Added SplitterBehavior() helper. (#319)
- Internals: Added IM_NEW(), IM_DELETE() helpers. (#484, #504, #1517)
- Internals: Basic refactor of the settings API which now allows external elements to be loaded/saved.
- Demo: Added ShowFontSelector() showing loaded fonts.
- Demo: Added ShowStyleSelector() to select among default styles. (#707)
- Demo: Renamed the emblematic ShowTestWindow() function to ShowDemoWindow().
- Demo: Style Editor: Added a "Simplified settings" sections with check-boxes for border size and frame rounding. (#707, #1019)
- Demo: Style Editor: Added combo box to select stock styles and select current font when multiple are loaded. (#707)
- Demo: Style Editor: Using local storage so Save/Revert button makes more sense without code passing its storage. Added horizontal scroll bar. Fixed Save/Revert button to be always accessible. (#1211)
- Demo: Console: Fixed context menu issue. (#1404)
- Demo: Console: Fixed incorrect positioning which was hidden by a minor scroll issue (this would affect people who copied the Console code as is).
- Demo: Constrained Resize: Added more test cases. (#1417)
- Demo: Custom Rendering: Fixed clipping rectangle extruding out of parent window.
- Demo: Layout: Removed unnecessary and misleading BeginChild/EndChild calls.
- Demo: The "Color Picker with Palette" demo supports drag and drop. (#143)
- Demo: Display better mouse cursor info for debugging backends.
- Demo: Stopped using rand() function in demo code.
- Examples: Added a handful of extra comments (about fonts, third-party libraries used in the examples, etc.).
- Examples: DirectX9: Handle loss of D3D9 device (D3DERR_DEVICELOST). (#1464)
- Examples: Added null_example/ which is helpful for quick testing on multiple compilers/settings without relying on graphics library.
- Fix for using alloca() in "Clang with Microsoft Codechain" mode.
- Various fixes, optimizations, comments.


-----------------------------------------------------------------------
 VERSION 1.52 (2017-10-27)
-----------------------------------------------------------------------

Decorated log: https://github.com/ocornut/imgui/releases/tag/v1.52

Breaking Changes:

- IO: `io.MousePos` needs to be set to ImVec2(-FLT_MAX,-FLT_MAX) when mouse is unavailable/missing, instead of ImVec2(-1,-1) as previously) This is needed so we can clear `io.MouseDelta` field when the mouse is made available again.
- Renamed `AlignFirstTextHeightToWidgets()` to `AlignTextToFramePadding()`. Kept inline redirection function (will obsolete).
- Obsoleted the legacy 5 parameters version of Begin(). Please avoid using it. If you need a transparent window background, uses `PushStyleColor()`. The old size parameter there was also misleading and equivalent to calling `SetNextWindowSize(size, ImGuiCond_FirstTimeEver)`. Kept inline redirection function (will obsolete).
- Obsoleted `IsItemHoveredRect()`, `IsMouseHoveringWindow()` in favor of using the newly introduced flags of `IsItemHovered()` and `IsWindowHovered()`. Kept inline redirection function (will obsolete). (#1382)
- Obsoleted 'SetNextWindowPosCenter()' in favor of using 1SetNextWindowPos()` with a pivot value which allows to do the same and more. Keep inline redirection function.
- Removed `IsItemRectHovered()`, `IsWindowRectHovered()` recently introduced in 1.51 which were merely the more consistent/correct names for the above functions which are now obsolete anyway. (#1382)
- Changed `IsWindowHovered()` default parameters behavior to return false if an item is active in another window (e.g. click-dragging item from another window to this window). You can use the newly introduced IsWindowHovered() flags to requests this specific behavior if you need it. (#1382)
- Renamed imconfig.h's `IMGUI_DISABLE_WIN32_DEFAULT_CLIPBOARD_FUNCS`/`IMGUI_DISABLE_WIN32_DEFAULT_IME_FUNCS` to `IMGUI_DISABLE_WIN32_DEFAULT_CLIPBOARD_FUNCTIONS`/`IMGUI_DISABLE_WIN32_DEFAULT_IME_FUNCTIONS` for consistency.
- Renamed ImFont::Glyph to ImFontGlyph. Kept redirection typedef (will obsolete).

Other Changes:

- ProgressBar: fixed rendering when straddling rounded area. (#1296)
- SliderFloat, DragFloat: Using scientific notation e.g. "%.1e" in the displayed format string doesn't mistakenly trigger rounding of the value. [@MomentsInGraphics]
- Combo, InputFloat, InputInt: Made the small button on the right side align properly with the equivalent colored button of ColorEdit4().
- IO: Tweaked logic for `io.WantCaptureMouse` so it now outputs false when e.g. hovering over void while an InputText() is active. (#621) [@pdoane]
- IO: Fixed `io.WantTextInput` from mistakenly outputting true when an activated Drag or Slider was previously turned into an InputText(). (#1317)
- Misc: Added flags to `IsItemHovered()`, `IsWindowHovered()` to access advanced hovering-test behavior. Generally useful for pop-ups and drag and drop behaviors: (relates to ~#439, #1013, #143, #925)
  - `ImGuiHoveredFlags_AllowWhenBlockedByPopup`
  - `ImGuiHoveredFlags_AllowWhenBlockedByActiveItem`
  - `ImGuiHoveredFlags_AllowWhenOverlapped`
  - `ImGuiHoveredFlags_RectOnly`
- Input: Added `IsMousePosValid()` helper.
- Input: Added `GetKeyPressedAmount()` to easily measure press count when the repeat rate is faster than the frame rate.
- Input/Focus: Disabled TAB and Shift+TAB when CTRL key is held.
- CheckBox: Now rendering a tick mark instead of a full square.
- ColorEdit4: Added "Copy as..." option in context menu. (#346)
- ColorPicker: Improved ColorPicker hue wheel color interpolation. (#1313) [@thevaber]
- ColorButton: Reduced bordering artifact that would be particularly visible with an opaque Col_FrameBg and FrameRounding enabled.
- ColorButton: Fixed rendering color button with a checkerboard if the transparency comes from the global style.Alpha and not from the actual source color.
- TreeNode: Added `ImGuiTreeNodeFlags_FramePadding` flag to conveniently create a tree node with full padding at the beginning of a line, without having to call `AlignTextToFramePadding()`.
- Trees: Fixed calling `SetNextTreeNodeOpen()` on a collapsed window leaking to the first tree node item of the next frame.
- Layout: Horizontal layout is automatically enforced in a menu bar, so you can use non-MenuItem elements without calling SameLine().
- Separator: Output a vertical separator when used inside a menu bar (or in general when horizontal layout is active, but that isn't exposed yet!).
- Window: Added `IsWindowAppearing()` helper (helpful e.g. as a condition before initializing some of your own things.).
- Window: Added pivot parameter to `SetNextWindowPos()`, making it possible to center or right align a window. Obsoleted `SetNextWindowPosCenter()`.
- Window: Fixed title bar color of top-most window under a modal window.
- Window: Fixed not being able to move a window by clicking on one of its child window. (#1337, #635)
- Window: Fixed `Begin()` auto-fit calculation code that predict the presence of a scrollbar so it works better when window size constraints are used.
- Window: Fixed calling `Begin()` more than once per frame setting `window_just_activated_by_user` which in turn would set enable the Appearing condition for that frame.
- Window: The implicit "Debug" window now uses a "Debug##Default" identifier instead of "Debug" to allow user creating a window called "Debug" without losing their custom flags.
- Window: Made the `ImGuiWindowFlags_NoMove` flag properly inherited from parent to child. In a setup with ParentWindow (no flag) -> Child (NoMove) -> SubChild (no flag), the user won't be able to move the parent window by clicking on SubChild. (#1381)
- Popups: Pop-ups can be closed with a right-click anywhere, without altering focus under the pop-up. (~#439)
- Popups: `BeginPopupContextItem()`, `BeginPopupContextWindow()` are now setup to allow reopening a context menu by right-clicking again. (~#439)
- Popups: `BeginPopupContextItem()` now supports a NULL string identifier and uses the last item ID if available.
- Popups: Added `OpenPopupOnItemClick()` helper which mimic `BeginPopupContextItem()` but doesn't do the BeginPopup().
- MenuItem: Only activating on mouse release. [@Urmeli0815] (was already fixed in nav branch).
- MenuItem: Made tick mark thicker (thick mark?).
- MenuItem: Tweaks to be usable inside a menu bar (nb: it looks like a regular menu and thus is misleading, prefer using Button() and regular widgets in menu bar if you need to). (#1387)
- ImDrawList: Fixed a rare draw call merging bug which could lead to undisplayed triangles. (#1172, #1368)
- ImDrawList: Fixed a rare bug in `ChannelsMerge()` when all contents has been clipped, leading to an extraneous draw call being created. (#1172, #1368)
- ImFont: Added `AddGlyph()` building helper for use by custom atlas builders.
- ImFontAtlas: Added support for CustomRect API to submit custom rectangles to be packed into the atlas. You can map them as font glyphs, or use them for custom purposes.
  After the atlas is built you can query the position of your rectangles in the texture and then copy your data there. You can use this features to create e.g. full color font-mapped icons.
- ImFontAtlas: Fixed fall-back handling when merging fonts, if a glyph was missing from the second font input it could have used a glyph from the first one. (#1349) [@inolen]
- ImFontAtlas: Fixed memory leak on build failure case when stbtt_InitFont failed (generally due to incorrect or supported font type). (#1391) (@Moka42)
- ImFontConfig: Added `RasterizerMultiply` option to alter the brightness of individual fonts at rasterization time, which may help increasing readability for some.
- ImFontConfig: Added `RasterizerFlags` to pass options to custom rasterizer (e.g. the [imgui_freetype](https://github.com/ocornut/imgui_club/tree/master/imgui_freetype) rasterizer in imgui_club has such options).
- ImVector: added resize() variant with initialization value.
- Misc: Changed the internal name formatting of child windows identifier to use slashes (instead of dots) as separator, more readable.
- Misc: Fixed compilation with `IMGUI_DISABLE_OBSOLETE_FUNCTIONS` defined.
- Misc: Marked all format+va_list functions with format attribute so GCC/Clang can warn about misuses.
- Misc: Fixed compilation on NetBSD due to missing alloca.h (#1319) [@RyuKojiro]
- Misc: Improved warnings compilation for newer versions of Clang. (#1324) (@waywardmonkeys)
- Misc: Added `io.WantMoveMouse flags` (from Nav branch) and honored in Examples applications. Currently unused but trying to spread Examples applications code that supports it.
- Misc: Added `IMGUI_DISABLE_FORMAT_STRING_FUNCTIONS` support in imconfig.h to allow user reimplementing the `ImFormatString()` functions e.g. to use stb_printf(). (#1038)
- Misc: [Windows] Fixed default Win32 `SetClipboardText()` handler leaving the Win32 clipboard handler unclosed on failure. [@pdoane]
- Style: Added `ImGuiStyle::ScaleAllSizes(float)` helper to make it easier to have application transition e.g. from low to high DPI with a matching style.
- Metrics: Draw window bounding boxes when hovering Pos/Size; List all draw layers; Trimming empty commands like Render() does.
- Examples: OpenGL3: Save and restore sampler state. (#1145) [@nlguillemot]
- Examples: OpenGL2, OpenGL3: Save and restore polygon mode. (#1307) [@JJscott]
- Examples: DirectX11: Allow creating device with feature level 10 since we don't really need much for that example. (#1333)
- Examples: DirectX9/10/12: Using the Win32 SetCapture/ReleaseCapture API to read mouse coordinates when they are out of bounds. (#1375) [@Gargaj, @ocornut]
- Tools: Fixed binary_to_compressed_c tool to return 0 when successful. (#1350) [@benvanik]
- Internals: Exposed more helpers and unfinished features in imgui_internal.h. (use at your own risk!).
- Internals: A bunch of internal refactoring, hopefully haven't broken anything! Merged a bunch of internal changes from the upcoming Navigation branch.
- Various tweaks, fixes and documentation changes.

Beta Navigation Branch:
(Lots of work has been done toward merging the Beta Gamepad/Keyboard Navigation branch (#787) in master.)
(Please note that this branch is always kept up to date with master. If you are using the navigation branch, some of the changes include:)
- Nav: Added `#define IMGUI_HAS_NAV` in imgui.h to ease sharing code between both branches. (#787)
- Nav: MainMenuBar now releases focus when user gets out of the menu layer. (#787)
- Nav: When applying focus to a window with only menus, the menu layer is automatically activated. (#787)
- Nav: Added `ImGuiNavInput_KeyMenu` (~Alt key) aside from ImGuiNavInput_PadMenu input as it is one differentiator of pad vs keyboard that was detrimental to the keyboard experience. Although isn't officially supported, it makes the current experience better. (#787)
- Nav: Move requests now wrap vertically inside Menus and Pop-ups. (#787)
- Nav: Allow to collapse tree nodes with NavLeft and open them with NavRight. (#787, #1079).
- Nav: It's now possible to navigate sibling of a menu-bar while navigating inside one of their child. If a Left<>Right navigation request fails to find a match we forward the request to the root menu. (#787, #126)
- Nav: Fixed `SetItemDefaultFocus` from stealing default focus when we are initializing default focus for a menu bar layer. (#787)
- Nav: Support for fall-back horizontal scrolling with PadLeft/PadRight (nb: fall-back scrolling is only used to navigate windows that have no interactive items). (#787)
- Nav: Fixed tool-tip from being selectable in the window selection list. (#787)
- Nav: `CollapsingHeader(bool*)` variant: fixed for `IsItemHovered()` not working properly in the nav branch. (#600, #787)
- Nav: InputText: Fixed using Up/Down history callback feature when Nav is enabled. (#787)
- Nav: InputTextMultiline: Fixed navigation/selection. Disabled selecting all when activating a multi-line text editor. (#787)
- Nav: More consistently drawing a (thin) navigation rectangle hover filled frames such as tree nodes, collapsing header, menus. (#787)
- Nav: Various internal refactoring.


-----------------------------------------------------------------------
 VERSION 1.51 (2017-08-24)
-----------------------------------------------------------------------

Decorated log: https://github.com/ocornut/imgui/releases/tag/v1.51

Breaking Changes:

Work on dear imgui has been gradually resuming. It means that fixes and new features should be tackled at a faster rate than last year. However, in order to move forward with the library and get rid of some cruft, I have taken the liberty to be a little bit more aggressive than usual with API breaking changes. Read the details below and search for those names in your code! In the grand scheme of things, those changes are small and should not affect everyone, but this is technically our most aggressive release so far in term of API breakage. If you want to be extra forward-facing, you can enable `#define IMGUI_DISABLE_OBSOLETE_FUNCTIONS` in your imconfig.h to disable the obsolete names/redirection.

- Renamed `IsItemHoveredRect()` to `IsItemRectHovered()`. Kept inline redirection function (will obsolete).
- Renamed `IsMouseHoveringWindow()` to `IsWindowRectHovered()` for consistency. Kept inline redirection function (will obsolete).
- Renamed `IsMouseHoveringAnyWindow()` to `IsAnyWindowHovered()` for consistency. Kept inline redirection function (will obsolete).
- Renamed `ImGuiCol_Columns***` enums to `ImGuiCol_Separator***`. Kept redirection enums (will obsolete).
- Renamed `ImGuiSetCond***` types and enums to `ImGuiCond***`. Kept redirection enums (will obsolete).
- Renamed `GetStyleColName()` to `GetStyleColorName()` for consistency. Unlikely to be used by end-user!
- Added `PushStyleColor(ImGuiCol idx, ImU32 col)` overload, which _might_ cause an "ambiguous call" compilation error if you are using ImColor() with implicit cast. Cast to ImU32 or ImVec4 explicitly to fix.
- Marked the weird `IMGUI_ONCE_UPON_A_FRAME` helper macro as obsolete. Prefer using the more explicit `ImGuiOnceUponAFrame`.
- Changed `ColorEdit4(const char* label, float col[4], bool show_alpha = true)` signature to `ColorEdit4(const char* label, float col[4], ImGuiColorEditFlags flags = 0)`, where flags 0x01 is a safe no-op (hello dodgy backward compatibility!). The new `ColorEdit4`/`ColorPicker4` functions have lots of available flags! Check and run the demo window, under "Color/Picker Widgets", to understand the various new options.
- Changed signature of `ColorButton(ImVec4 col, bool small_height = false, bool outline_border = true)` to `ColorButton(const char* desc_id, ImVec4 col, ImGuiColorEditFlags flags = 0, ImVec2 size = ImVec2(0,0))`. This function was rarely used and was very dodgy (no explicit ID!).
- Changed `BeginPopupContextWindow(bool also_over_items=true, const char* str_id=NULL, int mouse_button=1)` signature to `(const char* str_id=NULL, int mouse_button=1, bool also_over_items=true)`. This is perhaps the most aggressive change in this update, but note that the majority of users relied on default parameters completely, so this will affect only a fraction of users of this already rarely used function.
- Removed `IsPosHoveringAnyWindow()`, which was partly broken and misleading. In the vast majority of cases, people using that function wanted to use `io.WantCaptureMouse` flag. Replaced with IM_ASSERT + comment redirecting user to `io.WantCaptureMouse`. (#1237)
- Removed the old `ValueColor()` helpers, they are equivalent to calling `Text(label)` + `SameLine()` + `ColorButton()`.
- Removed `ColorEditMode()` and `ImGuiColorEditMode` type in favor of `ImGuiColorEditFlags` and parameters to the various Color*() functions. The `SetColorEditOptions()` function allows to initialize default but the user can still change them with right-click context menu. Commenting out your old call to `ColorEditMode()` may just be fine!

Other Changes:

- Added flags to `ColorEdit3()`, `ColorEdit4()`. The color edit widget now has a context-menu and access to the color picker. (#346)
- Added flags to `ColorButton()`. (#346)
- Added `ColorPicker3()`, `ColorPicker4()`. The API along with those of the updated `ColorEdit4()` was designed so you may use them in various situation and hopefully compose your own picker if required. There are a bunch of available flags, check the Demo window and comment for `ImGuiColorEditFlags_`. Some of the options it supports are: two color picker types (hue bar + sat/val rectangle, hue wheel + rotating sat/val triangle), display as u8 or float, lifting 0.0..1.0 constraints (currently rgba only), context menus, alpha bar, background checkerboard options, preview tooltip, basic revert. For simple use, calling the existing `ColorEdit4()` function as you did before will be enough, as you can now open the color picker from there. (#346) [@r-lyeh, @nem0, @thennequin, @dariomanesku and @ocornut]
- Added `SetColorEditOptions()` to set default color options (e.g. if you want HSV over RGBA, float over u8, select a default picker mode etc. at startup time without a user intervention. Note that the user can still change options with the context menu unless disabled with `ImGuiColorFlags_NoOptions` or explicitly enforcing a display type/picker mode etc.).
- Added user-facing `IsPopupOpen()` function. (#891) [@mkeeter]
- Added `GetColorU32(u32)` variant that perform the style alpha multiply without a floating-point round trip, and helps makes code more consistent when using ImDrawList APIs.
- Added `PushStyleColor(ImGuiCol idx, ImU32 col)` overload.
- Added `GetStyleColorVec4(ImGuiCol idx)` which is equivalent to accessing `ImGui::GetStyle().Colors[idx]` (aka return the raw style color without alpha alteration).
- ImFontAtlas: Added `GlyphRangesBuilder` helper class, which makes it easier to build custom glyph ranges from your app/game localization data, or add into existing glyph ranges.
- ImFontAtlas: Added `TexGlyphPadding` option. (#1282) [@jadwallis]
- ImFontAtlas: Made it possible to override size of AddFontDefault() (even if it isn't really recommended!).
- ImDrawList: Added `GetClipRectMin()`, `GetClipRectMax()` helpers.
- Fixed Ini saving crash if the ImGuiWindowFlags_NoSavedSettings gets removed from a window after its creation (unlikely!). (#1000)
- Fixed `PushID()`/`PopID()` from marking parent window as Accessed (which needlessly woke up the root "Debug" window when used outside of a regular window). (#747)
- Fixed an assert when calling `CloseCurrentPopup()` twice in a row. [@nem0]
- Window size can be loaded from .ini data even if ImGuiWindowFlags_NoResize flag is set. (#1048, #1056)
- Columns: Added `SetColumnWidth()`. (#913) [@ggtucker]
- Columns: Dragging a column preserve its width by default. (#913) [@ggtucker]
- Columns: Fixed first column appearing wider than others. (#1266)
- Columns: Fixed allocating space on the right-most side with the assumption of a vertical scrollbar. The space is only allocated when needed. (#125, #913, #893, #1138)
- Columns: Fixed the right-most column from registering its content width to the parent window, which led to various issues when using auto-resizing window or e.g. horizontal scrolling. (#519, #125, #913)
- Columns: Refactored some of the columns code internally toward a better API (not yet exposed) + minor optimizations. (#913) [@ggtucker, @ocornut]
- Popups: Most pop-ups windows can be moved by the user after appearing (if they don't have explicit positions provided by caller, or e.g. sub-menu pop-up). The previous restriction was totally arbitrary. (#1252)
- Tooltip: `SetTooltip()` is expanded immediately into a window, honoring current font / styling setting. Add internal mechanism to override tooltips. (#862)
- PlotHistogram: bars are drawn based on zero-line, so negative values are going under. (#828)
- Scrolling: Fixed return values of `GetScrollMaxX()`, `GetScrollMaxY()` when both scrollbars were enabled. Tweak demo to display more data. (#1271) [@degracode]
- Scrolling: Fixes for Vertical Scrollbar not automatically getting enabled if enabled Horizontal Scrollbar straddle the vertical limit. (#1271, #246)
- Scrolling: `SetScrollHere()`, `SetScrollFromPosY()`: Fixed Y scroll aiming when Horizontal Scrollbar is enabled. (#665).
- [Windows] Clipboard: Fixed not closing Win32 clipboard on early open failure path. (#1264)
- Removed an unnecessary dependency on int64_t which failed on some older compilers.
- Demo: Rearranged everything under Widgets in a more consistent way.
- Demo: Columns: Added Horizontal Scrolling demo. Tweaked another Columns demo. (#519, #125, #913)
- Examples: OpenGL: Various makefiles for MINGW, Linux. (#1209, #1229, #1209) [@fr500, @acda]
- Examples: Enabled vsync by default in example applications, so it doesn't confuse people that the sample run at 2000+ fps and waste an entire CPU. (#1213, #1151).
- Various other small fixes, tweaks, comments, optimizations.


-----------------------------------------------------------------------
 VERSION 1.50 (2017-06-02)
-----------------------------------------------------------------------

Decorated log: https://github.com/ocornut/imgui/releases/tag/v1.50

Breaking Changes:

- Added a void* user_data parameter to Clipboard function handlers. (#875)
- SameLine(x) with x>0.0f is now relative to left of column/group if any, and not always to left of window. This was sort of always the intent and hopefully breakage should be minimal.
- Renamed ImDrawList::PathFill() - rarely used directly - to ImDrawList::PathFillConvex() for clarity and consistency.
- Removed ImFontConfig::MergeGlyphCenterV in favor of a more multipurpose ImFontConfig::GlyphOffset.
- Style: style.WindowTitleAlign is now a ImVec2 (ImGuiAlign enum was removed). set to (0.5f,0.5f) for horizontal+vertical centering, (0.0f,0.0f) for upper-left, etc.
- BeginChild(const char*) now applies the stack id to the provided label, consistently with other functions as it should always have been. It shouldn't affect you unless (extremely unlikely) you were appending multiple times to a same child from different locations of the stack id. If that's the case, generate an id with GetId() and use it instead of passing string to BeginChild().

Other Changes:

- InputText(): Added support for CTRL+Backspace (delete word).
- InputText(): OSX uses Super+Arrows for home/end. Add Shortcut+Backspace support. (#650) [@michaelbartnett]
- InputText(): Got rid of individual OSX-specific options in ImGuiIO, added a single io.OSXBehaviors flag. (#473, #650)
- InputText(): Fixed pressing home key on last character when it isn't a trailing \n (#588, #815)
- InputText(): Fixed state corruption/crash bug in stb_textedit.h redo logic when exhausting undo/redo char buffer. (#715. #681)
- InputTextMultiline(): Fixed CTRL+DownArrow moving scrolling out of bounds.
- InputTextMultiline(): Scrollbar fix for when input and latched internal buffers differs in a way that affects vertical scrollbar existence. (#725)
- ImFormatString(): Fixed an overflow handling bug with implementation of vsnprintf() that do not return -1. (#793)
- BeginChild(const char*) now applies stack id to provided label, consistent with other widgets. (#894, #713)
- SameLine() with explicit X position is relative to left of group/columns. (ref #746, #125, #630)
- SliderInt(), SliderFloat() supports reverse direction (where v_min > v_max). (#854)
- SliderInt(), SliderFloat() better support for when v_min==v_max. (#919)
- SliderInt(), SliderFloat() enforces writing back value when interacting, to be consistent with other widgets. (#919)
- SliderInt, SliderFloat(): Fixed edge case where style.GrabMinSize being bigger than slider width can lead to a division by zero. (#919)
- Added IsRectVisible() variation with explicit start-end positions. (#768) [@thedmd]
- Fixed TextUnformatted() clipping bug in the large-text path when horizontal scroll has been applied. (#692, #246)
- Fixed minor text clipping issue in window title when using font straying above usual line. (#699)
- Fixed SetCursorScreenPos() fixed not adjusting CursorMaxPos as well.
- Fixed scrolling offset when using SetScrollY(), SetScrollFromPosY(), SetScrollHere() with menu bar.
- Fixed using IsItemActive() after EndGroup() or any widget using groups. (#840, #479)
- Fixed IsItemActive() lagging by one frame on initial widget activation. (#840)
- Fixed Separator() zero-height bounding box resulting in clipping when laying exactly on top line of clipping rectangle (#860)
- Fixed PlotLines() PlotHistogram() calling with values_count == 0.
- Fixed clicking on a window's void while staying still overzealously marking .ini settings as dirty. (#923)
- Fixed assert triggering when a window has zero rendering but has a callback. (#810)
- Scrollbar: Fixed rendering when sizes are negative to reduce glitches (which can happen with certain style settings and zero WindowMinSize).
- EndGroup(): Made IsItemHovered() work when an item was activated within the group. (#849)
- BulletText(): Fixed stopping to display formatted string after the '##' mark.
- Closing the focused window restore focus to the first active root window in descending z-order .(part of #727)
- Word-wrapping: Fixed a bug where we never wrapped after a 1 character word. [@sronsse]
- Word-wrapping: Fixed TextWrapped() overriding wrap position if one is already set. (#690)
- Word-wrapping: Fixed incorrect testing for negative wrap coordinates, they are perfectly legal. (#706)
- ImGuiListClipper: Fixed automatic-height calc path dumbly having user display element 0 twice. (#661, #716)
- ImGuiListClipper: Fix to behave within column. (#661, #662, #716)
- ImDrawList: Renamed ImDrawList::PathFill() to ImDrawList::PathFillConvex() for clarity. (BREAKING API)
- Columns: End() avoid calling Columns(1) if no columns set is open, not sure why it wasn't the case already (pros: faster, cons: exercise less code).
- ColorButton(): Fix ColorButton showing wrong hex value for alpha. (#1068) [@codecat]
- ColorEdit4(): better preserve inputting value out of 0..255 range, display then clamped in Hexadecimal form.
- Shutdown() clear out some remaining pointers for sanity. (#836)
- Added IMGUI_USE_BGRA_PACKED_COLOR option in imconfig.h (#767, #844) [@thedmd]
- Style: Removed the inconsistent shadow under RenderCollapseTriangle() (~#707)
- Style: Added ButtonTextAlign, ImGuiStyleVar_ButtonTextAlign. (#842)
- ImFont: Allowing to use up to 0xFFFE glyphs in same font (increased from previous 0x8000).
- ImFont: Added GetGlyphRangesThai() helper. [@nProtect]
- ImFont: CalcWordWrapPositionA() fixed font scaling with fallback character.
- ImFont: Calculate and store the approximate texture surface to get an idea of how costly each source font is.
- ImFontConfig: Added GlyphOffset to explicitly offset glyphs at font build time, useful for merged fonts. Removed MergeGlyphCenterV. (BREAKING API)
- Clarified asserts in CheckStacksSize() when there is a stack mismatch.
- Context: Support for #define-ing GImGui and IMGUI_SET_CURRENT_CONTEXT_FUNC to enable custom thread-based hackery (#586)
- Updated stb_truetype.h to 1.14 (added OTF support, removed warnings). (#883, #976)
- Updated stb_rect_pack.h to 0.10 (removed warnings). (#883)
- Added ImGuiMouseCursor_None enum value for convenient usage by app/binding.
- Clipboard: Added a void* user_data parameter to Clipboard function handlers. (#875) (BREAKING API)
- Internals: Refactor internal text alignment options to use ImVec2, removed ImGuiAlign. (#842, #222)
- Internals: Renamed ImLoadFileToMemory to ImFileLoadToMemory to be consistent with ImFileOpen + fix mismatching .h name. (#917)
- OS/Windows: Fixed Windows default clipboard handler leaving its buffer unfreed on application's exit. (#714)
- OS/Windows: No default IME handler when compiling for Windows using GCC. (#738)
- OS/Windows: Now using _wfopen() instead of fopen() to allow passing in paths/filenames with UTF-8 characters. (#917)
- Tools: binary_to_compressed_c: Avoid ?? trigraphs sequences in string outputs which break some older compilers. (#839)
- Demo: Added an extra 3-way columns demo.
- Demo: ShowStyleEditor: show font character map / grid in more details.
- Demo: Console: Fixed a completion bug when multiple candidates are equals and match until the end.
- Demo: Fixed 1-byte off overflow in the ShowStyleEditor() combo usage. (#783) [@bear24rw]
- Examples: Accessing ImVector fields directly, feel less stl-ey. (#810)
- Examples: OpenGL*: Saving/restoring existing scissor rectangle for completeness. (#807)
- Examples: OpenGL*: Saving/restoring active texture number (the value modified by glActiveTexture). (#1087, #1088, #1116)
- Examples: OpenGL*: Saving/restoring separate color/alpha blend functions correctly. (#1120) [@greggman]
- Examples: OpenGL2: Uploading font texture as RGBA32 to increase compatibility with users shaders for beginners. (#824)
- Examples: Vulkan: Countless fixes and improvements. (#785, #804, #910, #1017, #1039, #1041, #1042, #1043, #1080) [@martty, @Loftilus, @ParticlePeter, @SaschaWillems]
- Examples: DirectX9/10/10: Only call SetCursor(NULL) is io.MouseDrawCursor is set. (#585, #909)
- Examples: DirectX9: Explicitly setting viewport to match that other examples are doing. (#937)
- Examples: GLFW+OpenGL3: Fixed Shutdown() calling GL functions with NULL parameters if NewFrame was never called. (#800)
- Examples: GLFW+OpenGL2: Renaming opengl_example/ to opengl2_example/ for clarity.
- Examples: SDL+OpenGL: explicitly setting GL_UNPACK_ROW_LENGTH to reduce issues because SDL changes it. (#752)
- Examples: SDL2: Added build .bat files for Win32.
- Added various links to language/engine bindings.
- Various other minor fixes, tweaks, comments, optimizations.


-----------------------------------------------------------------------
 VERSION 1.49 (2016-05-09)
-----------------------------------------------------------------------

Decorated log: https://github.com/ocornut/imgui/releases/tag/v1.49

Breaking Changes:

- Renamed `SetNextTreeNodeOpened()` to `SetNextTreeNodeOpen()` for consistency, no redirection.
- Removed confusing set of `GetInternalState()`, `GetInternalStateSize()`, `SetInternalState()` functions. Now using `CreateContext()`, `DestroyContext()`, `GetCurrentContext()`, `SetCurrentContext()`. If you were using multiple contexts the change should be obvious and trivial.
- Obsoleted old signature of `CollapsingHeader(const char* label, const char* str_id = NULL, bool display_frame = true, bool default_open = false)`, as extra parameters were badly designed and rarely used. Most uses were using 1 parameter and shouldn't affect you. You can replace the "default_open = true" flag in new API with `CollapsingHeader(label, ImGuiTreeNodeFlags_DefaultOpen)`.
- Changed `ImDrawList::PushClipRect(ImVec4 rect)` to `ImDraw::PushClipRect(ImVec2 min,ImVec2 max,bool intersect_with_current_clip_rect=false)`. Note that higher-level `ImGui::PushClipRect()` is preferable because it will clip at logic/widget level, whereas `ImDrawList::PushClipRect()` only affect your renderer.
- Title bar (using ImGuiCol_TitleBg/ImGuiCol_TitleBgActive colors) isn't rendered over a window background (ImGuiCol_WindowBg color) anymore (see #655). If your TitleBg/TitleBgActive alpha was 1.0f or you are using the default theme it will not affect you. However if your TitleBg/TitleBgActive alpha was <1.0f you need to tweak your custom theme to readjust for the fact that we don't draw a WindowBg background behind the title bar.
  This helper function will convert an old TitleBg/TitleBgActive color into a new one with the same visual output, given the OLD color and the OLD WindowBg color. (Or If this is confusing, just pick the RGB value from title bar from an old screenshot and apply this as TitleBg/TitleBgActive. Or you may just create TitleBgActive from a tweaked TitleBg color.)

    ImVec4 ConvertTitleBgCol(const ImVec4& win_bg_col, const ImVec4& title_bg_col)
    {
       float new_a = 1.0f - ((1.0f - win_bg_col.w) * (1.0f - title_bg_col.w));
       float k = title_bg_col.w / new_a;
       return ImVec4((win_bg_col.x * win_bg_col.w + title_bg_col.x) * k, (win_bg_col.y * win_bg_col.w + title_bg_col.y) * k, (win_bg_col.z * win_bg_col.w + title_bg_col.z) * k, new_a);
    }

Other changes:

- New version of ImGuiListClipper helper calculates item height automatically. See comments and demo code. (#662, #661, #660)
- Added SetNextWindowSizeConstraints() to enable basic min/max and programmatic size constraints on window. Added demo. (#668)
- Added PushClipRect()/PopClipRect() (previously part of imgui_internal.h). Changed ImDrawList::PushClipRect() prototype. (#610)
- Added IsRootWindowOrAnyChildHovered() helper. (#615)
- Added TreeNodeEx() functions. (#581, #600, #190)
- Added ImGuiTreeNodeFlags_Selected flag to display TreeNode as "selected". (#581, #190)
- Added ImGuiTreeNodeFlags_AllowOverlapMode flag. (#600)
- Added ImGuiTreeNodeFlags_NoTreePushOnOpen flag (#590).
- Added ImGuiTreeNodeFlags_NoAutoOpenOnLog flag (previously private).
- Added ImGuiTreeNodeFlags_DefaultOpen flag (previously private).
- Added ImGuiTreeNodeFlags_OpenOnDoubleClick flag.
- Added ImGuiTreeNodeFlags_OpenOnArrow flag.
- Added ImGuiTreeNodeFlags_Leaf flag, always opened, no arrow, for convenience. For simple use case prefer using TreeAdvanceToLabelPos()+Text().
- Added ImGuiTreeNodeFlags_Bullet flag, to add a bullet to Leaf node or replace Arrow with a bullet.
- Added TreeAdvanceToLabelPos(), GetTreeNodeToLabelSpacing() helpers. (#581, #324)
- Added CreateContext()/DestroyContext()/GetCurrentContext()/SetCurrentContext(). Obsoleted nearly identical GetInternalState()/SetInternalState() functions. (#586, #269)
- Added NewLine() to undo a SameLine() and as a shy reminder that horizontal layout support hasn't been implemented yet.
- Added IsItemClicked() helper. (#581)
- Added CollapsingHeader() variant with close button. (#600)
- Fixed MenuBar missing lower border when borders are enabled.
- InputText(): Fixed clipping of cursor rendering in case it gets out of the box (which can be forced w/ ImGuiInputTextFlags_NoHorizontalScroll. (#601)
- Style: Changed default IndentSpacing from 22 to 21. (#581, #324)
- Style: Fixed TitleBg/TitleBgActive color being rendered above WindowBg color, which was inconsistent and causing visual artifact. (#655)
  This broke the meaning of TitleBg and TitleBgActive. Only affect values where Alpha<1.0f. Fixed default theme. Read comments in "API BREAKING CHANGES" section to convert.
- Relative rendering of order of Child windows creation is preserved, to allow more control with overlapping children. (#595)
- Fixed GetWindowContentRegionMax() being off by ScrollbarSize amount when explicit SizeContents is set.
- Indent(), Unindent(): optional non-default indenting width. (#324, #581)
- Bullet(), BulletText(): Slightly bigger. Less polygons.
- ButtonBehavior(): fixed subtle old bug when a repeating button would also return true on mouse release (barely noticeable unless RepeatRate is set to be very slow). (#656)
- BeginMenu(): a menu that becomes disabled while open gets closed down, facilitate user's code. (#126)
- BeginGroup(): fixed using within Columns set. (#630)
- Fixed a lag in reading the currently hovered window when dragging a window. (#635)
- Obsoleted 4 parameters version of CollapsingHeader(). Refactored code into TreeNodeBehavior. (#600, #579)
- Scrollbar: minor fix for top-right rounding of scrollbar background when window has menu bar but no title bar.
- MenuItem(): the check mark renders in disabled color when menu item is disabled.
- Fixed clipping rectangle floating point representation to ensure renderer-side float point operations yield correct results in typical DirectX/GL settings. (#582, 597)
- Fixed GetFrontMostModalRootWindow(), fixing missing fade-out when a combo pop was used stacked over a modal window. (#604)
- ImDrawList: Added AddQuad(), AddQuadFilled() helpers.
- ImDrawList: AddText() refactor, moving some code to ImFont, reserving less unused vertices when large vertical clipping occurs.
- ImFont: Added RenderChar() helper.
- ImFont: Added AddRemapChar() helper. (#609)
- ImFontConfig: Clarified persistence requirement of GlyphRanges array. (#651)
- ImGuiStorage: Added bool helper functions for completeness.
- AddFontFromMemoryCompressedTTF(): Fix ImFontConfig propagation. (#587)
- Renamed majority of use of the word "opened" to "open" for clarity. Renamed SetNextTreeNodeOpened() to SetNextTreeNodeOpen(). (#625, #579)
- Examples: OpenGL3: Saving/restoring glActiveTexture() state. (#602)
- Examples: DirectX9: save/restore all device state.
- Examples: DirectX9: Removed dependency on d3dx9.h, d3dx9.lib, dxguid.lib so it can be used in a DirectXMath.h only environment. (#611)
- Examples: DirectX10/X11: Apply depth-stencil state (no use of depth buffer). (#640, #636)
- Examples: DirectX11/X11: Added comments on removing dependency on D3DCompiler. (#638)
- Examples: SDL: Initialize video+timer subsystem only.
- Examples: Apple/iOS: lowered XCode project deployment target from 10.7 to 10.11. (#598, #575)


-----------------------------------------------------------------------
 VERSION 1.48 (2016-04-09)
-----------------------------------------------------------------------

Decorated log: https://github.com/ocornut/imgui/releases/tag/v1.48

Breaking Changes:

- Consistently honoring exact width passed to PushItemWidth() (when positive), previously it would add extra FramePadding.x*2 over that width. Some hand-tuned layout may be affected slightly. (#346)
- Style: removed `style.WindowFillAlphaDefault` which was confusing and redundant, baked alpha into `ImGuiCol_WindowBg` color. If you had a custom WindowBg color but didn't change WindowFillAlphaDefault, multiply WindowBg alpha component by 0.7. Renamed `ImGuiCol_TooltipBg` to `ImGuiCol_PopupBG`, applies to other types of pop-ups. `bg_alpha` parameter of 5-parameters version of Begin() is an override. (#337)
- InputText(): Added BufTextLen field in ImGuiTextEditCallbackData. Requesting user to update it if the buffer is modified in the callback. Added a temporary length-check assert to minimize panic for the 3 people using the callback. (#541)
- Renamed GetWindowFont() to GetFont(), GetWindowFontSize() to GetFontSize(). Kept inline redirection function (will obsolete). (#340)

Other Changes:

- Consistently honoring exact width passed to PushItemWidth(), previously it would add extra FramePadding.x*2 over that width. Some hand-tuned layout may be affected slightly. (#346)
- Fixed clipping of child windows within parent not taking account of child outer clipping boundaries (including scrollbar, etc.). (#506)
- TextUnformatted(): Fixed rare crash bug with large blurb of text (2k+) not finished with a '\n' and fully above the clipping Y line. (#535)
- IO: Added 'KeySuper' field to hold CMD keyboard modifiers for OS X. Updated all examples accordingly. (#473)
- Added ImGuiWindowFlags_ForceVerticalScrollbar, ImGuiWindowFlags_ForceHorizontalScrollbar flags. (#476)
- Added IM_COL32 macros to generate a U32 packed color, convenient for direct use of ImDrawList api. (#346)
- Added GetFontTexUvWhitePixel() helper, convenient for direct use of ImDrawList api.
- Selectable(): Added ImGuiSelectableFlags_AllowDoubleClick flag to allow user reacting on double-click. (@zapolnov) (#516)
- Begin(): made the close button explicitly set the boolean to false instead of toggling it. (#499)
- BeginChild()/EndChild(): fixed incorrect layout to allow widgets submitted after an auto-fitted child window. (#540)
- BeginChild(): Added ImGuiWindowFlags_AlwaysUseWindowPadding flag to ensure non-bordered child window uses window padding. (#462)
- Fixed InputTextMultiLine(), ListBox(), BeginChildFrame(), ProgressBar(): outer frame not honoring bordering. (#462, #503)
- Fixed Image(), ImageButtion() rendering a rectangle 1 px too large on each axis. (#457)
- SetItemAllowOverlap(): Promoted from imgui_internal.h to public imgui.h api. (#517)
- Combo(): Right-most button stays highlighted when pop-up is open.
- Combo(): Display pop-up above if there's isn't enough space below / or select largest side. (#505)
- DragFloat(), SliderFloat(), InputFloat(): fixed cases of erroneously returning true repeatedly after a text input modification (e.g. "0.0" --> "0.000" would keep returning true). (#564)
- DragFloat(): Always apply value when mouse is held/widget active, so that an always-reseting variable (e.g. non saved local) can be passed.
- InputText(): OS X friendly behaviors: Word movement uses ALT key; Shortcuts uses CMD key; Double-clicking text select a single word; Jumping to next word sets cursor to end of current word instead of beginning of current word. (@zhiayang), (#473)
- InputText(): Added BufTextLen in ImGuiTextEditCallbackData. Requesting user to maintain it if buffer is modified. Zero-ing structure properly before use. (#541)
- CheckboxFlags(): Added support for testing/setting multiple flags at the same time. (@DMartinek) (#555)
- TreeNode(), CollapsingHeader() fixed not being able to use "##" sequence in a formatted label.
- ColorEdit4(): Empty label doesn't add InnerSpacing.x, matching behavior of other widgets. (#346)
- ColorEdit4(): Removed unnecessary calls to scanf() when idle in hexadecimal edit mode.
- BeginPopupContextItem(), BeginPopupContextWindow(): added early out optimization.
- CaptureKeyboardFromApp() / CaptureMouseFromApp(): added argument to allow clearing the capture flag. (#533)
- ImDrawList: Fixed index-overflow check broken by AddText() casting current index back to ImDrawIdx. (#514)
- ImDrawList: Fixed incorrect removal of trailing draw command if it is a callback command.
- ImDrawList: Allow windows with only a callback only to be functional. (#524)
- ImDrawList: Fixed ImDrawList::AddRect() which used to render a rectangle 1 px too large on each axis. (#457)
- ImDrawList: Fixed ImDrawList::AddCircle() to fit precisely within bounding box like AddCircleFilled() and AddRectFilled(). (#457)
- ImDrawList: AddCircle(), AddRect() takes optional thickness parameter.
- ImDrawList: Added AddTriangle().
- ImDrawList: Added PrimQuadUV() helper to ease custom rendering of textured quads (require primitive reserve).
- ImDrawList: Allow AddText(ImFont\* font, float font_size, ...) variant to take NULL/0.0f as default.
- ImFontAtlas: heuristic increase default texture width up for large number of glyphs. (#491)
- ImTextBuffer: Fixed empty() helper which was utterly broken.
- Metrics: allow to inspect individual triangles in draw calls.
- Demo: added more draw primitives in the Custom Rendering example. (#457)
- Demo: extra comments and example for PushItemWidth(-1) patterns.
- Demo: InputText password demo filters out blanks. (#515)
- Demo: Fixed malloc/free mismatch and leak when destructing demo console, if it has been used. (@fungos) (#536)
- Demo: plot code doesn't use ImVector to avoid heap allocation and be more friendly to custom allocator users. (#538)
- Fixed compilation on DragonFly BSD (@mneumann) (#563)
- Examples: Vulkan: Added a Vulkan example (@Loftilus) (#549)
- Examples: DX10, DX11: Saving/restoring most device state so dropping render function in your codebase shouldn't have DX device side-effects. (#570)
- Examples: DX10, DX11: Fixed ImGui_ImplDX??_NewFrame() from recreating device objects if render isn't called (g_pVB not set).
- Examples: OpenGL3: Fix BindVertexArray/BindBuffer order. (@nlguillemot) (#527)
- Examples: OpenGL: skip rendering and calling glViewport() if we have zero-fixed buffer. (#486)
- Examples: SDL2+OpenGL3: Fix context creation options. Made ImGui_ImplSdlGL3_NewFrame() signature match GL2 one. (#468, #463)
- Examples: SDL2+OpenGL2/3: Fix for high-dpi displays. (@nickgravelyn)
- Various extra comments and clarification in the code.
- Various other fixes and optimizations.


-----------------------------------------------------------------------
 VERSION 1.47 (2015-12-25)
-----------------------------------------------------------------------

Decorated log: https://github.com/ocornut/imgui/releases/tag/v1.47

Changes:

- Rebranding "ImGui" -> "dear imgui" as an optional first name to reduce ambiguity with IMGUI term. (#21)
- Added ProgressBar(). (#333)
- InputText(): Added ImGuiInputTextFlags_Password mode: hide display, disable logging/copying to clipboard. (#237, #363, #374)
- Added GetColorU32() helper to retrieve color given enum with global alpha and extra applied.
- Added ImGuiIO::ClearInputCharacters() superfluous helper.
- Fixed ImDrawList draw command merging bug where using PopClipRect() along with PushTextureID()/PopTextureID() functions
  would occasionally restore an incorrect clipping rectangle.
- Fixed ImDrawList draw command merging so PushTextureID(XXX)/PopTextureID()/PushTextureID(XXX) sequence are now properly merged.
- Fixed large popups positioning issues when their contents on either axis is larger than DisplaySize,
  and WindowPadding < DisplaySafeAreaPadding.
- Fixed border rendering in various situations when using non-pixel aligned glyphs.
- Fixed border rendering of windows to always contain the border within the window.
- Fixed Shutdown() leaking font atlas data if NewFrame() was never called. (#396, #303)
- Fixed int>void\* warnings for 64-bit architectures with fancy warnings enabled.
- Renamed the dubious Color() helpers to ValueColor() - dangerously named, rarely used and probably to be made obsolete.
- InputText(): Fixed and better handling of using keyboard while mouse button if being held and dragging. (#429)
- InputText(): Replace OS IME (Input Method Editor) cursor on top-left when we are not text editing.
- TreeNode(), CollapsingHeader(), Bullet(), BulletText(): various sizing and layout fixes to better support laying out
  multiple item with different height on same line. (#414, #282)
- Begin(): Initial window creation with ImGuiWindowFlags_NoBringToFrontOnFocus flag pushes it at the front of global window list.
- BeginPopupContextWindow() and BeginPopupContextVoid() reopen window on subsequent click. (#439)
- ColorEdit4(): Fixed broken tooltip on hovering the color button. (actually fixes #373, #380)
- ImageButton(): uses FrameRounding up to a maximum of available framing size. (#394)
- Columns: Fixed bug with indentation within columns, also making code a bit shorter/faster. (#414, #125)
- Columns: Columns set with no implicit id include the columns count within the id to reduce collisions. (#125)
- Columns: Removed one unnecessary allocation when columns are not used by a window. (#125)
- ImFontAtlas: Tweaked GetGlyphRangesJapanese() so it is easier to modify.
- ImFontAtlas: Updated stb_rect_pack.h to 0.08.
- Metrics: Fixed computing ImDrawCmd bounding box when the draw buffer have been unindexed.
- Demo: Added a simple "Property Editor" demo applet. (#125, #414)
- Demo: Fixed assertion in "Custom Rendering" demo when holding both mouse buttons. (#393)
- Demo: Lots of extra comments, fixes.
- Demo: Tweaks to Style Editor.
- Examples: Not clearing input data/tex data in atlas (will be required for dynamic atlas anyway).
- Examples: Added /Zi (output debug information) to Win32 batch files.
- Examples: Various fixes for resizing window and recreating graphic context.
- Examples: OpenGL2/3: Save/restore viewport as part of default render function. (#392, #441).
- Examples; OpenGL3: Fixed gl3w.c for Linux when compiled with a C++ compiler. (#411)
- Examples: DirectX: Removed assumption about Unicode build in example main.cpp. (#399)
- Examples: DirectX10: Added DirectX10 example. (#424)
- Examples: DirectX11: Downgraded requirement from shader model 5.0 to 4.0. (#420)
- Examples: DirectX11: Removed Debug flag from graphics context. (#415)
- Examples: Added SDL+OpenGL3 example. (#356)


-----------------------------------------------------------------------
 VERSION 1.46 (2015-10-18)
-----------------------------------------------------------------------

Decorated log: https://github.com/ocornut/imgui/releases/tag/v1.46

Changes:

- Begin*(): added ImGuiWindowFlags_NoFocusOnAppearing flag. (#314)
- Begin*(): added ImGuiWindowFlags_NoBringToFrontOnFocus flag.
- Added GetDrawData() alternative to setting a Render function pointer in ImGuiIO structure.
- Added SetClipboardText(), GetClipboardText() helper shortcuts that user code can call directly without reading
  from the ImGuiIO structure (to match MemAlloc/MemFree)
- Fixed handling of malformed UTF-8 at the end of a non-zero terminated string range.
- Fixed mouse click detection when passing DeltaTime 0.0. (#338)
- Fixed IsKeyReleased() and IsMouseReleased() returning true on the first frame.
- Fixed using SetNextWindow\* functions on Modal windows with a ImGuiSetCond_Appearing condition. (#377)
- IsMouseHoveringRect(): Added 'bool clip' parameter to disable clipping provided rectangle. (#316)
- InputText(): added ImGuiInputTextFlags_ReadOnly flag. (#211)
- InputText(): lose cursor/undo-stack when reactivating focus is buffer has changed size.
- InputText(): fixed ignoring text inputs when ALT or ALTGR are pressed. (#334)
- InputText(): fixed mouse-dragging not tracking the cursor when text doesn't fit. (#339)
- InputText(): fixed cursor pixel-perfect alignment when horizontally scrolling.
- InputText(): fixed crash when passing a buf_size==0 (which can be of use for read-only selectable text boxes). (#360)
- InputFloat() fixed explicit precision modifier, both display and input were broken.
- PlotHistogram(): improved rendering of histogram with a lot of values.
- Dummy(): creates an item so functions such as IsItemHovered() can be used.
- BeginChildFrame() helper: added the extra_flags parameter.
- Scrollbar: fixed rounding of background + child window consistenly have ChildWindowBg color under ScrollbarBg fill. (#355).
- Scrollbar: background color less translucent in default style so it works better when changing background color.
- Scrollbar: fixed minor rendering offset when borders are enabled. (#365)
- ImDrawList: fixed 1 leak per ImDrawList using the ChannelsSplit() API (via Columns). (#318)
- ImDrawList: fixed rectangle rendering glitches with width/height <= 1/2 and rounding enabled.
- ImDrawList: AddImage() uv parameters default to (0,0) and (1,1).
- ImFontAtlas: Added TexDesiredWidth and tweaked default cheapo best-width choice. (#327)
- ImFontAtlas: Added GetGlyphRangesKorean() helper to retrieve unicode ranges for Korean. (#348)
- ImGuiTextFilter::Draw() helper return bool and build when filter is modified.
- ImGuiTextBuffer: added c_str() helper.
- ColorEdit4(): fixed hovering the color button always showing 1.0 alpha. (#373)
- ColorConvertFloat4ToU32() round the floats instead of truncating them.
- Window: Fixed window lower-right clipping limit so it plays more friendly with both OpenGL and DirectX coordinates.
- Internal: Extracted a EndFrame() function out of Render() but kept it internal/private + clarified some asserts. (#335)
- Internal: Added missing IMGUI_API definitions in imgui_internal.h (#326)
- Internal: ImLoadFileToMemory() return void\* instead of taking void*\* + allow optional int\* file_size.
- Demo: Horizontal scrollbar demo allows to enable simultanaeous scrollbars on both axises.
- Tools: binary_to_compressed_c.cpp: added -nocompress option.
- Examples: Added example for the Marmalade platform.
- Examples: Added batch files to build Windows examples with VS.
- Examples: OpenGL3: Saving/restoring more GL state correctly. (#347)
- Examples: OpenGL2/3: Added msys2/mingw64 target to Makefiles.


-----------------------------------------------------------------------
 VERSION 1.45 (2015-09-01)
-----------------------------------------------------------------------

Decorated log: https://github.com/ocornut/imgui/releases/tag/v1.45

Breaking Changes:

- With the addition of better horizontal scrolling primitives I had to make some consistency fixes.
  `GetCursorPos()` `SetCursorPos()` `GetContentRegionMax()` `GetWindowContentRegionMin()` `GetWindowContentRegionMax()`
  are now incorporating the scrolling amount. They were incorrectly not incorporating this amount previously.
  It PROBABLY shouldn't break anything, but that depends on how you used them. Namely:
  - If you always used SetCursorPos() with values relative to GetCursorPos() there shouldn't be a problem.
    However if you used absolute coordinates, note that SetCursorPosY(100.0f) will put you at +100 from the initial Y position (which may be scrolled out of the view), NOT at +100 from the window top border. Since there wasn't any official scrolling value on X axis (past just manually moving the cursor) this can only affect you if you used to set absolute coordinates on the Y axis which is hopefully rare/unlikely, and trivial to fix.
  - The value of GetWindowContentRegionMax() isn't necessarily close to GetWindowWidth() if horizontally scrolling.
    Previously they were roughly interchangeable (roughly because the content region exclude window padding).

Other Changes:

- Added Horizontal Scrollbar via ImGuiWindowFlags_HorizontalScroll (#246).
- Added GetScrollX(), GetScrollX(), GetScrollMaxX() apis (#246).
- Added SetNextWindowContentSize(), SetNextWindowContentWidth() to explicitly set the content size of a window, which
  define the range of scrollbar. When set explicitly it also define the base value from which widget width are derived.
- Added IO.WantTextInput telling when ImGui is expecting text input, so that e.g. OS on-screen keyboard can be enabled.
- Added printf attribute to printf-like text formatting functions (Clang/GCC).
- Added GetMousePosOnOpeningCurrentPopup() helper.
- Added GetContentRegionAvailWidth() helper.
- Malformed UTF-8 data don't terminate string, output 0xFFFD instead (#307).
- ImDrawList: Added AddBezierCurve(), PathBezierCurveTo() API for cubic bezier curves (#311).
- ImDrawList: Allow to override ImDrawIdx type (#292).
- ImDrawList: Added an assert on overflowing index value (#292).
- ImDrawList: Fixed issues with channels split/merge. Now functional without manually adding a draw cmd. Added comments.
- ImDrawData: Added ScaleClipRects() helper useful when rendering scaled. (#287).
- Fixed Bullet() inconsistent layout behaviour when clipped.
- Fixed IsWindowHovered() not taking account of window hoverability (may be disabled because of a popup).
- Fixed InvisibleButton() not honoring negative size consistently with other widgets that do so.
- Fixed OpenPopup() accessing current window, effectively opening "Debug" when called from an empty window stack.
- TreeNode(): Fixed IsItemHovered() result being inconsistent with interaction visuals (#282).
- TreeNode(): Fixed mouse interaction padding past the node label being accounted for in layout (#282).
- BeginChild(): Passing a ImGuiWindowFlags_NoMove inhibits moving parent window from this child.
- BeginChild() fixed missing rounding for child sizes which leaked into layout and have items misaligned.
- Begin(): Removed default name = "Debug" parameter. We already have a "Debug" window pushed to the stack in the first place so it's not really a useful default.
- Begin(): Minor fixes with windows main clipping rectangle (e.g. child window with border).
- Begin(): Window flags are only read on the first call of the frame. Subsequent calls ignore flags, which allows appending to a window without worryin about flags.
- InputText(): ignore character input when ctrl/alt are held. (Normally those text input are ignored by most wrappers.) (#279).
- Demo: Fixed incorrectly formed string passed to Combo (#298).
- Demo: Added simple Log demo.
- Demo: Added horizontal scrolling example + enabled in console, log and child examples (#246).
- Style: made scrollbars rounded by default. Because nice. Minor menu bar background alpha tweak. (#246)
- Metrics: display indices along with triangles count (#299) and some internal state.
- ImGuiTextFilter::PassFilter() supports string range. Added [] helper to ImGuiTextBuffer.
- ImGuiTextFilter::Draw() default parameter width=0.0f for no override, allow override with negative values.
- Examples: OpenGL2/OpenGL3: fix for retina displays. Default font current lack crispness.
- Examples: OpenGL2/OpenGL3: save/restore more GL state correctly.
- Examples: DirectX9/DirectX11: resizing buffers dynamically (#299).
- Examples: DirectX9/DirectX11: added missing middle mouse button to Windows event handler.
- Examples: DirectX11: fix for Visual Studio 2015 presumably shipping with an updated version of DX11.
- Examples: iOS: fixed missing files in project.


-----------------------------------------------------------------------
 VERSION 1.44 (2015-08-08)
-----------------------------------------------------------------------

Decorated log: https://github.com/ocornut/imgui/releases/tag/v1.44

Breaking Changes:

- imgui.cpp has been split intro extra files: imgui_demo.cpp, imgui_draw.cpp, imgui_internal.h.
  Add the two extra .cpp to your project or #include them from another .cpp file. (#219)

Other Changes:

- Internal data structure and several useful functions are now exposed in imgui_internal.h. This should make it easier
  and more natural to extend ImGui. However please note that none of the content in imgui_internal.h is guaranteed
  for forward-compatibility and code using those types/functions may occasionally break. (#219)
- All sample code is in imgui_demo.cpp. Please keep this file in your project and consider allowing your code to call
  the ShowTestWindow() function as de-facto guide to ImGui features. It will be stripped out by the linker when unused.
- Added GetContentRegionAvail() helper (basically GetContentRegionMax() - GetCursorPos()).
- Added ImGuiWindowFlags_NoInputs for totally input-passthru window.
- Button(): honor negative size consistently with other widgets that do so (width -100 to align the button 100 pixels
  before the right-most position of the contents region).
- InputTextMultiline(): honor negative size consistently with other widgets that do so.
- Combo() clamp popup to lower edge of visible area.
- InputInt(): value doesn't pass through an int>float>int casting chain, fix handling lost of precision with "large" integer.
- InputInt() allow hexadecimal input (awkwardly via ImGuiInputTextFlags_CharsHexadecimal but we will allow format
  string in InputInt* later).
- Checkbox(), RadioButton(): fixed scaling of checkbox and radio button for the filling of "active" visual.
- Columns: never assume horizontal space for scrollbar if NoScrollbar flag is explicitly set.
- Slider: fixed using FramePadding between frame and grab visual. Scaling that spacing would look odd.
- Fixed lower-right resize grip hit box not scaling along with its rendered size (#287)
- ImDrawList: Fixed angles in ImDrawList::PathArcTo(), PathArcToFast() (v1.43) being off by an extra PI for no reason.
- ImDrawList: Added ImDrawList::AddText() shorthand helper.
- ImDrawList: Add missing support for anti-aliased thick-lines (#133, also ref #288)
- ImFontAtlas: Added AddFontFromMemoryCompressedBase85TTF() to load base85 encoded font string. Default font encoded
  as base85 saves ~100 lines / 26 KB of source code. Added base85 output to the binary_to_compressed_c tool.
- Build fix for MinGW (#276).
- Examples: OpenGL3: Fixed running on script core profiles for OSX (#277).
- Examples: OpenGL3: Simplified code using glBufferData for vertices as well (#277, #278)
- Examples: DirectX11: Clear font texture view to ensure Release() doesn't get called twice (#290).
- Updated to stb_truetype 1.07 (back to vanilla version as our minor changes are now in master & fix unlikely assert
  with odd fonts (#280)


-----------------------------------------------------------------------
 VERSION 1.43 (2015-07-17)
-----------------------------------------------------------------------

Decorated log: https://github.com/ocornut/imgui/releases/tag/v1.43

Breaking Changes:

- This is a rather important release and we unfortunately had to break the rendering API.
  ImGui now requires you to render indexed vertices instead of non-indexed ones. The fix should be very easy.
  Sorry for that! This change is saving a fair amount of CPU/GPU and enables us to get anti-aliasing for a marginal cost.
  Each ImDrawList now contains both a vertex buffer and an index buffer. For each command, render ElemCount/3 triangles
  using indices from the index buffer.
- If you are using a vanilla copy of one of the imgui_impl_XXXX.cpp provided in the example, you just need to update
  your copy and you can ignore the rest.
- The signature of the io.RenderDrawListsFn handler has changed
  From:  ImGui_XXXX_RenderDrawLists(ImDrawList** const cmd_lists, int cmd_lists_count)
  To:    ImGui_XXXX_RenderDrawLists(ImDrawData* draw_data)
  With:  argument   'cmd_lists'        -> 'draw_data->CmdLists'
         argument   'cmd_lists_count'  -> 'draw_data->CmdListsCount'
         ImDrawList 'commands'         -> 'CmdBuffer'
         ImDrawList 'vtx_buffer'       -> 'VtxBuffer'
         ImDrawList  n/a               -> 'IdxBuffer' (new)
         ImDrawCmd  'vtx_count'        -> 'ElemCount'
         ImDrawCmd  'clip_rect'        -> 'ClipRect'
         ImDrawCmd  'user_callback'    -> 'UserCallback'
         ImDrawCmd  'texture_id'       -> 'TextureId'
- If you REALLY cannot render indexed primitives, you can call the draw_data->DeIndexAllBuffers() method to de-index
  the buffers. This is slow and a waste of CPU/GPU. Prefer using indexed rendering!
  Refer to code in the examples/ folder or ask on the GitHub if you are unsure of how to upgrade. Please upgrade!

Other Changes:

- Added anti-aliasing on lines and shapes based on primitives by @MikkoMononen (#133).
  Between the use of indexed-rendering and the fact that the entire rendering codebase has been optimized and massaged
  enough, with anti-aliasing enabled ImGui 1.43 is now running FASTER than 1.41.
  Made some extra effort in making the code run faster in your typical Debug build.
- Anti-aliasing can be disabled in the ImGuiStyle structure via the AntiAliasedLines/AntiAliasedShapes fields for further gains.
- ImDrawList: Added AddPolyline(), AddConvexPolyFilled() with optional anti-aliasing.
- ImDrawList: Added stateful path building and stroking API. PathLineTo(), PathArcTo(), PathRect(), PathFill(), PathStroke()
  with optional anti-aliasing.
- ImDrawList: Added AddRectFilledMultiColor() helper.
- ImDrawList: Added multi-channel rendering so out of order elements can be rendered in separate channels and then merged
  back together (used by columns).
- ImDrawList: Fixed merging draw commands when equal clip rectangles are in the two first commands.
- ImDrawList: Fixed window draw lists not destructed properly on Shutdown().
- ImDrawData: Added DeIndexAllBuffers() helper.
- Added lots of new font options ImFontAtlas::AddFont() and the new ImFontConfig structure.
  - Added support for oversampling (ImFontConfig: OversampleH, OversampleV) and sub-pixel positioning (ImFontConfig: PixelSnapH).
    Oversampling allows sub-pixel positioning but can also be used as a way to get some leeway with scaling fonts without re-rasterizing.
  - Added GlyphExtraSpacing option to add extra horizontal spacing between characters (#242).
  - Added MergeMode option to merge glyphs from different font inputs into a same font (#182, #232).
  - Added FontDataOwnedByAtlas option to keep ownership from the TTF data buffer and request the atlas to make a copy (#220).
- Updated to stb_truetype 1.06 (+ minor mods) with better font rasterization.
- InputText: Added ImGuiInputTextFlags_NoHorizontalScroll flag.
- InputText: Added ImGuiInputTextFlags_AlwaysInsertMode flag.
- InputText: Added HasSelection() helper in ImGuiTextEditCallbackData as a clarification.
- InputText: Fix for using END key on a multi-line text editor (#275)
- Columns: Dispatch render of each column in a sub-draw list and merge on closure, saving a lot of draw calls! (#125)
- Popups: Fixed Combo boxes inside menus. (#272)
- Style: Added GrabRounding setting to make the sliders etc. grabs rounded.
- Changed SameLine() parameters from int to float.
- Fixed incorrect assert triggering when code stole ActiveID from user moving a window by calling e.g. SetKeyboardFocusHere().
- Fixed CollapsingHeader() label rendering outside its frame in columns context where ClipRect max isn't aligned with the
  right-side of the header.
- Metrics window: calculate bounding box of actual vertices when hovering a draw list.
- Examples: Showing more information in the Fonts section.
- Examples: Added a gratuitous About window.
- Examples: Updated all examples code (OpenGL/DX9/DX11/SDL/Allegro/iOS) to use indexed rendering.
- Examples: Fixed the SDL2 example to support Unicode text input (#274).


-----------------------------------------------------------------------
 VERSION 1.42 (2015-07-08)
-----------------------------------------------------------------------

Decorated log: https://github.com/ocornut/imgui/releases/tag/v1.42

Breaking Changes:

- Renamed SetScrollPosHere() to SetScrollHere(). Kept inline redirection function (will obsolete).
- Renamed GetScrollPosY() to GetScrollY(). Necessary to reduce confusion and make scrolling API consistent,
  because positions (e.g. cursor position) are not equivalent to scrolling amount.
- Removed obsolete GetDefaultFontData() function that would assert anyway.
  If you are updating from <1.30 you'll get a compile error instead of an assertion. (obsoleted 2015/01/11)

Other Changes:

- Added SDL2 example application (courtesy of @CedricGuillemet)
- Added iOS example application (courtesy of @joeld42)
- Added Allegro 5 example application (courtesy of @bggd)
- Added TitleBgActive color in style so focused window is made visible. (#253)
- Added CaptureKeyboardFromApp() / CaptureMouseFromApp() to manually enforce inputs capturing.
- Added DragFloatRange2() DragIntRange2() helpers. (#76)
- Added a Y centering ratio to SetScrollFromCursorPos() which can be used to aim the top or bottom of the window. (#150)
- Added SetScrollY(), SetScrollFromPos(), GetCursorStartPos() for manual scrolling manipulations. (#150).
- Added GetKeyIndex() helper for converting from ImGuiKey_\* enum to user's keycodes. Basically pulls from io.KeysMap[].
- Added missing ImGuiKey_PageUp, ImGuiKey_PageDown so more UI code can be written without referring to implementation-side keycodes.
- MenuItem() can be activated on release. (#245)
- Allowing NewFrame() with DeltaTime==0.0f to not assert.
- Fixed IsMouseDragging(). (#260)
- Fixed PlotLines(), PlotHistogram() using incorrect hovering test so they would show their tooltip even when there is
  a popup between mouse and the graph.
- Fixed window padding being reported incorrectly for child windows with borders when parent have no borders.
- Fixed a bug with TextUnformatted() clipping of long text blob when clipping y1 line sits on the first line of text. (#257)
- Fixed text baseline alignment of small button (no padding) after regular buttons.
- Fixed ListBoxHeader() not honoring negative sizes the same way as BeginChild() or BeginChildFrame(). (#263)
- Fixed warnings for more pedantic compiler settings (#258).
- ImVector<> cannot be re-defined anymore, cannot be replaced with std::vector<>. Allowed us to clean up and optimize
  lots of code. Yeah! (#262)
- ImDrawList: store pointer to their owner name for easier auditing/debugging.
- Examples: added scroll tracking example with SetScrollFromCursorPos().
- Examples: metrics windows render clip rectangle when hovering over a draw call.
- Lots of small optimization (particularly to run faster on unoptimized builds) and tidying up.
- Added font links in extra_fonts/ + instructions for using compressed fonts in C array.


-----------------------------------------------------------------------
 VERSION 1.41 (2015-06-26)
-----------------------------------------------------------------------

Decorated log: https://github.com/ocornut/imgui/releases/tag/v1.41

Breaking Changes:

- Changed ImageButton() default bg_col parameter from (0,0,0,1) (black) to (0,0,0,0) (transparent).
  Only makes a difference when texture have transparency.
- Changed Selectable() API from (label, selected, size) to (label, selected, flags, size).
  Size override should be used very rarely so hopefully it doesn't affect many people. Sorry!

Other Changes:

- Added InputTextMultiline() multi-line text editor, vertical scrolling, selection, optimized enough to handle rather
  big chunks of text in stateless context (thousands of lines are ok), option for allowing Tab to be input, option
  for validating with Return or Ctrl+Return (#200).
- Added modal window API, BeginPopupModal(), follows the popup api scheme. Modal windows can be closed by clicking
  outside. By default the rest of the screen is dimmed (using ImGuiCol_ModalWindowDarkening). Modal windows can be stacked.
- Added GetGlyphRangesCyrillic() helper (#237).
- Added SetNextWindowPosCenter() to center a window prior to knowing its size. (#249)
- Added IsWindowHovered() helper.
- Added IsMouseReleased(), IsKeyReleased() helpers to allow to user to avoid tracking them. (#248)
- Allow Set*WindowSize() calls to be used with popups.
- Window: AutoFit can be triggered on each axis separately via SetNextWindowSize(), etc.
- Window: fixed scrolling with mouse wheel while window was collapsed.
- Window: fixed mouse wheel scroll issues.
- DragFloat(), SliderFloat(): Fixed rounding of negative numbers which sometime made the negative lower bound unreachable.
- InputText(): lifted character count limit.
- InputText(): fixes in case of using per-window font scaling.
- Selectable(), MenuItem(): do not use frame rounding for hovering/selection.
- Selectable(): Added flag ImGuiSelectableFlags_DontClosePopups.
- Selectable(): Added flag ImGuiSelectableFlags_SpanAllColumns (#125).
- Combo(): Fixed issue with activating a Combo() not taking active id (#241).
- ColorButton(), ColorEdit4(): fix to ensure that the colored square stays square when non-default padding settings are used.
- BeginChildFrame(): returns bool like BeginChild() for clipping.
- SetScrollPosHere(): takes account of item height + more accurate centering + fixed precision issue.
- ImFont: ignoring '\r'.
- ImFont: added GetCharAdvance() helper. Exposed font Ascent and font Descent.
- ImFont: additional rendering optimizations.
- Metrics windows display storage size.


-----------------------------------------------------------------------
 VERSION 1.40 (2015-05-31)
-----------------------------------------------------------------------

Decorated log: https://github.com/ocornut/imgui/releases/tag/v1.40

Breaking Changes:

- The BeginPopup() API (introduced in 1.37) had to be changed to allow for stacked popups and menus.
  Use OpenPopup() to toggle the opened state and BeginPopup() to append.**
- The third parameter of Button(), 'repeat_if_held' has been removed. While it's been very rarely used,
  some code will possibly break if you didn't rely on the default parameter.
  Use PushButtonRepeat()/PopButtonRepeat() to configure repeat.
- Renamed IsRectClipped() to !IsRectVisible() for consistency (opposite return value!). Kept inline redirection function (will obsolete)
- Renamed GetWindowCollapsed() to IsWindowCollapsed() for consistency. Kept inline indirection function (will obsolete).

Other Changes:

- Menus: Added a menu system! Menus are typically populated with menu items and sub-menus, but you can add any sort of
  widgets in them (buttons, text inputs, sliders, etc.). (#126)
- Menus: Added MenuItem() to append a menu item. Optional shortcut display, acts a button & toggle with checked/unchecked state,
  disabled mode. Menu items can be used in any window.
- Menus: Added BeginMenu() to append a sub-menu. Note that you generally want to add sub-menu inside a popup or a menu-bar.
  They will work inside a normal window but it will be a bit unusual.
- Menus: Added BeginMenuBar() to append to window menu-bar (set ImGuiWindowFlags_MenuBar to enable).
- Menus: Added BeginMainMenuBar() helper to append to a fullscreen main menu-bar.
- Popups: Support for stacked popups. Each popup level inhibit inputs to lower levels. The menus system is based on this. (#126).
- Popups: Added BeginPopupContextItem(), BeginPopupContextWindow(), BeginPopupContextVoid() to create a popup window on mouse-click.
- Popups: Popups have borders by default (#197), attenuated border alpha in default theme.
- Popups & Tooltip: Fit within display. Handling various positioning/sizing/scrolling edge cases. Better hysteresis when moving
  in corners. Tooltip always tries to stay away from mouse-cursor.
- Added ImGuiStorage::GetVoidPtrRef() for manipulating stored void*.
- Added IsKeyDown() IsMouseDown() as convenience and for consistency with existing functions (instead of reading them from IO structures).
- Added Dummy() helper to advance layout by a given size. Unlike InvisibleButton() this doesn't catch any click.
- Added configurable io.KeyRepeatDelay, io.KeyRepeatRate keyboard and mouse repeat rate.
- Added PushButtonRepeat() / PopButtonRepeat() to enable hold-button-to-repeat press on any button.
- Removed the third 'repeat' parameter of Button().
- Added IsAnyItemHovered() helper.
- Added GetItemsLineHeightWithSpacing() helper.
- Added ImGuiListClipper helper for clipping large list of evenly sized items, to avoid using CalcListClipping() directly.
- Separator: within group start on group horizontal offset. (#205)
- InputText: Fixed incorrect edit state after text buffer is appended to by user via the callback. (#206)
- InputText: CTRL+letter-key shortcuts (e.g. CTRL+C/V/X) makes sure only CTRL is pressed. (#214)
- InputText: Fixed cursor generating a zero-width wire-frame rectangle turning into a division by zero (would go unnoticed
  unless you trapped exceptions).
- InputFloatN/InputIntN: Flags parameter added to match scalar versions. (#218)
- Selectable: Horizontal filling not declared to ItemSize() so Selectable(),SameLine() works and we can better auto-fit the window.
- Selectable: Handling text baseline alignment for line that aren't of text height.
- Combo: Empty label doesn't add ItemInnerSpacing alignment, matching other widgets.
- EndGroup: Carries the text base offset from the last line of the group (sort of incorrect but better than nothing,
  should use the first line of the group, will implement in the future).
- Columns: distinguish columns-set ID from other widgets as a convenience, added asserts and sailors.
- ListBox: ListBox() function only use public API to encourage creating custom versions. ListBoxHeader() can return false.
- ListBox: Uses ImGuiListClipper and assume items of matching height, so large lists can be handled.
- Plot: overlay label clipped within frame when not fitting.
- Window: Added ImGuiSetCond_Appearing to test the hidden->visible transition in SetWindow***/SetNextWindow*** functions.
- Window: Auto-fitting cancel out one worth of vertical spacing for vertical symmetry (like what group and tooltip do).
- Window: Default item width for auto-resizing windows expressed as a factor of font height, scales better with different font.
- Window: Fixed auto-fit calculation mismatch of whether a scrollbar will be added by maximum height clamping. Also honor NoScrollBar in the case of height clamping, not adding extra horizontal space.
- Window: Hovering require to hover same child window. Reverted 860cf57 (December 3). Might break something if you have
  child overlapping items in parent window.
- Window: Fixed appending multiple times to an existing child via multiple BeginChild/EndChild calls to same child name.
  Allows a simple form of out-of-order appending.
- Window: Fixed auto-filling child window using WindowMinSize at their minimum size, irrelevant.
- Metrics: Added io.MetricsActiveWindows counter. (#213.
- Metrics: Added io.MetricsAllocs counter (number of active memory allocations).
- Metrics: ShowMetricsWindow() shows popups stack, allocations.
- Style: Added style.DisplayWindowPadding to prevent windows from reaching edges of display (similar to style.DisplaySafeAreaPadding which is still in effect and also affect popups/tooltips).
- Style: Removed style.AutoFitPadding, using style.WindowPadding makes more sense (the default values were already the same).
- Style: Added style.ScrollbarRounding. (#212)
- Style: Added ImGuiCol_TextDisabled for disabled text. Added TextDisabled() helper.
- Style: Added style.WindowTitleAlign alignment options, to e.g. center title on windows. (#222)
- ImVector: tweak growth strategy, matches vector from VS2010.
- ImFontAtlas: Added ClearFonts(), making the different clear funcs more explicit. (#224)
- ImFontAtlas: Fixed appending new fonts without clearing existing fonts. Clearing input data left to application. (#224)
- ImDrawList: Merge draw command better, cases of multiple Begin/End gets merged properly.
- Store common stacked settings contiguously in memory to avoid heap allocation for unused features, and reduce cache misses.
- Shutdown() tests for g.IO.Fonts not being NULL to ease use of multiple ImGui contexts. (#207)
- Added IMGUI_DISABLE_OBSOLETE_FUNCTIONS define to disable the functions that are meant to be removed.
- Examples: Added ? marks with tooltips next to various widgets. Added more comments in the demo window.
- Examples: Added Menu-bar example.
- Examples: Added Simple Layout example.
- Examples: AutoResize demo doesn't use TextWrapped().
- Examples: Console example uses standard malloc/free, makes more sense as a copy & pastable example.
- Examples: DirectX9/11: Fixed key mapping for down arrow.
- Examples: DirectX9/11: hide OS cursor if ImGui is drawing it. (#155)
- Examples: DirectX11: explicitly set rasterizer state.
- Examples: OpenGL3: Add conditional compilation of forward compat as required by glfw on OSX. (#229)
- Fixed build with Visual Studio 2008 (possibly earlier versions as well).
- Other fixes, comments, tweaks.


-----------------------------------------------------------------------

For older version, see https://github.com/ocornut/imgui/releases
<|MERGE_RESOLUTION|>--- conflicted
+++ resolved
@@ -121,11 +121,7 @@
 - Tab Bar: Keep tab item close button visible while dragging a tab (independent of hovering state).
 - Metrics: Various tweaks, listing windows front-to-back, greying inactive items when possible.
 - Demo: Add simple InputText() callbacks demo (aside from the more elaborate ones in 'Examples->Console').
-<<<<<<< HEAD
->>>>>>> master
-=======
 - Examples: Vulkan: Reworked buffer resize handling, fix for Linux/X11. (#3390, #2626) [@RoryO]
->>>>>>> 5919a6fa
 
 
 -----------------------------------------------------------------------
