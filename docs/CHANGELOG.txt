--- conflicted
+++ resolved
@@ -31,7 +31,6 @@
 
 
 -----------------------------------------------------------------------
-<<<<<<< HEAD
  DOCKING+MULTI-VIEWPORT BRANCH (In Progress)
 -----------------------------------------------------------------------
 
@@ -98,7 +97,9 @@
   and without requiring Windows 10 at runtime.
 - Examples: Vulkan: Added various optional helpers in imgui_impl_vulkan.h (they are used for multi-viewport support)
   to make the examples main.cpp easier to read.
-=======
+
+
+-----------------------------------------------------------------------
  VERSION 1.77 WIP (In Progress)
 -----------------------------------------------------------------------
 
@@ -112,7 +113,6 @@
 - TreeNode: Fixed bug where dragging a payload over a TreeNode() with either _OpenOnDoubleClick
   or _OpenOnArrow would open the node. (#143)
 - Backends: Win32: Support for #define NOGDI, won't try to call GetDeviceCaps(). (#3137, #2327)
->>>>>>> c0283c12
 
 
 -----------------------------------------------------------------------
